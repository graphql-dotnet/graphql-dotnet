name: Publish code

on:
  release:
    types:
      - published

env:
  NODE_VERSION: '10.x'   # Node 10 LTS
  DOTNET_NOLOGO: true
  DOTNET_CLI_TELEMETRY_OPTOUT: true

jobs:
  publish:
    runs-on: ubuntu-latest
    steps:
      - uses: actions/checkout@v3
      - name: Check github.ref starts with 'refs/tags/'
        if: ${{ !startsWith(github.ref, 'refs/tags/') }}
        run: |
          echo Error! github.ref does not start with 'refs/tags'
          echo github.ref: ${{ github.ref }}
          exit 1
      - name: Set version number environment variable
        env:
          github_ref: ${{ github.ref }}
        run: |
          version="${github_ref:10}"
          echo version=$version
          echo "version=$version" >> $GITHUB_ENV
      - name: Use Node.js ${{ env.NODE_VERSION }}
        uses: actions/setup-node@v3.5.1
        with:
          node-version: ${{ env.NODE_VERSION }}
      - name: yarn
        run: yarn
      - name: yarn docs2
        working-directory: docs2
        run: yarn
      - name: yarn gatsby build
        working-directory: docs2
        run: yarn gatsby build
      - name: Upload documentation as workflow artifacts
        uses: actions/upload-artifact@v3
        with:
          name: Documentation
          path: docs2/public/**
          if-no-files-found: error
<<<<<<< HEAD
      - name: Setup .NET 7.0 SDK
        uses: actions/setup-dotnet@v2
=======
      - name: Setup .NET Core 6.0 SDK
        uses: actions/setup-dotnet@v3.0.3
>>>>>>> b6aa648b
        with:
          dotnet-version: '7.0.x'
          include-prerelease: true
          source-url: https://api.nuget.org/v3/index.json
        env:
          NUGET_AUTH_TOKEN: ${{secrets.NUGET_AUTH_TOKEN}}
      - name: Install dependencies
        working-directory: src
        run: dotnet restore
      - name: Build solution [Release]
        working-directory: src
        run: dotnet build --no-restore -c Release -p:Version=$version
      - name: Pack solution [Release]
        working-directory: src
        run: dotnet pack --no-restore --no-build -c Release -p:Version=$version -o out
      - name: Upload Nuget packages as workflow artifacts
        uses: actions/upload-artifact@v3
        with:
          name: Nuget packages
          path: |
            src/out/*
      - name: Publish Nuget packages to Nuget registry
        working-directory: src
        run: dotnet nuget push "out/*" -k ${{secrets.NUGET_AUTH_TOKEN}}
      - name: Zip documentation
        working-directory: docs2/public
        run: zip -r ../../src/out/Documentation.zip .
      - name: Upload Nuget packages and documentation as release artifacts
        uses: actions/github-script@v6
        with:
          github-token: ${{secrets.GITHUB_TOKEN}}
          script: |
            console.log('environment', process.versions);
            const fs = require('fs').promises;
            const { repo: { owner, repo }, sha } = context;

            for (let file of await fs.readdir('src/out')) {
              console.log('uploading', file);

              await github.rest.repos.uploadReleaseAsset({
                owner,
                repo,
                release_id: ${{ github.event.release.id }},
                name: file,
                data: await fs.readFile(`src/out/${file}`)
              });
            }<|MERGE_RESOLUTION|>--- conflicted
+++ resolved
@@ -46,16 +46,11 @@
           name: Documentation
           path: docs2/public/**
           if-no-files-found: error
-<<<<<<< HEAD
       - name: Setup .NET 7.0 SDK
-        uses: actions/setup-dotnet@v2
-=======
-      - name: Setup .NET Core 6.0 SDK
         uses: actions/setup-dotnet@v3.0.3
->>>>>>> b6aa648b
         with:
           dotnet-version: '7.0.x'
-          include-prerelease: true
+          dotnet-quality: 'preview'
           source-url: https://api.nuget.org/v3/index.json
         env:
           NUGET_AUTH_TOKEN: ${{secrets.NUGET_AUTH_TOKEN}}
