name: Test code

on:
  pull_request:
    branches:
      - master
      - develop
    paths:
      - src/**
      - .github/workflows/**
  # Upload code coverage results when PRs are merged
  push:
    branches:
      - master
      - develop
    paths:
      - src/**
      - .github/workflows/**

env:
  DOTNET_NOLOGO: true
  DOTNET_CLI_TELEMETRY_OPTOUT: true

jobs:
  test:
    strategy:
      matrix:
        os: [ubuntu-latest, windows-latest]
    name: ${{ matrix.os }}
    runs-on: ${{ matrix.os }}
    steps:
      - name: Checkout source
        uses: actions/checkout@v3
<<<<<<< HEAD
      - name: Setup .NET SDKs
        uses: actions/setup-dotnet@v2
=======
      - name: Setup .NET Core SDKs
        uses: actions/setup-dotnet@v3.0.3
>>>>>>> b6aa648b
        with:
          dotnet-version: |
            3.1.x
            5.0.x
<<<<<<< HEAD
            6.0.x
            7.0.x
          include-prerelease: true
=======
            6.0.402
>>>>>>> b6aa648b
          source-url: https://nuget.pkg.github.com/graphql-dotnet/index.json
        env:
          NUGET_AUTH_TOKEN: ${{secrets.GITHUB_TOKEN}}
      - name: Disable MSVS Nuget Source # temporary step to investigate https://github.com/graphql-dotnet/graphql-dotnet/issues/2422
        if: ${{ startsWith(matrix.os, 'windows') }}
        run: dotnet nuget disable source 'Microsoft Visual Studio Offline Packages'
      - name: Install dependencies
        working-directory: src
        run: dotnet restore
      - name: Check formatting
        if: ${{ startsWith(matrix.os, 'ubuntu') }}
        working-directory: src
        run: |
          dotnet format --no-restore --verify-no-changes --severity warn --exclude ./GraphQL/obj/**/*.cs || (echo "Run 'dotnet format' to fix issues" && exit 1)
      - name: Build solution [Release]
        if: ${{ startsWith(matrix.os, 'ubuntu') }}
        working-directory: src
        run: dotnet build --no-restore -c Release
      - name: Build solution [Debug]
        working-directory: src
        run: dotnet build --no-restore -c Debug
      - name: Test solution [Debug] with code coverage
        if: ${{ startsWith(matrix.os, 'ubuntu') }}
        working-directory: src
        run: >
          dotnet test
          --no-restore
          --no-build
          --collect "XPlat Code Coverage"
          --results-directory .coverage
          --
          DataCollectionRunSettings.DataCollectors.DataCollector.Configuration.Format=opencover
          DataCollectionRunSettings.DataCollectors.DataCollector.Configuration.Exclude=[GraphQL.StarWars]*,[GraphQL.Harness]*,[GraphQL.Dummy]*
      - name: Test solution [Debug] without code coverage
        if: ${{ startsWith(matrix.os, 'windows') }}
        working-directory: src
        run: dotnet test --no-restore --no-build
      - name: Upload coverage to codecov
        if: ${{ startsWith(matrix.os, 'ubuntu') }}
        uses: codecov/codecov-action@v3
        with:
          files: 'src/.coverage/**/coverage.opencover.xml'

  buildcheck:
    needs:
      - test
    runs-on: ubuntu-latest
    if: always()
    steps:
      - name: Pass build check
        if: ${{ needs.test.result == 'success' }}
        run: exit 0
      - name: Fail build check
        if: ${{ needs.test.result != 'success' }}
        run: exit 1<|MERGE_RESOLUTION|>--- conflicted
+++ resolved
@@ -31,24 +31,15 @@
     steps:
       - name: Checkout source
         uses: actions/checkout@v3
-<<<<<<< HEAD
       - name: Setup .NET SDKs
-        uses: actions/setup-dotnet@v2
-=======
-      - name: Setup .NET Core SDKs
         uses: actions/setup-dotnet@v3.0.3
->>>>>>> b6aa648b
         with:
           dotnet-version: |
             3.1.x
             5.0.x
-<<<<<<< HEAD
             6.0.x
             7.0.x
-          include-prerelease: true
-=======
-            6.0.402
->>>>>>> b6aa648b
+          dotnet-quality: 'preview'
           source-url: https://nuget.pkg.github.com/graphql-dotnet/index.json
         env:
           NUGET_AUTH_TOKEN: ${{secrets.GITHUB_TOKEN}}
