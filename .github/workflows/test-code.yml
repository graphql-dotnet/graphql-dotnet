--- conflicted
+++ resolved
@@ -23,15 +23,7 @@
     steps:
       - name: Checkout source
         uses: actions/checkout@v2
-<<<<<<< HEAD
       - name: Setup .NET Core 3.1 SDK
-=======
-      - name: Use .NET Core 2.1 LTS SDK
-        uses: actions/setup-dotnet@v1
-        with:
-          dotnet-version: '2.1.x'
-      - name: Use .NET Core 3.1 LTS SDK
->>>>>>> f387ead2
         uses: actions/setup-dotnet@v1
         with:
           dotnet-version: '3.1.x'
