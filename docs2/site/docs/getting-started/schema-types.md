# Schema Types

## Scalars

A GraphQL object type has a name and fields, but at some point those fields have to resolve to some concrete data. That's where the scalar types come in: they represent the leaves of the query.

These are the scalars provided by the [GraphQL Specification](https://graphql.github.io/graphql-spec/June2018/#sec-Scalars).

| GraphQL     | GraphQL .NET        | .NET                    |
|-------------|---------------------|-------------------------|
| `String`    | `StringGraphType`   | `string`                |
| `Int`       | `IntGraphType`      | `int`                   |
| `Float`     | `FloatGraphType`    | `double`                |
| `Boolean`   | `BooleanGraphType`  | `bool`                  |
| `ID`        | `IdGraphType`       | `int`, `long`, `string` |

> Note that you can use a `Guid` with `ID`.  It will just be serialized to a `string` and should be sent to your GraphQL Server as a `string`.

These are additional scalars provided by this project.

| GraphQL          | GraphQL .NET                    | .NET               |
|------------------|---------------------------------|--------------------|
| `Date`           | `DateGraphType`                 | `DateTime`         |
| `DateTime`       | `DateTimeGraphType`             | `DateTime`         |
| `DateTimeOffset` | `DateTimeOffsetGraphType`       | `DateTimeOffset`   |
| `Seconds`        | `TimeSpanSecondsGraphType`      | `TimeSpan`         |
| `Milliseconds`   | `TimeSpanMillisecondsGraphType` | `TimeSpan`         |
| `Decimal` | `DecimalGraphType` | `decimal` |
| `Uri` | `UriGraphType` | `Uri` |
| `Guid` | `GuidGraphType` | `Guid` |
| `Short` | `ShortGraphType` | `short` |
| `UShort` | `UShortGraphType` | `ushort` |
| `UInt` | `UIntGraphType` | `uint` |
| `Long` | `LongGraphType` | `long` |
| `ULong` | `ULongGraphType` | `ulong` |
| `Byte` | `ByteGraphType` | `byte` |
| `SByte` | `SByteGraphType` | `sbyte`
| `BigInt` | `BigIntGraphType` | `BigInteger`

Lists of data are also supported with any Scalar or Object types.

| GraphQL    | GraphQL .NET                        | .NET           |
| -----------|-------------------------------------|----------------|
| `[String]` | `ListGraphType<StringGraphType>`    | `List<string>` |
| `[Boolean]` | `ListGraphType<BooleanGraphType>`    | `List<bool>` |

## Objects

Objects are composed of scalar types and other objects.

**GraphQL**

```graphql
type Droid {
  name: String
  appearsIn: [Episode]
}
```

**GraphQL .NET**

```csharp
public class DroidType : ObjectGraphType<Droid>
{
    public DroidType()
    {
        Name = "Droid";
        Description = "A mechanical creature in the Star Wars universe.";
        Field(d => d.Name, nullable: true).Description("The name of the droid.");
        Field<ListGraphType<EpisodeEnum>>("appearsIn", "Which movie they appear in.");
    }
}
```

**.NET**

```csharp
public class Droid
{
  public string Name { get; set; }
  public List<Episode> AppearsIn { get; set; }
}
```

## Enumerations

Enumerations, or enums, define a finite set of discrete values. Like scalars, they represent a leaf in the query.

**GraphQL**

This enum defines the first three Star Wars films using GraphQL schema language:

```graphql
enum Episode {
  NEWHOPE
  EMPIRE
  JEDI
}
```

**.NET**

Consider the equivalent `enum` in .NET:

```csharp
public enum Episodes
{
    NEWHOPE = 4,
    EMPIRE = 5,
    JEDI = 6
}
```

Compare the two implementations. GraphQL does not specify backing values for members of its enums. The name of each member _is_ the value.

**GraphQL .NET**

GraphQL.NET provides two methods of defining GraphQL enums.

You can use `EnumerationGraphType<TEnum>` to automatically generate values by providing a .NET `enum` for `TEnum`. The `Name` will default to the .NET Type name, which you can override in the constructor. The `Description` will default to any `System.ComponentModel.DescriptionAttribute` applied to the enum type. The `DeprecationReason` will default to any `System.ObsoleteAttribute` applied to the enum type. By default, the name of each enum member will be converted to CONSTANT_CASE. Override `ChangeEnumCase` to change this behavior. Apply a `DescriptionAttribute` to an enum member to set the GraphQL `Description`. Apply an `ObsoleteAttribute` to an enum member to set the GraphQL `DeprecationReason`.

```csharp
[Description("The Star Wars movies.")]
[Obsolete("Optional. Sets the GraphQL DeprecationReason for the whole enum.")]
public enum Episodes
{
    [Description("Episode 1: The Phantom Menace")]
    [Obsolete("Optional. Sets the GraphQL DeprecationReason for this member.")]
    PHANTOMMENACE = 1,

    [Description("Episode 4: A New Hope")]
    NEWHOPE  = 4,

    [Description("Episode 5: The Empire Strikes Back")]
    EMPIRE  = 5,

    [Description("Episode 6: Return of the Jedi")]
    JEDI  = 6
}

public class EpisodeEnum : EnumerationGraphType<Episodes>
{
}
```

You can also manually create the `EnumerationGraphType`. Advantages of this method:

- The GraphQL enum need not map to a specific .NET `enum`. You could, for instance, build the enum from one of the alternate methods of defining discrete sets of values in .NET, such as classes of constants or static properties.
- You can manually add descriptions and deprecation reasons. This may be useful if you do not control the source code for the enum.
- Backing values may be any primitive type or string.

```csharp
public class EpisodeEnum : EnumerationGraphType
{
    public EpisodeEnum()
    {
        Name = "Episode";
        Description = "One of the films in the Star Wars Trilogy.";
        AddValue("NEWHOPE", "Released in 1977.", 4);
        AddValue("EMPIRE", "Released in 1980.", 5);
        AddValue("JEDI", "Released in 1983.", 6);
    }
}
```

Note that although GraphQL has no use for backing values for enum members, GraphQL.NET uses them anyway. This allows for a more natural mapping to .NET `enum`s or other collections of constants, and avoids coupling your business logic to GraphQL semantics. The backing values are strictly for use on the back end - the client will never see them.

**Resolving Enumerations**

Fields typed as enumerations are resolved by returning either the name or backing value of one of the enum members. Lists of enumerations are resolved by returning collections of enum members. In the below examples, notice the identical implementations of the `appearsIn` field for both human graph types. In both implementations, the client receives the GraphQL enum member names in response to queries on the `appearsIn` field.

If the field resolves a value which cannot be mapped to one of the enum's legal values, GraphQL.NET will return `null` to the client in the data for the field.

```csharp
public class HumanString
{
    //i.e. "NEWHOPE", "EMPIRE", "JEDI"
    public string[] AppearsIn { get; set; }
}

public class HumanStringType: ObjectGraphType<HumanString>
{
    public HumanStringType()
    {
        Name = "HumanString";
        Field<ListGraphType<EpisodeEnum>>("appearsIn", "Which movie they appear in.");
    }
}

public class HumanInt
{
    //i.e. 4, 5, 6
    public int[] AppearsIn { get; set; }
}

public class HumanIntType: ObjectGraphType<HumanInt>
{
    public HumanIntType()
    {
        Name = "HumanInt";
        Field<ListGraphType<EpisodeEnum>>("appearsIn", "Which movie they appear in.");
    }
}
```

**Enumeration Arguments**

Enumerations can be used as arguments in GraphQL queries. Consider a query which gets the humans appearing in a specific film:

```graphql
query HumansAppearingIn($episode: Episode!){
    humans(appearsIn: $episode){
        id
        name
        appearsIn
    }
}

# example query variables:
# {
#   "episode":"NEWHOPE"
# }
```

When GraphQL.NET receives an enum member name as a query argument, the queried field's `ResolveFieldContext` stores the backing value associated with the enum member name in its arguments list. The GraphQL.NET query type which handles the example query may be implemented as:

```csharp
    public class StarWarsQuery : ObjectGraphType<object>
    {
        public StarWarsQuery()
        {
            Name = "Query";

            Field<ListGraphType<HumanType>>(
                "humans",
                arguments: new QueryArguments(
                    new QueryArgument<NonNullGraphType<EpisodeEnum>>
                        { 
                            Name = "appearsIn", 
                            Description = "An episode the human appears in." 
                        }
                ),
                resolve: context => 
                {
                    // episode = 4
                    var episode = context.GetArgument<int>("appearsIn");

<<<<<<< HEAD
                    //Alternatively, get the argument as an enum. episodeFromEnum = Episodes.NEWHOPE
                    var episodeFromEnum = context.GetArgument<Episodes>("appearsIn");

                    //full implementation would access data store to get humans by episode.
                    return default(Human);
=======
                    // full implementation would access data store to get humans by episode.
                    return default(Human);                
>>>>>>> 8c86f323
                }
            );
        }
    }
```<|MERGE_RESOLUTION|>--- conflicted
+++ resolved
@@ -245,16 +245,11 @@
                     // episode = 4
                     var episode = context.GetArgument<int>("appearsIn");
 
-<<<<<<< HEAD
-                    //Alternatively, get the argument as an enum. episodeFromEnum = Episodes.NEWHOPE
+                    // Alternatively, get the argument as an enum. episodeFromEnum = Episodes.NEWHOPE
                     var episodeFromEnum = context.GetArgument<Episodes>("appearsIn");
 
-                    //full implementation would access data store to get humans by episode.
+                    // full implementation would access data store to get humans by episode.
                     return default(Human);
-=======
-                    // full implementation would access data store to get humans by episode.
-                    return default(Human);                
->>>>>>> 8c86f323
                 }
             );
         }
