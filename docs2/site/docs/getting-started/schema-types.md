--- conflicted
+++ resolved
@@ -117,11 +117,7 @@
 
 GraphQL.NET provides two methods of defining GraphQL enums.
 
-<<<<<<< HEAD
-You can use `EnumerationGraphType<TEnum>` to automatically generate values by providing a .NET `enum` for `TEnum`. The `Name` will default to the .NET Type name, which you can override in the constructor. The `Description` will default to any `System.ComponentModel.DescriptionAttribute` applied to the enum type. The `DeprecationReason` will default to any `System.ObsoleteAttribute` applied to the enum type. By default, the name of each enum member will be converted to upper case.  Override `ChangeEnumCase` to change this behavior. Apply a `DescriptionAttribute` to an enum member to set the GraphQL `Description`. Apply an `ObsoleteAttribute` to an enum member to set the GraphQL `DeprecationReason`.
-=======
-You can use `EnumerationGraphType<TEnum>` to automatically generate values by providing a .NET `enum` for `TEnum`. The `Name` will default to the .NET Type name, which you can override in the constructor. The `Description` will default to any `System.ComponentModel.DescriptionAttribute` applied to the enum type. The `DeprecationReason` will default to any `System.ObsoleteAttribute` applied to the enum type. By default, the name of each enum member will be converted to CONSTANT_CASE. Override `ChangeEnumCase` to change this behavior. Apply a `DescriptionAttribute` to an enum member to set the GraphQL `Description`. Apply an `ObsoleteAttribute` to an enum member to set the GraphQL deprecation reason.
->>>>>>> dd10f487
+You can use `EnumerationGraphType<TEnum>` to automatically generate values by providing a .NET `enum` for `TEnum`. The `Name` will default to the .NET Type name, which you can override in the constructor. The `Description` will default to any `System.ComponentModel.DescriptionAttribute` applied to the enum type. The `DeprecationReason` will default to any `System.ObsoleteAttribute` applied to the enum type. By default, the name of each enum member will be converted to CONSTANT_CASE. Override `ChangeEnumCase` to change this behavior. Apply a `DescriptionAttribute` to an enum member to set the GraphQL `Description`. Apply an `ObsoleteAttribute` to an enum member to set the GraphQL `DeprecationReason`.
 
 ```csharp
 [Description("The Star Wars movies.")]
@@ -151,11 +147,7 @@
 
 - The GraphQL enum need not map to a specific .NET `enum`. You could, for instance, build the enum from one of the alternate methods of defining discrete sets of values in .NET, such as classes of constants or static properties.
 - You can manually add descriptions and deprecation reasons. This may be useful if you do not control the source code for the enum.
-<<<<<<< HEAD
-- Backing enum values may be of any type, primitive or not.
-=======
 - Backing values may be any primitive type or string.
->>>>>>> dd10f487
 
 ```csharp
 public class EpisodeEnum : EnumerationGraphType
