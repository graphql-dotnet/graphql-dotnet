# Migrating from v8.x to v9.x

:warning: For the best upgrade experience, please upgrade to v8.x and resolve all obsolete code warnings
before upgrading to v9.0. Many members that were marked as obsolete in v8.x have been removed in v9.0. :warning:

See [issues](https://github.com/graphql-dotnet/graphql-dotnet/issues?q=milestone%3A9.0.0+is%3Aissue+is%3Aclosed) and
[pull requests](https://github.com/graphql-dotnet/graphql-dotnet/pulls?q=is%3Apr+milestone%3A9.0.0+is%3Aclosed) done in v9.

## Overview

GraphQL.NET v9 is a major release that focuses on removing obsolete APIs and improving performance. The primary changes include:

- Removal of many members that were marked as obsolete in v8.x
- Improved concurrency support

For the smoothest migration experience, we strongly recommend:

1. Upgrade to the latest v8.x version
2. Resolve all compiler warnings about obsolete members
3. Test your application thoroughly
4. Then upgrade to v9.0

## New Features

### 1. GraphQL Specification September 2025 Features Enabled by Default

Two features from the GraphQL specification dated September 2025 are now enabled by default:

- **Repeatable Directives**: The `isRepeatable` field is now exposed for directives via introspection by default. This allows clients to determine whether a directive can be applied multiple times to the same location.
- **Deprecation of Input Values**: Input values (arguments on fields and input fields on input types) can now be deprecated by default, similar to how output fields and enum values can be deprecated.

These features were previously opt-in via `Schema.Features` but are now part of the official GraphQL specification and enabled by default.

If you need to disable these features for backward compatibility, you can set them to `false`:

```csharp
schema.Features.RepeatableDirectives = false;
schema.Features.DeprecationOfInputValues = false;
```

Note that these properties must be set before schema initialization.

## Breaking Changes

### 1. Removal of Obsolete Members

Many members that were marked as obsolete in v8.x have been removed in v9.0. The following is a summary of the key members that have been removed:

- `GlobalSwitches.UseLegacyTypeNaming`
- `GlobalSwitches.RequireRootQueryType`
- `FieldBuilder.Directive()` method - use `ApplyDirective()` instead
- `SchemaPrinter` class - use `schema.Print()` extension method instead
- `LegacyComplexityValidationRule` - use the newer complexity analyzer instead
- `IFederatedResolver` interface - use `IFederationResolver` instead
- `FederatedSchemaBuilder` - use `SchemaBuilder` with `.AddFederation()` instead
- Related classes within `GraphQL.Utilities.Federation` including `InjectTypenameValidationRule`
- Built-in validation rule constructors - use `.Instance` instead
- Field registration methods which do not include the name explicitly or implicitly - use overload with field name instead
- Field registration methods that include both the bool nullable and Type graphType parameters - use overload with field name and type instead
- Field methods which include arguments and the resolver as parameters - use field builder methods instead
- Field argument registration methods that include default values - use configuration overload instead

> **Note:** The GraphQL.NET v8 analyzers can help automatically update obsolete API calls with code fixes, prior to upgrading to v9.

#### FederationSchemaBuilder migration

To create Federation 1.0 schemas in v9, you will need to dependency injection along with the `AddFederation` extension method as seen below:

```csharp
// v8 using FederationSchemaBuilder
var schema = GenerateSchema();

ISchema GenerateSchema()
{
    string sdl = /* load sdl */;
    var builder = new FederatedSchemaBuilder();
    // configuration here
    return builder.Build(sdl);
}


// v9 using SchemaBuilder with AddFederation
services.AddGraphQL(b => b
    .AddSchema(GenerateSchema)
    .AddFederation("1.0")
);

ISchema GenerateSchema(IServiceProvider serviceProvider)
{
    string sdl = /* load sdl */;
    var builder = new SchemaBuilder
    {
        ServiceProvider = serviceProvider,
    };
    // configuration here
    return builder.Build(sdl);
}
```

#### SchemaPrinter migration

The `SchemaPrinter` has been replaced by the new `SchemaExporter` class and the `Print` extension method on `ISchema`.
The default print options have changed when comparing `SchemaPrinter` to its replacement, but even so, there may be differences in the output.
Please review [this documentation](migration7/#13-add-code-classlanguage-textschemaexportercode-to-export-schema-to-sdl-with-new-code-classlanguage-textschematoastcode-and-code-classlanguage-textschemaprintcode-methods)
for details on the new features available. A simple migration example is shown below:

```csharp
// v8
var printer = new SchemaPrinter(schema);
var sdl = printer.Print();

// v9 configured to have similar behavior as previous defaults
var sdl = schema.Print(new() {
    IncludeDescriptions = false,
    IncludeDeprecationReasons = false,
    IncludeFederationTypes = false,
    StringComparison = StringComparison.OrdinalIgnoreCase,
});
```

### 2. `ConcurrentDictionary` in `ValidationContext`

Previously, `ValidationContext` used `Dictionary`-typed members, which prevented the use of `ConcurrentDictionary` even when concurrent access would have been beneficial. This limitation became apparent in two key issues:

- **[#4083](https://github.com/graphql-dotnet/graphql-dotnet/issues/4083):** Merged selection sets required writable access to the argument dictionary. However, since the relevant interfaces exposed `IReadOnlyDictionary`, code had to cast to `Dictionary` in order to write values, leading to brittle and potentially unsafe patterns.
- **[#4060](https://github.com/graphql-dotnet/graphql-dotnet/issues/4060):** Highlighted cases where user code wrote directly to the argument dictionary. Without concurrency guarantees, this introduced the risk of race conditions.

To address both concerns:

- `ValidationContext` now uses `ConcurrentDictionary` for `ArgumentValues` and `DirectiveValues` to support safe concurrent writes.
- Several interfaces and classes now expose `IDictionary<,>` instead of `IReadOnlyDictionary<,>`, allowing controlled write access:

  - `IExecutionContext.ArgumentValues` and `IExecutionContext.DirectiveValues`
  - `ExecutionContext.ArgumentValues` and `ExecutionContext.DirectiveValues`
  - `IValidationResult.ArgumentValues` and `IValidationResult.DirectiveValues`
  - `ValidationResult.ArgumentValues` and `ValidationResult.DirectiveValues`

### 3. New methods added to `IAbstractGraphType`

The `IAbstractGraphType` interface has been extended with new methods that were previously only available on `InterfaceGraphType` and `UnionGraphType`. Since both interface and union graph types require the same methods for the same purpose, these methods have been moved to the common interface:

- `Type(Type)` - Adds the specified graph type to the list of possible graph types
- `Type<TType>()` - Generic version to add a graph type to the list of possible graph types
- `Types` - Property to get or set the collection of possible types

If you have custom implementations of `IAbstractGraphType`, you will need to implement these new methods and property. Most users who inherit from `InterfaceGraphType` or `UnionGraphType` will not be affected as these base classes already provide the implementations.

### 4. `ParseLinkVisitor.Run` method removed

The `ParseLinkVisitor.Run` method has been removed. However, no changes should be required in your code since an equivalent extension method `Run` already exists for all `ISchemaNodeVisitor` instances, including `ParseLinkVisitor`.

### 5. Async suffix removal for type-first field names

In type-first GraphQL schemas, field names ending with "Async" are now automatically removed for methods returning `ValueTask<T>` and `IAsyncEnumerable<T>`, consistent with the existing behavior for `Task<T>`.

For example, previously only `Task<string> GetDataAsync()` would become field `"GetData"`, while `ValueTask<string> GetDataAsync()` and `IAsyncEnumerable<int> GetItemsAsync()` would keep their "Async" suffix. Now all three async return types have consistent field naming.

If you have type-first schemas with `ValueTask<T>` or `IAsyncEnumerable<T>` methods ending in "Async", update your GraphQL queries to use the new field names without the "Async" suffix, or use the `[Name]` attribute to explicitly specify the desired field name.

### 6. `ISchema.ResolveFieldContextAccessor` property added

The `ResolveFieldContextAccessor` property has been added to the `ISchema` interface. This property was previously only available on the `Schema` class. If you have custom implementations of `ISchema`, you will need to implement this property. Most users who inherit from `Schema` will not be affected as the base class already provides the implementation.

### 7. `SchemaTypes.ApplyMiddleware` moved to `SchemaTypesExtensions`

The `ApplyMiddleware` method has been moved from the `SchemaTypes` class to the `SchemaTypesExtensions` static class.

<<<<<<< HEAD
### 7. Schema initialization logic rewritten
=======
### 8. `SchemaTypes` is now an abstract base class
>>>>>>> 3412640f

The schema initialization logic has been completely rewritten to improve type reference handling. The update `SchemaTypes` class provides stricter duplicate type prevention and improved exception messages. The previous implementation is available as `LegacySchemaTypes` for backwards compatibility.

Most users require no changes. Note that the order in which types are added to the schema has changed, which may affect introspection query results if you rely on a specific type ordering. Additionally, `GlobalSwitches.TrackGraphTypeInitialization` has been removed, but exception messages have been improved to provide better diagnostics.

If you have a custom `SchemaTypes` implementation or need the legacy behavior, override `CreateSchemaTypes()` in your schema:

```csharp
protected override SchemaTypes CreateSchemaTypes()
{
    var graphTypeMappingProviders = this.GetService<IEnumerable<IGraphTypeMappingProvider>>();
    return new LegacySchemaTypes(this, this, graphTypeMappingProviders, OnBeforeInitializeType);
}
```<|MERGE_RESOLUTION|>--- conflicted
+++ resolved
@@ -165,11 +165,7 @@
 
 The `ApplyMiddleware` method has been moved from the `SchemaTypes` class to the `SchemaTypesExtensions` static class.
 
-<<<<<<< HEAD
-### 7. Schema initialization logic rewritten
-=======
-### 8. `SchemaTypes` is now an abstract base class
->>>>>>> 3412640f
+### 8. Schema initialization logic rewritten
 
 The schema initialization logic has been completely rewritten to improve type reference handling. The update `SchemaTypes` class provides stricter duplicate type prevention and improved exception messages. The previous implementation is available as `LegacySchemaTypes` for backwards compatibility.
 
