# Migrating from v8.x to v9.x

:warning: For the best upgrade experience, please upgrade to v8.x and resolve all obsolete code warnings
before upgrading to v9.0. Many members that were marked as obsolete in v8.x have been removed in v9.0. :warning:

See [issues](https://github.com/graphql-dotnet/graphql-dotnet/issues?q=milestone%3A9.0.0+is%3Aissue+is%3Aclosed) and
[pull requests](https://github.com/graphql-dotnet/graphql-dotnet/pulls?q=is%3Apr+milestone%3A9.0.0+is%3Aclosed) done in v9.

## Overview

GraphQL.NET v9 is a major release that focuses on removing obsolete APIs and improving performance. The primary changes include:

- Removal of many members that were marked as obsolete in v8.x
- Improved concurrency support

For the smoothest migration experience, we strongly recommend:

1. Upgrade to the latest v8.x version
2. Resolve all compiler warnings about obsolete members
3. Test your application thoroughly
4. Then upgrade to v9.0

## New Features

### 1. GraphQL Specification September 2025 Features Enabled by Default

Two features from the GraphQL specification dated September 2025 are now enabled by default:

- **Repeatable Directives**: The `isRepeatable` field is now exposed for directives via introspection by default. This allows clients to determine whether a directive can be applied multiple times to the same location.
- **Deprecation of Input Values**: Input values (arguments on fields and input fields on input types) can now be deprecated by default, similar to how output fields and enum values can be deprecated.

These features were previously opt-in via `Schema.Features` but are now part of the official GraphQL specification and enabled by default.

If you need to disable these features for backward compatibility, you can set them to `false`:

```csharp
schema.Features.RepeatableDirectives = false;
schema.Features.DeprecationOfInputValues = false;
```

Note that these properties must be set before schema initialization.

## Breaking Changes

### 1. Removal of Obsolete Members

Many members that were marked as obsolete in v8.x have been removed in v9.0. The following is a summary of the key members that have been removed:

- `GlobalSwitches.UseLegacyTypeNaming`
- `GlobalSwitches.RequireRootQueryType`
- `FieldBuilder.Directive()` method - use `ApplyDirective()` instead
- `SchemaPrinter` class - use `schema.Print()` extension method instead
- `LegacyComplexityValidationRule` - use the newer complexity analyzer instead
- `IFederatedResolver` interface - use `IFederationResolver` instead
- `FederatedSchemaBuilder` - use `SchemaBuilder` with `.AddFederation()` instead
- Related classes within `GraphQL.Utilities.Federation` including `InjectTypenameValidationRule`
- Built-in validation rule constructors - use `.Instance` instead
- Field registration methods which do not include the name explicitly or implicitly - use overload with field name instead
- Field registration methods that include both the bool nullable and Type graphType parameters - use overload with field name and type instead
- Field methods which include arguments and the resolver as parameters - use field builder methods instead
- Field argument registration methods that include default values - use configuration overload instead

> **Note:** The GraphQL.NET v8 analyzers can help automatically update obsolete API calls with code fixes, prior to upgrading to v9.

#### FederationSchemaBuilder migration

To create Federation 1.0 schemas in v9, you will need to dependency injection along with the `AddFederation` extension method as seen below:

```csharp
// v8 using FederationSchemaBuilder
var schema = GenerateSchema();

ISchema GenerateSchema()
{
    string sdl = /* load sdl */;
    var builder = new FederatedSchemaBuilder();
    // configuration here
    return builder.Build(sdl);
}


// v9 using SchemaBuilder with AddFederation
services.AddGraphQL(b => b
    .AddSchema(GenerateSchema)
    .AddFederation("1.0")
);

ISchema GenerateSchema(IServiceProvider serviceProvider)
{
    string sdl = /* load sdl */;
    var builder = new SchemaBuilder
    {
        ServiceProvider = serviceProvider,
    };
    // configuration here
    return builder.Build(sdl);
}
```

#### SchemaPrinter migration

The `SchemaPrinter` has been replaced by the new `SchemaExporter` class and the `Print` extension method on `ISchema`.
The default print options have changed when comparing `SchemaPrinter` to its replacement, but even so, there may be differences in the output.
Please review [this documentation](migration7/#13-add-code-classlanguage-textschemaexportercode-to-export-schema-to-sdl-with-new-code-classlanguage-textschematoastcode-and-code-classlanguage-textschemaprintcode-methods)
for details on the new features available. A simple migration example is shown below:

```csharp
// v8
var printer = new SchemaPrinter(schema);
var sdl = printer.Print();

// v9 configured to have similar behavior as previous defaults
var sdl = schema.Print(new() {
    IncludeDescriptions = false,
    IncludeDeprecationReasons = false,
    IncludeFederationTypes = false,
    StringComparison = StringComparison.OrdinalIgnoreCase,
});
```

### 2. `ConcurrentDictionary` in `ValidationContext`

Previously, `ValidationContext` used `Dictionary`-typed members, which prevented the use of `ConcurrentDictionary` even when concurrent access would have been beneficial. This limitation became apparent in two key issues:

- **[#4083](https://github.com/graphql-dotnet/graphql-dotnet/issues/4083):** Merged selection sets required writable access to the argument dictionary. However, since the relevant interfaces exposed `IReadOnlyDictionary`, code had to cast to `Dictionary` in order to write values, leading to brittle and potentially unsafe patterns.
- **[#4060](https://github.com/graphql-dotnet/graphql-dotnet/issues/4060):** Highlighted cases where user code wrote directly to the argument dictionary. Without concurrency guarantees, this introduced the risk of race conditions.

To address both concerns:

- `ValidationContext` now uses `ConcurrentDictionary` for `ArgumentValues` and `DirectiveValues` to support safe concurrent writes.
- Several interfaces and classes now expose `IDictionary<,>` instead of `IReadOnlyDictionary<,>`, allowing controlled write access:

  - `IExecutionContext.ArgumentValues` and `IExecutionContext.DirectiveValues`
  - `ExecutionContext.ArgumentValues` and `ExecutionContext.DirectiveValues`
  - `IValidationResult.ArgumentValues` and `IValidationResult.DirectiveValues`
  - `ValidationResult.ArgumentValues` and `ValidationResult.DirectiveValues`

### 3. New methods added to `IAbstractGraphType`

The `IAbstractGraphType` interface has been extended with new methods that were previously only available on `InterfaceGraphType` and `UnionGraphType`. Since both interface and union graph types require the same methods for the same purpose, these methods have been moved to the common interface:

- `Type(Type)` - Adds the specified graph type to the list of possible graph types
- `Type<TType>()` - Generic version to add a graph type to the list of possible graph types
- `Types` - Property to get or set the collection of possible types

If you have custom implementations of `IAbstractGraphType`, you will need to implement these new methods and property. Most users who inherit from `InterfaceGraphType` or `UnionGraphType` will not be affected as these base classes already provide the implementations.

### 4. `ParseLinkVisitor.Run` method removed

The `ParseLinkVisitor.Run` method has been removed. However, no changes should be required in your code since an equivalent extension method `Run` already exists for all `ISchemaNodeVisitor` instances, including `ParseLinkVisitor`.

### 5. Async suffix removal for type-first field names

In type-first GraphQL schemas, field names ending with "Async" are now automatically removed for methods returning `ValueTask<T>` and `IAsyncEnumerable<T>`, consistent with the existing behavior for `Task<T>`.

For example, previously only `Task<string> GetDataAsync()` would become field `"GetData"`, while `ValueTask<string> GetDataAsync()` and `IAsyncEnumerable<int> GetItemsAsync()` would keep their "Async" suffix. Now all three async return types have consistent field naming.

If you have type-first schemas with `ValueTask<T>` or `IAsyncEnumerable<T>` methods ending in "Async", update your GraphQL queries to use the new field names without the "Async" suffix, or use the `[Name]` attribute to explicitly specify the desired field name.

### 6. `ISchema.ResolveFieldContextAccessor` property added

The `ResolveFieldContextAccessor` property has been added to the `ISchema` interface. This property was previously only available on the `Schema` class. If you have custom implementations of `ISchema`, you will need to implement this property. Most users who inherit from `Schema` will not be affected as the base class already provides the implementation.

<<<<<<< HEAD
### 6. `ApplyMiddleware` methods moved from `SchemaTypes` to extension methods

The `ApplyMiddleware` methods have been moved from the `SchemaTypes` class to extension methods in the `SchemaTypesExtensions` class. This change improves code organization and follows .NET best practices for extending types. These methods are typically only called by `Schema` and as such should not require any changes to your code.

### 7. `SchemaTypes` is now an abstract base class

The `SchemaTypes` class has been refactored into an abstract base class with a new `LegacySchemaTypes` derived class that contains the concrete implementation. This change enables future extensibility while maintaining backward compatibility.

Typically no changes are required unless you override `Schema.CreateSchemaTypes()` and/or use your own `SchemaTypes` implementation. In those cases, you should update your code to use or derive from `LegacySchemaTypes` instead of `SchemaTypes`.
=======
### 7. `SchemaTypes.ApplyMiddleware` moved to `SchemaTypesExtensions`

The `ApplyMiddleware` method has been moved from the `SchemaTypes` class to the `SchemaTypesExtensions` static class.
>>>>>>> 09fbbc4e
<|MERGE_RESOLUTION|>--- conflicted
+++ resolved
@@ -161,18 +161,12 @@
 
 The `ResolveFieldContextAccessor` property has been added to the `ISchema` interface. This property was previously only available on the `Schema` class. If you have custom implementations of `ISchema`, you will need to implement this property. Most users who inherit from `Schema` will not be affected as the base class already provides the implementation.
 
-<<<<<<< HEAD
-### 6. `ApplyMiddleware` methods moved from `SchemaTypes` to extension methods
+### 7. `SchemaTypes.ApplyMiddleware` moved to `SchemaTypesExtensions`
 
-The `ApplyMiddleware` methods have been moved from the `SchemaTypes` class to extension methods in the `SchemaTypesExtensions` class. This change improves code organization and follows .NET best practices for extending types. These methods are typically only called by `Schema` and as such should not require any changes to your code.
+The `ApplyMiddleware` method has been moved from the `SchemaTypes` class to the `SchemaTypesExtensions` static class.
 
-### 7. `SchemaTypes` is now an abstract base class
+### 8. `SchemaTypes` is now an abstract base class
 
 The `SchemaTypes` class has been refactored into an abstract base class with a new `LegacySchemaTypes` derived class that contains the concrete implementation. This change enables future extensibility while maintaining backward compatibility.
 
-Typically no changes are required unless you override `Schema.CreateSchemaTypes()` and/or use your own `SchemaTypes` implementation. In those cases, you should update your code to use or derive from `LegacySchemaTypes` instead of `SchemaTypes`.
-=======
-### 7. `SchemaTypes.ApplyMiddleware` moved to `SchemaTypesExtensions`
-
-The `ApplyMiddleware` method has been moved from the `SchemaTypes` class to the `SchemaTypesExtensions` static class.
->>>>>>> 09fbbc4e
+Typically no changes are required unless you override `Schema.CreateSchemaTypes()` and/or use your own `SchemaTypes` implementation. In those cases, you should update your code to use or derive from `LegacySchemaTypes` instead of `SchemaTypes`.