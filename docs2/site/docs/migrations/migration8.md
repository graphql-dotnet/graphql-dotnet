# Migrating from v7.x to v8.x

See [issues](https://github.com/graphql-dotnet/graphql-dotnet/issues?q=milestone%3A8.0+is%3Aissue+is%3Aclosed) and
[pull requests](https://github.com/graphql-dotnet/graphql-dotnet/pulls?q=is%3Apr+milestone%3A8.0+is%3Aclosed) done in v8.

## New Features

### 1. `IMetadataReader`, `IMetadataWriter` and `IFieldMetadataWriter` interfaces added

This makes it convenient to add extension methods to graph types or fields that can be used to read or write metadata
such as authentication information. Methods for `IMetadataWriter` types will appear on both field builders and graph/field
types, while methods for `IMetadataReader` types will only appear on graph and field types. You can also access the
`IMetadataReader` reader from the `IMetadataWriter.MetadataReader` property. Here is an example:

```csharp
public static TMetadataBuilder RequireAdmin<TMetadataBuilder>(this TMetadataBuilder builder)
    where TMetadataBuilder : IMetadataWriter
{
    if (builder.MetadataReader.GetRoles?.Contains("Guests"))
        throw new InvalidOperationException("Cannot require admin and guest access at the same time.");
    return builder.AuthorizeWithRoles("Administrators");
}
```

Both interfaces extend `IProvideMetadata` with read/write access to the metadata contained within the graph or field type.
Be sure not to write metadata during the execution of a query, as the same graph/field type instance may be used for
multiple queries and you would run into concurrency issues.

In addition, the `IFieldMetadataWriter` interface has been added to allow scoping extension methods to fields only.
For example:

```csharp
// adds the GraphQL Federation '@requires' directive to the field
public static TMetadataWriter Requires<TMetadataWriter>(this TMetadataWriter fieldType, string fields)
    where TMetadataWriter : IFieldMetadataWriter
    => fieldType.ApplyDirective(PROVIDES_DIRECTIVE, d => d.AddArgument(new(FIELDS_ARGUMENT) { Value = fields }));
```

### 2. Built-in scalars may be overridden via DI registrations

For GraphQL.NET built-in scalars (such as `IntGraphType` or `GuidGraphType`), a dervied class may be registered
within the DI engine to facilitate replacement of the graph type throughout the schema versus calling `RegisterType`.

```csharp
services.AddSingleton<BooleanGraphType, MyBooleanGraphType>();
```

See https://graphql-dotnet.github.io/docs/getting-started/custom-scalars/#3-register-the-custom-scalar-within-your-schema
for more details.

### 3. Added `ComplexScalarGraphType`

This new scalar can be used to send or receive arbitrary objects or values to or from the server. It is functionally
equivalent to the `AnyGraphType` used for GraphQL Federation, but defaults to the name of `Complex` rather than `_Any`.

### 4. `Parser` delegates added to input field and argument definitions

This allows for custom parsing of input values. The `Parser` delegate is used to convert the input value
to the expected type, and can be set via the `ParseValue` method on the `FieldBuilder` or `QueryArgument`.

The auto-registering graph types will automatically configure the `Parser` delegate appropriately, and the
`Field(x => x.Property)` and `Field("FieldName", x => x.Property)` syntax will as well.

The most common use case for this is when using the ID graph type (passed via a string) for a numeric or GUID identifier.
For example, consider the following code:

```csharp
// for input object graph type
Field("Id", x => x.Id, type: typeof(NonNullGraphType<IdGraphType>));

class MyInputObject
{
    public int Id { get; set; }
}
```

This will now cause an error when the client sends a string value for the Id field that cannot be coerced to
an `int` during the validation stage, rather than during the execution stage. Supplying an invalid value will
produce a response similar to the following:

```json
{
  "errors": [
    {
      "message": "Invalid value for argument 'id' of field 'testMe'. The input string 'abc' was not in a correct format.",
      "locations": [
        {
          "line": 1,
          "column": 14
        }
      ],
      "extensions": {
        "code": "INVALID_VALUE",
        "codes": [
          "INVALID_VALUE",
          "FORMAT"
        ],
        "number": "5.6"
      }
    }
  ]
}
```

This now is a validation error and not passed to the unhandled exception handler. Previously, this would have been
considered a server exception and processed by the unhandled exception handler, returning an error similar to the
following:

```json
{
  "errors": [
    {
      "message": "Error trying to resolve field 'testMe'.",
      "locations": [
        {
          "line": 1,
          "column": 3
        }
      ],
      "path": [
        "testMe"
      ],
      "extensions": {
        "code": "FORMAT",
        "codes": [
          "FORMAT"
        ]
      }
    }
  ],
  "data": null
}
```

You can also define a custom parser when appropriate to convert an input value to the expected type.
This is typically unnecessary when using the `Field(x => x.Property)` syntax, but when matching via
property name, it may be desired to define a custom parser. For example:

```csharp
// for input object graph type
Field<StringGraphType>("website") // match by property name, perhaps for a constructor argument
    .ParseValue(value => new Uri((string)value));

class MyInputObject
{
    public Uri? Website { get; set; }
}
```

Without adding a parser the coercion will occur within the resolver during `GetArgument<Uri>("abc")`
as occured in previous versions of GraphQL.NET. This will result in a server exception being thrown
and processed by the unhandled exception handler if the value cannot be coerced to a `Uri`. Note that
the parser function need not check for null values.

### 5. `Validator` delegates added to input field and argument definitions

This allows for custom validation of input values. It can be used to easily validate input values
such as email addresses, phone numbers, or to validate a value is within a specific range. The
`Validator` delegate is used to validate the input value, and can be set via the `Validate` method
on the `FieldBuilder` or `QueryArgument`. Here are some examples:

```csharp
// for an input object graph type
Field(x => x.FirstName)
    .Validate(value =>
    {
        if (((string)value).Length >= 10)
            throw new ArgumentException("Length must be less than 10 characters.");
    });
Field(x => x.Age)
    .Validate(value =>
    {
        if ((int)value < 18)
            throw new ArgumentException("Age must be 18 or older.");
    });
Field(x => x.Password)
    .Validate(value =>
    {
        VerifyPasswordComplexity((string)value);
    });
```

The `Validator` delegate is called during the validation stage, prior to execution of the request.
Null values are not passed to the validation function. Supplying an invalid value will produce
a response similar to the following:

```json
{
  "errors": [
    {
      "message": "Invalid value for argument 'firstName' of field 'testMe'. Length must be less than 10 characters.",
      "locations": [
        {
          "line": 1,
          "column": 14
        }
      ],
      "extensions": {
        "code": "INVALID_VALUE",
        "codes": [
          "INVALID_VALUE",
          "ARGUMENT"
        ],
        "number": "5.6"
      }
    }
  ]
}
```

For type-first schemas, you may define your own attributes to perform validation, either on input
fields or on output field arguments. For example:

```csharp
// for AutoRegisteringObjectGraphType<MyClass>

public class MyClass
{
    public static string TestMe([MyMaxLength(5)] string value) => value;
}

private class MyMaxLength : GraphQLAttribute
{
    private readonly int _maxLength;
    public MyMaxLength(int maxLength)
    {
        _maxLength = maxLength;
    }

    public override void Modify(ArgumentInformation argumentInformation)
    {
        if (argumentInformation.TypeInformation.Type != typeof(string))
        {
            throw new InvalidOperationException("MyMaxLength can only be used on string arguments.");
        }
    }

    public override void Modify(QueryArgument queryArgument)
    {
        queryArgument.Validate(value =>
        {
            if (((string)value).Length > _maxLength)
            {
                throw new ArgumentException($"Value is too long. Max length is {_maxLength}.");
            }
        });
    }
}
```

Similar to the `Parser` delegate, the `Validator` delegate is called during the validation stage,
and will not unnecessarily trigger the unhandled exception handler due to client input errors.

At this time GraphQL.NET does not directly support the `MaxLength` and similar attributes from
`System.ComponentModel.DataAnnotations`, but this may be added in a future version. You can
implement your own attributes as shown above, or call the `Validate` method to set a validation
function.

### 6. `@pattern` custom directive added for validating input values against a regular expression pattern

This directive allows for specifying a regular expression pattern to validate the input value.
It can also be used as sample code for designing new custom directives, and is now the preferred
design over the older `InputFieldsAndArgumentsOfCorrectLength` validation rule.
This directive is not enabled by default, and must be added to the schema as follows:

```csharp
services.AddGraphQL(b => b
    .AddSchema<MyQuery>()
    .ConfigureSchema(s =>
    {
        // add the directive to the schema
        s.Directives.Register(new PatternMatchingDirective());

        // add the visitor to the schema, which will apply validation rules to all field
        // arguments and input fields that have the @pattern directive applied
        s.RegisterVisitor(new PatternMatchingVisitor());
    }));
```

You can then apply the directive to any input field or argument as follows:

```csharp
Field(x => x.FirstName)
    .ApplyDirective("pattern", "regex", "[A-Z]+"); // uppercase only
```

### 7. DirectiveAttribute added to support applying directives to type-first graph types and fields

For example:

```csharp
private class Query
{
    public static string Hello(
        [Directive("pattern", "regex", "[A-Z]+")] // uppercase only
        string arg)
        => arg;
}
```

### 8. Validation rules can read or validate field arguments and directive arguments

Validation rules can now execute validation code either before or after field arguments
have been read. This is useful for edge cases, such as when a complexity analyzer needs
to read the value of a field argument to determine the complexity of the field.

The `ValidateAsync` method on `IValidationRule` has been changed to `GetPreNodeVisitorAsync`,
and a new method `GetPostNodeVisitorAsync` has been added. Also, the `IVariableVisitorProvider`
interface has been combined with `IValidationRule` and now has a new method `GetVariableVisitorAsync`.
So the new `IValidationRule` interface looks like this:

```csharp
public interface IValidationRule
{
    ValueTask<INodeVisitor?> GetPreNodeVisitorAsync(ValidationContext context);
    ValueTask<IVariableVisitor?> GetVariableVisitorAsync(ValidationContext context);
    ValueTask<INodeVisitor?> GetPostNodeVisitorAsync(ValidationContext context);
}
```

This allows for a single validation rule to validate AST structure, validate variable values,
and/or validate coerced field and directive arguments.

To simplify the creation of validation rules, the abstract `ValidationRuleBase` class has
been added, which implements the `IValidationRule` interface and provides default implementations
for all three methods.

Documentation has been added to the [Query Validation](https://graphql-dotnet.github.io/docs/getting-started/query-validation/)
section of the documentation to explain how to create custom validation rules using the
revised `IValidationRule` interface and related classes.

### 9. List coercion can be customized

Previously only specific list types were natively supported, such as `List<T>` and `IEnumerable<T>`,
and list types that implemented `IList`. Now, any list-like type such as `HashSet<T>` or `Queue<T>`
which has either a public parameterless constructor along with an `Add(T value)` method, or a constructor
that takes an `IEnumerable<T>` is supported. This allows for more flexibility in the types of lists
that can be used as CLR input types.

You can also register a custom list coercion provider to handle custom list types. For instance, if you
wish to use a case-insensitive comparer for `HashSet<string>` types, you can register a custom list coercion
provider as follows:

```csharp
// register for HashSet<string>
ValueConverter.RegisterListConverter<HashSet<string>, string>(
    values => new HashSet<string>(values, StringComparer.OrdinalIgnoreCase));

// also register for ISet<string>
ValueConverter.RegisterListConverter<ISet<string>, string>(
    values => new HashSet<string>(values, StringComparer.OrdinalIgnoreCase));
```

The `RegisterListProvider` method is also useful in AOT scenarios to provide ideal performance since dynamic
code generation is not possible, and to prevent trimming of necessary list types.

You can also register a custom list coercion provider for an open generic type. For instance, if you wish to
provide a custom list coercion provider for `IImmutableList<T>`, you can register it as follows:

```csharp
public class ImmutableListConverterFactory : ListConverterFactoryBase
{
    public override Func<object?[], object> Create<T>()
        => list => ImmutableList.CreateRange(list.Cast<T>());
}

ValueConverter.RegisterListConverterFactory(typeof(IImmutableList<>), new ImmutableListConverterFactory());
```

Finally, if you simply need to map an interface list type to a concrete list type, you can do so as follows:

```csharp
ValueConverter.RegisterListConverterFactory(typeof(IList<>), typeof(List<>)); // default mapping is T[]
```

### 10. `IGraphType.IsPrivate` and `IFieldType.IsPrivate` properties added

Allows to set a graph type or field as private within a schema visitor, effectively removing it from the schema.
Introspection queries will not be able to query the type/field, and queries will not be able to reference the type/field.
Exporting the schema as a SDL (or printing it) will not include the private types or fields.

Private types are fully 'resolved' and validated; you can obtain references to these types or fields in a schema validation
visitor before they are removed from the schema. After initialization is complete, these types and fields will not be present
within SchemaTypes or TypeFields. The only exception for validation is that private types are not required have any fields
or, for interfaces and unions, possible types.

This makes it possible to create a private type used within the schema but not exposed to the client. For instance,
it is possible to dynamically create input object types to deserialize GraphQL Federation entity representations, which
are normally sent via the `_Any` type.

### 11. `IObjectGraphType.SkipTypeCheck` property added

Allows to skip the type check for a specific object graph type during resolver execution. This is useful
for schema-first schemas where the CLR type is not defined while the resolver is built, while allowing
`IsTypeOf` to be set automatically for other use cases. Schema-first schemas will automatically set this
property to `true` for all object graph types to retain the existing behavior.

### 12. `ISchemaNodeVisitor.PostVisitSchema` method added

Allows to revisit the schema after all other methods (types/fields/etc) have been visited.

### 13. GraphQL Federation v2 graph types added

These graph types have been added to the `GraphQL.Federation.Types` namespace:

- `AnyScalarType` (moved from `GraphQL.Utilities.Federation`)
- `EntityGraphType`
- `FieldSetGraphType`
- `LinkImportGraphType`
- `LinkPurpose` enumeration
- `LinkPurposeGraphType`
- `ServiceGraphType`

### 14. Extension methods and attributes added to simplify applying GraphQL Federation directives in code-first and type-first schemas

These extension methods and attributes simplify the process of applying GraphQL Federation directives:

| Directive | Extension Method | Attribute | Description |
|-----------|------------------|-----------|-------------|
| `@external` | `External()` | `[External]` | Indicates that this subgraph usually can't resolve a particular object field, but it still needs to define that field for other purposes. |
| `@requires` | `Requires(fields)` | `[Requires(fields)]` | Indicates that the resolver for a particular entity field depends on the values of other entity fields that are resolved by other subgraphs. This tells the router that it needs to fetch the values of those externally defined fields first, even if the original client query didn't request them. |
| `@provides` | `Provides(fields)` | `[Provides(fields)]` | Specifies a set of entity fields that a subgraph can resolve, but only at a particular schema path (at other paths, the subgraph can't resolve those fields). |
| `@key` | `Key(fields)` | `[Key(fields)]` | Designates an object type as an entity and specifies its key fields. Key fields are a set of fields that a subgraph can use to uniquely identify any instance of the entity. |
| `@override` | `Override(from)` | `[Override(from)]` | Indicates that an object field is now resolved by this subgraph instead of another subgraph where it's also defined. This enables you to migrate a field from one subgraph to another. |
| `@shareable` | `Shareable()` | `[Shareable]` | Indicates that an object type's field is allowed to be resolved by multiple subgraphs (by default in Federation 2, object fields can be resolved by only one subgraph). |
| `@inaccessible` | `Inaccessible()` | `[Inaccessible]` | Indicates that a definition in the subgraph schema should be omitted from the router's API schema, even if that definition is also present in other subgraphs. This means that the field is not exposed to clients at all. |

### 15. OneOf Input Object support added

OneOf Input Objects are a special variant of Input Objects where the type system
asserts that exactly one of the fields must be set and non-null, all others
being omitted. This is useful for representing situations where an input may be
one of many different options.

See: https://github.com/graphql/graphql-spec/pull/825

To use this feature:
- **Code-First**: Set the `IsOneOf` property on your `InputObjectGraphType` to `true`.
- **Schema-First**: Use the `@oneOf` directive on the input type in your schema definition.
- **Type-First**: Use the `[OneOf]` directive on the CLR class.

Note: the feature is still a draft and has not made it into the official GraphQL spec yet.
It is expected to be added once it has been implemented in multiple libraries and proven to be useful.
It is not expected to change from the current draft.

### 16. Federation entity resolver configuration methods and attributes added for code-first and type-first schemas

Extension methods have been added for defining entity resolvers in code-first and type-first schemas
for GraphQL Federation.

Code-first sample 1: (uses entity type for representation)

```csharp
public class WidgetType : ObjectGraphType<Widget>
{
    public WidgetType()
    {
        // configure federation key fields
        this.Key("id");

        // configure federation resolver
        this.ResolveReference(async (context, widget) =>
        {
            // pull the id from the representation
            var id = widget.Id;

            // resolve the entity reference
            var widgetData = context.RequestServices!.GetRequiredService<WidgetRepository>();
            return await widgetData.GetWidgetByIdAsync(id, context.CancellationToken);
        });

        // configure fields
        Field(x => x.Id, type: typeof(NonNullGraphType<IdGraphType>));
        Field(x => x.Name);
    }
}

public class Widget
{
    public string Id { get; set; }
    public string Name { get; set; }
}
```

Code-first sample 2: (uses custom type for representation)

```csharp
public class WidgetType : ObjectGraphType<Widget>
{
    public WidgetType()
    {
        // configure federation key fields
        this.Key("id");

        // configure federation resolver
        this.ResolveReference<WidgetRepresentation, Widget>(async (context, widget) =>
        {
            // pull the id from the representation
            var id = widget.Id;

            // resolve the entity reference
            var widgetData = context.RequestServices!.GetRequiredService<WidgetRepository>();
            return await widgetData.GetWidgetByIdAsync(id, context.CancellationToken);
        });

        // configure fields
        Field(x => x.Id, type: typeof(NonNullGraphType<IdGraphType>));
        Field(x => x.Name);
    }
}

public class Widget
{
    public string Id { get; set; }
    public string Name { get; set; }
}

public class WidgetRepresentation
{
    public string Id { get; set; }
}
```

Type-first sample 1: (static method; uses method arguments for representation)

```csharp
// configure federation key fields
[Key("id")]
public class Widget
{
    // configure fields
    [Id]
    public string Id { get; set; }
    public string Name { get; set; }

    // configure federation resolver
    [FederationResolver]
    public static async Task<Widget> ResolveReference([FromServices] WidgetRepository widgetData, [Id] string id, CancellationToken token)
    {
        // resolve the entity reference
        return await widgetData.GetWidgetByIdAsync(id, token);
    }
}
```

Type-first sample 2: (instance method; uses instance for representation)

```csharp
// configure federation key fields
[Key("id")]
public class Widget
{
    // configure fields
    [Id]
    public string Id { get; set; }
    public string Name { get; set; }

    // configure federation resolver
    [FederationResolver]
    public async Task<Widget> ResolveReference([FromServices] WidgetRepository widgetData, CancellationToken token)
    {
        // pull the id from the representation
        var id = Id;

        // resolve the entity reference
        return await widgetData.GetWidgetByIdAsync(id, token);
    }
}
```

Note that you may apply the `[Key]` attribute multiple times to define multiple sets of key fields, pursuant to the
GraphQL Federation specification. You may define multiple resolvers when using static methods in a type-first schema.
Otherwise your method will need to decide which set of key fields to use for resolution, as demonstrated in the
code-first sample below:

```csharp
public class WidgetType : ObjectGraphType<Widget>
{
    public WidgetType()
    {
        // configure federation key fields
        this.Key("id");
        this.Key("sku");

        // configure federation resolver
        this.ResolveReference(async (context, widget) =>
        {
            // pull the key values from the representation
            var id = widget.Id;
            var sku = widget.Sku;

            // resolve the entity reference
            var widgetData = context.RequestServices!.GetRequiredService<WidgetRepository>();
            if (id != null)
                return await widgetData.GetWidgetByIdAsync(id, context.CancellationToken);
            else
                return await widgetData.GetWidgetBySkuAsync(sku, context.CancellationToken);
        });

        // configure fields
        Field(x => x.Id, type: typeof(NonNullGraphType<IdGraphType>));
        Field(x => x.Sku);
        Field(x => x.Name);
    }
}

public class Widget
{
    public string Id { get; set; }
    public string Sku { get; set; }
    public string Name { get; set; }
}
```

### 17. Applied directives may contain metadata

`AppliedDirective` now implements `IProvideMetadata`, `IMetadataReader` and `IMetadataWriter`
to allow for reading and writing metadata to applied directives.

### 18. Support added for the Apollo `@link` directive

This directive indicates that some types and/or directives are to be imported from another schema.
Types and directives can be explicitly imported, either with their original name or with an alias.
Any types or directives that are not explicitly imported will be assumed to be named with a specified
namespace, which is derived from the URL of the linked schema if not set explicitly.
Visit https://specs.apollo.dev/link/v1.0/ for more information.

To link another schema, use code like this in your schema constructor or `ConfigureSchema` call:

```csharp
schema.LinkSchema("https://specs.apollo.dev/federation/v2.3", o =>
{
    // override the default namespace of 'federation' with the alias 'fed'
    o.Namespace = "fed";

    // import the '@key' directive without an alias
    o.Imports.Add("@key", "@key");

    // import the '@shareable' directive with an alias of '@share'
    o.Imports.Add("@shareable", "@share");

    // other directives such as '@requires' would be implicitly imported
    // into the 'fed' namespace, so '@requires' becomes '@fed__requires'
});
```

In addition to applying a `@link` directive to the schema, it will also import the `@link` directive
and configure the necessary types and directives to support the `@link` specification.
Your schema will then look like this:

```graphql
schema
  @link(url: "https://specs.apollo.dev/link/v1.0", import: ["@link"])
  @link(url: "https://specs.apollo.dev/federation/v2.3", as: "fed", import: ["@key", {name:"@shareable", as:"@share"}]) {
    # etc
}

directive @link(url: String!, as: String, import: [link__Import], purpose: link__Purpose) repeatable on SCHEMA

scalar link__Import

enum link__Purpose {
  EXECUTION
  SECURITY
}
```

You will still be required to add the imported schema definitions to your schema, such as `@key`, `@share`, and
`@fed__requires` in the above example. You may also print the schema without imported definitions. To print the
schema without imported definitions, set the `IncludeImportedDefinitions` option to `false` when printing:

```csharp
var sdl = schema.Print(new() { IncludeImportedDefinitions = false });
```

The schema shown above would now print like this:

```graphql
schema
  @link(url: "https://specs.apollo.dev/link/v1.0", import: ["@link"])
  @link(url: "https://specs.apollo.dev/federation/v2.3", as: "fed", import: ["@key", {name:"@shareable", as:"@share"}]) {
    # etc
}
```

Note that you may call `LinkSchema` multiple times with the same URL to apply additional configuration
options to the same url, or with a separate URL to link multiple schemas.

<<<<<<< HEAD
### 20. `AddFederation` GraphQL builder call added to initialize any schema for federation support

This method will automatically add the necessary types and directives to support GraphQL Federation.
Simply call `AddFederation` with the version number of the Federation specification that you wish to import
within your DI configuration. See example below:

```csharp
services.AddGraphQL(b => b
    .AddSchema<MySchema>()
    .AddFederation("2.3")
);
```

This will do the following:

- Configure the Query type to include the `_service` field.
- Configure the `_Entity` type based on which of the schema's type definitions are marked with `@key`.
- Configure the Query type to include the `_entities` field if there are any resolvable entities.
- Link the schema to the Federation specification at `https://specs.apollo.dev/federation/v2.3`.
- Import the `@key`, `@requires`, `@provides`, `@external`, `@extends`, `@shareable`, `@inaccessible`, `@override` and `@tag` directives.
- Configure the remaining supported directives within the `federation` namespace - `@federation__interfaceObject` and `@federation__composeDirective`
  for version 2.3.

Currently supported are versions 1.0 through 2.8. Note that for version 1.0, you will be required to mark
parts of your schema with `@extends`. This is not required for version 2.0 and later.

You may add additional configuration to the `AddFederation` call to import additional directives or types, remove imports,
change import aliases, or change the namespace used for directives that are not explicitly imported.
=======
### 19. `FromSchemaUrl` added to `AppliedDirective`

This property supports using a directive that was separately imported via `@link`. After importing the schema as described
above, apply imported directives to your schema similar to the example below:

```csharp
graphType.ApplyDirective("shareable", s => s.FromSchemaUrl = "https://specs.apollo.dev/federation/"); // applies to any version
// or
graphType.ApplyDirective("shareable", s => s.FromSchemaUrl = "https://specs.apollo.dev/federation/v2.3"); // only version 2.3
```

During schema initialization, the name of the applied directive will be resolved to the fully-qualified name.
In the above example, if `@shareable` was imported, the directive will be applied as `@shareable`, but if not, it will
be applied as `@federation__shareable`. Aliases are also supported.
>>>>>>> 39e60f4c

## Breaking Changes

### 1. Query type is required

Pursuant to the GraphQL specification, a query type is required for any schema.
This is enforced during schema validation but may be bypassed as follows:

```csharp
GlobalSwitches.RequireRootQueryType = false;
```

Future versions of GraphQL.NET will not contain this property and each schema will always be required to have a root Query type to comply with the GraphQL specification.

### 2. Use `ApplyDirective` instead of `Directive` on field builders

The `Directive` method on field builders has been renamed to `ApplyDirective` to better fit with
other field builder extension methods.

### 3. Use `WithComplexityImpact` instead of `ComplexityImpact` on field builders

The `ComplexityImpact` method on field builders has been renamed to `WithComplexityImpact` to better fit with
other field builder extension methods.

### 4. Relay types must be registered within the DI provider

Previuosly the Relay graph types were instantiated directly by the `SchemaTypes` class. This has been changed so that
the types are now pulled from the DI container. No changes are required if you are using the provided DI builder methods,
as they automatically register the relay types. Otherwise, you will need to manually register the Relay graph types.

```csharp
// v7 and prior -- builder methods -- NO CHANGES REQUIRED
services.AddGraphQL(b => {
  b.AddSchema<StarWarsSchema>();
});

// v7 and prior -- manual registration
services.AddSingleton<StarWarsSchema>(); // and other types

// v8
services.AddSingleton<PageInfoType>();
services.AddSingleton(typeof(EdgeType<>);
services.AddSingleton(typeof(ConnectionType<>);
services.AddSingleton(typeof(ConnectionType<,>);
```

### 5. Duplicate GraphQL configuration calls with the same `Use` command is ignored

Specifically, this relates to the following methods:

- `UseMemoryCache()`
- `UseAutomaticPersistedQueries()`
- `UseConfiguration<T>()` with the same `T` type

This change was made to prevent duplicate registrations of the same service within the DI container.

### 6. `ObjectExtensions.ToObject` changes (impacts `InputObjectGraphType`)

- `ObjectExtensions.ToObject<T>` was removed; it was only used by internal tests.
- `ObjectExtensions.ToObject` requires input object graph type for conversion.
- Only public constructors are eligible candidates while selecting a constructor.
- Constructor is selected based on the following rules:
  - If only a single public constructor is available, it is used.
  - If a public constructor is marked with `[GraphQLConstructor]`, it is used.
  - Otherwise the public parameterless constructor is used if available.
  - Otherwise an exception is thrown during deserialization.
- Only public properties are eligible candidates when matching a property.
- Any init-only or required properties not provided in the dictionary are set to their default values.
- Only public writable fields are eligible candidates when matching a field.

The changes above allow for matching behavior with source-generated or dynamically-compiled functions.

### 7. `AutoRegisteringInputObjectGraphType` changes

- See above changes to `ObjectExtensions.ToObject` for deserialization notes.
- Registers read-only properties when the property name matches the name of a parameter in the
  chosen constructor. Comparison is case-insensitive, matching `ToObject` behavior.
  Does not register constructor parameters that are not read-only properties.
  Any attributes such as `[Id]` must be applied to the property, not the constructor parameter.

### 8. Default naming of generic graph types has changed

The default graph name of generic types has changed to include the generic type name.
This should reduce naming conflicts when generics are in use. To consolidate behavior
across different code paths, both `Type` and `GraphType` are stripped from the end
of the class name. See below examples:

| Graph type class name | Old graph type name | New graph type name |
|------------------|---------------------|---------------------|
| `PersonType` | `PersonType` | `Person` |
| `PersonGraphType` | `Person` | `Person` |
| `AutoRegisteringObjectGraphType<SearchResults<Person>>` | `SearchResults` | `PersonSearchResults` |
| `LoggerGraphType<Person, string>` | `Logger` | `PersonStringLogger` |
| `InputObjectGraphType<Person>` | `InputObject_1` | `PersonInputObject` |

To revert to the prior behavior, set the following global switch prior to creating your schema classes:

```csharp
using GraphQL;

GlobalSwitches.UseLegacyTypeNaming = true;
```

As usual, you are encouraged to set the name in the constructor of your class, or
immediately after construction, or for auto-registering types, via an attribute.
You can also set global attributes that will be applied to all auto-registering types
if you wish to define your own naming logic.

The `UseLegacyTypeNaming` option is deprecated and will be removed in GraphQL.NET v9.

### 9. DataLoader extension methods have been moved to the GraphQL namespace

This change simplifies using extension methods for the data loaders. You may need to
remove the `using GraphQL.DataLoader;` statement from your code to resolve any
compiler warnings, and/or add `using GraphQL;`.

### 10. The SchemaPrinter has been deprecated

Please see the v7 migration document regarding the new `schema.ToAST()` and
`schema.Print()` methods available for printing the schema (available since 7.6).

For federated schemas, the `ServiceGraphType`'s `sdl` field will now use the
new implementation to print the schema. Please raise an issue if this causes
a problem for your federated schema.

### 11. Removed deprecated methods.

The following GraphQL DI builder methods have been removed:

| Method | Replacement |
|--------|-------------|
| `AddApolloTracing` | `UseApolloTracing` |
| `AddMiddleware` | `UseMiddleware` |
| `AddAutomaticPersistedQueries` | `UseAutomaticPersistedQueries` |
| `AddMemoryCache` | `UseMemoryCache` |

The following methods have been removed:

| Method | Comment |
|--------|---------|
| `TypeExtensions.IsConcrete` | Use `!type.IsAbstract` |
| `GraphQLTelemetryProvider.StartActivityAsync` | Use `StartActivity` |
| `AutoRegisteringInterfaceGraphType.BuildMemberInstanceExpression` | Interfaces cannot contain resolvers so this method was unused |
| `ValidationContext.GetVariableValuesAsync` | Use `GetVariablesValuesAsync` |

The following constructors have been removed:

| Class | Comment |
|-------|---------|
| `Variable` | Use new constructor with `definition` argument |
| `VariableUsage` | Use new constructor with `hasDefault` argument |

### 12. `IVariableVisitorProvider` removed and `IValidationRule` changed

The `ValidateAsync` method on `IValidationRule` has been changed to `GetPreNodeVisitorAsync`,
and a new method `GetPostNodeVisitorAsync` has been added. Also, the `IVariableVisitorProvider`
interface has been combined with `IValidationRule` and now has a new method `GetVariableVisitorAsync`.
So the new `IValidationRule` interface looks like this:

```csharp
public interface IValidationRule
{
    ValueTask<INodeVisitor?> GetPreNodeVisitorAsync(ValidationContext context);
    ValueTask<IVariableVisitor?> GetVariableVisitorAsync(ValidationContext context);
    ValueTask<INodeVisitor?> GetPostNodeVisitorAsync(ValidationContext context);
}
```

It is recommended to inherit from `ValidationRuleBase` for custom validation rules
and override only the methods you need to implement.

### 13. New properties added to `IGraphType`, `IFieldType` and `IObjectGraphType`

See the new features section for details on the new properties added to these interfaces.
Unless you directly implement these interfaces, you should not be impacted by these changes.

### 14. `ISchemaNodeVisitor.PostVisitSchema` method added

See the new features section for details on the new method added to this interface.
Unless you directly implement this interface, you should not be impacted by this change.

### 15. `AnyScalarType` and `ServiceGraphType` moved to `GraphQL.Federation.Types`

These graph types, previously located within the `GraphQL.Utilities.Federation` namespace,
have been moved to the `GraphQL.Federation.Types` namespace alongside all other federation types.

### 16. `IFederatedResolver`, `FuncFederatedResolver` and `ResolveReferenceAsync` replaced

- `IFederatedResolver` has been replaced with `IFederationResolver`.
- `FuncFederatedResolver` has been replaced with `FederationResolver`.
- `ResolveReferenceAsync` has been replaced with `ResolveReference`.

Please note that the new members are now located in the `GraphQL.Federation` namespace and may
require slight changes to your code to accommodate the new signatures. The old members have been
marked as obsolete and will continue to work in v8, but will be removed in v9.

### 17. GraphQL Federation entity resolvers do not automatically inject `__typename` into requests.

Previously, the `__typename` field was automatically injected into the request for entity resolvers.
This behavior has been removed as it is not required to meet the GraphQL Federation specification.

For instance, the following sample request:

```graphql
{
  _entities(representations: [{ __typename: "User", id: "1" }]) {
    ... on User {
      id
    }
  }
}
```

Should now be written as:

```graphql
{
  _entities(representations: [{ __typename: "User", id: "1" }]) {
    __typename
    ... on User {
      id
    }
  }
}
```

Please ensure that your client requests are updated to include the `__typename` field in the response.
Alternatively, you can install the provided `InjectTypenameValidationRule` validation rule to automatically
inject the `__typename` field into the request.

### 18. `IInputObjectGraphType.IsOneOf` property added

See the new features section for details on the new property added to this interface.
Unless you directly implement this interface, you should not be impacted by this change.

### 19. `VariableUsage.IsRequired` property added and `VariableUsage` constructor changed

This is required for OneOf Input Object support and is used to determine if a variable is required.
Unless you have a custom validation rule that uses `VariableUsage`, you should not be impacted
by this change.<|MERGE_RESOLUTION|>--- conflicted
+++ resolved
@@ -686,7 +686,21 @@
 Note that you may call `LinkSchema` multiple times with the same URL to apply additional configuration
 options to the same url, or with a separate URL to link multiple schemas.
 
-<<<<<<< HEAD
+### 19. `FromSchemaUrl` added to `AppliedDirective`
+
+This property supports using a directive that was separately imported via `@link`. After importing the schema as described
+above, apply imported directives to your schema similar to the example below:
+
+```csharp
+graphType.ApplyDirective("shareable", s => s.FromSchemaUrl = "https://specs.apollo.dev/federation/"); // applies to any version
+// or
+graphType.ApplyDirective("shareable", s => s.FromSchemaUrl = "https://specs.apollo.dev/federation/v2.3"); // only version 2.3
+```
+
+During schema initialization, the name of the applied directive will be resolved to the fully-qualified name.
+In the above example, if `@shareable` was imported, the directive will be applied as `@shareable`, but if not, it will
+be applied as `@federation__shareable`. Aliases are also supported.
+
 ### 20. `AddFederation` GraphQL builder call added to initialize any schema for federation support
 
 This method will automatically add the necessary types and directives to support GraphQL Federation.
@@ -715,22 +729,6 @@
 
 You may add additional configuration to the `AddFederation` call to import additional directives or types, remove imports,
 change import aliases, or change the namespace used for directives that are not explicitly imported.
-=======
-### 19. `FromSchemaUrl` added to `AppliedDirective`
-
-This property supports using a directive that was separately imported via `@link`. After importing the schema as described
-above, apply imported directives to your schema similar to the example below:
-
-```csharp
-graphType.ApplyDirective("shareable", s => s.FromSchemaUrl = "https://specs.apollo.dev/federation/"); // applies to any version
-// or
-graphType.ApplyDirective("shareable", s => s.FromSchemaUrl = "https://specs.apollo.dev/federation/v2.3"); // only version 2.3
-```
-
-During schema initialization, the name of the applied directive will be resolved to the fully-qualified name.
-In the above example, if `@shareable` was imported, the directive will be applied as `@shareable`, but if not, it will
-be applied as `@federation__shareable`. Aliases are also supported.
->>>>>>> 39e60f4c
 
 ## Breaking Changes
 
