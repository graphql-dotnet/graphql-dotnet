# Migrating from v7.x to v8.x

See [issues](https://github.com/graphql-dotnet/graphql-dotnet/issues?q=milestone%3A8.0+is%3Aissue+is%3Aclosed) and
[pull requests](https://github.com/graphql-dotnet/graphql-dotnet/pulls?q=is%3Apr+milestone%3A8.0+is%3Aclosed) done in v8.

## New Features

### 1. `IMetadataReader` and `IMetadataWriter` interfaces added

This makes it convenient to add extension methods to graph types or fields that can be used to read or write metadata
such as authentication information. Methods for `IMetadataWriter` types will appear on both field builders and graph/field
types, while methods for `IMetadataReader` types will only appear on graph and field types. You can also access the
`IMetadataReader` reader from the `IMetadataWriter.MetadataReader` property. Here is an example:

```csharp
public static TMetadataBuilder RequireAdmin<TMetadataBuilder>(this TMetadataBuilder builder)
    where TMetadataBuilder : IMetadataWriter
{
    if (builder.MetadataReader.GetRoles?.Contains("Guests"))
        throw new InvalidOperationException("Cannot require admin and guest access at the same time.");
    return builder.AuthorizeWithRoles("Administrators");
}
```

Both interfaces extend `IProvideMetadata` with read/write access to the metadata contained within the graph or field type.
Be sure not to write metadata during the execution of a query, as the same graph/field type instance may be used for
multiple queries and you would run into concurrency issues.

### 2. Built-in scalars may be overridden via DI registrations

For GraphQL.NET built-in scalars (such as `IntGraphType` or `GuidGraphType`), a dervied class may be registered
within the DI engine to facilitate replacement of the graph type throughout the schema versus calling `RegisterType`.

```csharp
services.AddSingleton<BooleanGraphType, MyBooleanGraphType>();
```

See https://graphql-dotnet.github.io/docs/getting-started/custom-scalars/#3-register-the-custom-scalar-within-your-schema
for more details.

### 3. Added `ComplexScalarGraphType`

This new scalar can be used to send or receive arbitrary objects or values to or from the server. It is functionally
equivalent to the `AnyGraphType` used for GraphQL Federation, but defaults to the name of `Complex` rather than `_Any`.

### 4. `Parser` delegates added to input field and argument definitions

This allows for custom parsing of input values. The `Parser` delegate is used to convert the input value
to the expected type, and can be set via the `ParseValue` method on the `FieldBuilder` or `QueryArgument`.

The auto-registering graph types will automatically configure the `Parser` delegate appropriately, and the
`Field(x => x.Property)` and `Field("FieldName", x => x.Property)` syntax will as well.

The most common use case for this is when using the ID graph type (passed via a string) for a numeric or GUID identifier.
For example, consider the following code:

```csharp
// for input object graph type
Field("Id", x => x.Id, type: typeof(NonNullGraphType<IdGraphType>));

class MyInputObject
{
    public int Id { get; set; }
}
```

This will now cause an error when the client sends a string value for the Id field that cannot be coerced to
an `int` during the validation stage, rather than during the execution stage. Supplying an invalid value will
produce a response similar to the following:

```json
{
  "errors": [
    {
      "message": "Invalid value for argument 'id' of field 'testMe'. The input string 'abc' was not in a correct format.",
      "locations": [
        {
          "line": 1,
          "column": 14
        }
      ],
      "extensions": {
        "code": "INVALID_VALUE",
        "codes": [
          "INVALID_VALUE",
          "FORMAT"
        ],
        "number": "5.6"
      }
    }
  ]
}
```

This now is a validation error and not passed to the unhandled exception handler. Previously, this would have been
considered a server exception and processed by the unhandled exception handler, returning an error similar to the
following:

```json
{
  "errors": [
    {
      "message": "Error trying to resolve field 'testMe'.",
      "locations": [
        {
          "line": 1,
          "column": 3
        }
      ],
      "path": [
        "testMe"
      ],
      "extensions": {
        "code": "FORMAT",
        "codes": [
          "FORMAT"
        ]
      }
    }
  ],
  "data": null
}
```

You can also define a custom parser when appropriate to convert an input value to the expected type.
This is typically unnecessary when using the `Field(x => x.Property)` syntax, but when matching via
property name, it may be desired to define a custom parser. For example:

```csharp
// for input object graph type
Field<StringGraphType>("website") // match by property name, perhaps for a constructor argument
    .ParseValue(value => new Uri((string)value));

class MyInputObject
{
    public Uri? Website { get; set; }
}
```

Without adding a parser the coercion will occur within the resolver during `GetArgument<Uri>("abc")`
as occured in previous versions of GraphQL.NET. This will result in a server exception being thrown
and processed by the unhandled exception handler if the value cannot be coerced to a `Uri`. Note that
the parser function need not check for null values.

### 5. `Validator` delegates added to input field and argument definitions

This allows for custom validation of input values. It can be used to easily validate input values
such as email addresses, phone numbers, or to validate a value is within a specific range. The
`Validator` delegate is used to validate the input value, and can be set via the `Validate` method
on the `FieldBuilder` or `QueryArgument`. Here are some examples:

```csharp
// for an input object graph type
Field(x => x.FirstName)
    .Validate(value =>
    {
        if (((string)value).Length >= 10)
            throw new ArgumentException("Length must be less than 10 characters.");
    });
Field(x => x.Age)
    .Validate(value =>
    {
        if ((int)value < 18)
            throw new ArgumentException("Age must be 18 or older.");
    });
Field(x => x.Password)
    .Validate(value =>
    {
        VerifyPasswordComplexity((string)value);
    });
```

The `Validator` delegate is called during the validation stage, prior to execution of the request.
Null values are not passed to the validation function. Supplying an invalid value will produce
a response similar to the following:

```json
{
  "errors": [
    {
      "message": "Invalid value for argument 'firstName' of field 'testMe'. Length must be less than 10 characters.",
      "locations": [
        {
          "line": 1,
          "column": 14
        }
      ],
      "extensions": {
        "code": "INVALID_VALUE",
        "codes": [
          "INVALID_VALUE",
          "ARGUMENT"
        ],
        "number": "5.6"
      }
    }
  ]
}
```

For type-first schemas, you may define your own attributes to perform validation, either on input
fields or on output field arguments. For example:

```csharp
// for AutoRegisteringObjectGraphType<MyClass>

public class MyClass
{
    public static string TestMe([MyMaxLength(5)] string value) => value;
}

private class MyMaxLength : GraphQLAttribute
{
    private readonly int _maxLength;
    public MyMaxLength(int maxLength)
    {
        _maxLength = maxLength;
    }

    public override void Modify(ArgumentInformation argumentInformation)
    {
        if (argumentInformation.TypeInformation.Type != typeof(string))
        {
            throw new InvalidOperationException("MyMaxLength can only be used on string arguments.");
        }
    }

    public override void Modify(QueryArgument queryArgument)
    {
        queryArgument.Validate(value =>
        {
            if (((string)value).Length > _maxLength)
            {
                throw new ArgumentException($"Value is too long. Max length is {_maxLength}.");
            }
        });
    }
}
```

Similar to the `Parser` delegate, the `Validator` delegate is called during the validation stage,
and will not unnecessarily trigger the unhandled exception handler due to client input errors.

At this time GraphQL.NET does not directly support the `MaxLength` and similar attributes from
`System.ComponentModel.DataAnnotations`, but this may be added in a future version. You can
implement your own attributes as shown above, or call the `Validate` method to set a validation
function.

### 6. Validation rules can validate field arguments and directive arguments

Validation rules can now validate field arguments and directive arguments. This is useful for
...

## Breaking Changes

### 1. Query type is required

Pursuant to the GraphQL specification, a query type is required for any schema.
This is enforced during schema validation but may be bypassed as follows:

```csharp
GlobalSwitches.RequireRootQueryType = false;
```

Future versions of GraphQL.NET will not contain this property and each schema will always be required to have a root Query type to comply with the GraphQL specification.

### 2. Use `ApplyDirective` instead of `Directive` on field builders

The `Directive` method on field builders has been renamed to `ApplyDirective` to better fit with
other field builder extension methods.

### 3. Use `WithComplexityImpact` instead of `ComplexityImpact` on field builders

The `ComplexityImpact` method on field builders has been renamed to `WithComplexityImpact` to better fit with
other field builder extension methods.

### 4. Relay types must be registered within the DI provider

Previuosly the Relay graph types were instantiated directly by the `SchemaTypes` class. This has been changed so that
the types are now pulled from the DI container. No changes are required if you are using the provided DI builder methods,
as they automatically register the relay types. Otherwise, you will need to manually register the Relay graph types.

```csharp
// v7 and prior -- builder methods -- NO CHANGES REQUIRED
services.AddGraphQL(b => {
  b.AddSchema<StarWarsSchema>();
});

// v7 and prior -- manual registration
services.AddSingleton<StarWarsSchema>(); // and other types

// v8
services.AddSingleton<PageInfoType>();
services.AddSingleton(typeof(EdgeType<>);
services.AddSingleton(typeof(ConnectionType<>);
services.AddSingleton(typeof(ConnectionType<,>);
```

### 5. Duplicate GraphQL configuration calls with the same `Use` command is ignored

Specifically, this relates to the following methods:

- `UseMemoryCache()`
- `UseAutomaticPersistedQueries()`
- `UseConfiguration<T>()` with the same `T` type

This change was made to prevent duplicate registrations of the same service within the DI container.

### 6. `ObjectExtensions.ToObject` changes (impacts `InputObjectGraphType`)

- `ObjectExtensions.ToObject<T>` was removed; it was only used by internal tests.
- `ObjectExtensions.ToObject` requires input object graph type for conversion.
- Only public constructors are eligible candidates while selecting a constructor.
- Constructor is selected based on the following rules:
  - If only a single public constructor is available, it is used.
  - If a public constructor is marked with `[GraphQLConstructor]`, it is used.
  - Otherwise the public parameterless constructor is used if available.
  - Otherwise an exception is thrown during deserialization.
- Only public properties are eligible candidates when matching a property.
- Any init-only or required properties not provided in the dictionary are set to their default values.
- Only public writable fields are eligible candidates when matching a field.

The changes above allow for matching behavior with source-generated or dynamically-compiled functions.

### 7. `AutoRegisteringInputObjectGraphType` changes

- See above changes to `ObjectExtensions.ToObject` for deserialization notes.
- Registers read-only properties when the property name matches the name of a parameter in the
  chosen constructor. Comparison is case-insensitive, matching `ToObject` behavior.
  Does not register constructor parameters that are not read-only properties.
  Any attributes such as `[Id]` must be applied to the property, not the constructor parameter.

### 8. Default naming of generic graph types has changed

The default graph name of generic types has changed to include the generic type name.
This should reduce naming conflicts when generics are in use. To consolidate behavior
across different code paths, both `Type` and `GraphType` are stripped from the end
of the class name. See below examples:

| Graph type class name | Old graph type name | New graph type name |
|------------------|---------------------|---------------------|
| `PersonType` | `PersonType` | `Person` |
| `PersonGraphType` | `Person` | `Person` |
| `AutoRegisteringObjectGraphType<SearchResults<Person>>` | `SearchResults` | `PersonSearchResults` |
| `LoggerGraphType<Person, string>` | `Logger` | `PersonStringLogger` |
| `InputObjectGraphType<Person>` | `InputObject_1` | `PersonInputObject` |

To revert to the prior behavior, set the following global switch prior to creating your schema classes:

```csharp
using GraphQL;

GlobalSwitches.UseLegacyTypeNaming = true;
```

As usual, you are encouraged to set the name in the constructor of your class, or
immediately after construction, or for auto-registering types, via an attribute.
You can also set global attributes that will be applied to all auto-registering types
if you wish to define your own naming logic.

The `UseLegacyTypeNaming` option is deprecated and will be removed in GraphQL.NET v9.

<<<<<<< HEAD
### 9. `IVariableVisitorProvider.ValidateArgumentsAsync` added

The `IVariableVisitorProvider` interface has a new method `ValidateArgumentsAsync` that is
called during validation. This method is called after all field arguments and directive
arguments have been parsed, allowing a validation rule to validate parsed argument values.

No changes will be required to most validation rules which only implement `IValidationRule`.
But for any validation rule which also implements `IVariableVisitorProvider`, you will need
to add an implementation for this new method.
=======
### 9. DataLoader extension methods have been moved to the GraphQL namespace

This change simplifies using extension methods for the data loaders. You may need to
remove the `using GraphQL.DataLoader;` statement from your code to resolve any
compiler warnings, and/or add `using GraphQL;`.

### 10. The SchemaPrinter has been deprecated

Please see the v7 migration document regarding the new `schema.ToAST()` and
`schema.Print()` methods available for printing the schema (available since 7.6).

For federated schemas, the `ServiceGraphType`'s `sdl` field will now use the
new implementation to print the schema. Please raise an issue if this causes
a problem for your federated schema.
>>>>>>> 63ac0a24
<|MERGE_RESOLUTION|>--- conflicted
+++ resolved
@@ -360,8 +360,22 @@
 
 The `UseLegacyTypeNaming` option is deprecated and will be removed in GraphQL.NET v9.
 
-<<<<<<< HEAD
-### 9. `IVariableVisitorProvider.ValidateArgumentsAsync` added
+### 9. DataLoader extension methods have been moved to the GraphQL namespace
+
+This change simplifies using extension methods for the data loaders. You may need to
+remove the `using GraphQL.DataLoader;` statement from your code to resolve any
+compiler warnings, and/or add `using GraphQL;`.
+
+### 10. The SchemaPrinter has been deprecated
+
+Please see the v7 migration document regarding the new `schema.ToAST()` and
+`schema.Print()` methods available for printing the schema (available since 7.6).
+
+For federated schemas, the `ServiceGraphType`'s `sdl` field will now use the
+new implementation to print the schema. Please raise an issue if this causes
+a problem for your federated schema.
+
+### 11. `IVariableVisitorProvider.ValidateArgumentsAsync` added
 
 The `IVariableVisitorProvider` interface has a new method `ValidateArgumentsAsync` that is
 called during validation. This method is called after all field arguments and directive
@@ -369,20 +383,4 @@
 
 No changes will be required to most validation rules which only implement `IValidationRule`.
 But for any validation rule which also implements `IVariableVisitorProvider`, you will need
-to add an implementation for this new method.
-=======
-### 9. DataLoader extension methods have been moved to the GraphQL namespace
-
-This change simplifies using extension methods for the data loaders. You may need to
-remove the `using GraphQL.DataLoader;` statement from your code to resolve any
-compiler warnings, and/or add `using GraphQL;`.
-
-### 10. The SchemaPrinter has been deprecated
-
-Please see the v7 migration document regarding the new `schema.ToAST()` and
-`schema.Print()` methods available for printing the schema (available since 7.6).
-
-For federated schemas, the `ServiceGraphType`'s `sdl` field will now use the
-new implementation to print the schema. Please raise an issue if this causes
-a problem for your federated schema.
->>>>>>> 63ac0a24
+to add an implementation for this new method.