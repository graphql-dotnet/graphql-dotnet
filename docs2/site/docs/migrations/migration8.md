--- conflicted
+++ resolved
@@ -399,9 +399,6 @@
 
 Allows to revisit the schema after all other methods (types/fields/etc) have been visited.
 
-<<<<<<< HEAD
-### 13. OneOf Input Object support added
-=======
 ### 13. GraphQL Federation v2 graph types added
 
 These graph types have been added to the `GraphQL.Federation.Types` namespace:
@@ -429,7 +426,6 @@
 | `@inaccessible` | `Inaccessible()` | `[Inaccessible]` | Indicates that a definition in the subgraph schema should be omitted from the router's API schema, even if that definition is also present in other subgraphs. This means that the field is not exposed to clients at all. |
 
 ### 15. OneOf Input Object support added
->>>>>>> 625a9ef1
 
 OneOf Input Objects are a special variant of Input Objects where the type system
 asserts that exactly one of the fields must be set and non-null, all others
@@ -447,8 +443,6 @@
 It is expected to be added once it has been implemented in multiple libraries and proven to be useful.
 It is not expected to change from the current draft.
 
-<<<<<<< HEAD
-=======
 ### 16. Federation entity resolver configuration methods and attributes added for code-first and type-first schemas
 
 Extension methods have been added for defining entity resolvers in code-first and type-first schemas
@@ -623,7 +617,6 @@
 `AppliedDirective` now implements `IProvideMetadata`, `IMetadataReader` and `IMetadataWriter`
 to allow for reading and writing metadata to applied directives.
 
->>>>>>> 625a9ef1
 ## Breaking Changes
 
 ### 1. Query type is required
@@ -804,9 +797,6 @@
 See the new features section for details on the new method added to this interface.
 Unless you directly implement this interface, you should not be impacted by this change.
 
-<<<<<<< HEAD
-### 15. `IInputObjectGraphType.IsOneOf` property added
-=======
 ### 15. `AnyScalarType` and `ServiceGraphType` moved to `GraphQL.Federation.Types`
 
 These graph types, previously located within the `GraphQL.Utilities.Federation` namespace,
@@ -857,16 +847,11 @@
 inject the `__typename` field into the request.
 
 ### 18. `IInputObjectGraphType.IsOneOf` property added
->>>>>>> 625a9ef1
 
 See the new features section for details on the new property added to this interface.
 Unless you directly implement this interface, you should not be impacted by this change.
 
-<<<<<<< HEAD
-### 16. `VariableUsage.IsRequired` property added and `VariableUsage` constructor changed
-=======
 ### 19. `VariableUsage.IsRequired` property added and `VariableUsage` constructor changed
->>>>>>> 625a9ef1
 
 This is required for OneOf Input Object support and is used to determine if a variable is required.
 Unless you have a custom validation rule that uses `VariableUsage`, you should not be impacted
