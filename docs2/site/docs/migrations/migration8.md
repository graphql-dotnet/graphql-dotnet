# Migrating from v7.x to v8.x

See [issues](https://github.com/graphql-dotnet/graphql-dotnet/issues?q=milestone%3A8.0+is%3Aissue+is%3Aclosed) and
[pull requests](https://github.com/graphql-dotnet/graphql-dotnet/pulls?q=is%3Apr+milestone%3A8.0+is%3Aclosed) done in v8.

## New Features

### 1. `IMetadataReader`, `IMetadataWriter` and `IFieldMetadataWriter` interfaces added

This makes it convenient to add extension methods to graph types or fields that can be used to read or write metadata
such as authentication information. Methods for `IMetadataWriter` types will appear on both field builders and graph/field
types, while methods for `IMetadataReader` types will only appear on graph and field types. You can also access the
`IMetadataReader` reader from the `IMetadataWriter.MetadataReader` property. Here is an example:

```csharp
public static TMetadataBuilder RequireAdmin<TMetadataBuilder>(this TMetadataBuilder builder)
    where TMetadataBuilder : IMetadataWriter
{
    if (builder.MetadataReader.GetRoles?.Contains("Guests"))
        throw new InvalidOperationException("Cannot require admin and guest access at the same time.");
    return builder.AuthorizeWithRoles("Administrators");
}
```

Both interfaces extend `IProvideMetadata` with read/write access to the metadata contained within the graph or field type.
Be sure not to write metadata during the execution of a query, as the same graph/field type instance may be used for
multiple queries and you would run into concurrency issues.

In addition, the `IFieldMetadataWriter` interface has been added to allow scoping extension methods to fields only.
For example:

```csharp
// adds the GraphQL Federation '@requires' directive to the field
public static TMetadataWriter Requires<TMetadataWriter>(this TMetadataWriter fieldType, string fields)
    where TMetadataWriter : IFieldMetadataWriter
    => fieldType.ApplyDirective(PROVIDES_DIRECTIVE, d => d.AddArgument(new(FIELDS_ARGUMENT) { Value = fields }));
```

### 2. Built-in scalars may be overridden via DI registrations

For GraphQL.NET built-in scalars (such as `IntGraphType` or `GuidGraphType`), a dervied class may be registered
within the DI engine to facilitate replacement of the graph type throughout the schema versus calling `RegisterType`.

```csharp
services.AddSingleton<BooleanGraphType, MyBooleanGraphType>();
```

See https://graphql-dotnet.github.io/docs/getting-started/custom-scalars/#3-register-the-custom-scalar-within-your-schema
for more details.

### 3. Added `ComplexScalarGraphType`

This new scalar can be used to send or receive arbitrary objects or values to or from the server. It is functionally
equivalent to the `AnyGraphType` used for GraphQL Federation, but defaults to the name of `Complex` rather than `_Any`.

### 4. `Parser` delegates added to input field and argument definitions

This allows for custom parsing of input values. The `Parser` delegate is used to convert the input value
to the expected type, and can be set via the `ParseValue` method on the `FieldBuilder` or `QueryArgument`.

The auto-registering graph types will automatically configure the `Parser` delegate appropriately, and the
`Field(x => x.Property)` and `Field("FieldName", x => x.Property)` syntax will as well.

The most common use case for this is when using the ID graph type (passed via a string) for a numeric or GUID identifier.
For example, consider the following code:

```csharp
// for input object graph type
Field("Id", x => x.Id, type: typeof(NonNullGraphType<IdGraphType>));

class MyInputObject
{
    public int Id { get; set; }
}
```

This will now cause an error when the client sends a string value for the Id field that cannot be coerced to
an `int` during the validation stage, rather than during the execution stage. Supplying an invalid value will
produce a response similar to the following:

```json
{
  "errors": [
    {
      "message": "Invalid value for argument 'id' of field 'testMe'. The input string 'abc' was not in a correct format.",
      "locations": [
        {
          "line": 1,
          "column": 14
        }
      ],
      "extensions": {
        "code": "INVALID_VALUE",
        "codes": [
          "INVALID_VALUE",
          "FORMAT"
        ],
        "number": "5.6"
      }
    }
  ]
}
```

This now is a validation error and not passed to the unhandled exception handler. Previously, this would have been
considered a server exception and processed by the unhandled exception handler, returning an error similar to the
following:

```json
{
  "errors": [
    {
      "message": "Error trying to resolve field 'testMe'.",
      "locations": [
        {
          "line": 1,
          "column": 3
        }
      ],
      "path": [
        "testMe"
      ],
      "extensions": {
        "code": "FORMAT",
        "codes": [
          "FORMAT"
        ]
      }
    }
  ],
  "data": null
}
```

You can also define a custom parser when appropriate to convert an input value to the expected type.
This is typically unnecessary when using the `Field(x => x.Property)` syntax, but when matching via
property name, it may be desired to define a custom parser. For example:

```csharp
// for input object graph type
Field<StringGraphType>("website") // match by property name, perhaps for a constructor argument
    .ParseValue(value => new Uri((string)value));

class MyInputObject
{
    public Uri? Website { get; set; }
}
```

Without adding a parser the coercion will occur within the resolver during `GetArgument<Uri>("abc")`
as occured in previous versions of GraphQL.NET. This will result in a server exception being thrown
and processed by the unhandled exception handler if the value cannot be coerced to a `Uri`. Note that
the parser function need not check for null values.

### 5. `Validator` delegates added to input field and argument definitions

This allows for custom validation of input values. It can be used to easily validate input values
such as email addresses, phone numbers, or to validate a value is within a specific range. The
`Validator` delegate is used to validate the input value, and can be set via the `Validate` method
on the `FieldBuilder` or `QueryArgument`. Here are some examples:

```csharp
// for an input object graph type
Field(x => x.FirstName)
    .Validate(value =>
    {
        if (((string)value).Length >= 10)
            throw new ArgumentException("Length must be less than 10 characters.");
    });
Field(x => x.Age)
    .Validate(value =>
    {
        if ((int)value < 18)
            throw new ArgumentException("Age must be 18 or older.");
    });
Field(x => x.Password)
    .Validate(value =>
    {
        VerifyPasswordComplexity((string)value);
    });
```

The `Validator` delegate is called during the validation stage, prior to execution of the request.
Null values are not passed to the validation function. Supplying an invalid value will produce
a response similar to the following:

```json
{
  "errors": [
    {
      "message": "Invalid value for argument 'firstName' of field 'testMe'. Length must be less than 10 characters.",
      "locations": [
        {
          "line": 1,
          "column": 14
        }
      ],
      "extensions": {
        "code": "INVALID_VALUE",
        "codes": [
          "INVALID_VALUE",
          "ARGUMENT"
        ],
        "number": "5.6"
      }
    }
  ]
}
```

For type-first schemas, you may define your own attributes to perform validation, either on input
fields or on output field arguments. For example:

```csharp
// for AutoRegisteringObjectGraphType<MyClass>

public class MyClass
{
    public static string TestMe([MyMaxLength(5)] string value) => value;
}

private class MyMaxLength : GraphQLAttribute
{
    private readonly int _maxLength;
    public MyMaxLength(int maxLength)
    {
        _maxLength = maxLength;
    }

    public override void Modify(ArgumentInformation argumentInformation)
    {
        if (argumentInformation.TypeInformation.Type != typeof(string))
        {
            throw new InvalidOperationException("MyMaxLength can only be used on string arguments.");
        }
    }

    public override void Modify(QueryArgument queryArgument)
    {
        queryArgument.Validate(value =>
        {
            if (((string)value).Length > _maxLength)
            {
                throw new ArgumentException($"Value is too long. Max length is {_maxLength}.");
            }
        });
    }
}
```

Similar to the `Parser` delegate, the `Validator` delegate is called during the validation stage,
and will not unnecessarily trigger the unhandled exception handler due to client input errors.

At this time GraphQL.NET does not directly support the `MaxLength` and similar attributes from
`System.ComponentModel.DataAnnotations`, but this may be added in a future version. You can
implement your own attributes as shown above, or call the `Validate` method to set a validation
function.

### 6. `@pattern` custom directive added for validating input values against a regular expression pattern

This directive allows for specifying a regular expression pattern to validate the input value.
It can also be used as sample code for designing new custom directives, and is now the preferred
design over the older `InputFieldsAndArgumentsOfCorrectLength` validation rule.
This directive is not enabled by default, and must be added to the schema as follows:

```csharp
services.AddGraphQL(b => b
    .AddSchema<MyQuery>()
    .ConfigureSchema(s =>
    {
        // add the directive to the schema
        s.Directives.Register(new PatternMatchingDirective());

        // add the visitor to the schema, which will apply validation rules to all field
        // arguments and input fields that have the @pattern directive applied
        s.RegisterVisitor(new PatternMatchingVisitor());
    }));
```

You can then apply the directive to any input field or argument as follows:

```csharp
Field(x => x.FirstName)
    .ApplyDirective("pattern", "regex", "[A-Z]+"); // uppercase only
```

### 7. DirectiveAttribute added to support applying directives to type-first graph types and fields

For example:

```csharp
private class Query
{
    public static string Hello(
        [Directive("pattern", "regex", "[A-Z]+")] // uppercase only
        string arg)
        => arg;
}
```

### 8. Validation rules can read or validate field arguments and directive arguments

Validation rules can now execute validation code either before or after field arguments
have been read. This is useful for edge cases, such as when a complexity analyzer needs
to read the value of a field argument to determine the complexity of the field.

The `ValidateAsync` method on `IValidationRule` has been changed to `GetPreNodeVisitorAsync`,
and a new method `GetPostNodeVisitorAsync` has been added. Also, the `IVariableVisitorProvider`
interface has been combined with `IValidationRule` and now has a new method `GetVariableVisitorAsync`.
So the new `IValidationRule` interface looks like this:

```csharp
public interface IValidationRule
{
    ValueTask<INodeVisitor?> GetPreNodeVisitorAsync(ValidationContext context);
    ValueTask<IVariableVisitor?> GetVariableVisitorAsync(ValidationContext context);
    ValueTask<INodeVisitor?> GetPostNodeVisitorAsync(ValidationContext context);
}
```

This allows for a single validation rule to validate AST structure, validate variable values,
and/or validate coerced field and directive arguments.

To simplify the creation of validation rules, the abstract `ValidationRuleBase` class has
been added, which implements the `IValidationRule` interface and provides default implementations
for all three methods.

Documentation has been added to the [Query Validation](https://graphql-dotnet.github.io/docs/getting-started/query-validation/)
section of the documentation to explain how to create custom validation rules using the
revised `IValidationRule` interface and related classes.

### 9. List coercion can be customized

Previously only specific list types were natively supported, such as `List<T>` and `IEnumerable<T>`,
and list types that implemented `IList`. Now, any list-like type such as `HashSet<T>` or `Queue<T>`
which has either a public parameterless constructor along with an `Add(T value)` method, or a constructor
that takes an `IEnumerable<T>` is supported. This allows for more flexibility in the types of lists
that can be used as CLR input types.

You can also register a custom list coercion provider to handle custom list types. For instance, if you
wish to use a case-insensitive comparer for `HashSet<string>` types, you can register a custom list coercion
provider as follows:

```csharp
// register for HashSet<string>
ValueConverter.RegisterListConverter<HashSet<string>, string>(
    values => new HashSet<string>(values, StringComparer.OrdinalIgnoreCase));

// also register for ISet<string>
ValueConverter.RegisterListConverter<ISet<string>, string>(
    values => new HashSet<string>(values, StringComparer.OrdinalIgnoreCase));
```

The `RegisterListProvider` method is also useful in AOT scenarios to provide ideal performance since dynamic
code generation is not possible, and to prevent trimming of necessary list types.

You can also register a custom list coercion provider for an open generic type. For instance, if you wish to
provide a custom list coercion provider for `IImmutableList<T>`, you can register it as follows:

```csharp
public class ImmutableListConverterFactory : ListConverterFactoryBase
{
    public override Func<object?[], object> Create<T>()
        => list => ImmutableList.CreateRange(list.Cast<T>());
}

ValueConverter.RegisterListConverterFactory(typeof(IImmutableList<>), new ImmutableListConverterFactory());
```

Finally, if you simply need to map an interface list type to a concrete list type, you can do so as follows:

```csharp
ValueConverter.RegisterListConverterFactory(typeof(IList<>), typeof(List<>)); // default mapping is T[]
```

### 10. `IGraphType.IsPrivate` and `IFieldType.IsPrivate` properties added

Allows to set a graph type or field as private within a schema visitor, effectively removing it from the schema.
Introspection queries will not be able to query the type/field, and queries will not be able to reference the type/field.
Exporting the schema as a SDL (or printing it) will not include the private types or fields.

Private types are fully 'resolved' and validated; you can obtain references to these types or fields in a schema validation
visitor before they are removed from the schema. After initialization is complete, these types and fields will not be present
within SchemaTypes or TypeFields. The only exception for validation is that private types are not required have any fields
or, for interfaces and unions, possible types.

This makes it possible to create a private type used within the schema but not exposed to the client. For instance,
it is possible to dynamically create input object types to deserialize GraphQL Federation entity representations, which
are normally sent via the `_Any` type.

### 11. `IObjectGraphType.SkipTypeCheck` property added

Allows to skip the type check for a specific object graph type during resolver execution. This is useful
for schema-first schemas where the CLR type is not defined while the resolver is built, while allowing
`IsTypeOf` to be set automatically for other use cases. Schema-first schemas will automatically set this
property to `true` for all object graph types to retain the existing behavior.

### 12. `ISchemaNodeVisitor.PostVisitSchema` method added

Allows to revisit the schema after all other methods (types/fields/etc) have been visited.

### 13. GraphQL Federation v2 graph types added

These graph types have been added to the `GraphQL.Federation.Types` namespace:

- `AnyScalarType` (moved from `GraphQL.Utilities.Federation`)
- `EntityGraphType`
- `FieldSetGraphType`
- `LinkImportGraphType`
- `LinkPurpose` enumeration
- `LinkPurposeGraphType`
- `ServiceGraphType`

### 14. Extension methods and attributes added to simplify applying GraphQL Federation directives in code-first and type-first schemas

These extension methods and attributes simplify the process of applying GraphQL Federation directives:

| Directive | Extension Method | Attribute | Description |
|-----------|------------------|-----------|-------------|
| `@external` | `External()` | `[External]` | Indicates that this subgraph usually can't resolve a particular object field, but it still needs to define that field for other purposes. |
| `@requires` | `Requires(fields)` | `[Requires(fields)]` | Indicates that the resolver for a particular entity field depends on the values of other entity fields that are resolved by other subgraphs. This tells the router that it needs to fetch the values of those externally defined fields first, even if the original client query didn't request them. |
| `@provides` | `Provides(fields)` | `[Provides(fields)]` | Specifies a set of entity fields that a subgraph can resolve, but only at a particular schema path (at other paths, the subgraph can't resolve those fields). |
| `@key` | `Key(fields)` | `[Key(fields)]` | Designates an object type as an entity and specifies its key fields. Key fields are a set of fields that a subgraph can use to uniquely identify any instance of the entity. |
| `@override` | `Override(from)` | `[Override(from)]` | Indicates that an object field is now resolved by this subgraph instead of another subgraph where it's also defined. This enables you to migrate a field from one subgraph to another. |
| `@shareable` | `Shareable()` | `[Shareable]` | Indicates that an object type's field is allowed to be resolved by multiple subgraphs (by default in Federation 2, object fields can be resolved by only one subgraph). |
| `@inaccessible` | `Inaccessible()` | `[Inaccessible]` | Indicates that a definition in the subgraph schema should be omitted from the router's API schema, even if that definition is also present in other subgraphs. This means that the field is not exposed to clients at all. |

## Breaking Changes

### 1. Query type is required

Pursuant to the GraphQL specification, a query type is required for any schema.
This is enforced during schema validation but may be bypassed as follows:

```csharp
GlobalSwitches.RequireRootQueryType = false;
```

Future versions of GraphQL.NET will not contain this property and each schema will always be required to have a root Query type to comply with the GraphQL specification.

### 2. Use `ApplyDirective` instead of `Directive` on field builders

The `Directive` method on field builders has been renamed to `ApplyDirective` to better fit with
other field builder extension methods.

### 3. Use `WithComplexityImpact` instead of `ComplexityImpact` on field builders

The `ComplexityImpact` method on field builders has been renamed to `WithComplexityImpact` to better fit with
other field builder extension methods.

### 4. Relay types must be registered within the DI provider

Previuosly the Relay graph types were instantiated directly by the `SchemaTypes` class. This has been changed so that
the types are now pulled from the DI container. No changes are required if you are using the provided DI builder methods,
as they automatically register the relay types. Otherwise, you will need to manually register the Relay graph types.

```csharp
// v7 and prior -- builder methods -- NO CHANGES REQUIRED
services.AddGraphQL(b => {
  b.AddSchema<StarWarsSchema>();
});

// v7 and prior -- manual registration
services.AddSingleton<StarWarsSchema>(); // and other types

// v8
services.AddSingleton<PageInfoType>();
services.AddSingleton(typeof(EdgeType<>);
services.AddSingleton(typeof(ConnectionType<>);
services.AddSingleton(typeof(ConnectionType<,>);
```

### 5. Duplicate GraphQL configuration calls with the same `Use` command is ignored

Specifically, this relates to the following methods:

- `UseMemoryCache()`
- `UseAutomaticPersistedQueries()`
- `UseConfiguration<T>()` with the same `T` type

This change was made to prevent duplicate registrations of the same service within the DI container.

### 6. `ObjectExtensions.ToObject` changes (impacts `InputObjectGraphType`)

- `ObjectExtensions.ToObject<T>` was removed; it was only used by internal tests.
- `ObjectExtensions.ToObject` requires input object graph type for conversion.
- Only public constructors are eligible candidates while selecting a constructor.
- Constructor is selected based on the following rules:
  - If only a single public constructor is available, it is used.
  - If a public constructor is marked with `[GraphQLConstructor]`, it is used.
  - Otherwise the public parameterless constructor is used if available.
  - Otherwise an exception is thrown during deserialization.
- Only public properties are eligible candidates when matching a property.
- Any init-only or required properties not provided in the dictionary are set to their default values.
- Only public writable fields are eligible candidates when matching a field.

The changes above allow for matching behavior with source-generated or dynamically-compiled functions.

### 7. `AutoRegisteringInputObjectGraphType` changes

- See above changes to `ObjectExtensions.ToObject` for deserialization notes.
- Registers read-only properties when the property name matches the name of a parameter in the
  chosen constructor. Comparison is case-insensitive, matching `ToObject` behavior.
  Does not register constructor parameters that are not read-only properties.
  Any attributes such as `[Id]` must be applied to the property, not the constructor parameter.

### 8. Default naming of generic graph types has changed

The default graph name of generic types has changed to include the generic type name.
This should reduce naming conflicts when generics are in use. To consolidate behavior
across different code paths, both `Type` and `GraphType` are stripped from the end
of the class name. See below examples:

| Graph type class name | Old graph type name | New graph type name |
|------------------|---------------------|---------------------|
| `PersonType` | `PersonType` | `Person` |
| `PersonGraphType` | `Person` | `Person` |
| `AutoRegisteringObjectGraphType<SearchResults<Person>>` | `SearchResults` | `PersonSearchResults` |
| `LoggerGraphType<Person, string>` | `Logger` | `PersonStringLogger` |
| `InputObjectGraphType<Person>` | `InputObject_1` | `PersonInputObject` |

To revert to the prior behavior, set the following global switch prior to creating your schema classes:

```csharp
using GraphQL;

GlobalSwitches.UseLegacyTypeNaming = true;
```

As usual, you are encouraged to set the name in the constructor of your class, or
immediately after construction, or for auto-registering types, via an attribute.
You can also set global attributes that will be applied to all auto-registering types
if you wish to define your own naming logic.

The `UseLegacyTypeNaming` option is deprecated and will be removed in GraphQL.NET v9.

### 9. DataLoader extension methods have been moved to the GraphQL namespace

This change simplifies using extension methods for the data loaders. You may need to
remove the `using GraphQL.DataLoader;` statement from your code to resolve any
compiler warnings, and/or add `using GraphQL;`.

### 10. The SchemaPrinter has been deprecated

Please see the v7 migration document regarding the new `schema.ToAST()` and
`schema.Print()` methods available for printing the schema (available since 7.6).

For federated schemas, the `ServiceGraphType`'s `sdl` field will now use the
new implementation to print the schema. Please raise an issue if this causes
a problem for your federated schema.

### 11. Removed deprecated methods.

The following GraphQL DI builder methods have been removed:

| Method | Replacement |
|--------|-------------|
| `AddApolloTracing` | `UseApolloTracing` |
| `AddMiddleware` | `UseMiddleware` |
| `AddAutomaticPersistedQueries` | `UseAutomaticPersistedQueries` |
| `AddMemoryCache` | `UseMemoryCache` |

The following methods have been removed:

| Method | Comment |
|--------|---------|
| `TypeExtensions.IsConcrete` | Use `!type.IsAbstract` |
| `GraphQLTelemetryProvider.StartActivityAsync` | Use `StartActivity` |
| `AutoRegisteringInterfaceGraphType.BuildMemberInstanceExpression` | Interfaces cannot contain resolvers so this method was unused |
| `ValidationContext.GetVariableValuesAsync` | Use `GetVariablesValuesAsync` |

The following constructors have been removed:

| Class | Comment |
|-------|---------|
| `Variable` | Use new constructor with `definition` argument |
| `VariableUsage` | Use new constructor with `hasDefault` argument |

### 12. `IVariableVisitorProvider` removed and `IValidationRule` changed

The `ValidateAsync` method on `IValidationRule` has been changed to `GetPreNodeVisitorAsync`,
and a new method `GetPostNodeVisitorAsync` has been added. Also, the `IVariableVisitorProvider`
interface has been combined with `IValidationRule` and now has a new method `GetVariableVisitorAsync`.
So the new `IValidationRule` interface looks like this:

```csharp
public interface IValidationRule
{
    ValueTask<INodeVisitor?> GetPreNodeVisitorAsync(ValidationContext context);
    ValueTask<IVariableVisitor?> GetVariableVisitorAsync(ValidationContext context);
    ValueTask<INodeVisitor?> GetPostNodeVisitorAsync(ValidationContext context);
}
```

It is recommended to inherit from `ValidationRuleBase` for custom validation rules
and override only the methods you need to implement.

### 13. New properties added to `IGraphType`, `IFieldType` and `IObjectGraphType`

See the new features section for details on the new properties added to these interfaces.
Unless you directly implement these interfaces, you should not be impacted by these changes.

### 14. `ISchemaNodeVisitor.PostVisitSchema` method added

See the new features section for details on the new method added to this interface.
Unless you directly implement this interface, you should not be impacted by this change.

### 15. `AnyScalarType` and `ServiceGraphType` moved to `GraphQL.Federation.Types`

These graph types, previously located within the `GraphQL.Utilities.Federation` namespace,
have been moved to the `GraphQL.Federation.Types` namespace alongside all other federation types.

### 16. `IFederatedResolver`, `FuncFederatedResolver` and `ResolveReferenceAsync` replaced

- `IFederatedResolver` has been replaced with `IFederationResolver`.
- `FuncFederatedResolver` has been replaced with `FederationResolver`.
- `ResolveReferenceAsync` has been replaced with `ResolveReference`.

Please note that the new members are now located in the `GraphQL.Federation` namespace and may
require slight changes to your code to accommodate the new signatures. The old members have been
marked as obsolete and will continue to work in v8, but will be removed in v9.

### 17. GraphQL Federation entity resolvers do not automatically inject `__typename` into requests.

Previously, the `__typename` field was automatically injected into the request for entity resolvers.
This behavior has been removed as it is not required to meet the GraphQL Federation specification.

For instance, the following sample request:

```graphql
{
  _entities(representations: [{ __typename: "User", id: "1" }]) {
    ... on User {
      id
    }
  }
}
```

Should now be written as:

```graphql
{
  _entities(representations: [{ __typename: "User", id: "1" }]) {
    __typename
    ... on User {
      id
    }
  }
}
```

Please ensure that your client requests are updated to include the `__typename` field in the response.
Alternatively, you can install the provided `InjectTypenameValidationRule` validation rule to automatically
<<<<<<< HEAD
inject the `__typename` field into the request. Note that `InjectTypenameValidationRule` is not compatible
with document caching.
=======
inject the `__typename` field into the request.
>>>>>>> dedaa71c

```cs
services.AddGraphQL(b => b
    .AddSchema<MySchema>()
    // etc
    .AddValidationRule<InjectTypenameValidationRule>());
```<|MERGE_RESOLUTION|>--- conflicted
+++ resolved
@@ -652,12 +652,7 @@
 
 Please ensure that your client requests are updated to include the `__typename` field in the response.
 Alternatively, you can install the provided `InjectTypenameValidationRule` validation rule to automatically
-<<<<<<< HEAD
-inject the `__typename` field into the request. Note that `InjectTypenameValidationRule` is not compatible
-with document caching.
-=======
 inject the `__typename` field into the request.
->>>>>>> dedaa71c
 
 ```cs
 services.AddGraphQL(b => b
