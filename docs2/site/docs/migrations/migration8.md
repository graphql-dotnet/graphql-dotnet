# Migrating from v7.x to v8.x

See [issues](https://github.com/graphql-dotnet/graphql-dotnet/issues?q=milestone%3A8.0+is%3Aissue+is%3Aclosed) and
[pull requests](https://github.com/graphql-dotnet/graphql-dotnet/pulls?q=is%3Apr+milestone%3A8.0+is%3Aclosed) done in v8.

## New Features

### 1. `IMetadataReader`, `IMetadataWriter` and `IFieldMetadataWriter` interfaces added

This makes it convenient to add extension methods to graph types or fields that can be used to read or write metadata
such as authentication information. Methods for `IMetadataWriter` types will appear on both field builders and graph/field
types, while methods for `IMetadataReader` types will only appear on graph and field types. You can also access the
`IMetadataReader` reader from the `IMetadataWriter.MetadataReader` property. Here is an example:

```csharp
public static TMetadataBuilder RequireAdmin<TMetadataBuilder>(this TMetadataBuilder builder)
    where TMetadataBuilder : IMetadataWriter
{
    if (builder.MetadataReader.GetRoles?.Contains("Guests"))
        throw new InvalidOperationException("Cannot require admin and guest access at the same time.");
    return builder.AuthorizeWithRoles("Administrators");
}
```

Both interfaces extend `IProvideMetadata` with read/write access to the metadata contained within the graph or field type.
Be sure not to write metadata during the execution of a query, as the same graph/field type instance may be used for
multiple queries and you would run into concurrency issues.

In addition, the `IFieldMetadataWriter` interface has been added to allow scoping extension methods to fields only.
For example:

```csharp
// adds the GraphQL Federation '@requires' directive to the field
public static TMetadataWriter Requires<TMetadataWriter>(this TMetadataWriter fieldType, string fields)
    where TMetadataWriter : IFieldMetadataWriter
    => fieldType.ApplyDirective(PROVIDES_DIRECTIVE, d => d.AddArgument(new(FIELDS_ARGUMENT) { Value = fields }));
```

### 2. Built-in scalars may be overridden via DI registrations

For GraphQL.NET built-in scalars (such as `IntGraphType` or `GuidGraphType`), a dervied class may be registered
within the DI engine to facilitate replacement of the graph type throughout the schema versus calling `RegisterType`.

```csharp
services.AddSingleton<BooleanGraphType, MyBooleanGraphType>();
```

See https://graphql-dotnet.github.io/docs/getting-started/custom-scalars/#3-register-the-custom-scalar-within-your-schema
for more details.

### 3. Added `ComplexScalarGraphType`

This new scalar can be used to send or receive arbitrary objects or values to or from the server. It is functionally
equivalent to the `AnyGraphType` used for GraphQL Federation, but defaults to the name of `Complex` rather than `_Any`.

### 4. `Parser` delegates added to input field and argument definitions

This allows for custom parsing of input values. The `Parser` delegate is used to convert the input value
to the expected type, and can be set via the `ParseValue` method on the `FieldBuilder` or `QueryArgument`.

The auto-registering graph types will automatically configure the `Parser` delegate appropriately, and the
`Field(x => x.Property)` and `Field("FieldName", x => x.Property)` syntax will as well.

The most common use case for this is when using the ID graph type (passed via a string) for a numeric or GUID identifier.
For example, consider the following code:

```csharp
// for input object graph type
Field("Id", x => x.Id, type: typeof(NonNullGraphType<IdGraphType>));

class MyInputObject
{
    public int Id { get; set; }
}
```

This will now cause an error when the client sends a string value for the Id field that cannot be coerced to
an `int` during the validation stage, rather than during the execution stage. Supplying an invalid value will
produce a response similar to the following:

```json
{
  "errors": [
    {
      "message": "Invalid value for argument 'id' of field 'testMe'. The input string 'abc' was not in a correct format.",
      "locations": [
        {
          "line": 1,
          "column": 14
        }
      ],
      "extensions": {
        "code": "INVALID_VALUE",
        "codes": [
          "INVALID_VALUE",
          "FORMAT"
        ],
        "number": "5.6"
      }
    }
  ]
}
```

This now is a validation error and not passed to the unhandled exception handler. Previously, this would have been
considered a server exception and processed by the unhandled exception handler, returning an error similar to the
following:

```json
{
  "errors": [
    {
      "message": "Error trying to resolve field 'testMe'.",
      "locations": [
        {
          "line": 1,
          "column": 3
        }
      ],
      "path": [
        "testMe"
      ],
      "extensions": {
        "code": "FORMAT",
        "codes": [
          "FORMAT"
        ]
      }
    }
  ],
  "data": null
}
```

You can also define a custom parser when appropriate to convert an input value to the expected type.
This is typically unnecessary when using the `Field(x => x.Property)` syntax, but when matching via
property name, it may be desired to define a custom parser. For example:

```csharp
// for input object graph type
Field<StringGraphType>("website") // match by property name, perhaps for a constructor argument
    .ParseValue(value => new Uri((string)value));

class MyInputObject
{
    public Uri? Website { get; set; }
}
```

Without adding a parser the coercion will occur within the resolver during `GetArgument<Uri>("abc")`
as occured in previous versions of GraphQL.NET. This will result in a server exception being thrown
and processed by the unhandled exception handler if the value cannot be coerced to a `Uri`. Note that
the parser function need not check for null values.

### 5. `Validator` delegates added to input field and argument definitions

This allows for custom validation of input values. It can be used to easily validate input values
such as email addresses, phone numbers, or to validate a value is within a specific range. The
`Validator` delegate is used to validate the input value, and can be set via the `Validate` method
on the `FieldBuilder` or `QueryArgument`. Here are some examples:

```csharp
// for an input object graph type
Field(x => x.FirstName)
    .Validate(value =>
    {
        if (((string)value).Length >= 10)
            throw new ArgumentException("Length must be less than 10 characters.");
    });
Field(x => x.Age)
    .Validate(value =>
    {
        if ((int)value < 18)
            throw new ArgumentException("Age must be 18 or older.");
    });
Field(x => x.Password)
    .Validate(value =>
    {
        VerifyPasswordComplexity((string)value);
    });
```

The `Validator` delegate is called during the validation stage, prior to execution of the request.
Null values are not passed to the validation function. Supplying an invalid value will produce
a response similar to the following:

```json
{
  "errors": [
    {
      "message": "Invalid value for argument 'firstName' of field 'testMe'. Length must be less than 10 characters.",
      "locations": [
        {
          "line": 1,
          "column": 14
        }
      ],
      "extensions": {
        "code": "INVALID_VALUE",
        "codes": [
          "INVALID_VALUE",
          "ARGUMENT"
        ],
        "number": "5.6"
      }
    }
  ]
}
```

For type-first schemas, you may define your own attributes to perform validation, either on input
fields or on output field arguments. For example:

```csharp
// for AutoRegisteringObjectGraphType<MyClass>

public class MyClass
{
    public static string TestMe([MyMaxLength(5)] string value) => value;
}

private class MyMaxLength : GraphQLAttribute
{
    private readonly int _maxLength;
    public MyMaxLength(int maxLength)
    {
        _maxLength = maxLength;
    }

    public override void Modify(ArgumentInformation argumentInformation)
    {
        if (argumentInformation.TypeInformation.Type != typeof(string))
        {
            throw new InvalidOperationException("MyMaxLength can only be used on string arguments.");
        }
    }

    public override void Modify(QueryArgument queryArgument)
    {
        queryArgument.Validate(value =>
        {
            if (((string)value).Length > _maxLength)
            {
                throw new ArgumentException($"Value is too long. Max length is {_maxLength}.");
            }
        });
    }
}
```

Similar to the `Parser` delegate, the `Validator` delegate is called during the validation stage,
and will not unnecessarily trigger the unhandled exception handler due to client input errors.

At this time GraphQL.NET does not directly support the `MaxLength` and similar attributes from
`System.ComponentModel.DataAnnotations`, but this may be added in a future version. You can
implement your own attributes as shown above, or call the `Validate` method to set a validation
function.

### 6. `@pattern` custom directive added for validating input values against a regular expression pattern

This directive allows for specifying a regular expression pattern to validate the input value.
It can also be used as sample code for designing new custom directives, and is now the preferred
design over the older `InputFieldsAndArgumentsOfCorrectLength` validation rule.
This directive is not enabled by default, and must be added to the schema as follows:

```csharp
services.AddGraphQL(b => b
    .AddSchema<MyQuery>()
    .ConfigureSchema(s =>
    {
        // add the directive to the schema
        s.Directives.Register(new PatternMatchingDirective());

        // add the visitor to the schema, which will apply validation rules to all field
        // arguments and input fields that have the @pattern directive applied
        s.RegisterVisitor(new PatternMatchingVisitor());
    }));
```

You can then apply the directive to any input field or argument as follows:

```csharp
Field(x => x.FirstName)
    .ApplyDirective("pattern", "regex", "[A-Z]+"); // uppercase only
```

### 7. DirectiveAttribute added to support applying directives to type-first graph types and fields

For example:

```csharp
private class Query
{
    public static string Hello(
        [Directive("pattern", "regex", "[A-Z]+")] // uppercase only
        string arg)
        => arg;
}
```

### 8. Validation rules can read or validate field arguments and directive arguments

Validation rules can now execute validation code either before or after field arguments
have been read. This is useful for edge cases, such as when a complexity analyzer needs
to read the value of a field argument to determine the complexity of the field.

The `ValidateAsync` method on `IValidationRule` has been changed to `GetPreNodeVisitorAsync`,
and a new method `GetPostNodeVisitorAsync` has been added. Also, the `IVariableVisitorProvider`
interface has been combined with `IValidationRule` and now has a new method `GetVariableVisitorAsync`.
So the new `IValidationRule` interface looks like this:

```csharp
public interface IValidationRule
{
    ValueTask<INodeVisitor?> GetPreNodeVisitorAsync(ValidationContext context);
    ValueTask<IVariableVisitor?> GetVariableVisitorAsync(ValidationContext context);
    ValueTask<INodeVisitor?> GetPostNodeVisitorAsync(ValidationContext context);
}
```

This allows for a single validation rule to validate AST structure, validate variable values,
and/or validate coerced field and directive arguments.

To simplify the creation of validation rules, the abstract `ValidationRuleBase` class has
been added, which implements the `IValidationRule` interface and provides default implementations
for all three methods.

Documentation has been added to the [Query Validation](https://graphql-dotnet.github.io/docs/getting-started/query-validation/)
section of the documentation to explain how to create custom validation rules using the
revised `IValidationRule` interface and related classes.

### 9. List coercion can be customized

Previously only specific list types were natively supported, such as `List<T>` and `IEnumerable<T>`,
and list types that implemented `IList`. Now, any list-like type such as `HashSet<T>` or `Queue<T>`
which has either a public parameterless constructor along with an `Add(T value)` method, or a constructor
that takes an `IEnumerable<T>` is supported. This allows for more flexibility in the types of lists
that can be used as CLR input types.

You can also register a custom list coercion provider to handle custom list types. For instance, if you
wish to use a case-insensitive comparer for `HashSet<string>` types, you can register a custom list coercion
provider as follows:

```csharp
// register for HashSet<string>
ValueConverter.RegisterListConverter<HashSet<string>, string>(
    values => new HashSet<string>(values, StringComparer.OrdinalIgnoreCase));

// also register for ISet<string>
ValueConverter.RegisterListConverter<ISet<string>, string>(
    values => new HashSet<string>(values, StringComparer.OrdinalIgnoreCase));
```

The `RegisterListProvider` method is also useful in AOT scenarios to provide ideal performance since dynamic
code generation is not possible, and to prevent trimming of necessary list types.

You can also register a custom list coercion provider for an open generic type. For instance, if you wish to
provide a custom list coercion provider for `IImmutableList<T>`, you can register it as follows:

```csharp
public class ImmutableListConverterFactory : ListConverterFactoryBase
{
    public override Func<object?[], object> Create<T>()
        => list => ImmutableList.CreateRange(list.Cast<T>());
}

ValueConverter.RegisterListConverterFactory(typeof(IImmutableList<>), new ImmutableListConverterFactory());
```

Finally, if you simply need to map an interface list type to a concrete list type, you can do so as follows:

```csharp
ValueConverter.RegisterListConverterFactory(typeof(IList<>), typeof(List<>)); // default mapping is T[]
```

### 10. `IGraphType.IsPrivate` and `IFieldType.IsPrivate` properties added

Allows to set a graph type or field as private within a schema visitor, effectively removing it from the schema.
Introspection queries will not be able to query the type/field, and queries will not be able to reference the type/field.
Exporting the schema as a SDL (or printing it) will not include the private types or fields.

Private types are fully 'resolved' and validated; you can obtain references to these types or fields in a schema validation
visitor before they are removed from the schema. After initialization is complete, these types and fields will not be present
within SchemaTypes or TypeFields. The only exception for validation is that private types are not required have any fields
or, for interfaces and unions, possible types.

This makes it possible to create a private type used within the schema but not exposed to the client. For instance,
it is possible to dynamically create input object types to deserialize GraphQL Federation entity representations, which
are normally sent via the `_Any` type.

### 11. `IObjectGraphType.SkipTypeCheck` property added

Allows to skip the type check for a specific object graph type during resolver execution. This is useful
for schema-first schemas where the CLR type is not defined while the resolver is built, while allowing
`IsTypeOf` to be set automatically for other use cases. Schema-first schemas will automatically set this
property to `true` for all object graph types to retain the existing behavior.

### 12. `ISchemaNodeVisitor.PostVisitSchema` method added

Allows to revisit the schema after all other methods (types/fields/etc) have been visited.

### 13. GraphQL Federation v2 graph types added

These graph types have been added to the `GraphQL.Federation.Types` namespace:

- `AnyScalarType` (moved from `GraphQL.Utilities.Federation`)
- `EntityGraphType`
- `FieldSetGraphType`
- `LinkImportGraphType`
- `LinkPurpose` enumeration
- `LinkPurposeGraphType`
- `ServiceGraphType`

### 14. Extension methods and attributes added to simplify applying GraphQL Federation directives in code-first and type-first schemas

These extension methods and attributes simplify the process of applying GraphQL Federation directives:

| Directive | Extension Method | Attribute | Description |
|-----------|------------------|-----------|-------------|
| `@external` | `External()` | `[External]` | Indicates that this subgraph usually can't resolve a particular object field, but it still needs to define that field for other purposes. |
| `@requires` | `Requires(fields)` | `[Requires(fields)]` | Indicates that the resolver for a particular entity field depends on the values of other entity fields that are resolved by other subgraphs. This tells the router that it needs to fetch the values of those externally defined fields first, even if the original client query didn't request them. |
| `@provides` | `Provides(fields)` | `[Provides(fields)]` | Specifies a set of entity fields that a subgraph can resolve, but only at a particular schema path (at other paths, the subgraph can't resolve those fields). |
| `@key` | `Key(fields)` | `[Key(fields)]` | Designates an object type as an entity and specifies its key fields. Key fields are a set of fields that a subgraph can use to uniquely identify any instance of the entity. |
| `@override` | `Override(from)` | `[Override(from)]` | Indicates that an object field is now resolved by this subgraph instead of another subgraph where it's also defined. This enables you to migrate a field from one subgraph to another. |
| `@shareable` | `Shareable()` | `[Shareable]` | Indicates that an object type's field is allowed to be resolved by multiple subgraphs (by default in Federation 2, object fields can be resolved by only one subgraph). |
| `@inaccessible` | `Inaccessible()` | `[Inaccessible]` | Indicates that a definition in the subgraph schema should be omitted from the router's API schema, even if that definition is also present in other subgraphs. This means that the field is not exposed to clients at all. |

### 15. OneOf Input Object support added

OneOf Input Objects are a special variant of Input Objects where the type system
asserts that exactly one of the fields must be set and non-null, all others
being omitted. This is useful for representing situations where an input may be
one of many different options.

See: https://github.com/graphql/graphql-spec/pull/825

To use this feature:
- **Code-First**: Set the `IsOneOf` property on your `InputObjectGraphType` to `true`.
- **Schema-First**: Use the `@oneOf` directive on the input type in your schema definition.
- **Type-First**: Use the `[OneOf]` directive on the CLR class.

Note: the feature is still a draft and has not made it into the official GraphQL spec yet.
It is expected to be added once it has been implemented in multiple libraries and proven to be useful.
It is not expected to change from the current draft.

### 16. Federation entity resolver configuration methods and attributes added for code-first and type-first schemas

Extension methods have been added for defining entity resolvers in code-first and type-first schemas
for GraphQL Federation.

Code-first sample 1: (uses entity type for representation)

```csharp
public class WidgetType : ObjectGraphType<Widget>
{
    public WidgetType()
    {
        // configure federation key fields
        this.Key("id");

        // configure federation resolver
        this.ResolveReference(async (context, widget) =>
        {
            // pull the id from the representation
            var id = widget.Id;

            // resolve the entity reference
            var widgetData = context.RequestServices!.GetRequiredService<WidgetRepository>();
            return await widgetData.GetWidgetByIdAsync(id, context.CancellationToken);
        });

        // configure fields
        Field(x => x.Id, type: typeof(NonNullGraphType<IdGraphType>));
        Field(x => x.Name);
    }
}

public class Widget
{
    public string Id { get; set; }
    public string Name { get; set; }
}
```

Code-first sample 2: (uses custom type for representation)

```csharp
public class WidgetType : ObjectGraphType<Widget>
{
    public WidgetType()
    {
        // configure federation key fields
        this.Key("id");

        // configure federation resolver
        this.ResolveReference<WidgetRepresentation, Widget>(async (context, widget) =>
        {
            // pull the id from the representation
            var id = widget.Id;

            // resolve the entity reference
            var widgetData = context.RequestServices!.GetRequiredService<WidgetRepository>();
            return await widgetData.GetWidgetByIdAsync(id, context.CancellationToken);
        });

        // configure fields
        Field(x => x.Id, type: typeof(NonNullGraphType<IdGraphType>));
        Field(x => x.Name);
    }
}

public class Widget
{
    public string Id { get; set; }
    public string Name { get; set; }
}

public class WidgetRepresentation
{
    public string Id { get; set; }
}
```

Type-first sample 1: (static method; uses method arguments for representation)

```csharp
// configure federation key fields
[Key("id")]
public class Widget
{
    // configure fields
    [Id]
    public string Id { get; set; }
    public string Name { get; set; }

    // configure federation resolver
    [FederationResolver]
    public static async Task<Widget> ResolveReference([FromServices] WidgetRepository widgetData, [Id] string id, CancellationToken token)
    {
        // resolve the entity reference
        return await widgetData.GetWidgetByIdAsync(id, token);
    }
}
```

Type-first sample 2: (instance method; uses instance for representation)

```csharp
// configure federation key fields
[Key("id")]
public class Widget
{
    // configure fields
    [Id]
    public string Id { get; set; }
    public string Name { get; set; }

    // configure federation resolver
    [FederationResolver]
    public async Task<Widget> ResolveReference([FromServices] WidgetRepository widgetData, CancellationToken token)
    {
        // pull the id from the representation
        var id = Id;

        // resolve the entity reference
        return await widgetData.GetWidgetByIdAsync(id, token);
    }
}
```

Note that you may apply the `[Key]` attribute multiple times to define multiple sets of key fields, pursuant to the
GraphQL Federation specification. You may define multiple resolvers when using static methods in a type-first schema.
Otherwise your method will need to decide which set of key fields to use for resolution, as demonstrated in the
code-first sample below:

```csharp
public class WidgetType : ObjectGraphType<Widget>
{
    public WidgetType()
    {
        // configure federation key fields
        this.Key("id");
        this.Key("sku");

        // configure federation resolver
        this.ResolveReference(async (context, widget) =>
        {
            // pull the key values from the representation
            var id = widget.Id;
            var sku = widget.Sku;

            // resolve the entity reference
            var widgetData = context.RequestServices!.GetRequiredService<WidgetRepository>();
            if (id != null)
                return await widgetData.GetWidgetByIdAsync(id, context.CancellationToken);
            else
                return await widgetData.GetWidgetBySkuAsync(sku, context.CancellationToken);
        });

        // configure fields
        Field(x => x.Id, type: typeof(NonNullGraphType<IdGraphType>));
        Field(x => x.Sku);
        Field(x => x.Name);
    }
}

public class Widget
{
    public string Id { get; set; }
    public string Sku { get; set; }
    public string Name { get; set; }
}
```

### 17. Applied directives may contain metadata

`AppliedDirective` now implements `IProvideMetadata`, `IMetadataReader` and `IMetadataWriter`
to allow for reading and writing metadata to applied directives.

### 18. Support added for the Apollo `@link` directive

This directive indicates that some types and/or directives are to be imported from another schema.
Types and directives can be explicitly imported, either with their original name or with an alias.
Any types or directives that are not explicitly imported will be assumed to be named with a specified
namespace, which is derived from the URL of the linked schema if not set explicitly.
Visit https://specs.apollo.dev/link/v1.0/ for more information.

To link another schema, use code like this in your schema constructor or `ConfigureSchema` call:

```csharp
schema.LinkSchema("https://specs.apollo.dev/federation/v2.3", o =>
{
    // override the default namespace of 'federation' with the alias 'fed'
    o.Namespace = "fed";

    // import the '@key' directive without an alias
    o.Imports.Add("@key", "@key");

    // import the '@shareable' directive with an alias of '@share'
    o.Imports.Add("@shareable", "@share");

    // other directives such as '@requires' would be implicitly imported
    // into the 'fed' namespace, so '@requires' becomes '@fed__requires'
});
```

In addition to applying a `@link` directive to the schema, it will also import the `@link` directive
and configure the necessary types and directives to support the `@link` specification.
Your schema will then look like this:

```graphql
schema
  @link(url: "https://specs.apollo.dev/link/v1.0", import: ["@link"])
  @link(url: "https://specs.apollo.dev/federation/v2.3", as: "fed", import: ["@key", {name:"@shareable", as:"@share"}]) {
    # etc
}

directive @link(url: String!, as: String, import: [link__Import], purpose: link__Purpose) repeatable on SCHEMA

scalar link__Import

enum link__Purpose {
  EXECUTION
  SECURITY
}
```

You will still be required to add the imported schema definitions to your schema, such as `@key`, `@share`, and
`@fed__requires` in the above example. You may also print the schema without imported definitions. To print the
schema without imported definitions, set the `IncludeImportedDefinitions` option to `false` when printing:

```csharp
var sdl = schema.Print(new() { IncludeImportedDefinitions = false });
```

The schema shown above would now print like this:

```graphql
schema
  @link(url: "https://specs.apollo.dev/link/v1.0", import: ["@link"])
  @link(url: "https://specs.apollo.dev/federation/v2.3", as: "fed", import: ["@key", {name:"@shareable", as:"@share"}]) {
    # etc
}
```

Note that you may call `LinkSchema` multiple times with the same URL to apply additional configuration
options to the same url, or with a separate URL to link multiple schemas.

### 19. `FromSchemaUrl` added to `AppliedDirective`

This property supports using a directive that was separately imported via `@link`. After importing the schema as described
above, apply imported directives to your schema similar to the example below:

```csharp
graphType.ApplyDirective("shareable", s => s.FromSchemaUrl = "https://specs.apollo.dev/federation/"); // applies to any version
// or
graphType.ApplyDirective("shareable", s => s.FromSchemaUrl = "https://specs.apollo.dev/federation/v2.3"); // only version 2.3
```

During schema initialization, the name of the applied directive will be resolved to the fully-qualified name.
In the above example, if `@shareable` was imported, the directive will be applied as `@shareable`, but if not, it will
be applied as `@federation__shareable`. Aliases are also supported.

### 20. `AddFederation` GraphQL builder call added to initialize any schema for federation support

This method will automatically add the necessary types and directives to support GraphQL Federation.
Simply call `AddFederation` with the version number of the Federation specification that you wish to import
within your DI configuration. See example below:

```csharp
services.AddGraphQL(b => b
    .AddSchema<MySchema>()
    .AddFederation("2.3")
);
```

This will do the following:

- Configure the Query type to include the `_service` field.
- Configure the `_Entity` type based on which of the schema's type definitions are marked with `@key`.
- Configure the Query type to include the `_entities` field if there are any resolvable entities.
- Link the schema to the Federation specification at `https://specs.apollo.dev/federation/v2.3`.
- Import the `@key`, `@requires`, `@provides`, `@external`, `@extends`, `@shareable`, `@inaccessible`, `@override` and `@tag` directives.
- Configure the remaining supported directives within the `federation` namespace - `@federation__interfaceObject` and `@federation__composeDirective`
  for version 2.3.

Currently supported are versions 1.0 through 2.8. Note that for version 1.0, you will be required to mark
parts of your schema with `@extends`. This is not required for version 2.0 and later.

You may add additional configuration to the `AddFederation` call to import additional directives or types, remove imports,
change import aliases, or change the namespace used for directives that are not explicitly imported.

### 21. Infer field nullability from NRT annotations is enabled by default

When defining the field with expression, the graph type nullability will be inferred from
Null Reference Types (NRT) by default. To disable the feature, set the
`GlobalSwitches.InferFieldNullabilityFromNRTAnnotations` to `false`.

For example, given the following code

```c#
public class Person
{
    public string FullName { get; set; }
    public string? SpouseName { get; set; }
    public IList<string>? Children { get; set; }
}

public class PersonGraphType : ObjectGraphType<Person>
{
    public PersonGraphType()
    {
        Field(p => p.FullName);
        Field(p => p.SpouseName);
        Field(p => p.Children);
    }
}
```

When `InferFieldNullabilityFromNRTAnnotations` is `true` (default), the result is:

```graphql
type Person {
  fullName: String!
  spouseName: String
  children: [String!]
}
```

When `InferFieldNullabilityFromNRTAnnotations` is `false`:

```graphql
type Person {
  fullName: String!
  spouseName: String!
  children: [String]!
}
```

### 22. `ValidationContext.GetRecursivelyReferencedFragments` updated with `@skip` and `@include` directive support

When developing a custom validation rule, such as an authorization rule, you may need to determine which fragments are
recursively referenced by an operation by calling `GetRecursivelyReferencedFragments` with the `onlyUsed` argument
set to `true`. The method will then ignore fragments that are conditionally skipped by the `@skip` or `@include`
directives.

<<<<<<< HEAD
### 23. The complexity analyzer has been rewritten to support more complex scenarios

Please review the documentation for the new complexity analyzer to understand how to use it and how to configure it.
See the 'Complexity Analzyer' document with the 'Guides' section of the documentation for more information.
=======
### 23. Persisted Document support

GraphQL.NET now supports persisted documents based on the draft spec [listed here](https://github.com/graphql/graphql-over-http/pull/264).
Persisted documents are a way to store a query string on the server and reference it by a unique identifier, typically
a SHA-256 hash. When enabled, the default configuration disables use of the `query` field in the request body and
requires the client to use the `documentId` field instead. This acts as a whitelist of allowed queries and mutations
that the client may execute, while also reducing the size of the request body.

To configure persisted document support, you must implement the `IPersistedDocumentLoader` interface to retrieve the
query string based on the document identifier, or set the `GetQueryDelegate` property on the `PersistedDocumentOptions`
class. See typical examples below:

#### Example 1 - Using a service to retrieve persisted documents

In the below example, regular requests (via the query property) are disabled, and only document identifiers
prefixed with `sha256:` are allowed where the id is a 64-character lowercase hexadecimal string.

```csharp
// configure the execution to utilize persisted documents
services.AddGraphQL(b => b
    // use default configuration, which disables the 'query' field and only allows SHA-256 hashes
    .UsePeristedDocuments<MyLoader>(GraphQL.DI.ServiceLifetime.Scoped)
);

// configure a service to retrieve persisted documents based on their hash
public class MyLoader : IPersistedDocumentLoader
{
    // pull in dependencies via DI as needed

    public async ValueTask<string?> GetQueryAsync(string? documentIdPrefix, string documentIdPayload, CancellationToken cancellationToken)
    {
        return await _db.QueryDocuments
            .Where(x => x.Hash == documentIdPayload)
            .Select(x => x.Query)
            .FirstOrDefaultAsync(cancellationToken);
    }
}
```

Sample request:

```json
{
  "documentId": "sha256:0123456789abcdef0123456789abcdef0123456789abcdef0123456789abcdef",
  "variables": {
    "id": "1"
  }
}
```

#### Example 2 - Configuring persisted documents with the options class

In the below example, regular requests are allowed, and document identifiers are unprefixed GUIDs.

```csharp
// configure the execution to utilize persisted documents
services.AddGraphQL(b => b
    .UsePeristedDocuments(options =>
    {
        // enable regular queries also
        options.AllowNonpersistedDocuments = true;
        // use custom document identifiers and disable sha256 prefixed identifiers
        options.AllowedPrefixes.Clear()
        options.AllowedPrefixes.Add(null); // unprefixed document identifiers
        // configure the service to retrieve persisted documents
        options.GetQueryDelegate = async (executionOptions, documentIdPrefix, documentIdPayload) =>
        {
            if (!Guid.TryParse(documentIdPayload, out var id))
                return null;
            var db = executionOptions.RequestServices!.GetRequiredService<MyDbContext>();
            return await db.QueryDocuments
                .Where(x => x.Id == id)
                .Select(x => x.Query)
                .FirstOrDefaultAsync(executionOptions.CancellationToken);
        };
    });
);
```

Sample persisted document request:

```json
{
  "documentId": "01234567-89ab-cdef-0123-456789abcdef",
  "variables": {
    "id": "1"
  }
}
```
>>>>>>> 931acb2d

## Breaking Changes

### 1. Query type is required

Pursuant to the GraphQL specification, a query type is required for any schema.
This is enforced during schema validation but may be bypassed as follows:

```csharp
GlobalSwitches.RequireRootQueryType = false;
```

Future versions of GraphQL.NET will not contain this property and each schema will always be required to have a root Query type to comply with the GraphQL specification.

### 2. Use `ApplyDirective` instead of `Directive` on field builders

The `Directive` method on field builders has been renamed to `ApplyDirective` to better fit with
other field builder extension methods.

### 3. Use `WithComplexityImpact` instead of `ComplexityImpact` on field builders

The `ComplexityImpact` method on field builders has been renamed to `WithComplexityImpact` to better fit with
other field builder extension methods.

### 4. Relay types must be registered within the DI provider

Previuosly the Relay graph types were instantiated directly by the `SchemaTypes` class. This has been changed so that
the types are now pulled from the DI container. No changes are required if you are using the provided DI builder methods,
as they automatically register the relay types. Otherwise, you will need to manually register the Relay graph types.

```csharp
// v7 and prior -- builder methods -- NO CHANGES REQUIRED
services.AddGraphQL(b => {
  b.AddSchema<StarWarsSchema>();
});

// v7 and prior -- manual registration
services.AddSingleton<StarWarsSchema>(); // and other types

// v8
services.AddSingleton<PageInfoType>();
services.AddSingleton(typeof(EdgeType<>);
services.AddSingleton(typeof(ConnectionType<>);
services.AddSingleton(typeof(ConnectionType<,>);
```

### 5. Duplicate GraphQL configuration calls with the same `Use` command is ignored

Specifically, this relates to the following methods:

- `UseMemoryCache()`
- `UseAutomaticPersistedQueries()`
- `UseConfiguration<T>()` with the same `T` type

This change was made to prevent duplicate registrations of the same service within the DI container.

### 6. `ObjectExtensions.ToObject` changes (impacts `InputObjectGraphType`)

- `ObjectExtensions.ToObject<T>` was removed; it was only used by internal tests.
- `ObjectExtensions.ToObject` requires input object graph type for conversion.
- Only public constructors are eligible candidates while selecting a constructor.
- Constructor is selected based on the following rules:
  - If only a single public constructor is available, it is used.
  - If a public constructor is marked with `[GraphQLConstructor]`, it is used.
  - Otherwise the public parameterless constructor is used if available.
  - Otherwise an exception is thrown during deserialization.
- Only public properties are eligible candidates when matching a property.
- Any init-only or required properties not provided in the dictionary are set to their default values.
- Only public writable fields are eligible candidates when matching a field.

The changes above allow for matching behavior with source-generated or dynamically-compiled functions.

### 7. `AutoRegisteringInputObjectGraphType` changes

- See above changes to `ObjectExtensions.ToObject` for deserialization notes.
- Registers read-only properties when the property name matches the name of a parameter in the
  chosen constructor. Comparison is case-insensitive, matching `ToObject` behavior.
  Does not register constructor parameters that are not read-only properties.
  Any attributes such as `[Id]` must be applied to the property, not the constructor parameter.

### 8. Default naming of generic graph types has changed

The default graph name of generic types has changed to include the generic type name.
This should reduce naming conflicts when generics are in use. To consolidate behavior
across different code paths, both `Type` and `GraphType` are stripped from the end
of the class name. See below examples:

| Graph type class name | Old graph type name | New graph type name |
|------------------|---------------------|---------------------|
| `PersonType` | `PersonType` | `Person` |
| `PersonGraphType` | `Person` | `Person` |
| `AutoRegisteringObjectGraphType<SearchResults<Person>>` | `SearchResults` | `PersonSearchResults` |
| `LoggerGraphType<Person, string>` | `Logger` | `PersonStringLogger` |
| `InputObjectGraphType<Person>` | `InputObject_1` | `PersonInputObject` |

To revert to the prior behavior, set the following global switch prior to creating your schema classes:

```csharp
using GraphQL;

GlobalSwitches.UseLegacyTypeNaming = true;
```

As usual, you are encouraged to set the name in the constructor of your class, or
immediately after construction, or for auto-registering types, via an attribute.
You can also set global attributes that will be applied to all auto-registering types
if you wish to define your own naming logic.

The `UseLegacyTypeNaming` option is deprecated and will be removed in GraphQL.NET v9.

### 9. DataLoader extension methods have been moved to the GraphQL namespace

This change simplifies using extension methods for the data loaders. You may need to
remove the `using GraphQL.DataLoader;` statement from your code to resolve any
compiler warnings, and/or add `using GraphQL;`.

### 10. The SchemaPrinter has been deprecated

Please see the v7 migration document regarding the new `schema.ToAST()` and
`schema.Print()` methods available for printing the schema (available since 7.6).

For federated schemas, the `ServiceGraphType`'s `sdl` field will now use the
new implementation to print the schema. Please raise an issue if this causes
a problem for your federated schema.

### 11. Removed deprecated methods.

The following GraphQL DI builder methods have been removed:

| Method | Replacement |
|--------|-------------|
| `AddApolloTracing` | `UseApolloTracing` |
| `AddMiddleware` | `UseMiddleware` |
| `AddAutomaticPersistedQueries` | `UseAutomaticPersistedQueries` |
| `AddMemoryCache` | `UseMemoryCache` |

The following methods have been removed:

| Method | Comment |
|--------|---------|
| `TypeExtensions.IsConcrete` | Use `!type.IsAbstract` |
| `GraphQLTelemetryProvider.StartActivityAsync` | Use `StartActivity` |
| `AutoRegisteringInterfaceGraphType.BuildMemberInstanceExpression` | Interfaces cannot contain resolvers so this method was unused |
| `ValidationContext.GetVariableValuesAsync` | Use `GetVariablesValuesAsync` |

The following constructors have been removed:

| Class | Comment |
|-------|---------|
| `Variable` | Use new constructor with `definition` argument |
| `VariableUsage` | Use new constructor with `hasDefault` argument |

### 12. `IVariableVisitorProvider` removed and `IValidationRule` changed

The `ValidateAsync` method on `IValidationRule` has been changed to `GetPreNodeVisitorAsync`,
and a new method `GetPostNodeVisitorAsync` has been added. Also, the `IVariableVisitorProvider`
interface has been combined with `IValidationRule` and now has a new method `GetVariableVisitorAsync`.
So the new `IValidationRule` interface looks like this:

```csharp
public interface IValidationRule
{
    ValueTask<INodeVisitor?> GetPreNodeVisitorAsync(ValidationContext context);
    ValueTask<IVariableVisitor?> GetVariableVisitorAsync(ValidationContext context);
    ValueTask<INodeVisitor?> GetPostNodeVisitorAsync(ValidationContext context);
}
```

It is recommended to inherit from `ValidationRuleBase` for custom validation rules
and override only the methods you need to implement.

### 13. New properties added to `IGraphType`, `IFieldType` and `IObjectGraphType`

See the new features section for details on the new properties added to these interfaces.
Unless you directly implement these interfaces, you should not be impacted by these changes.

### 14. `ISchemaNodeVisitor.PostVisitSchema` method added

See the new features section for details on the new method added to this interface.
Unless you directly implement this interface, you should not be impacted by this change.

### 15. `AnyScalarType` and `ServiceGraphType` moved to `GraphQL.Federation.Types`

These graph types, previously located within the `GraphQL.Utilities.Federation` namespace,
have been moved to the `GraphQL.Federation.Types` namespace alongside all other federation types.

### 16. `IFederatedResolver`, `FuncFederatedResolver` and `ResolveReferenceAsync` replaced

- `IFederatedResolver` has been replaced with `IFederationResolver`.
- `FuncFederatedResolver` has been replaced with `FederationResolver`.
- `ResolveReferenceAsync` has been replaced with `ResolveReference`.

Please note that the new members are now located in the `GraphQL.Federation` namespace and may
require slight changes to your code to accommodate the new signatures. The old members have been
marked as obsolete and will continue to work in v8, but will be removed in v9.

### 17. GraphQL Federation entity resolvers do not automatically inject `__typename` into requests.

Previously, the `__typename` field was automatically injected into the request for entity resolvers.
This behavior has been removed as it is not required to meet the GraphQL Federation specification.

For instance, the following sample request:

```graphql
{
  _entities(representations: [{ __typename: "User", id: "1" }]) {
    ... on User {
      id
    }
  }
}
```

Should now be written as:

```graphql
{
  _entities(representations: [{ __typename: "User", id: "1" }]) {
    __typename
    ... on User {
      id
    }
  }
}
```

Please ensure that your client requests are updated to include the `__typename` field in the response.
Alternatively, you can install the provided `InjectTypenameValidationRule` validation rule to automatically
inject the `__typename` field into the request.

### 18. `IInputObjectGraphType.IsOneOf` property added

See the new features section for details on the new property added to this interface.
Unless you directly implement this interface, you should not be impacted by this change.

### 19. `VariableUsage.IsRequired` property added and `VariableUsage` constructor changed

This is required for OneOf Input Object support and is used to determine if a variable is required.
Unless you have a custom validation rule that uses `VariableUsage`, you should not be impacted
by this change.

### 20. Infer field nullability from NRT annotations is enabled by default

When defining the field with expression, the graph type nullability will be inferred from
Null Reference Types (NRT) by default. See the new features section for more details.  
To revert to old behavior set the global switch before initializing the schema

```csharp
GlobalSwitches.InferFieldNullabilityFromNRTAnnotations = false;
```

### 21. The complexity analyzer has been rewritten and functions differently

The complexity analyzer has been rewritten to be more efficient and to support more complex
scenarios. Please read the documentation on the new complexity analyzer to understand how it
works and how to configure it. To revert to the old behavior, use the `LegacyComplexityValidationRule`
or GraphQL builder method as follows:

```csharp
services.AddGraphQL(b => b
    .AddSchema<MyQuery>()
    .AddLegacyComplexityAnalyzer(c => c.MaxComplexity = 100)  // use the v7 complexity analyzer
);
```

The legacy complexity analyzer will be removed in v9.

### 22. Unhandled exceptions within execution configuration delegates are now handled and wrapped

Previously, unhandled exceptions within execution configuration delegates were not handled and
would be thrown directly to the caller. For instance, if a database exception occurred within
the delegate used to pull persisted documents, the exception would be thrown directly to the
caller. Now, these exceptions are caught and processed through the unhandled exception handler
delegate, which allows for logging and other processing of the exception.

Example:

```csharp
services.AddGraphQL(b => b
    .AddSchema<MyQuery>()
    .AddUnhandledExceptionHandler(context =>
    {
        // this now runs when the below exception is thrown
    })
    .ConfigureExecution(async (options, next) => {
        // sample exception thrown while logging the query being executed to a database
        throw new Exception("Database exception occurred");

        return await next(options);
    })
);
```

For this to work properly, be sure that any code liable to throw an exception is located inside
a `Use...` or `ConfigureExecution` method, not an `Add...` or `ConfigureExecutionOptions` method,
or else ensure that the call to `AddUnhandledExceptionHandler` is first in the chain.

### 23. `IExecutionContext.ExecutionOptions` property added

Custom `IExecutionContext` implementations must now implement the `ExecutionOptions` property.
In addition, the `AddUnhandledExceptionHandler` methods that have an `ExecutionOptions` parameter
within the delegate have been deprecated in favor of using the `IExecutionContext.ExecutionOptions`
property.

```csharp
// v7
services.AddGraphQL(b => b
    .AddSchema<MyQuery>()
    .AddUnhandledExceptionHandler((context, options) =>
    {
        // code
    })
);

// v8
services.AddGraphQL(b => b
    .AddSchema<MyQuery>()
    .AddUnhandledExceptionHandler(context =>
    {
        var options = context.ExecutionOptions;
        // code
    })
);
```<|MERGE_RESOLUTION|>--- conflicted
+++ resolved
@@ -784,12 +784,6 @@
 set to `true`. The method will then ignore fragments that are conditionally skipped by the `@skip` or `@include`
 directives.
 
-<<<<<<< HEAD
-### 23. The complexity analyzer has been rewritten to support more complex scenarios
-
-Please review the documentation for the new complexity analyzer to understand how to use it and how to configure it.
-See the 'Complexity Analzyer' document with the 'Guides' section of the documentation for more information.
-=======
 ### 23. Persisted Document support
 
 GraphQL.NET now supports persisted documents based on the draft spec [listed here](https://github.com/graphql/graphql-over-http/pull/264).
@@ -879,7 +873,11 @@
   }
 }
 ```
->>>>>>> 931acb2d
+
+### 24. The complexity analyzer has been rewritten to support more complex scenarios
+
+Please review the documentation for the new complexity analyzer to understand how to use it and how to configure it.
+See the 'Complexity Analzyer' document with the 'Guides' section of the documentation for more information.
 
 ## Breaking Changes
 
