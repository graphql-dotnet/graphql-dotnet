# Migrating from v7.x to v8.x

See [issues](https://github.com/graphql-dotnet/graphql-dotnet/issues?q=milestone%3A8.0+is%3Aissue+is%3Aclosed) and
[pull requests](https://github.com/graphql-dotnet/graphql-dotnet/pulls?q=is%3Apr+milestone%3A8.0+is%3Aclosed) done in v8.

## New Features

### 1. `IMetadataReader` and `IMetadataWriter` interfaces added

This makes it convenient to add extension methods to graph types or fields that can be used to read or write metadata
such as authentication information. Methods for `IMetadataWriter` types will appear on both field builders and graph/field
types, while methods for `IMetadataReader` types will only appear on graph and field types. You can also access the
`IMetadataReader` reader from the `IMetadataWriter.MetadataReader` property. Here is an example:

```csharp
public static TMetadataBuilder RequireAdmin<TMetadataBuilder>(this TMetadataBuilder builder)
    where TMetadataBuilder : IMetadataWriter
{
    if (builder.MetadataReader.GetRoles?.Contains("Guests"))
        throw new InvalidOperationException("Cannot require admin and guest access at the same time.");
    return builder.AuthorizeWithRoles("Administrators");
}
```

Both interfaces extend `IProvideMetadata` with read/write access to the metadata contained within the graph or field type.
Be sure not to write metadata during the execution of a query, as the same graph/field type instance may be used for
multiple queries and you would run into concurrency issues.

### 2. Built-in scalars may be overridden via DI registrations

For GraphQL.NET built-in scalars (such as `IntGraphType` or `GuidGraphType`), a dervied class may be registered
within the DI engine to facilitate replacement of the graph type throughout the schema versus calling `RegisterType`.

```csharp
services.AddSingleton<BooleanGraphType, MyBooleanGraphType>();
```

See https://graphql-dotnet.github.io/docs/getting-started/custom-scalars/#3-register-the-custom-scalar-within-your-schema
for more details.

### 3. Added `ComplexScalarGraphType`

This new scalar can be used to send or receive arbitrary objects or values to or from the server. It is functionally
equivalent to the `AnyGraphType` used for GraphQL Federation, but defaults to the name of `Complex` rather than `_Any`.

### 4. `Parser` delegates added to input field and argument definitions

This allows for custom parsing of input values. The `Parser` delegate is used to convert the input value
to the expected type, and can be set via the `ParseValue` method on the `FieldBuilder` or `QueryArgument`.

The auto-registering graph types will automatically configure the `Parser` delegate appropriately, and the
`Field(x => x.Property)` and `Field("FieldName", x => x.Property)` syntax will as well.

The most common use case for this is when using the ID graph type (passed via a string) for a numeric or GUID identifier.
For example, consider the following code:

```csharp
// for input object graph type
Field("Id", x => x.Id, type: typeof(NonNullGraphType<IdGraphType>));

class MyInputObject
{
    public int Id { get; set; }
}
```

This will now cause an error when the client sends a string value for the Id field that cannot be coerced to
an `int` during the validation stage, rather than during the execution stage. Supplying an invalid value will
produce a response similar to the following:

```json
{
  "errors": [
    {
      "message": "Invalid value for argument 'id' of field 'testMe'. The input string 'abc' was not in a correct format.",
      "locations": [
        {
          "line": 1,
          "column": 14
        }
      ],
      "extensions": {
        "code": "INVALID_VALUE",
        "codes": [
          "INVALID_VALUE",
          "FORMAT"
        ],
        "number": "5.6"
      }
    }
  ]
}
```

This now is a validation error and not passed to the unhandled exception handler. Previously, this would have been
considered a server exception and processed by the unhandled exception handler, returning an error similar to the
following:

```json
{
  "errors": [
    {
      "message": "Error trying to resolve field 'testMe'.",
      "locations": [
        {
          "line": 1,
          "column": 3
        }
      ],
      "path": [
        "testMe"
      ],
      "extensions": {
        "code": "FORMAT",
        "codes": [
          "FORMAT"
        ]
      }
    }
  ],
  "data": null
}
```

You can also define a custom parser when appropriate to convert an input value to the expected type.
This is typically unnecessary when using the `Field(x => x.Property)` syntax, but when matching via
property name, it may be desired to define a custom parser. For example:

```csharp
// for input object graph type
Field<StringGraphType>("website") // match by property name, perhaps for a constructor argument
    .ParseValue(value => new Uri((string)value));

class MyInputObject
{
    public Uri? Website { get; set; }
}
```

Without adding a parser the coercion will occur within the resolver during `GetArgument<Uri>("abc")`
as occured in previous versions of GraphQL.NET. This will result in a server exception being thrown
and processed by the unhandled exception handler if the value cannot be coerced to a `Uri`. Note that
the parser function need not check for null values.

### 5. `Validator` delegates added to input field and argument definitions

This allows for custom validation of input values. It can be used to easily validate input values
such as email addresses, phone numbers, or to validate a value is within a specific range. The
`Validator` delegate is used to validate the input value, and can be set via the `Validate` method
on the `FieldBuilder` or `QueryArgument`. Here are some examples:

```csharp
// for an input object graph type
Field(x => x.FirstName)
    .Validate(value =>
    {
        if (((string)value).Length >= 10)
            throw new ArgumentException("Length must be less than 10 characters.");
    });
Field(x => x.Age)
    .Validate(value =>
    {
        if ((int)value < 18)
            throw new ArgumentException("Age must be 18 or older.");
    });
Field(x => x.Password)
    .Validate(value =>
    {
        VerifyPasswordComplexity((string)value);
    });
```

The `Validator` delegate is called during the validation stage, prior to execution of the request.
Null values are not passed to the validation function. Supplying an invalid value will produce
a response similar to the following:

```json
{
  "errors": [
    {
      "message": "Invalid value for argument 'firstName' of field 'testMe'. Length must be less than 10 characters.",
      "locations": [
        {
          "line": 1,
          "column": 14
        }
      ],
      "extensions": {
        "code": "INVALID_VALUE",
        "codes": [
          "INVALID_VALUE",
          "ARGUMENT"
        ],
        "number": "5.6"
      }
    }
  ]
}
```

For type-first schemas, you may define your own attributes to perform validation, either on input
fields or on output field arguments. For example:

```csharp
// for AutoRegisteringObjectGraphType<MyClass>

public class MyClass
{
    public static string TestMe([MyMaxLength(5)] string value) => value;
}

private class MyMaxLength : GraphQLAttribute
{
    private readonly int _maxLength;
    public MyMaxLength(int maxLength)
    {
        _maxLength = maxLength;
    }

    public override void Modify(ArgumentInformation argumentInformation)
    {
        if (argumentInformation.TypeInformation.Type != typeof(string))
        {
            throw new InvalidOperationException("MyMaxLength can only be used on string arguments.");
        }
    }

    public override void Modify(QueryArgument queryArgument)
    {
        queryArgument.Validate(value =>
        {
            if (((string)value).Length > _maxLength)
            {
                throw new ArgumentException($"Value is too long. Max length is {_maxLength}.");
            }
        });
    }
}
```

Similar to the `Parser` delegate, the `Validator` delegate is called during the validation stage,
and will not unnecessarily trigger the unhandled exception handler due to client input errors.

At this time GraphQL.NET does not directly support the `MaxLength` and similar attributes from
`System.ComponentModel.DataAnnotations`, but this may be added in a future version. You can
implement your own attributes as shown above, or call the `Validate` method to set a validation
function.

### 6. `@pattern` custom directive added for validating input values against a regular expression pattern

This directive allows for specifying a regular expression pattern to validate the input value.
It can also be used as sample code for designing new custom directives, and is now the preferred
design over the older `InputFieldsAndArgumentsOfCorrectLength` validation rule.
This directive is not enabled by default, and must be added to the schema as follows:

```csharp
services.AddGraphQL(b => b
    .AddSchema<MyQuery>()
    .ConfigureSchema(s =>
    {
        // add the directive to the schema
        s.Directives.Register(new PatternMatchingDirective());

        // add the visitor to the schema, which will apply validation rules to all field
        // arguments and input fields that have the @pattern directive applied
        s.RegisterVisitor(new PatternMatchingVisitor());
    }));
```

You can then apply the directive to any input field or argument as follows:

```csharp
Field(x => x.FirstName)
    .ApplyDirective("pattern", "regex", "[A-Z]+"); // uppercase only
```

### 7. DirectiveAttribute added to support applying directives to type-first graph types and fields

For example:

```csharp
private class Query
{
    public static string Hello(
        [Directive("pattern", "regex", "[A-Z]+")] // uppercase only
        string arg)
        => arg;
}
```

### 8. Validation rules can read or validate field arguments and directive arguments

Validation rules can now execute validation code either before or after field arguments
have been read. This is useful for edge cases, such as when a complexity analyzer needs
to read the value of a field argument to determine the complexity of the field.

The `ValidateAsync` method on `IValidationRule` has been changed to `GetPreNodeVisitorAsync`,
and a new method `GetPostNodeVisitorAsync` has been added. Also, the `IVariableVisitorProvider`
interface has been combined with `IValidationRule` and now has a new method `GetVariableVisitorAsync`.
So the new `IValidationRule` interface looks like this:

```csharp
public interface IValidationRule
{
    ValueTask<INodeVisitor?> GetPreNodeVisitorAsync(ValidationContext context);
    ValueTask<IVariableVisitor?> GetVariableVisitorAsync(ValidationContext context);
    ValueTask<INodeVisitor?> GetPostNodeVisitorAsync(ValidationContext context);
}
```

This allows for a single validation rule to validate AST structure, validate variable values,
and/or validate coerced field and directive arguments.

To simplify the creation of validation rules, the abstract `ValidationRuleBase` class has
been added, which implements the `IValidationRule` interface and provides default implementations
for all three methods.

Documentation has been added to the [Query Validation](https://graphql-dotnet.github.io/docs/getting-started/query-validation/)
section of the documentation to explain how to create custom validation rules using the
revised `IValidationRule` interface and related classes.

## Breaking Changes

### 1. Query type is required

Pursuant to the GraphQL specification, a query type is required for any schema.
This is enforced during schema validation but may be bypassed as follows:

```csharp
GlobalSwitches.RequireRootQueryType = false;
```

Future versions of GraphQL.NET will not contain this property and each schema will always be required to have a root Query type to comply with the GraphQL specification.

### 2. Use `ApplyDirective` instead of `Directive` on field builders

The `Directive` method on field builders has been renamed to `ApplyDirective` to better fit with
other field builder extension methods.

### 3. Use `WithComplexityImpact` instead of `ComplexityImpact` on field builders

The `ComplexityImpact` method on field builders has been renamed to `WithComplexityImpact` to better fit with
other field builder extension methods.

### 4. Relay types must be registered within the DI provider

Previuosly the Relay graph types were instantiated directly by the `SchemaTypes` class. This has been changed so that
the types are now pulled from the DI container. No changes are required if you are using the provided DI builder methods,
as they automatically register the relay types. Otherwise, you will need to manually register the Relay graph types.

```csharp
// v7 and prior -- builder methods -- NO CHANGES REQUIRED
services.AddGraphQL(b => {
  b.AddSchema<StarWarsSchema>();
});

// v7 and prior -- manual registration
services.AddSingleton<StarWarsSchema>(); // and other types

// v8
services.AddSingleton<PageInfoType>();
services.AddSingleton(typeof(EdgeType<>);
services.AddSingleton(typeof(ConnectionType<>);
services.AddSingleton(typeof(ConnectionType<,>);
```

### 5. Duplicate GraphQL configuration calls with the same `Use` command is ignored

Specifically, this relates to the following methods:

- `UseMemoryCache()`
- `UseAutomaticPersistedQueries()`
- `UseConfiguration<T>()` with the same `T` type

This change was made to prevent duplicate registrations of the same service within the DI container.

### 6. `ObjectExtensions.ToObject` changes (impacts `InputObjectGraphType`)

- `ObjectExtensions.ToObject<T>` was removed; it was only used by internal tests.
- `ObjectExtensions.ToObject` requires input object graph type for conversion.
- Only public constructors are eligible candidates while selecting a constructor.
- Constructor is selected based on the following rules:
  - If only a single public constructor is available, it is used.
  - If a public constructor is marked with `[GraphQLConstructor]`, it is used.
  - Otherwise the public parameterless constructor is used if available.
  - Otherwise an exception is thrown during deserialization.
- Only public properties are eligible candidates when matching a property.
- Any init-only or required properties not provided in the dictionary are set to their default values.
- Only public writable fields are eligible candidates when matching a field.

The changes above allow for matching behavior with source-generated or dynamically-compiled functions.

### 7. `AutoRegisteringInputObjectGraphType` changes

- See above changes to `ObjectExtensions.ToObject` for deserialization notes.
- Registers read-only properties when the property name matches the name of a parameter in the
  chosen constructor. Comparison is case-insensitive, matching `ToObject` behavior.
  Does not register constructor parameters that are not read-only properties.
  Any attributes such as `[Id]` must be applied to the property, not the constructor parameter.

### 8. Default naming of generic graph types has changed

The default graph name of generic types has changed to include the generic type name.
This should reduce naming conflicts when generics are in use. To consolidate behavior
across different code paths, both `Type` and `GraphType` are stripped from the end
of the class name. See below examples:

| Graph type class name | Old graph type name | New graph type name |
|------------------|---------------------|---------------------|
| `PersonType` | `PersonType` | `Person` |
| `PersonGraphType` | `Person` | `Person` |
| `AutoRegisteringObjectGraphType<SearchResults<Person>>` | `SearchResults` | `PersonSearchResults` |
| `LoggerGraphType<Person, string>` | `Logger` | `PersonStringLogger` |
| `InputObjectGraphType<Person>` | `InputObject_1` | `PersonInputObject` |

To revert to the prior behavior, set the following global switch prior to creating your schema classes:

```csharp
using GraphQL;

GlobalSwitches.UseLegacyTypeNaming = true;
```

As usual, you are encouraged to set the name in the constructor of your class, or
immediately after construction, or for auto-registering types, via an attribute.
You can also set global attributes that will be applied to all auto-registering types
if you wish to define your own naming logic.

The `UseLegacyTypeNaming` option is deprecated and will be removed in GraphQL.NET v9.

### 9. DataLoader extension methods have been moved to the GraphQL namespace

This change simplifies using extension methods for the data loaders. You may need to
remove the `using GraphQL.DataLoader;` statement from your code to resolve any
compiler warnings, and/or add `using GraphQL;`.

### 10. The SchemaPrinter has been deprecated

Please see the v7 migration document regarding the new `schema.ToAST()` and
`schema.Print()` methods available for printing the schema (available since 7.6).

For federated schemas, the `ServiceGraphType`'s `sdl` field will now use the
new implementation to print the schema. Please raise an issue if this causes
a problem for your federated schema.

<<<<<<< HEAD
### 11. `IVariableVisitorProvider` removed and `IValidationRule` changed

The `ValidateAsync` method on `IValidationRule` has been changed to `GetPreNodeVisitorAsync`,
and a new method `GetPostNodeVisitorAsync` has been added. Also, the `IVariableVisitorProvider`
interface has been combined with `IValidationRule` and now has a new method `GetVariableVisitorAsync`.
So the new `IValidationRule` interface looks like this:

```csharp
public interface IValidationRule
{
    ValueTask<INodeVisitor?> GetPreNodeVisitorAsync(ValidationContext context);
    ValueTask<IVariableVisitor?> GetVariableVisitorAsync(ValidationContext context);
    ValueTask<INodeVisitor?> GetPostNodeVisitorAsync(ValidationContext context);
}
```

It is recommended to inherit from `ValidationRuleBase` for custom validation rules
and override only the methods you need to implement.
=======
### 11. Removed deprecated methods.

The following GraphQL DI builder methods have been removed:

| Method | Replacement |
|--------|-------------|
| `AddApolloTracing` | `UseApolloTracing` |
| `AddMiddleware` | `UseMiddleware` |
| `AddAutomaticPersistedQueries` | `UseAutomaticPersistedQueries` |
| `AddMemoryCache` | `UseMemoryCache` |

The following methods have been removed:

| Method | Comment |
|--------|---------|
| `TypeExtensions.IsConcrete` | Use `!type.IsAbstract` |
| `GraphQLTelemetryProvider.StartActivityAsync` | Use `StartActivity` |
| `AutoRegisteringInterfaceGraphType.BuildMemberInstanceExpression` | Interfaces cannot contain resolvers so this method was unused |
| `ValidationContext.GetVariableValuesAsync` | Use `GetVariablesValuesAsync` |

The following constructors have been removed:

| Class | Comment |
|-------|---------|
| `Variable` | Use new constructor with `definition` argument |
| `VariableUsage` | Use new constructor with `hasDefault` argument |
>>>>>>> 2c1513ad
<|MERGE_RESOLUTION|>--- conflicted
+++ resolved
@@ -443,26 +443,6 @@
 new implementation to print the schema. Please raise an issue if this causes
 a problem for your federated schema.
 
-<<<<<<< HEAD
-### 11. `IVariableVisitorProvider` removed and `IValidationRule` changed
-
-The `ValidateAsync` method on `IValidationRule` has been changed to `GetPreNodeVisitorAsync`,
-and a new method `GetPostNodeVisitorAsync` has been added. Also, the `IVariableVisitorProvider`
-interface has been combined with `IValidationRule` and now has a new method `GetVariableVisitorAsync`.
-So the new `IValidationRule` interface looks like this:
-
-```csharp
-public interface IValidationRule
-{
-    ValueTask<INodeVisitor?> GetPreNodeVisitorAsync(ValidationContext context);
-    ValueTask<IVariableVisitor?> GetVariableVisitorAsync(ValidationContext context);
-    ValueTask<INodeVisitor?> GetPostNodeVisitorAsync(ValidationContext context);
-}
-```
-
-It is recommended to inherit from `ValidationRuleBase` for custom validation rules
-and override only the methods you need to implement.
-=======
 ### 11. Removed deprecated methods.
 
 The following GraphQL DI builder methods have been removed:
@@ -489,4 +469,22 @@
 |-------|---------|
 | `Variable` | Use new constructor with `definition` argument |
 | `VariableUsage` | Use new constructor with `hasDefault` argument |
->>>>>>> 2c1513ad
+
+### 12. `IVariableVisitorProvider` removed and `IValidationRule` changed
+
+The `ValidateAsync` method on `IValidationRule` has been changed to `GetPreNodeVisitorAsync`,
+and a new method `GetPostNodeVisitorAsync` has been added. Also, the `IVariableVisitorProvider`
+interface has been combined with `IValidationRule` and now has a new method `GetVariableVisitorAsync`.
+So the new `IValidationRule` interface looks like this:
+
+```csharp
+public interface IValidationRule
+{
+    ValueTask<INodeVisitor?> GetPreNodeVisitorAsync(ValidationContext context);
+    ValueTask<IVariableVisitor?> GetVariableVisitorAsync(ValidationContext context);
+    ValueTask<INodeVisitor?> GetPostNodeVisitorAsync(ValidationContext context);
+}
+```
+
+It is recommended to inherit from `ValidationRuleBase` for custom validation rules
+and override only the methods you need to implement.