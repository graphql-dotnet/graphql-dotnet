--- conflicted
+++ resolved
@@ -874,12 +874,6 @@
 }
 ```
 
-<<<<<<< HEAD
-### 25. The complexity analyzer has been rewritten to support more complex scenarios
-
-Please review the documentation for the new complexity analyzer to understand how to use it and how to configure it.
-See the 'Complexity Analzyer' document with the 'Guides' section of the documentation for more information.
-=======
 ### 24. Execution timeout support
 
 `ExecutionOptions.Timeout` has been added to allow a maximum time for the execution of a query. If the execution
@@ -947,7 +941,11 @@
 
 Please note that signaling the cancellation token passed to `ExecutionOptions.CancellationToken` will always
 rethrow the `OperationCanceledException` to the caller, regardless of the `TimeoutAction` setting.
->>>>>>> 542b4892
+
+### 25. The complexity analyzer has been rewritten to support more complex scenarios
+
+Please review the documentation for the new complexity analyzer to understand how to use it and how to configure it.
+See the 'Complexity Analzyer' document with the 'Guides' section of the documentation for more information.
 
 ## Breaking Changes
 
