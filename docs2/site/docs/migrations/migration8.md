--- conflicted
+++ resolved
@@ -399,25 +399,6 @@
 
 Allows to revisit the schema after all other methods (types/fields/etc) have been visited.
 
-<<<<<<< HEAD
-### 13. OneOf Input Object support added
-
-OneOf Input Objects are a special variant of Input Objects where the type system
-asserts that exactly one of the fields must be set and non-null, all others
-being omitted. This is useful for representing situations where an input may be
-one of many different options.
-
-See: https://github.com/graphql/graphql-spec/pull/825
-
-To use this feature:
-- **Code-First**: Set the `IsOneOf` property on your `InputObjectGraphType` to `true`.
-- **Schema-First**: Use the `@oneOf` directive on the input type in your schema definition.
-- **Type-First**: Use the `[OneOf]` directive on the CLR class.
-
-Note: the feature is still a draft and has not made it into the official GraphQL spec yet.
-It is expected to be added once it has been implemented in multiple libraries and proven to be useful.
-It is not expected to change from the current draft.
-=======
 ### 13. GraphQL Federation v2 graph types added
 
 These graph types have been added to the `GraphQL.Federation.Types` namespace:
@@ -443,7 +424,24 @@
 | `@override` | `Override(from)` | `[Override(from)]` | Indicates that an object field is now resolved by this subgraph instead of another subgraph where it's also defined. This enables you to migrate a field from one subgraph to another. |
 | `@shareable` | `Shareable()` | `[Shareable]` | Indicates that an object type's field is allowed to be resolved by multiple subgraphs (by default in Federation 2, object fields can be resolved by only one subgraph). |
 | `@inaccessible` | `Inaccessible()` | `[Inaccessible]` | Indicates that a definition in the subgraph schema should be omitted from the router's API schema, even if that definition is also present in other subgraphs. This means that the field is not exposed to clients at all. |
->>>>>>> 33a1509a
+
+### 15. OneOf Input Object support added
+
+OneOf Input Objects are a special variant of Input Objects where the type system
+asserts that exactly one of the fields must be set and non-null, all others
+being omitted. This is useful for representing situations where an input may be
+one of many different options.
+
+See: https://github.com/graphql/graphql-spec/pull/825
+
+To use this feature:
+- **Code-First**: Set the `IsOneOf` property on your `InputObjectGraphType` to `true`.
+- **Schema-First**: Use the `@oneOf` directive on the input type in your schema definition.
+- **Type-First**: Use the `[OneOf]` directive on the CLR class.
+
+Note: the feature is still a draft and has not made it into the official GraphQL spec yet.
+It is expected to be added once it has been implemented in multiple libraries and proven to be useful.
+It is not expected to change from the current draft.
 
 ## Breaking Changes
 
@@ -625,20 +623,18 @@
 See the new features section for details on the new method added to this interface.
 Unless you directly implement this interface, you should not be impacted by this change.
 
-<<<<<<< HEAD
-### 15. `IInputObjectGraphType.IsOneOf` property added
+### 15. `AnyScalarType` moved to `GraphQL.Federation.Types`
+
+`GraphQL.Utilities.Federation.AnyScalarType` has been moved to `GraphQL.Federation.Types.AnyScalarType`.
+All federation types are now located within the `GraphQL.Federation.Types` namespace.
+
+### 16. `IInputObjectGraphType.IsOneOf` property added
 
 See the new features section for details on the new property added to this interface.
 Unless you directly implement this interface, you should not be impacted by this change.
 
-### 16. `VariableUsage.IsRequired` property added and `VariableUsage` constructor changed
+### 17. `VariableUsage.IsRequired` property added and `VariableUsage` constructor changed
 
 This is required for OneOf Input Object support and is used to determine if a variable is required.
 Unless you have a custom validation rule that uses `VariableUsage`, you should not be impacted
-by this change.
-=======
-### 15. `AnyScalarType` moved to `GraphQL.Federation.Types`
-
-`GraphQL.Utilities.Federation.AnyScalarType` has been moved to `GraphQL.Federation.Types.AnyScalarType`.
-All federation types are now located within the `GraphQL.Federation.Types` namespace.
->>>>>>> 33a1509a
+by this change.