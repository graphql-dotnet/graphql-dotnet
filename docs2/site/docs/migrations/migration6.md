# Migrating from v5.x to v6.x

See [issues](https://github.com/graphql-dotnet/graphql-dotnet/issues?q=milestone%3A6.0+is%3Aissue+is%3Aclosed) and [pull requests](https://github.com/graphql-dotnet/graphql-dotnet/pulls?q=is%3Apr+milestone%3A6.0+is%3Aclosed) done in v6.

## New Features

### 1. Reduced memory usage for data loader results

Especially noteworthy when a data loader is configured with caching enabled and a singleton lifetime,
memory usage is reduced by freeing unnecessary references after obtaining the results.

### 2. Async support for validation rules

Particularly useful for authentication checks, now validation rules are asynchronous.

### 3. Add `AddApolloTracing` builder method (added in 5.3.0)

This method adds the `InstrumentFieldsMiddleware` to the schema, and conditionally enables metrics
during execution via `ExecutionOptions.EnableMetrics`. It also appends the Apollo Tracing results
to the execution result if metrics is enabled during execution.

### 4. Add `ConfigureExecution` builder method (added in 5.3.0)

`ConfigureExecution` allows a delegate to both alter the execution options and the execution result.
For example, to add total execution time to the results, you could write:

```csharp
services.AddGraphQL(b => b
    // other builder methods here
    .ConfigureExecution(async (options, next) => {
        var timer = Stopwatch.StartNew();
        var result = await next(options);
        result.Extensions ??= new Dictionary<string, object?>();
        result.Extensions["elapsedMs"] = timer.ElapsedMilliseconds;
        return result;
    }));
```

You can also use the method to add logging of any execution errors; not just unhandled errors.

Note: you can access `options.RequestServices` for access to the scoped DI service provider
for the request.

### 5. Complexity analyzer allows configuration of each field's impact towards the total complexity factor

With this change the complexity analyzer could be configured to operate in terms of 'database calls'
or similar means which more closely represent the complexity of the request.

To set the impact on a field, call `.WithComplexityImpact(value)` on the field type, such as:

```csharp
Field<IntGraphType>("id").WithComplexityImpact(123);
```

For more details, please review the PR here: https://github.com/graphql-dotnet/graphql-dotnet/pull/3159

<<<<<<< HEAD
### 6. GraphQL attributes can be applied globally

GraphQL attributes (`GraphQLAttribute`) can now be applied at the module or assembly level, which
will apply to all applicable CLR types within the module or assembly.

This allow global changes to how the schema builder or auto-registering graph type builds graph types,
field types or field arguments.

For an example use case, users could add a global attribute which converts query arguments of type
`DbContext` to pull from services, like this:

```csharp
[AttributeUsage(AttributeTargets.Assembly)]
public class DbContextFromServicesAttribute : GraphQLAttribute
{
    public override void Modify<TParameterType>(ArgumentInformation argumentInformation)
    {
        if (typeof(TParameterType) == typeof(DbContext))
            argumentInformation.SetDelegate(context => (context.RequestServices ?? throw new MissingRequestServicesException())
                .GetRequiredService<TParameterType>());
    }
}

// in AssemblyInfo.cs or whereever in your code at assembly level
[assembly: DbContextFromServices]
```

Similar code could be used to pull your user context class into a method argument.

If it is necessary for a custom global GraphQL attribute to execute prior to or after other attributes,
adjust the return value of the `Priority` property of the attribute.
=======
### 6. `AutoRegisteringObjectGraphType` recognizes inherited methods

Inherited methods are now recognized by `AutoRegisteringObjectGraphType` and fields are built for them.
>>>>>>> eaeb9d4a

## Breaking Changes

### 1. `DataLoaderPair<TKey, T>.Loader` property removed

This property was not used internally and should not be necessary by user code or custom implementations.
Removal was necessary as the value is released after the result is set.

### 2. `INodeVisitor` and `IVariableVisitor` members' signatures are asynchronous and end in `Async`.

Note that `MatchingNodeVisitor` has not changed, so many validation rules will not require
any source code changes.

### 3. `ExecutionOptions.ComplexityConfiguration` has been removed

Complexity analysis is now a validation rule and has been removed from execution options.
There is no change when using the `IGraphQLBuilder.AddComplexityAnalyzer` methods as shown below:

```csharp
// GraphQL 5.x or 6.x
builder.AddComplexityAnalyzer(complexityConfig => {
    // set configuration here
});
```

However, when manually setting `options.ComplexityConfiguration`, you will need to instead add the
`ComplexityValidationRule` validation rule to the validation rules.

```csharp
// GraphQL 5.x
options.ComplexityConfiguration = complexityConfig;

// GraphQL 6.x
options.ValidationRules = GraphQL.Validation.DocumentValidator.CoreRules.Append(new ComplexityValidationRule(complexityConfig));
```

### 4. `IComplexityAnalyzer` has been removed from `DocumentExecuter` constructors

When not using the complexity analyzer, or when using the default complexity analyzer, simply
remove the argument from calls to the constructor and no additional changes are required.

```csharp
/// GraphQL 5.x
public MyCustomDocumentExecuter(
    IDocumentBuilder documentBuilder,
    IDocumentValidator documentValidator,
    IComplexityAnalyzer complexityAnalyzer,
    IDocumentCache documentCache,
    IEnumerable<IConfigureExecutionOptions> configureExecutionOptions,
    IExecutionStrategySelector executionStrategySelector)
    : base(documentBuilder, documentValidator, complexityAnalyzer, documentCache, configureExecutionOptions, executionStrategySelector)
{
}

/// GraphQL 6.x
public MyCustomDocumentExecuter(
    IDocumentBuilder documentBuilder,
    IDocumentValidator documentValidator,
    IDocumentCache documentCache,
    IEnumerable<IConfigureExecutionOptions> configureExecutionOptions,
    IExecutionStrategySelector executionStrategySelector)
    : base(documentBuilder, documentValidator, documentCache, configureExecutionOptions, executionStrategySelector)
{
}
```

When using a custom complexity analyzer implementation added through the `IGraphQLBuilder.AddComplexityAnalyzer`
methods, no change is required.

```csharp
/// GraphQL 5.x or 6.x
builder.AddComplexityAnalyzer<MyComplexityAnalyzer>(complexityConfig => {
    // set configuration here
});
```

When using a custom complexity analyzer implementation configured through DI, and need to
add the `ComplexityValidationRule` validation rule to the validation rules, pass the implementation
from DI through to `ComplexityValidationRule`.

```csharp
// GraphQL 5.x
options.ComplexityConfiguration = complexityConfig;

// GraphQL 6.x
options.ValidationRules = GraphQL.Validation.DocumentValidator.CoreRules.Append(
    new ComplexityValidationRule(
        complexityConfig,
        options.RequestServices.GetRequiredService<IComplexityAnalyzer>()
    ));
```

Using the `IGraphQLBuilder` interface to configure the GraphQL.NET execution engine is the recommended approach.

### 5. Obsolete members have been removed

| Member | Replaced by |
|--------|-------------|
| `AuthorizationExtensions.RequiresAuthorization` | `IsAuthorizationRequired` |
| `AuthorizationExtensions.AuthorizeWith` | `AuthorizeWithPolicy` |
| `GraphQLAuthorizeAttribute` | `AuthorizeAttribute` |
| `IConfigureExecutionOptions` | `IConfigureExecution` |
| `GraphQLBuilderExtensions.AddMetrics` | `AddApolloTracing` |
| `ApolloTracingDocumentExecuter` | `AddApolloTracing` |

A few of the `DocumentExecuter` constructors have been removed that include `IConfigureExecutionOptions`.
No changes to `ConfigureExecutionOptions` builder methods are required.

`AddMetrics` contains functionality not present in `AddApolloTracing` and vice versa.
Please consider the operation of the new `AddApolloTracing` method (see 'New Features' section above)
when replacing `AddMetrics` with `AddApolloTracing`. Remember that `AddApolloTracing` includes
functionality previously within `ApolloTracingDocumentExecuter` and/or `EnrichWithApolloTracing`.

### 6. `GlobalSwitches.MapAllEnumerableTypes` has been removed; only specific types are detected as lists.

When auto detecting graph types from CLR types (usually within `AutoRegisteringObjectGraphType` or the
expression syntax of `Field(x => x.Member)`), previously any type except `string` that implemented
`IEnumerable` was considered a list type. This would includes types such as dictionary types, making
it impossible to register a CLR type that derives from a dictionary for automatic mapping.

Now only the following types or generic types are considered list types:

- Any array type
- `IEnumerable`
- `IEnumerable<T>`
- `IList<T>`
- `List<T>`
- `ICollection<T>`
- `IReadOnlyCollection<T>`
- `IReadOnlyList<T>`
- `HashSet<T>`
- `ISet<T>`

There is no change as compared to when `GlobalSwitches.MapAllEnumerableTypes` was set to `false`.

### 7. Unification of namespaces for DI extension methods

All extension methods to configure GraphQL.NET services within a dependency injection framework
were moved into `GraphQL` namespace. Also class names were changed:

- `GraphQL.DataLoader.GraphQLBuilderExtensions` -> `GraphQL.DataLoaderGraphQLBuilderExtensions`
- `GraphQL.MemoryCache.GraphQLBuilderExtensions` -> `GraphQL.MemoryCacheGraphQLBuilderExtensions`
- `GraphQL.MicrosoftDI.GraphQLBuilderExtensions` -> `GraphQL.MicrosoftDIGraphQLBuilderExtensions`
- `GraphQL.NewtonsoftJson.GraphQLBuilderExtensions` -> `GraphQL.NewtonsoftJsonGraphQLBuilderExtensions`
- `GraphQL.SystemTextJson.GraphQLBuilderExtensions` -> `GraphQL.SystemTextJsonGraphQLBuilderExtensions`

This change was done for better discoverability and usability of extension methods when configuring DI.<|MERGE_RESOLUTION|>--- conflicted
+++ resolved
@@ -54,8 +54,11 @@
 
 For more details, please review the PR here: https://github.com/graphql-dotnet/graphql-dotnet/pull/3159
 
-<<<<<<< HEAD
-### 6. GraphQL attributes can be applied globally
+### 6. `AutoRegisteringObjectGraphType` recognizes inherited methods
+
+Inherited methods are now recognized by `AutoRegisteringObjectGraphType` and fields are built for them.
+
+### 7. GraphQL attributes can be applied globally
 
 GraphQL attributes (`GraphQLAttribute`) can now be applied at the module or assembly level, which
 will apply to all applicable CLR types within the module or assembly.
@@ -86,11 +89,6 @@
 
 If it is necessary for a custom global GraphQL attribute to execute prior to or after other attributes,
 adjust the return value of the `Priority` property of the attribute.
-=======
-### 6. `AutoRegisteringObjectGraphType` recognizes inherited methods
-
-Inherited methods are now recognized by `AutoRegisteringObjectGraphType` and fields are built for them.
->>>>>>> eaeb9d4a
 
 ## Breaking Changes
 
