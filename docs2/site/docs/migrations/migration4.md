# Migrating from v3.x to v4.x

## New Features

* Extension methods to configure authorization requirements for GraphQL elements: types, fields, schema.

## Breaking Changes

* `NameConverter` and `SchemaFilter` have been removed from `ExecutionOptions` and are now properties on the `Schema`.
* `GraphQL.Utilities.ServiceProviderExtensions` has been made internal. This affects usages of it's extension method `GetRequiredService`. Instead reference the `Microsoft.Extensions.DependencyInjection.Abstractions` NuGet package and use extension method from `Microsoft.Extensions.DependencyInjection.ServiceProviderServiceExtensions` class.
<<<<<<< HEAD
* When used, Apollo tracing will now convert the starting timestamp to UTC so that `StartTime` and `EndTime` are properly serialized as UTC values.
* `ApolloTracing.ConvertTime` is now private and `ResolverTrace.Path` does not initialize an empty list when created.
=======
* `LightweightCache.First` has been removed.
>>>>>>> 64a70b74
<|MERGE_RESOLUTION|>--- conflicted
+++ resolved
@@ -8,9 +8,6 @@
 
 * `NameConverter` and `SchemaFilter` have been removed from `ExecutionOptions` and are now properties on the `Schema`.
 * `GraphQL.Utilities.ServiceProviderExtensions` has been made internal. This affects usages of it's extension method `GetRequiredService`. Instead reference the `Microsoft.Extensions.DependencyInjection.Abstractions` NuGet package and use extension method from `Microsoft.Extensions.DependencyInjection.ServiceProviderServiceExtensions` class.
-<<<<<<< HEAD
 * When used, Apollo tracing will now convert the starting timestamp to UTC so that `StartTime` and `EndTime` are properly serialized as UTC values.
 * `ApolloTracing.ConvertTime` is now private and `ResolverTrace.Path` does not initialize an empty list when created.
-=======
-* `LightweightCache.First` has been removed.
->>>>>>> 64a70b74
+* `LightweightCache.First` has been removed.