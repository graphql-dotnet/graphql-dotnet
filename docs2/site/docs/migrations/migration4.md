# Migrating from v3.x to v4.x

## New Features

* Extension methods to configure authorization requirements for GraphQL elements: types, fields, schema.
* New property `GraphQL.Introspection.ISchemaComparer ISchema.Comparer { get; set; }`

## Breaking Changes

* `NameConverter` and `SchemaFilter` have been removed from `ExecutionOptions` and are now properties on the `Schema`.
* `GraphQL.Utilities.ServiceProviderExtensions` has been made internal. This affects usages of its extension method `GetRequiredService`. Instead, reference the `Microsoft.Extensions.DependencyInjection.Abstractions` NuGet package and use extension method from `Microsoft.Extensions.DependencyInjection.ServiceProviderServiceExtensions` class.
* When used, Apollo tracing will now convert the starting timestamp to UTC so that `StartTime` and `EndTime` are properly serialized as UTC values.
* `ApolloTracing.ConvertTime` is now private and `ResolverTrace.Path` does not initialize an empty list when created.
* `LightweightCache.First` has been removed.
* `IGraphType.CollectTypes` has been removed.
* `TypeCollectionContext` is now internal, also all methods with this parameter in `GraphTypesLookup` are private.
* `GraphTypesLookup.ApplyTypeReferences` is now private.
* `IHaveDefaultValue.Type` has been moved to `IProvideResolvedType.Type`
<<<<<<< HEAD
* By default fields returned by introspection query are no longer sorted by their names. `LegacyV3SchemaComparer` can be used to switch to the old behavior.

```c#
    /// <summary>
    /// Default schema comparer for GraphQL.NET v3.x.x.
    /// By default only fields are ordered by their names within enclosing type.
    /// </summary>
    public sealed class LegacyV3SchemaComparer : DefaultSchemaComparer
    {
        private static readonly FieldByNameComparer _instance = new FieldByNameComparer();

        private sealed class FieldByNameComparer : IComparer<IFieldType>
        {
            public int Compare(IFieldType x, IFieldType y) => x.Name.CompareTo(y.Name);
        }

        /// <inheritdoc/>
        public override IComparer<IFieldType> FieldComparer(IGraphType parent) => _instance;
    }
```
=======
* `Connection<TNode, TEdge>.TotalCount` has been changed from an `int` to an `int?`. This allows for returning `null` indicating that the total count is unknown.
* By default fields returned by introspection query are no longer sorted by their names.
>>>>>>> 4f4b23ae
<|MERGE_RESOLUTION|>--- conflicted
+++ resolved
@@ -16,7 +16,7 @@
 * `TypeCollectionContext` is now internal, also all methods with this parameter in `GraphTypesLookup` are private.
 * `GraphTypesLookup.ApplyTypeReferences` is now private.
 * `IHaveDefaultValue.Type` has been moved to `IProvideResolvedType.Type`
-<<<<<<< HEAD
+* `Connection<TNode, TEdge>.TotalCount` has been changed from an `int` to an `int?`. This allows for returning `null` indicating that the total count is unknown.
 * By default fields returned by introspection query are no longer sorted by their names. `LegacyV3SchemaComparer` can be used to switch to the old behavior.
 
 ```c#
@@ -36,8 +36,4 @@
         /// <inheritdoc/>
         public override IComparer<IFieldType> FieldComparer(IGraphType parent) => _instance;
     }
-```
-=======
-* `Connection<TNode, TEdge>.TotalCount` has been changed from an `int` to an `int?`. This allows for returning `null` indicating that the total count is unknown.
-* By default fields returned by introspection query are no longer sorted by their names.
->>>>>>> 4f4b23ae
+```