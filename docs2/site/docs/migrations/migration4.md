# Migrating from v3.x to v4.x

## New Features

* Extension methods to configure authorization requirements for GraphQL elements: types, fields, schema.
* New property `GraphQL.Introspection.ISchemaComparer ISchema.Comparer { get; set; }`
* New property `IResolveFieldContext.ArrayPool`
* New method `IParentExecutionNode.ApplyToChildren`
* Document caching supported via `IDocumentCache` and a default implementation within `DefaultDocumentCache`.
  Within the `GraphQL.Caching` nuget package, a memory-backed implementation is available which is backed by `Microsoft.Extensions.Caching.Memory.IMemoryCache`.

## Breaking Changes

* `NameConverter` and `SchemaFilter` have been removed from `ExecutionOptions` and are now properties on the `Schema`.
* `GraphQL.Utilities.ServiceProviderExtensions` has been made internal. This affects usages of its extension method `GetRequiredService`. Instead, reference the `Microsoft.Extensions.DependencyInjection.Abstractions` NuGet package and use extension method from `Microsoft.Extensions.DependencyInjection.ServiceProviderServiceExtensions` class.
* `GraphQL.Instrumentation.StatsReport` and its associated classes have been removed. Please copy the source code into your project if you require these classes.
* When used, Apollo tracing will now convert the starting timestamp to UTC so that `StartTime` and `EndTime` are properly serialized as UTC values.
* `ApolloTracing.ConvertTime` is now private and `ResolverTrace.Path` does not initialize an empty list when created.
* `LightweightCache.First` method has been removed.
* `IGraphType.CollectTypes` method has been removed.
* `ExecutionHelper.SubFieldsFor` method has been removed.
* `NodeExtensions`, `AstNodeExtensions` classes have been removed.
* `CoreToVanillaConverter` class became `static` and most of its members have been removed.
* `GraphQL.Language.AST.Field.MergeSelectionSet` method has been removed.
* `CoreToVanillaConverter.Convert` method now requires only one `GraphQLDocument` argument.
* `TypeCollectionContext` class is now internal, also all methods with this parameter in `GraphTypesLookup` are private.
* `GraphQLTypeReference` class is now internal, also `GraphTypesLookup.ApplyTypeReferences` is now private.
* `IHaveDefaultValue.Type` has been moved to `IProvideResolvedType.Type`
* `Connection<TNode, TEdge>.TotalCount` has been changed from an `int` to an `int?`. This allows for returning `null` indicating that the total count is unknown.
* By default fields returned by introspection query are no longer sorted by their names. `LegacyV3SchemaComparer` can be used to switch to the old behavior.

```c#
    /// <summary>
    /// Default schema comparer for GraphQL.NET v3.x.x.
    /// By default only fields are ordered by their names within enclosing type.
    /// </summary>
    public sealed class LegacyV3SchemaComparer : DefaultSchemaComparer
    {
        private static readonly FieldByNameComparer _instance = new FieldByNameComparer();

        private sealed class FieldByNameComparer : IComparer<IFieldType>
        {
            public int Compare(IFieldType x, IFieldType y) => x.Name.CompareTo(y.Name);
        }

        /// <inheritdoc/>
        public override IComparer<IFieldType> FieldComparer(IGraphType parent) => _instance;
    }
```

* `INode.IsEqualTo` and related methods have been removed.
* `void Visit<TState>(System.Action<INode, TState> action, TState state)` method has been added.
* `SourceLocation`, `NameNode` and `BasicVisitor` have been changed to a `readonly struct`.
* `ErrorLocation` struct became `readonly`.
* `DebugNodeVisitor` class has been removed.
* Most methods and classes within `OverlappingFieldsCanBeMerged` are now private.
* `EnumerableExtensions.Apply` for dictionaries has been removed.
* `ObjectExtensions.GetInterface` has been removed along with two overloads of `GetPropertyValue`.
* Subscriptions implementation (`SubscriptionExecutionStrategy`) has been moved into `GraphQL.SystemReactive` project and default document executer throws `NotSupportedException`.
* `ISubscriptionExecuter` has been removed.
* `EnterLeaveListener` has been removed and the signatures of `INodeVisitor.Enter` and `INodeVisitor.Leave` have changed. `NodeVisitors` class has been added in its place.
* `TypeInfo.GetAncestors()` has been changed to `TypeInfo.GetAncestor(int index)`
* Various methods within `StringUtils` have been removed; please use extension methods within `StringExtensions` instead.
* `InputObjectGraphType.ParseDictionary` has been added so that customized deserialization behavior can be specified for input objects.
  If `InputObjectGraphType<T>` is used, and `GetArgument<T>` is called with the same type, no behavior changes will occur by default.
  If `InputObjectGraphType<T>` is used, but `GetArgument<T>` is called with a different type, coercion may fail. Override `ParseDictionary`
  to force resolving the input object to the correct type.
* `IResolveFieldContext.Arguments` now returns an `IDictionary<string, ArgumentValue>` instead of `IDictionary<string, object>` so that it
  can be determined if the value returned is a default value or if it is a specified literal or variable.
* `IResolveFieldContext.HasArgument` now returns `false` when `GetArgument` returns a field default value. Note that if a variable is specified,
  and the variable resolves to its default value, then `HasArgument` returns `true` (since the field argument is successfully resolving to a variable).
* Various `IEnumerable<T>` properties on schema and graph types have been changed to custom collections: `SchemaDirectives`, `SchemaTypes`, `TypeFields`, `PossibleTypes`, `ResolvedInterfaces`
* `GraphTypesLookup` has been renamed to `SchemaTypes` with a significant decrease in public APIs 
<<<<<<< HEAD
* The `IResolveFieldContext` instance passed to field resolvers is re-used at the completion of the resolver. Be sure not to
  use this instance once the resolver finishes executing. To preserve a copy of the context, call `.Copy()` on the context
  to create a copy that is not re-used. Note that it is safe to use the field context within asynchronous field resolvers and
  data loaders. Once the asynchronous field resolver or data loader returns its final result, the context may be re-used.
  Also, any calls to the configured `UnhandledExceptionDelegate` will receive a field context copy that will not be re-used,
  so it is safe to preserve these instances without calling `.Copy()`.
=======
* `ExecutionHelper.GetVariableValue` has been removed, and the signature for `ExecutionHelper.CoerceValue` has changed.
* Removed `TypeExtensions.As`
>>>>>>> 06780079
<|MERGE_RESOLUTION|>--- conflicted
+++ resolved
@@ -71,14 +71,11 @@
   and the variable resolves to its default value, then `HasArgument` returns `true` (since the field argument is successfully resolving to a variable).
 * Various `IEnumerable<T>` properties on schema and graph types have been changed to custom collections: `SchemaDirectives`, `SchemaTypes`, `TypeFields`, `PossibleTypes`, `ResolvedInterfaces`
 * `GraphTypesLookup` has been renamed to `SchemaTypes` with a significant decrease in public APIs 
-<<<<<<< HEAD
+* `ExecutionHelper.GetVariableValue` has been removed, and the signature for `ExecutionHelper.CoerceValue` has changed.
+* Removed `TypeExtensions.As`
 * The `IResolveFieldContext` instance passed to field resolvers is re-used at the completion of the resolver. Be sure not to
   use this instance once the resolver finishes executing. To preserve a copy of the context, call `.Copy()` on the context
   to create a copy that is not re-used. Note that it is safe to use the field context within asynchronous field resolvers and
   data loaders. Once the asynchronous field resolver or data loader returns its final result, the context may be re-used.
   Also, any calls to the configured `UnhandledExceptionDelegate` will receive a field context copy that will not be re-used,
-  so it is safe to preserve these instances without calling `.Copy()`.
-=======
-* `ExecutionHelper.GetVariableValue` has been removed, and the signature for `ExecutionHelper.CoerceValue` has changed.
-* Removed `TypeExtensions.As`
->>>>>>> 06780079
+  so it is safe to preserve these instances without calling `.Copy()`.