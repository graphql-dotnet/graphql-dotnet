--- conflicted
+++ resolved
@@ -105,8 +105,5 @@
 * `ObjectExecutionNode.SubFields` property type was changed from `Dictionary<string, ExecutionNode>` to `ExecutionNode[]`
 * `ExecutionNode.IsResultSet` has been removed
 * `ExecutionNode.Source` is read-only; additional derived classes have been added for subscriptions
-<<<<<<< HEAD
-* `ExecutionNode.PropagateNull` must be called before `ExecutionNode.ToValue`; see reference implementation
-=======
 * `NameValidator.ValidateName` and `NameValidator.ValidateNameOnSchemaInitialize` accept an enum instead of a string for their second argument
->>>>>>> 797ad818
+* `ExecutionNode.PropagateNull` must be called before `ExecutionNode.ToValue`; see reference implementation