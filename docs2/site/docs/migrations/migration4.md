# Migrating from v3.x to v4.x

## New Features

### Improved Performance

GraphQL.NET 4.0 has been highly optimized, typically executing queries at least 50% faster while also providing a 65% memory reduction. Small queries have been measured to run twice as fast as they previously ran. A cached query executor is also provided, which can reduce execution time another 20% once the query has been parsed (disabled by default). Variable parsing is also improved to run about 50% faster, and schema build time is now about 20x faster than previously and requires 1/25th the amount of memory.

See the [Document Caching](https://graphql-dotnet.github.io/docs/guides/document-caching) guide to enable document caching.

To facilitate the performance changes, many changes were made to the API that may affect you if you have built custom execution strategies, scalars, parser, or similar core components. Please see the complete list of breaking changes below.

### Input Object Custom Deserializers (aka resolver)

You can now add code to `InputObjectGraphType` descendants to build an object from the collected argument fields. The new `ParseDictionary` method is called when variables are being parsed or `GetArgument` is called, depending on if the argument is stored within variables or as a literal. The method is passed a dictionary containing the input object's fields and deserialized values.

By default, for `InputObjectGraphType<TSourceType>` implementations, the dictionary is passed to `ObjectExtensions.ToObject` in order to convert the dictionary to an object of `TSourceType`. You can override the method to have it return an instance of any appropriate type.

Below is a sample which sets a default value for an unsupplied field (this could be done with a default value set on the field, of course) and converts the name to uppercase:

```cs
public class HumanInputType : InputObjectGraphType
{
    public HumanInputType()
    {
        Name = "HumanInput";
        Field<NonNullGraphType<StringGraphType>>("name");
        Field<StringGraphType>("homePlanet");
    }

    public override object ParseDictionary(IDictionary<string, object> value)
    {
        return new Human
        {
            Name = ((string)value["name"]).ToUpper(),
            HomePlanet = value.TryGetValue("homePlanet", out var homePlanet) ? (string)homePlanet : "Unknown",
            Id = null,
        };
    }
}
```

Note that pursuant to GraphQL specifications, if a field is optional, not supplied, and has no default, it will not be in the dictionary.

For untyped `InputObjectGraphType` classes, like shown above, the default behavior of `ParseDictionary` will be to return the dictionary. `GetArgument<T>` will still attempt to convert a dictionary to the requested type via `ObjectExtensions.ToObject` as it did before.

### Experimental Features / Applied Directives

> Ability to apply directives to the schema elements and expose user-defined meta-information via introspection - `schema.EnableExperimentalIntrospectionFeatures()`.
> See https://github.com/graphql/graphql-spec/issues/300 for more information.

(sungram3r todo)

### Ability to Sort Introspection Results

Introspection results are now sorted based on a configured 'comparer' for a schema. You can configure the comparer by setting
`ISchema.Comparer` to an implementation of `ISchemaComparer`. By default, introspection results are returned in the order they
were defined.

See [Default Sort Order of Introspection Query Results](#Default-Sort-Order-of-Introspection-Query-Results) below for a sample
of how this can be used to return introspection results that are sorted alphabetically.

### Array Pooling

When returning lists of information from field resolvers, you can choose to rent an array from `IResolveFieldContext.ArrayPool`,
populating it with your results and returning the array. The array will be released after the execution completes. This has
limited uses, since the rented array is not guaranteed to be exactly the requested length, so the array would need to be
wrapped in order to only return the correct number of entries, triggering a memory allocation (albeit a smaller one).
It is not recommended to use this feature for interim calculations, as it is better to work directly with `System.Buffers.ArrayPool<T>`.

### Global Switches

`GraphQL.GlobalSwitches` is a new static class with properties that affect the schema build process:

- `EnableReadDefaultValueFromAttributes` enables or disables setting default values for 'defaultValue' from `DefaultValueAttribute`. Enabled by default.
- `EnableReadDeprecationReasonFromAttributes` enables or disables setting default values for 'deprecationReason' from `ObsoleteAttribute`. Enabled by default.
- `EnableReadDescriptionFromAttributes` enables or disables setting default values for 'description' from `DescriptionAttribute`. Enabled by default.
- `EnableReadDescriptionFromXmlDocumentation` enables or disables setting default values for 'description' from XML documentation. Disabled by default.
- `Validation` configures the validator used when setting the `Name` property on types, arguments, etc. Can be used to disable validation
  when the configured `INameConverter` fixes up invalid names. See `ISchema.NameConverter`.
- `ValidationOnSchemaInitialize` configures the validator used to verify the schema after the `INameConverter` has processed all the names.
  Disabling this validator is unlikley to be of any use, since the parser will not be able to parse a document that contains invalid characters in a name.

It is recommended to configure these options once when your application starts, such as your `void Main()` method, or a static
constructor of your schema, or a similar location.

### Authorization Extension Methods

> Extension methods to configure authorization requirements for GraphQL elements: types, fields, schema.

(todo: write more description about how it interacts with the other libraries, add simple sample)

### Other Features

* New method `IParentExecutionNode.ApplyToChildren`
<<<<<<< HEAD

## Breaking Changes

### Schema Configuration Options Moved

`NameConverter`, `SchemaFilter` and `FieldMiddleware` have been removed from `ExecutionOptions` and are now properties on `Schema`.
These properties can be set in the constructor of the `Schema` instance, or within your DI composition root, or at any time before
any query is executed. Once a query has been executed, changes to these fields is not allowed, and adding middleware via the field middleware
builder has no effect.

### Middleware Builders

- The signature of `IFieldMiddlewareBuilder.Use` has been changed to remove the schema from delegate. Since the schema is now known, there is no
=======
* Document caching supported via `IDocumentCache` and a default implementation within `DefaultDocumentCache`.
  Within the `GraphQL.Caching` nuget package, a memory-backed implementation is available which is backed by `Microsoft.Extensions.Caching.Memory.IMemoryCache`.
* `ExecutionOptions.EnableMetrics` is disabled by default
* `GlobalSwitches` - new global options for configuring GraphQL execution
* Ability to apply directives to the schema elements and expose user-defined meta-information via introspection - `schema.EnableExperimentalIntrospectionFeatures()`.
  See https://github.com/graphql/graphql-spec/issues/300 for more information.
* Support for repeatable directives and ability to expose `isRepeatable` field via introspection - `schema.ExperimentalFeatures.RepeatableDirectives`.
* Schema validation on initialize and better support for schema traversal via `ISchemaNodeVisitor`
 
## Breaking Changes

* GraphQL.NET now uses GraphQL-Parser v7 with new memory model
* `ExecutionResult.Data` format breaking changes. Now objects are serialized as `ObjectProperty` arrays, not object dictionaries.
  Both `GraphQL.NewtonsoftJson` and `GraphQL.SystemTextJson` serializers received the necessary changes to produce the same JSON as before.
  However, consumers using `ExecutionResult` instances directly most likely will not work correctly.
* `NameConverter`, `SchemaFilter` and `FieldMiddleware` have been removed from `ExecutionOptions` and are now properties on the `Schema`.
  These properties can be set in the constructor of the `Schema` instance, or within your DI composition root, or at any time before
  any query is executed. Once a query has been executed, changes to these fields is not allowed, and adding middleware via the field middleware
  builder has no effect.
* The signature of `IFieldMiddlewareBuilder.Use` has been changed to remove the schema from delegate. Since the schema is now known, there is no
>>>>>>> 4bd3e8b2
  need for it to be passed to the middleware builder.
- The middleware `Use<T>` extension method has been removed. Please use the `Use` method with a middleware instance instead.

See [Field Middleware](https://graphql-dotnet.github.io/docs/getting-started/field-middleware) for more information.

### Dependency Injection / GetRequiredService

`GraphQL.Utilities.ServiceProviderExtensions` has been made internal. This affects usages of its extension method `GetRequiredService`.
Instead, reference the `Microsoft.Extensions.DependencyInjection.Abstractions` NuGet package and use the extension method from the
`Microsoft.Extensions.DependencyInjection.ServiceProviderServiceExtensions` class.

### Default Sort Order of Introspection Query Results

By default fields returned by introspection query are no longer sorted by their names. `LegacyV3SchemaComparer` can be used to switch to the old behavior.

```c#
/// <summary>
/// Default schema comparer for GraphQL.NET v3.x.x.
/// By default only fields are ordered by their names within enclosing type.
/// </summary>
public sealed class LegacyV3SchemaComparer : DefaultSchemaComparer
{
    private static readonly FieldByNameComparer _instance = new FieldByNameComparer();

    private sealed class FieldByNameComparer : IComparer<IFieldType>
    {
        public int Compare(IFieldType x, IFieldType y) => x.Name.CompareTo(y.Name);
    }
    /// <inheritdoc/>
    public override IComparer<IFieldType> FieldComparer(IGraphType parent) => _instance;
}

schema.Comparer = new LegacyV3SchemaComparer();
```

### `IResolveFieldContext` Re-use

The `IResolveFieldContext` instance passed to field resolvers is re-used at the completion of the resolver. Be sure not to
use this instance once the resolver finishes executing. To preserve a copy of the context, call `.Copy()` on the context
to create a copy that is not re-used. Note that it is safe to use the field context within asynchronous field resolvers and
data loaders. Once the asynchronous field resolver or data loader returns its final result, the context will be cleared and may be re-used.
Also, any calls to the configured `UnhandledExceptionDelegate` will receive a field context copy that will not be re-used,
so it is safe to preserve these instances without calling `.Copy()`.

### Subscriptions Moved to Separate Project

The implementation for subscriptions, contained within `SubscriptionExecutionStrategy`, has been moved into the
[`GraphQL.SystemReactive`](https://www.nuget.org/packages/GraphQL.SystemReactive/) NuGet package. The default document executer
will now throw a `NotSupportedException` when attempting to execute a subscription. Please import the NuGet package and use the
`SubscriptionDocumentExecuter` instead. If you have a custom document executer, you can override `SelectExecutionStrategy` in
order to select the `SubscriptionExecutionStrategy` instance for subscriptions.

```cs
protected override IExecutionStrategy SelectExecutionStrategy(ExecutionContext context)
{
    return context.Operation.OperationType switch
    {
        OperationType.Subscription => SubscriptionExecutionStrategy.Instance,
        _ => base.SelectExecutionStrategy(context)
    };
}
```

### API Cleanup

* `GraphQL.Instrumentation.StatsReport` and its associated classes have been removed. Please copy the source code into your project if you require these classes.
* `LightweightCache.First` method has been removed.
* `IGraphType.CollectTypes` method has been removed.
* `ExecutionHelper.SubFieldsFor` method has been removed.
* `NodeExtensions`, `AstNodeExtensions` classes have been removed.
* `CoreToVanillaConverter` class became `static` and most of its members have been removed.
* `GraphQL.Language.AST.Field.MergeSelectionSet` method has been removed.
* `CoreToVanillaConverter.Convert` method now requires only one `GraphQLDocument` argument.
* `GraphTypesLookup` has been renamed to `SchemaTypes` with a significant decrease in public APIs 
* `TypeCollectionContext` class is now internal, also all methods with this parameter in `GraphTypesLookup` (now `SchemaTypes`) are private.
* `GraphQLTypeReference` class is now internal, also `GraphTypesLookup.ApplyTypeReferences` is now private.
* `IHaveDefaultValue.Type` has been moved to `IProvideResolvedType.Type`
* `ErrorLocation` struct became `readonly`.
* `DebugNodeVisitor` class has been removed.
* Most methods and classes within `OverlappingFieldsCanBeMerged` are now private.
* `EnumerableExtensions.Apply` for dictionaries has been removed.
* `ISubscriptionExecuter` has been removed.
* `EnterLeaveListener` has been removed and the signatures of `INodeVisitor.Enter` and `INodeVisitor.Leave` have changed. `NodeVisitors` class has been added in its place.
* `TypeInfo.GetAncestors()` has been changed to `TypeInfo.GetAncestor(int index)`
* Various methods within `StringUtils` have been removed; please use extension methods within `StringExtensions` instead.
* `ExecutionHelper.GetVariableValue` has been removed, and the signature for `ExecutionHelper.CoerceValue` has changed.
* Removed `TypeExtensions.As`
* `ExecutionHelper.CollectFields` method was moved into `Fields` class and renamed to `CollectFrom`
* `ISchema.FindDirective`, `ISchema.RegisterDirective`, `ISchema.RegisterDirectives` methods were moved into `SchemaDirectives` class
* `ISchema.FindType` method was moved into `SchemaTypes[string typeName]` indexer
* Some of the `ISchemaNodeVisitor` methods have been changes to better support schema traversal
<<<<<<< HEAD
* `SourceLocation`, `NameNode` and `BasicVisitor` have been changed to a `readonly struct`.
* `ObjectExtensions.GetInterface` has been removed along with two overloads of `GetPropertyValue`.
* `void INode.Visit<TState>(System.Action<INode, TState> action, TState state)` method has been added.
* Various `IEnumerable<T>` properties on schema and graph types have been changed to custom collections: `SchemaDirectives`, `SchemaTypes`, `TypeFields`, `PossibleTypes`, `ResolvedInterfaces`
* `INode.IsEqualTo` and related methods have been removed.
* `ApolloTracing.ConvertTime` is now private and `ResolverTrace.Path` does not initialize an empty list when created.

### `ExecutionOptions.EnableMetrics` is disabled by default

To enable metrics, please set the option to `true` before executing the query.

```cs
var result = await schema.ExecuteAsync(options =>
{
    options.Query = "{ hero { id name } }";
    options.EnableMetrics = true;
});
```

### GraphQL Member Descriptions

Note that to improve performance, by default GraphQL.NET 4.0 does not pull descriptions for types/fields/etc from xml comments as it did in 3.x. To re-enable that functionality, see [Global Switches](#Global-Switches) above.

### Changes to `IResolveFieldContext.Arguments`

`IResolveFieldContext.Arguments` now returns an `IDictionary<string, ArgumentValue>` instead of `IDictionary<string, object>` so that it
can be determined if the value returned is a default value or if it is a specified literal or variable.

`IResolveFieldContext.HasArgument` now returns `false` when `GetArgument` returns a field default value. Note that if a variable is specified,
and the variable resolves to its default value, then `HasArgument` returns `true` (since the field argument has successfully resolved to a variable
specified by the query).

### Metadata is Not Thread Safe

`IProvideMetadata.Metadata` is now a `Dictionary<string, object>` instead of `ConcurrentDictionary<string, object>`, and is not thread safe anymore.
If you need to write metadata during execution of field resolvers, lock on the graph type before accessing the dictionary. Do not lock on the
`Metadata` property because there can be concurrency issues accessing the field.

```cs
lock (field)
{
    int value;
    if (field.Metadata.TryGetValue("counter", out var valueObject)) value = (int)valueObject;
    field.Metadata["counter"] = value + 1;
}
```

### Other Breaking Changes

* GraphQL.NET now uses GraphQL-Parser v7 with new memory model taking advantage of `System.Memory` APIs.
* When used, Apollo tracing will now convert the starting timestamp to UTC so that `StartTime` and `EndTime` are properly serialized as UTC values.
* `Connection<TNode, TEdge>.TotalCount` has been changed from an `int` to an `int?`. This allows for returning `null` indicating that the total count is unknown.
* `InputObjectGraphType.ParseDictionary` has been added so that customized deserialization behavior can be specified for input objects (aka input resolvers).
  If `InputObjectGraphType<T>` is used, and `GetArgument<T>` is called with the same type, no behavior changes will occur by default.
  If `InputObjectGraphType<T>` is used, but `GetArgument<T>` is called with a different type, coercion may fail. Override `ParseDictionary`
  to force resolving the input object to the correct type.
=======
* Most `ExecutionStrategy` methods are now `protected`
* `ObjectExecutionNode.SubFields` property type was changed from `Dictionary<string, ExecutionNode>` to `ExecutionNode[]`
* `ExecutionNode.IsResultSet` has been removed
* `ExecutionNode.Source` is read-only; additional derived classes have been added for subscriptions
>>>>>>> 4bd3e8b2
<|MERGE_RESOLUTION|>--- conflicted
+++ resolved
@@ -93,7 +93,8 @@
 ### Other Features
 
 * New method `IParentExecutionNode.ApplyToChildren`
-<<<<<<< HEAD
+* Support for repeatable directives and ability to expose `isRepeatable` field via introspection - `schema.ExperimentalFeatures.RepeatableDirectives`.
+* Schema validation on initialize and better support for schema traversal via `ISchemaNodeVisitor`
 
 ## Breaking Changes
 
@@ -107,28 +108,6 @@
 ### Middleware Builders
 
 - The signature of `IFieldMiddlewareBuilder.Use` has been changed to remove the schema from delegate. Since the schema is now known, there is no
-=======
-* Document caching supported via `IDocumentCache` and a default implementation within `DefaultDocumentCache`.
-  Within the `GraphQL.Caching` nuget package, a memory-backed implementation is available which is backed by `Microsoft.Extensions.Caching.Memory.IMemoryCache`.
-* `ExecutionOptions.EnableMetrics` is disabled by default
-* `GlobalSwitches` - new global options for configuring GraphQL execution
-* Ability to apply directives to the schema elements and expose user-defined meta-information via introspection - `schema.EnableExperimentalIntrospectionFeatures()`.
-  See https://github.com/graphql/graphql-spec/issues/300 for more information.
-* Support for repeatable directives and ability to expose `isRepeatable` field via introspection - `schema.ExperimentalFeatures.RepeatableDirectives`.
-* Schema validation on initialize and better support for schema traversal via `ISchemaNodeVisitor`
- 
-## Breaking Changes
-
-* GraphQL.NET now uses GraphQL-Parser v7 with new memory model
-* `ExecutionResult.Data` format breaking changes. Now objects are serialized as `ObjectProperty` arrays, not object dictionaries.
-  Both `GraphQL.NewtonsoftJson` and `GraphQL.SystemTextJson` serializers received the necessary changes to produce the same JSON as before.
-  However, consumers using `ExecutionResult` instances directly most likely will not work correctly.
-* `NameConverter`, `SchemaFilter` and `FieldMiddleware` have been removed from `ExecutionOptions` and are now properties on the `Schema`.
-  These properties can be set in the constructor of the `Schema` instance, or within your DI composition root, or at any time before
-  any query is executed. Once a query has been executed, changes to these fields is not allowed, and adding middleware via the field middleware
-  builder has no effect.
-* The signature of `IFieldMiddlewareBuilder.Use` has been changed to remove the schema from delegate. Since the schema is now known, there is no
->>>>>>> 4bd3e8b2
   need for it to be passed to the middleware builder.
 - The middleware `Use<T>` extension method has been removed. Please use the `Use` method with a middleware instance instead.
 
@@ -220,7 +199,6 @@
 * `ISchema.FindDirective`, `ISchema.RegisterDirective`, `ISchema.RegisterDirectives` methods were moved into `SchemaDirectives` class
 * `ISchema.FindType` method was moved into `SchemaTypes[string typeName]` indexer
 * Some of the `ISchemaNodeVisitor` methods have been changes to better support schema traversal
-<<<<<<< HEAD
 * `SourceLocation`, `NameNode` and `BasicVisitor` have been changed to a `readonly struct`.
 * `ObjectExtensions.GetInterface` has been removed along with two overloads of `GetPropertyValue`.
 * `void INode.Visit<TState>(System.Action<INode, TState> action, TState state)` method has been added.
@@ -277,9 +255,10 @@
   If `InputObjectGraphType<T>` is used, and `GetArgument<T>` is called with the same type, no behavior changes will occur by default.
   If `InputObjectGraphType<T>` is used, but `GetArgument<T>` is called with a different type, coercion may fail. Override `ParseDictionary`
   to force resolving the input object to the correct type.
-=======
+  * `ExecutionResult.Data` format breaking changes. Now objects are serialized as `ObjectProperty` arrays, not object dictionaries.
+  Both `GraphQL.NewtonsoftJson` and `GraphQL.SystemTextJson` serializers received the necessary changes to produce the same JSON as before.
+  However, consumers using `ExecutionResult` instances directly most likely will not work correctly.
 * Most `ExecutionStrategy` methods are now `protected`
 * `ObjectExecutionNode.SubFields` property type was changed from `Dictionary<string, ExecutionNode>` to `ExecutionNode[]`
 * `ExecutionNode.IsResultSet` has been removed
-* `ExecutionNode.Source` is read-only; additional derived classes have been added for subscriptions
->>>>>>> 4bd3e8b2
+* `ExecutionNode.Source` is read-only; additional derived classes have been added for subscriptions