# Migrating from v3.x to v4.x

## New Features

* Extension methods to configure authorization requirements for GraphQL elements: types, fields, schema.

## Breaking Changes

* `NameConverter` and `SchemaFilter` have been removed from `ExecutionOptions` and are now properties on the `Schema`.
* `GraphQL.Utilities.ServiceProviderExtensions` has been made internal. This affects usages of it's extension method `GetRequiredService`. Instead reference the `Microsoft.Extensions.DependencyInjection.Abstractions` NuGet package and use extension method from `Microsoft.Extensions.DependencyInjection.ServiceProviderServiceExtensions` class.
* When used, Apollo tracing will now convert the starting timestamp to UTC so that `StartTime` and `EndTime` are properly serialized as UTC values.
* `ApolloTracing.ConvertTime` is now private and `ResolverTrace.Path` does not initialize an empty list when created.
* `LightweightCache.First` has been removed.
* `IGraphType.CollectTypes` has been removed.
* `TypeCollectionContext` is now internal, also all methods with this parameter in `GraphTypesLookup` are private.
* `GraphTypesLookup.ApplyTypeReferences` is now private.
<<<<<<< HEAD
* `Connection<TNode, TEdge>.TotalCount` has been changed from an `int` to an `int?`. This allows for returning `null` indicating that the total count is unknown.
=======
* `IHaveDefaultValue.Type` has been moved to `IProvideResolvedType.Type`
>>>>>>> b216f3e1
<|MERGE_RESOLUTION|>--- conflicted
+++ resolved
@@ -14,8 +14,5 @@
 * `IGraphType.CollectTypes` has been removed.
 * `TypeCollectionContext` is now internal, also all methods with this parameter in `GraphTypesLookup` are private.
 * `GraphTypesLookup.ApplyTypeReferences` is now private.
-<<<<<<< HEAD
-* `Connection<TNode, TEdge>.TotalCount` has been changed from an `int` to an `int?`. This allows for returning `null` indicating that the total count is unknown.
-=======
 * `IHaveDefaultValue.Type` has been moved to `IProvideResolvedType.Type`
->>>>>>> b216f3e1
+* `Connection<TNode, TEdge>.TotalCount` has been changed from an `int` to an `int?`. This allows for returning `null` indicating that the total count is unknown.