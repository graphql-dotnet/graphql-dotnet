--- conflicted
+++ resolved
@@ -8,10 +8,7 @@
 
 * `NameConverter` and `SchemaFilter` have been removed from `ExecutionOptions` and are now properties on the `Schema`.
 * `GraphQL.Utilities.ServiceProviderExtensions` has been made internal. This affects usages of it's extension method `GetRequiredService`. Instead reference the `Microsoft.Extensions.DependencyInjection.Abstractions` NuGet package and use extension method from `Microsoft.Extensions.DependencyInjection.ServiceProviderServiceExtensions` class.
-<<<<<<< HEAD
 * `GraphQL.Instrumentation.StatsReport` and its associated classes have been removed. Please copy the source code into your project if you require these classes.
-=======
 * When used, Apollo tracing will now convert the starting timestamp to UTC so that `StartTime` and `EndTime` are properly serialized as UTC values.
 * `ApolloTracing.ConvertTime` is now private and `ResolverTrace.Path` does not initialize an empty list when created.
-* `LightweightCache.First` has been removed.
->>>>>>> a015a7da
+* `LightweightCache.First` has been removed.