--- conflicted
+++ resolved
@@ -535,14 +535,11 @@
 * `ValidationContext.Print(INode node)` and `ValidationContext.Print(IGraphType type)` methods have been removed
 * `Directives.HasDuplicates` property has been removed
 * `KnownDirectives` validation rule has been renamed to `KnownDirectivesInAllowedLocations` and now also generates `5.7.2` validation error number
-<<<<<<< HEAD
+* `AstPrinter` supporting classes have been removed; the static method `AstPrinter.Print(INode node)` is the only exposed member.
 * `Language.AST.Fields` was replaced with `Dictionary<string, Field>`
 * `IResolveFieldContext.Fragments` was removed; use `IResolveFieldContext.Document.Fragments` instead
 * `ExecutionContext.Fragments` was removed; use `ExecutionContext.Document.Fragments` instead
 * `AbstractGraphTypeExtensions.GetTypeOf` was removed; use `AbstractGraphTypeExtensions.GetObjectType` instead
-=======
-* `AstPrinter` supporting classes have been removed; the static method `AstPrinter.Print(INode node)` is the only exposed member.
->>>>>>> 2b769324
 
 ### Other Breaking Changes (including but not limited to)
 
