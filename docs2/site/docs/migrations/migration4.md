--- conflicted
+++ resolved
@@ -9,12 +9,9 @@
 * Document caching supported via `IDocumentCache` and a default implementation within `DefaultDocumentCache`.
   Within the `GraphQL.Caching` nuget package, a memory-backed implementation is available which is backed by `Microsoft.Extensions.Caching.Memory.IMemoryCache`.
 * `ExecutionOptions.EnableMetrics` is disabled by default
-<<<<<<< HEAD
+* `GlobalSwitches` - new global options for configuring GraphQL execution
 * Ability to apply directives to the schema elements and expose user-defined meta-information via introspection.
   See https://github.com/graphql/graphql-spec/issues/300 for more information.
-=======
-* `GlobalSwitches` - new global options for configuring GraphQL execution
->>>>>>> 627144b7
 
 ## Breaking Changes
 
@@ -94,11 +91,7 @@
   Also, any calls to the configured `UnhandledExceptionDelegate` will receive a field context copy that will not be re-used,
   so it is safe to preserve these instances without calling `.Copy()`.
 * `ExecutionHelper.CollectFields` method was moved into `Fields` class and renamed to `CollectFrom`
-<<<<<<< HEAD
-* `IProvideMetadata.Metadata` is now `Dictionary` instead of `ConcurrentDictionary`, that is not thread safe anymore
+* `IProvideMetadata.Metadata` is now `Dictionary` instead of `ConcurrentDictionary`, and is not thread safe anymore
 * `ISchema.FindDirective`, `ISchema.RegisterDirective`, `ISchema.RegisterDirectives` methods were moved into `SchemaDirectives` class
 * `ISchema.FindType` method was moved into `SchemaTypes[string typeName]` indexer
-* Some of the `ISchemaNodeVisitor` methods have been changes to better support schema traversal
-=======
-* `IProvideMetadata.Metadata` is now `Dictionary` instead of `ConcurrentDictionary`, and is not thread safe anymore
->>>>>>> 627144b7
+* Some of the `ISchemaNodeVisitor` methods have been changes to better support schema traversal