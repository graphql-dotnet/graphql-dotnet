# Migrating from v3.x to v4.x

## New Features

* Extension methods to configure authorization requirements for GraphQL elements: types, fields, schema.
* New property `GraphQL.Introspection.ISchemaComparer ISchema.Comparer { get; set; }`
* New property `IResolveFieldContext.ArrayPool`
* New method `IParentExecutionNode.ApplyToChildren`
* Document caching supported via `IDocumentCache` and a default implementation within `DefaultDocumentCache`.
  Within the `GraphQL.Caching` nuget package, a memory-backed implementation is available which is backed by `Microsoft.Extensions.Caching.Memory.IMemoryCache`.
* `ExecutionOptions.EnableMetrics` is disabled by default
* `GlobalSwitches` - new global options for configuring GraphQL execution
* Ability to apply directives to the schema elements and expose user-defined meta-information via introspection - `schema.EnableExperimentalIntrospectionFeatures()`.
  See https://github.com/graphql/graphql-spec/issues/300 for more information.

## Breaking Changes

* GraphQL.NET now uses GraphQL-Parser v7 with new memory model
* `ExecutionResult.Data` format breaking changes. Now objects are serialized as `ObjectProperty` arrays, not object dictionaries.
  Both `GraphQL.NewtonsoftJson` and `GraphQL.SystemTextJson` serializers received the necessary changes to produce the same JSON as before.
  However, consumers using `ExecutionResult` instances directly most likely will not work correctly.
* `NameConverter`, `SchemaFilter` and `FieldMiddleware` have been removed from `ExecutionOptions` and are now properties on the `Schema`.
  These properties can be set in the constructor of the `Schema` instance, or within your DI composition root, or at any time before
  any query is executed. Once a query has been executed, changes to these fields is not allowed, and adding middleware via the field middleware
  builder has no effect.
* The signature of `IFieldMiddlewareBuilder.Use` has been changed to remove the schema from delegate. Since the schema is now known, there is no
  need for it to be passed to the middleware builder.
* The middleware `Use<T>` extension method has been removed. Please use the `Use` method with a middleware instance instead.
* `GraphQL.Utilities.ServiceProviderExtensions` has been made internal. This affects usages of its extension method `GetRequiredService`. Instead, reference the `Microsoft.Extensions.DependencyInjection.Abstractions` NuGet package and use extension method from `Microsoft.Extensions.DependencyInjection.ServiceProviderServiceExtensions` class.
* `GraphQL.Instrumentation.StatsReport` and its associated classes have been removed. Please copy the source code into your project if you require these classes.
* When used, Apollo tracing will now convert the starting timestamp to UTC so that `StartTime` and `EndTime` are properly serialized as UTC values.
* `ApolloTracing.ConvertTime` is now private and `ResolverTrace.Path` does not initialize an empty list when created.
* `LightweightCache.First` method has been removed.
* `IGraphType.CollectTypes` method has been removed.
* `ExecutionHelper.SubFieldsFor` method has been removed.
* `NodeExtensions`, `AstNodeExtensions` classes have been removed.
* `CoreToVanillaConverter` class became `static` and most of its members have been removed.
* `GraphQL.Language.AST.Field.MergeSelectionSet` method has been removed.
* `CoreToVanillaConverter.Convert` method now requires only one `GraphQLDocument` argument.
* `TypeCollectionContext` class is now internal, also all methods with this parameter in `GraphTypesLookup` are private.
* `GraphQLTypeReference` class is now internal, also `GraphTypesLookup.ApplyTypeReferences` is now private.
* `IHaveDefaultValue.Type` has been moved to `IProvideResolvedType.Type`
* `Connection<TNode, TEdge>.TotalCount` has been changed from an `int` to an `int?`. This allows for returning `null` indicating that the total count is unknown.
* By default fields returned by introspection query are no longer sorted by their names. `LegacyV3SchemaComparer` can be used to switch to the old behavior.

```c#
    /// <summary>
    /// Default schema comparer for GraphQL.NET v3.x.x.
    /// By default only fields are ordered by their names within enclosing type.
    /// </summary>
    public sealed class LegacyV3SchemaComparer : DefaultSchemaComparer
    {
        private static readonly FieldByNameComparer _instance = new FieldByNameComparer();

        private sealed class FieldByNameComparer : IComparer<IFieldType>
        {
            public int Compare(IFieldType x, IFieldType y) => x.Name.CompareTo(y.Name);
        }

        /// <inheritdoc/>
        public override IComparer<IFieldType> FieldComparer(IGraphType parent) => _instance;
    }
```

* `INode.IsEqualTo` and related methods have been removed.
* `void Visit<TState>(System.Action<INode, TState> action, TState state)` method has been added.
* `SourceLocation`, `NameNode` and `BasicVisitor` have been changed to a `readonly struct`.
* `ErrorLocation` struct became `readonly`.
* `DebugNodeVisitor` class has been removed.
* Most methods and classes within `OverlappingFieldsCanBeMerged` are now private.
* `EnumerableExtensions.Apply` for dictionaries has been removed.
* `ObjectExtensions.GetInterface` has been removed along with two overloads of `GetPropertyValue`.
* Subscriptions implementation (`SubscriptionExecutionStrategy`) has been moved into `GraphQL.SystemReactive` project and default document executer throws `NotSupportedException`.
* `ISubscriptionExecuter` has been removed.
* `EnterLeaveListener` has been removed and the signatures of `INodeVisitor.Enter` and `INodeVisitor.Leave` have changed. `NodeVisitors` class has been added in its place.
* `TypeInfo.GetAncestors()` has been changed to `TypeInfo.GetAncestor(int index)`
* Various methods within `StringUtils` have been removed; please use extension methods within `StringExtensions` instead.
* `InputObjectGraphType.ParseDictionary` has been added so that customized deserialization behavior can be specified for input objects.
  If `InputObjectGraphType<T>` is used, and `GetArgument<T>` is called with the same type, no behavior changes will occur by default.
  If `InputObjectGraphType<T>` is used, but `GetArgument<T>` is called with a different type, coercion may fail. Override `ParseDictionary`
  to force resolving the input object to the correct type.
* `IResolveFieldContext.Arguments` now returns an `IDictionary<string, ArgumentValue>` instead of `IDictionary<string, object>` so that it
  can be determined if the value returned is a default value or if it is a specified literal or variable.
* `IResolveFieldContext.HasArgument` now returns `false` when `GetArgument` returns a field default value. Note that if a variable is specified,
  and the variable resolves to its default value, then `HasArgument` returns `true` (since the field argument is successfully resolving to a variable).
* Various `IEnumerable<T>` properties on schema and graph types have been changed to custom collections: `SchemaDirectives`, `SchemaTypes`, `TypeFields`, `PossibleTypes`, `ResolvedInterfaces`
* `GraphTypesLookup` has been renamed to `SchemaTypes` with a significant decrease in public APIs 
* `ExecutionHelper.GetVariableValue` has been removed, and the signature for `ExecutionHelper.CoerceValue` has changed.
* Removed `TypeExtensions.As`
* The `IResolveFieldContext` instance passed to field resolvers is re-used at the completion of the resolver. Be sure not to
  use this instance once the resolver finishes executing. To preserve a copy of the context, call `.Copy()` on the context
  to create a copy that is not re-used. Note that it is safe to use the field context within asynchronous field resolvers and
  data loaders. Once the asynchronous field resolver or data loader returns its final result, the context may be re-used.
  Also, any calls to the configured `UnhandledExceptionDelegate` will receive a field context copy that will not be re-used,
  so it is safe to preserve these instances without calling `.Copy()`.
* `ExecutionHelper.CollectFields` method was moved into `Fields` class and renamed to `CollectFrom`
* `IProvideMetadata.Metadata` is now `Dictionary` instead of `ConcurrentDictionary`, and is not thread safe anymore
* By default, descriptions for fields, types, enums, and so on are not pulled from xml comments unless the corresponding global flag is enabled.
* `ISchema.FindDirective`, `ISchema.RegisterDirective`, `ISchema.RegisterDirectives` methods were moved into `SchemaDirectives` class
* `ISchema.FindType` method was moved into `SchemaTypes[string typeName]` indexer
* Some of the `ISchemaNodeVisitor` methods have been changes to better support schema traversal
<<<<<<< HEAD
* `ExecutionNode.IsResultSet` has been removed
* `ExecutionNode.Source` is read-only; additional derived classes have been added for subscriptions
=======
* Most `ExecutionStrategy` methods are now `protected`
* `ObjectExecutionNode.SubFields` property type was changed from `Dictionary<string, ExecutionNode>` to `ExecutionNode[]`
>>>>>>> 4cd12d9c
<|MERGE_RESOLUTION|>--- conflicted
+++ resolved
@@ -99,10 +99,7 @@
 * `ISchema.FindDirective`, `ISchema.RegisterDirective`, `ISchema.RegisterDirectives` methods were moved into `SchemaDirectives` class
 * `ISchema.FindType` method was moved into `SchemaTypes[string typeName]` indexer
 * Some of the `ISchemaNodeVisitor` methods have been changes to better support schema traversal
-<<<<<<< HEAD
-* `ExecutionNode.IsResultSet` has been removed
-* `ExecutionNode.Source` is read-only; additional derived classes have been added for subscriptions
-=======
 * Most `ExecutionStrategy` methods are now `protected`
 * `ObjectExecutionNode.SubFields` property type was changed from `Dictionary<string, ExecutionNode>` to `ExecutionNode[]`
->>>>>>> 4cd12d9c
+* `ExecutionNode.IsResultSet` has been removed
+* `ExecutionNode.Source` is read-only; additional derived classes have been added for subscriptions