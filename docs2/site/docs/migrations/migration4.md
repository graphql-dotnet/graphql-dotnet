# Migrating from v3.x to v4.x

## New Features

* Extension methods to configure authorization requirements for GraphQL elements: types, fields, schema.
* New property `GraphQL.Introspection.ISchemaComparer ISchema.Comparer { get; set; }`
* New property `IResolveFieldContext.ArrayPool`
* New method `IParentExecutionNode.ApplyToChildren`
* Document caching supported via `IDocumentCache` and a default implementation within `DefaultDocumentCache`.
  Within the `GraphQL.Caching` nuget package, a memory-backed implementation is available which is backed by `Microsoft.Extensions.Caching.Memory.IMemoryCache`.

## Breaking Changes

* `NameConverter` and `SchemaFilter` have been removed from `ExecutionOptions` and are now properties on the `Schema`.
* `GraphQL.Utilities.ServiceProviderExtensions` has been made internal. This affects usages of its extension method `GetRequiredService`. Instead, reference the `Microsoft.Extensions.DependencyInjection.Abstractions` NuGet package and use extension method from `Microsoft.Extensions.DependencyInjection.ServiceProviderServiceExtensions` class.
* `GraphQL.Instrumentation.StatsReport` and its associated classes have been removed. Please copy the source code into your project if you require these classes.
* When used, Apollo tracing will now convert the starting timestamp to UTC so that `StartTime` and `EndTime` are properly serialized as UTC values.
* `ApolloTracing.ConvertTime` is now private and `ResolverTrace.Path` does not initialize an empty list when created.
* `LightweightCache.First` method has been removed.
* `IGraphType.CollectTypes` method has been removed.
* `ExecutionHelper.SubFieldsFor` method has been removed.
* `NodeExtensions`, `AstNodeExtensions` classes have been removed.
* `CoreToVanillaConverter` class became `static` and most of its members have been removed.
* `GraphQL.Language.AST.Field.MergeSelectionSet` method has been removed.
* `CoreToVanillaConverter.Convert` method now requires only one `GraphQLDocument` argument.
* `TypeCollectionContext` class is now internal, also all methods with this parameter in `GraphTypesLookup` are private.
* `GraphQLTypeReference` class is now internal, also `GraphTypesLookup.ApplyTypeReferences` is now private.
* `IHaveDefaultValue.Type` has been moved to `IProvideResolvedType.Type`
* `Connection<TNode, TEdge>.TotalCount` has been changed from an `int` to an `int?`. This allows for returning `null` indicating that the total count is unknown.
* By default fields returned by introspection query are no longer sorted by their names. `LegacyV3SchemaComparer` can be used to switch to the old behavior.

```c#
    /// <summary>
    /// Default schema comparer for GraphQL.NET v3.x.x.
    /// By default only fields are ordered by their names within enclosing type.
    /// </summary>
    public sealed class LegacyV3SchemaComparer : DefaultSchemaComparer
    {
        private static readonly FieldByNameComparer _instance = new FieldByNameComparer();

        private sealed class FieldByNameComparer : IComparer<IFieldType>
        {
            public int Compare(IFieldType x, IFieldType y) => x.Name.CompareTo(y.Name);
        }

        /// <inheritdoc/>
        public override IComparer<IFieldType> FieldComparer(IGraphType parent) => _instance;
    }
```

* `INode.IsEqualTo` and related methods have been removed.
* `void Visit<TState>(System.Action<INode, TState> action, TState state)` method has been added.
* `SourceLocation`, `NameNode` and `BasicVisitor` have been changed to a `readonly struct`.
* `ErrorLocation` struct became `readonly`.
* `DebugNodeVisitor` class has been removed.
* Most methods and classes within `OverlappingFieldsCanBeMerged` are now private.
* `EnumerableExtensions.Apply` for dictionaries has been removed.
* `ObjectExtensions.GetInterface` has been removed along with two overloads of `GetPropertyValue`.
* Subscriptions implementation (`SubscriptionExecutionStrategy`) has been moved into `GraphQL.SystemReactive` project and default document executer throws `NotSupportedException`.
* `ISubscriptionExecuter` has been removed.
* `EnterLeaveListener` has been removed and the signatures of `INodeVisitor.Enter` and `INodeVisitor.Leave` have changed. `NodeVisitors` class has been added in its place.
* `TypeInfo.GetAncestors()` has been changed to `TypeInfo.GetAncestor(int index)`
* Various methods within `StringUtils` have been removed; please use extension methods within `StringExtensions` instead.
<<<<<<< HEAD
* Various `IEnumerable<T>` properties on schema and graph types have been changed to custom collections: `SchemaDirectives`, `SchemaTypes`, `TypeFields`, `PossibleTypes`, `ResolvedInterfaces`
* `GraphTypesLookup` has been renamed to `SchemaTypes` with a significant decrease in public APIs 
=======
* `InputObjectGraphType.ParseDictionary` has been added so that customized deserialization behavior can be specified for input objects.
  If `InputObjectGraphType<T>` is used, and `GetArgument<T>` is called with the same type, no behavior changes will occur by default.
  If `InputObjectGraphType<T>` is used, but `GetArgument<T>` is called with a different type, coercion may fail. Override `ParseDictionary`
  to force resolving the input object to the correct type.
* `IResolveFieldContext.Arguments` now returns an `IDictionary<string, ArgumentValue>` instead of `IDictionary<string, object>` so that it
  can be determined if the value returned is a default value or if it is a specified literal or variable.
* `IResolveFieldContext.HasArgument` now returns `false` when `GetArgument` returns a field default value. Note that if a variable is specified,
  and the variable resolves to its default value, then `HasArgument` returns `true` (since the field argument is successfully resolving to a variable).
>>>>>>> 57db0663
<|MERGE_RESOLUTION|>--- conflicted
+++ resolved
@@ -61,10 +61,6 @@
 * `EnterLeaveListener` has been removed and the signatures of `INodeVisitor.Enter` and `INodeVisitor.Leave` have changed. `NodeVisitors` class has been added in its place.
 * `TypeInfo.GetAncestors()` has been changed to `TypeInfo.GetAncestor(int index)`
 * Various methods within `StringUtils` have been removed; please use extension methods within `StringExtensions` instead.
-<<<<<<< HEAD
-* Various `IEnumerable<T>` properties on schema and graph types have been changed to custom collections: `SchemaDirectives`, `SchemaTypes`, `TypeFields`, `PossibleTypes`, `ResolvedInterfaces`
-* `GraphTypesLookup` has been renamed to `SchemaTypes` with a significant decrease in public APIs 
-=======
 * `InputObjectGraphType.ParseDictionary` has been added so that customized deserialization behavior can be specified for input objects.
   If `InputObjectGraphType<T>` is used, and `GetArgument<T>` is called with the same type, no behavior changes will occur by default.
   If `InputObjectGraphType<T>` is used, but `GetArgument<T>` is called with a different type, coercion may fail. Override `ParseDictionary`
@@ -73,4 +69,5 @@
   can be determined if the value returned is a default value or if it is a specified literal or variable.
 * `IResolveFieldContext.HasArgument` now returns `false` when `GetArgument` returns a field default value. Note that if a variable is specified,
   and the variable resolves to its default value, then `HasArgument` returns `true` (since the field argument is successfully resolving to a variable).
->>>>>>> 57db0663
+* Various `IEnumerable<T>` properties on schema and graph types have been changed to custom collections: `SchemaDirectives`, `SchemaTypes`, `TypeFields`, `PossibleTypes`, `ResolvedInterfaces`
+* `GraphTypesLookup` has been renamed to `SchemaTypes` with a significant decrease in public APIs 