# Migrating from v4.x to v5.x

See [issues](https://github.com/graphql-dotnet/graphql-dotnet/issues?q=milestone%3A5.0+is%3Aissue+is%3Aclosed) and [pull requests](https://github.com/graphql-dotnet/graphql-dotnet/pulls?q=is%3Apr+milestone%3A5.0+is%3Aclosed) done in v5.

## New Features

###

### Input Extensions support

`Extensions` deserialized from GraphQL requests can now be set on the `ExecutionOptions.Extensions` property
and passed through to field resolvers via `IResolveFieldContext.InputExtensions`. Note that standard .NET
dictionaries (such as `Dictionary<TKey, TValue>`) are thread-safe for read-only operations.

## Breaking Changes

### UnhandledExceptionDelegate

`ExecutionOptions.UnhandledExceptionDelegate` and `IExecutionContext.UnhandledExceptionDelegate`
properties type was changed from `Action<UnhandledExceptionContext>` to `Func<UnhandledExceptionContext, Task>`
so now you may use async/await for exception handling. In this regard, some methods in `ExecutionStrategy` were
renamed to have `Async` suffix.

### Redesign of [IDocumentCache](https://github.com/graphql-dotnet/graphql-dotnet/blob/develop/src/GraphQL/Caching/IDocumentCache.cs).

1. Use async methods to get or set a cache.
2. Cache items cannot be removed anymore.

### `IResolveFieldContext.Extensions` property renamed to `OutputExtensions` and related changes

To clarify and differ output extensions from input extensions, `IResolveFieldContext.Extensions`
has now been renamed to `OutputExtensions`. The `GetExtension` and `SetExtension` thread-safe
extension methods have also been renamed to `GetOutputExtension` and `SetOutputExtension` respectively.

### `ExecutionOptions.Inputs` and `ValidationContext.Inputs` properties renamed to `Variables`

To better align the execution options and variable context with the specification, the `Inputs`
property containing the execution variables has now been renamed to `Variables`.

<<<<<<< HEAD
### `AddGraphQL` now accepts a configuration delegate instead of returning `IGraphQLBuilder`

In order to prevent default implemenatations from ever being registered in the DI engine,
the `AddGraphQL` method now accepts a configuration delegate where you can configure the
GraphQL.NET DI components. To support this change, the `GraphQLBuilder` constructor now
requires a configuration delegate parameter and will execute the delegate before calling
`GraphQLBuilderBase.Initialize`.

This requires a change similar to the following:

```csharp
// v4
services.AddGraphQL()
    .AddSystemTextJson()
    .AddSchema<StarWarsSchema>();

// v5
services.AddGraphQL(configure => configure
    .AddSystemTextJson()
    .AddSchema<StarWarsSchema>());
```
=======
### `IConfigureExecution` interface renamed to `IConfigureExecutionOptions`
>>>>>>> 8f6c29fa
<|MERGE_RESOLUTION|>--- conflicted
+++ resolved
@@ -37,7 +37,8 @@
 To better align the execution options and variable context with the specification, the `Inputs`
 property containing the execution variables has now been renamed to `Variables`.
 
-<<<<<<< HEAD
+### `IConfigureExecution` interface renamed to `IConfigureExecutionOptions`
+
 ### `AddGraphQL` now accepts a configuration delegate instead of returning `IGraphQLBuilder`
 
 In order to prevent default implemenatations from ever being registered in the DI engine,
@@ -58,7 +59,4 @@
 services.AddGraphQL(configure => configure
     .AddSystemTextJson()
     .AddSchema<StarWarsSchema>());
-```
-=======
-### `IConfigureExecution` interface renamed to `IConfigureExecutionOptions`
->>>>>>> 8f6c29fa
+```