# Migrating from v4.x to v5.x

See [issues](https://github.com/graphql-dotnet/graphql-dotnet/issues?q=milestone%3A5.0+is%3Aissue+is%3Aclosed) and [pull requests](https://github.com/graphql-dotnet/graphql-dotnet/pulls?q=is%3Apr+milestone%3A5.0+is%3Aclosed) done in v5.

## New Features

### 1. DoNotMapClrType attribute can now be placed on the graph type or the CLR type

When using the `.AddClrTypeMappings()` builder extension method, GraphQL.NET scans the
specified assembly for graph types that inherit from `ObjectGraphType<T>` and adds a
mapping for the CLR type represented by `T` with the graph type it matched upon.
It skips adding a mapping for any graph type marked with the `[DoNotMapClrType]` attribute.
In v5, it will also skip adding the mapping if the CLR type is marked with the
`[DoNotMapClrType]` attribute.

### 2. Input Extensions support

`Extensions` deserialized from GraphQL requests can now be set on the `ExecutionOptions.Extensions` property
and passed through to field resolvers via `IResolveFieldContext.InputExtensions`. Note that standard .NET
dictionaries (such as `Dictionary<TKey, TValue>`) are thread-safe for read-only operations. Also you can
access these extensions from validation rules via `ValidationContext.Extensions`.

### 3. Improved GraphQL-Parser

GraphQL.NET v5 uses GraphQL-Parser v8. This release brought numerous changes in the parser object model,
which began to better fit the [latest version](http://spec.graphql.org/October2021/) of the published
official GraphQL specification. GraphQL-Parser v8 has a lot of backward incompatible changes, but you are
unlikely to come across them if you do not use advanced features.

### 4. `IGraphQLSerializer` interface with JSON deserialization support

`IGraphQLSerializer.ReadAsync` is implemented by the `GraphQL.SystemTextJson` and
`GraphQL.NewtonsoftJson` libraries. It supports deserialization of any type, with
special support for the `GraphQLRequest` class. It also supports deserializing to
a `IList<GraphQLRequest>`, which will deserialize multiple requests or
a single request (with or without the JSON array wrapper) into a list.

When calling the `AddSystemTextJson` or `AddNewtonsoftJson` extension method to
the `IGraphQLBuilder` interface, the method will register the `IGraphQLSerializer`
and `IGraphQLTextSerializer` interfaces with the appropriate
serialization engine. These interfaces handle both serialization and deserialization
of objects.

This makes it so that you can write JSON-based transport code independent of the
JSON serialization engine used by your application, simplifying the most common use
case, while still being configurable through your DI framework.

You can also use `IGraphQLTextSerializer.ReadNode` to deserialize a framework-dependent
JSON element node, stored within an `object`, into a specific type. The specific
serialization engine you are using may have additional `Read` members as would be expected
for that library.

Be aware that `System.Text.Json` defaults to case-sensitive deserialization, while
`Newtonsoft.Json` defaults to case-insensitive deserialization. However, the supported
data models (such as `GraphQLRequest` and `OperationMessage`) will always deserialize
with case-sensitive camelCase deserialization. You can write your own data classes
which will behave in the default manner of the serializer's configuration. You can
configure the serializer to use camelCase for all properties by default. You can also
tag properties with serializer-specific attributes to change deserialization behavior,
such as adding a `JsonPropertyName` attribute to a data member to override its
serialized property name.

Specific support is provided for serializing and deserializing to the following data models:

| Class                   | Notes |
|-------------------------|-------|
| `ExecutionResult`       | Only serialization is supported |
| `GraphQLRequest`        | |
| `IList<GraphQLRequest>` | Other common collection variations, such as `IEnumerable<>` or `List<>`, are also supported |
| `OperationMessage`      | `Payload` is an `object` and can be deserialized to `GraphQLRequest` via `ReadNode` |
| `ApolloTrace`           | |
| `Inputs`                | |

Note that when deserializing a `IList<GraphQLRequest>`, and when the JSON data is a
single request rather than a list of requests, the request will be deserialized into
a list or array of a single item. For example, `{"query":"{ hero }"}` deserializes into
`new[] { new GraphQLRequest { Query = "{ hero }" }}`.

### 5. `IGraphQLTextSerializer` interface to support serialization to/from strings.

`IGraphQLTextSerializer.Serialize` and `IGraphQLTextSerializer.Deserialize` support
serializing objects to and from `string` values. For the `GraphQL.SystemTextJson`
and `GraphQL.NewtonsoftJson` libraries, these serialize and deserialize to JSON strings.

### 6. `AutoRegisteringObjectGraphType` and `AutoRegisteringInputObjectGraphType` enhancements

These two classes now provide a range of customizable behavior for data models without the
need for creating individual graph types for each data model. New for v5, fields' names
and graph types can be customized by applying attributes to the respective property, such
as is shown in the below example:

```csharp
// graph type: AutoRegisteringObjectGraphType<Person>

class Person
{
    [Name("Id")]
    [OutputType(typeof(IdGraphType))]
    public int PersonId { get; set; }

    public string Name { get; set; }

    [GraphQLAuthorize("Administrators")]
    public int Age { get; set; }
}
```

#### Overridable base functionality

The classes can be overridden, providing the ability to customize behavior of automatically
generated graph types. For instance, to exclude properties marked with a custom attribute
called `[InternalUse]` you could write this:

```csharp
private class CustomAutoObjectType<T> : AutoRegisteringObjectGraphType<T>
{
    protected override IEnumerable<FieldType> ProvideFields()
    {
        var props = GetRegisteredProperties();
        foreach (var prop in props)
        {
            if (prop.IsDefined(typeof(InternalUseAttribute)))
                yield return CreateField(prop);
        }
    }
}
```

Similarly, by overriding `CreateField` you can change the default name, description,
graph type, or other information applied to each generated field.

These `protected` methods can be overridden to provide the following customizations to
automatically-generated graph types:

| Method           | Description                                                          | Typical use      |
|------------------|----------------------------------------------------------------------|------------------|
| (constructor)    | Configures graph properties and adds fields                          | Configuring graph after default initialization is complete |
| ConfigureGraph   | Configures default graph properties prior to applying attributes     | Applying a different default naming convention, such as appending "Input" or "Model" |
| GetRegisteredProperties | Returns the set of properties to be automatically configured  | Filtering internal properties; sorting the property list |
| ProvideFields    | Returns a set of generated fields                                    | Adding additional fields to the generated set |
| CreateField      | Creates a `FieldType` from a `PropertyInfo`                          | Applying custom behavior to field generation |

If you utilize dependency injection within your schema, you can register your custom graph
type to be used instead of the built-in type as follows:

```cs
services.AddSingleton(typeof(AutoRegisteringObjectGraphType<>), typeof(CustomAutoObjectType<>));
```

Then any graph type defined as `AutoRegisteringObjectGraphType<...>` will use your custom
type instead.

<<<<<<< HEAD
### 7. More strict behavior of FloatGraphType for special values

This is a spec-compliance issue (bug fix), that fixes parsing of Nan and -/+ Infinity values.
The spec says that:

> Non-finite floating-point internal values (NaN and Infinity) cannot be
> coerced to Float and must raise a field error.

### 8. Support for cancellation at validation stage

With new visitors design from GraphQL-Parser v8 it is possible now to cancel GraphQL request
at validation stage before actual execution. `DocumentExecuter` uses the same cancellation token
specified into `ExecutionOptions` to pass into `IDocumentValidator.ValidateAsync`.
=======
#### Graphs and fields recognize attributes to control initialization behavior

Any attribute that derives from `GraphQLAttribute`, such as `GraphQLAuthorizeAttribute`, is can be set on a
CLR class or one if its properties and is configured for the graph or field type. New attributes have been
updated or added for convenience as follows:

| Attribute            | Description        |
|----------------------|--------------------|
| `[Name]`             | Specifies a GraphQL name for a CLR class or property |
| `[InputName]`        | Specifies a GraphQL name for an input CLR class or property |
| `[OutputName]`       | Specifies a GraphQL name for an output CLR class or property |
| `[InputType]`        | Specifies a graph type for a field on an input model |
| `[OutputType]`       | Specifies a graph type for a field on an output model |
| `[Metadata]`         | Specifies custom metadata to be added to the graph type or field |
| `[GraphQLAuthorize]` | Specifies an authorization policy for the graph type for field |
| `[GraphQLMetadata]`  | Specifies name, description, deprecation reason, or other properties for the graph type or field |

Custom attributes can be easily added to control any other initialization of graphs or fields.
>>>>>>> 1f539025

## Breaking Changes

### 1. UnhandledExceptionDelegate

`ExecutionOptions.UnhandledExceptionDelegate` and `IExecutionContext.UnhandledExceptionDelegate`
properties type was changed from `Action<UnhandledExceptionContext>` to `Func<UnhandledExceptionContext, Task>`
so now you may use async/await for exception handling. In this regard, some methods in `ExecutionStrategy` were
renamed to have `Async` suffix.

### 2. `IDocumentCache` now has asynchronous methods instead of synchronous methods.

The default get/set property of the interface has been replaced with `GetAsync` and `SetAsync` methods.
Keys cannot be removed by setting a null value as they could before.

### 3. `IResolveFieldContext.Extensions` property renamed to `OutputExtensions` and related changes

To clarify and differ output extensions from input extensions, `IResolveFieldContext.Extensions`
has now been renamed to `OutputExtensions`. The `GetExtension` and `SetExtension` thread-safe
extension methods have also been renamed to `GetOutputExtension` and `SetOutputExtension` respectively.

### 4. `ExecutionOptions.Inputs` and `ValidationContext.Inputs` properties renamed to `Variables`

To better align the execution options and variable context with the specification, the `Inputs`
property containing the execution variables has now been renamed to `Variables`.

### 5. `ConfigureExecution` GraphQL builder method renamed to `ConfigureExecutionOptions`

Also, `IConfigureExecution` renamed to `IConfigureExecutionOptions`.

### 6. `AddGraphQL` now accepts a configuration delegate instead of returning `IGraphQLBuilder`

In order to prevent default implementations from ever being registered in the DI engine,
the `AddGraphQL` method now accepts a configuration delegate where you can configure the
GraphQL.NET DI components. To support this change, the `GraphQLBuilder` constructor now
requires a configuration delegate parameter and will execute the delegate before calling
`GraphQLBuilderBase.RegisterDefaultServices`.

This requires a change similar to the following:

```csharp
// v4
services.AddGraphQL()
    .AddSystemTextJson()
    .AddSchema<StarWarsSchema>();

// v5
services.AddGraphQL(builder => builder
    .AddSystemTextJson()
    .AddSchema<StarWarsSchema>());
```

### 7. `GraphQLExtensions.BuildNamedType` was renamed and moved to `SchemaTypes.BuildGraphQLType`

### 8. `GraphQLBuilderBase.Initialize` was renamed to `RegisterDefaultServices`

### 9. `schema`, `variableDefinitions` and `variables` arguments were removed from `ValidationContext.GetVariableValues`

Use `ValidationContext.Schema`, `ValidationContext.Operation.Variables` and `ValidationContext.Variables` properties

### 10. `ValidationContext.OperationName` was changed to `ValidationContext.Operation`

### 11. All arguments from `IDocumentValidator.ValidateAsync` were wrapped into `ValidationOptions` class

### 12. All methods from `IGraphQLBuilder` were moved into `IServiceRegister` interface

Use `IGraphQLBuilder.Services` property if you need to register services into DI container.
If you use provided extension methods upon `IGraphQLBuilder` then your code does not require any changes.

### 13. Changes caused by GraphQL-Parser v8

- The `GraphQL.Language.AST` namespace and all classes from it have been removed in favor of ones
  from `GraphQLParser.AST` namespace in GraphQL-Parser project. Examples of changed usages:
  - `GraphQL.Language.AST.Document` -> `GraphQLParser.AST.GraphQLDocument`
  - `GraphQL.Language.AST.IValue` -> `GraphQLParser.AST.GraphQLValue`
  - `GraphQL.Language.AST.Field` -> `GraphQLParser.AST.GraphQLField`
  - `GraphQL.Language.AST.SelectionSet` -> `GraphQLParser.AST.GraphQLSelectionSet`
  - `GraphQL.Language.AST.IHaveDirectives` -> `GraphQLParser.AST.IHasDirectivesNode`
  - `GraphQL.Language.AST.IType` -> `GraphQLParser.AST.GraphQLType`
- Some APIs utilize `GraphQLParser.ROM` struct instead of `string`:
  - `ExecutionResult.Query`
  - `Metrics.SetOperationName`
  - `IComplexGraphType.GetField`
  - `QueryArguments.Find`
  - `SchemaDirectives.Find`
  - `SchemaDirectives.this[]`
  - `SchemaDirectives.Dictionary`
  - `ValidationContext.GetFragment`
  - All `ValidationError`'s constructors take _originalQuery_ as `ROM`
- `OperationType` and `DirectiveLocation` enums were removed, use enums from `GraphQLParser.AST` namespace
- `SourceLocation` struct was removed, use `GraphQLLocation` from `GraphQLParser.AST` namespace
- `CoreToVanillaConverter` class was removed
- `ErrorLocation` struct was removed, use `Location` from `GraphQLParser` namespace
- `IResolveFieldContext.SubFields` and `IExecutionStrategy.GetSubFields` returns dictionary with
   values of tuple of queried field and its field definition
- All scalars works with `GraphQLParser.AST.GraphQLValue` instead of `GraphQL.Language.AST.IValue`
- `IInputObjectGraphType.ToAST` returns `GraphQLParser.AST.GraphQLObjectValue` instead of `GraphQL.Language.AST.IValue`

### 14. Classes and members marked as obsolete have been removed

The following classes and members that were marked with `[Obsolete]` in v4 have been removed:

| Class or member | Notes |
|-----------------|-------|
| `GraphQL.NewtonsoftJson.StringExtensions.GetValue`     |                             |
| `GraphQL.NewtonsoftJson.StringExtensions.ToDictionary` | Use `Read` or `Deserialize` instead |
| `GraphQL.SystemTextJson.ObjectDictionaryConverter`     | Use `InputsJsonConverter` instead   |
| `GraphQL.SystemTextJson.StringExtensions.ToDictionary` | Use `Read` or `Deserialize` instead |
| `GraphQL.TypeExtensions.GetEnumerableElementType`      |                             |
| `GraphQL.TypeExtensions.IsNullable`                    |                             |
| `GraphQL.Builders.ConnectionBuilder.Unidirectional`    | `Unidirectional` is default and does not need to be called |
| `GraphQL.IDocumentExecutionListener.BeforeExecutionAwaitedAsync`     | Use `IDataLoaderResult` interface instead |
| `GraphQL.IDocumentExecutionListener.BeforeExecutionStepAwaitedAsync` | Use `IDataLoaderResult` interface instead |
| `GraphQL.Utilities.DeprecatedDirectiveVisitor`         |                             |

Various classes' properties in the `GraphQL.Language.AST` namespace are now
read-only instead of read-write, such as `Field.Alias`.

Various classes' constructors in the `GraphQL.Language.AST` namespace have been
removed in favor of other constructors.

### 15. `IDocumentWriter` has been renamed to `IGraphQLSerializer` and related changes.

As such, the `DocumentWriter` classes have been renamed to `GraphQLSerializer`, and the
`AddDocumentWriter` extension method for `IGraphQLBuilder` has been renamed to `AddSerializer`.
The `WriteAsync` method's functionality has not changed.

### 16. Extension methods for parsing variables (e.g. `ToInputs`) have been removed.

Please use the `Read<Inputs>()` method of an `IGraphQLSerializer` implementation, or the
`Deserialize<Inputs>()` method of an `IGraphQLTextSerializer` implementation. Note that
these methods will return `null` if a null string or the string "null" is passed to them.
The `ExecutionOptions.Variables` property does not require `Inputs.Empty`, but if you have
tests based on the `.ToInputs()` extension method, you may want a direct replacement.
Equivalent code to the previous functionality is as follows:

```cs
using GraphQL;
using GraphQL.SystemTextJson;

public static class StringExtensions
{
    private static readonly GraphQLSerializer _serializer = new();

    public static Inputs ToInputs(string json)
        => json == null ? Inputs.Empty : _serializer.Deserialize<Inputs>(json) ?? Inputs.Empty;

    public static Inputs ToInputs(System.Text.Json.JsonElement element)
        => _serializer.ReadNode<Inputs>(element) ?? Inputs.Empty;

    public static T FromJson<T>(string json)
        => _serializer.Deserialize<T>(json);

    public static System.Threading.Tasks.ValueTask<T> FromJsonAsync<T>(this System.IO.Stream stream, System.Threading.CancellationToken cancellationToken = default)
        => _serializer.ReadAsync<T>(stream, cancellationToken);
}
```

### 17. The `WriteToStringAsync` extension methods have been removed.

Please use the `Serialize()` method of an `IGraphQLTextSerializer` implementation.
The asynchronous text serialization methods have been removed as the underlying serialization
providers execute synchronously when serializing to a string.

The `WriteAsync()` method can be used to asynchronously serialize to a stream. However,
the `Newtonsoft.Json` serializer does not support asynchronous serialization, so synchronous
calls are made to the underlying stream. Only `System.Text.Json` supports asynchronous writing.

### 18. Other changes to the serialization infrastructure

- `InputsConverter` renamed to `InputsJsonConverter`
- `ExecutionResultContractResolver` renamed to `GraphQLContractResolver`

### 19. `GraphQLMetadataAttribute` cannot be applied to graph type classes

The `[GraphQLMetadata]` attribute is designed to be used for schema-first configurations
and has not changed in this regard. For code-first graph definitions, please set the
GraphQL type name within the constructor.

```csharp
//[GraphQLMetadata("Person")] //previously supported
public class HumanType : ObjectGraphType<Human>
{
    public HumanType()
    {
        Name = "Person"; //correct implementation
        ...
    }
}
```

### 20. `AstPrinter` class was removed

`AstPrinter` class was removed in favor of `SDLPrinter` from GraphQL-Parser project.

Code before changes:

```csharp
INode node = ...;
string s = AstPrinter.Print(node);
```

Code after changes:

```csharp
ASTNode node = ...;
var writer = new StringWriter();
var printer = new SDLPrinter();
sdlPrinter.PrintAsync(node, writer).GetAwaiter().GetResult(); // actually is sync
string s = writer.ToString();
```

`SDLPrinter` is a highly optimized visitor for asynchronous non-blocking SDL output
into provided `TextWriter`. In the majority of cases it does not allocate memory in
the managed heap at all.<|MERGE_RESOLUTION|>--- conflicted
+++ resolved
@@ -150,21 +150,6 @@
 Then any graph type defined as `AutoRegisteringObjectGraphType<...>` will use your custom
 type instead.
 
-<<<<<<< HEAD
-### 7. More strict behavior of FloatGraphType for special values
-
-This is a spec-compliance issue (bug fix), that fixes parsing of Nan and -/+ Infinity values.
-The spec says that:
-
-> Non-finite floating-point internal values (NaN and Infinity) cannot be
-> coerced to Float and must raise a field error.
-
-### 8. Support for cancellation at validation stage
-
-With new visitors design from GraphQL-Parser v8 it is possible now to cancel GraphQL request
-at validation stage before actual execution. `DocumentExecuter` uses the same cancellation token
-specified into `ExecutionOptions` to pass into `IDocumentValidator.ValidateAsync`.
-=======
 #### Graphs and fields recognize attributes to control initialization behavior
 
 Any attribute that derives from `GraphQLAttribute`, such as `GraphQLAuthorizeAttribute`, is can be set on a
@@ -183,7 +168,20 @@
 | `[GraphQLMetadata]`  | Specifies name, description, deprecation reason, or other properties for the graph type or field |
 
 Custom attributes can be easily added to control any other initialization of graphs or fields.
->>>>>>> 1f539025
+
+### 7. More strict behavior of FloatGraphType for special values
+
+This is a spec-compliance issue (bug fix), that fixes parsing of Nan and -/+ Infinity values.
+The spec says that:
+
+> Non-finite floating-point internal values (NaN and Infinity) cannot be
+> coerced to Float and must raise a field error.
+
+### 8. Support for cancellation at validation stage
+
+With new visitors design from GraphQL-Parser v8 it is possible now to cancel GraphQL request
+at validation stage before actual execution. `DocumentExecuter` uses the same cancellation token
+specified into `ExecutionOptions` to pass into `IDocumentValidator.ValidateAsync`.
 
 ## Breaking Changes
 
