--- conflicted
+++ resolved
@@ -48,14 +48,13 @@
 
 Also, `IConfigureExecution` renamed to `IConfigureExecutionOptions`.
 
-<<<<<<< HEAD
 ### More strict `InputObjectGraphType<TSourceType>.IsValidDefault`
 
 This method began to perform more checks of the specified value. Current implementation
 can cause problems in some situations. Changes are made for earlier error detection - at
 the schema initialization stage. If you encountered that your code stopped working,
 then feel free to post an issue.
-=======
+
 ### `AddGraphQL` now accepts a configuration delegate instead of returning `IGraphQLBuilder`
 
 In order to prevent default implementations from ever being registered in the DI engine,
@@ -100,5 +99,4 @@
 read-only instead of read-write, such as `Field.Alias`.
 
 Various classes' constructors in the `GraphQL.Language.AST` namespace have been
-removed in favor of other constructors.
->>>>>>> 34f5f0a4
+removed in favor of other constructors.