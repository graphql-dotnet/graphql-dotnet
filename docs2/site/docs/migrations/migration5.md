--- conflicted
+++ resolved
@@ -462,8 +462,13 @@
 into provided `TextWriter`. In the majority of cases it does not allocate memory in
 the managed heap at all.
 
-<<<<<<< HEAD
-### 21. `AutoRegisteringObjectGraphType` changes
+### 21. Possible breaking changes in `InputObjectGraphType<TSourceType>`
+
+`InputObjectGraphType<TSourceType>.ToAST` and `InputObjectGraphType<TSourceType>.IsValidDefault`
+methods were changed in such a way that now you may be required to also override `ToAST` if you override
+`ParseDictionary`. Changes in those methods are made for earlier error detection and schema printing.
+
+### 22. `AutoRegisteringObjectGraphType` changes
 
 The protected method `GetRegisteredProperties` has been renamed to `GetRegisteredMembers`
 and now supports properties, methods and fields, although fields are not included
@@ -487,15 +492,8 @@
 services.AddTransient(typeof(AutoRegisteringObjectGraphType<>), typeof(AutoRegisteringObjectGraphTypeWithoutMethods<>));
 ```
 
-### 22. `AutoRegisteringInputObjectGraphType` changes
+### 23. `AutoRegisteringInputObjectGraphType` changes
 
 The protected method `GetRegisteredProperties` has been renamed to `GetRegisteredMembers`
 and now supports returning both properties and fields, although fields are not included
-with the default implementation. Override the method in a derived class to include fields.
-=======
-### 21. Possible breaking changes in `InputObjectGraphType<TSourceType>`
-
-`InputObjectGraphType<TSourceType>.ToAST` and `InputObjectGraphType<TSourceType>.IsValidDefault`
-methods were changed in such a way that now you may be required to also override `ToAST` if you override
-`ParseDictionary`. Changes in those methods are made for earlier error detection and schema printing.
->>>>>>> 2b5ce07a
+with the default implementation. Override the method in a derived class to include fields.