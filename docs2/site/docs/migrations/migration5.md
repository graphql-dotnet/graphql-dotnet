--- conflicted
+++ resolved
@@ -916,7 +916,6 @@
 
 For custom resolver implementations, please implement `IEventStreamResolver` instead.
 
-<<<<<<< HEAD
 ### 36. Asynchronous field resolver classes have been removed
 
 These classes have been removed:
@@ -953,13 +952,12 @@
 ```
 
 Field builder methods have not changed and still require a `Task<T>` return value for asynchronous field resolver delegates.
-=======
-### 36. `NameFieldResolver` implementation supports methods with arguments; may cause `AmbigiousMatchException`
+
+### 37. `NameFieldResolver` implementation supports methods with arguments; may cause `AmbigiousMatchException`
 
 The `NameFieldResolver`, used when adding a field by name (e.g. `Field<StringGraphType>("Name");`),
 now supports methods with arguments. During resolver execution, it first looks for a matching property
 with the specified name, and if none is found, looks for a method with the matching name. Since it
 now supports methods with arguments as well as methods without arguments, an `AmbigiousMatchException`
 can occur if the name refers to a public method with multiple overloads. Either specify a field
-resolver explicitly, or reduce the number of public methods with the same name to one.
->>>>>>> 02904f16
+resolver explicitly, or reduce the number of public methods with the same name to one.