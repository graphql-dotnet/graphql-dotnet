# Migrating from v4.x to v5.x

See [issues](https://github.com/graphql-dotnet/graphql-dotnet/issues?q=milestone%3A5.0+is%3Aissue+is%3Aclosed) and [pull requests](https://github.com/graphql-dotnet/graphql-dotnet/pulls?q=is%3Apr+milestone%3A5.0+is%3Aclosed) done in v5.

## New Features

### DoNotMapClrType attribute can now be placed on the graph type or the CLR type

When using the `.AddClrTypeMappings()` builder extension method, GraphQL.NET scans the
specified assembly for graph types that inherit from `ObjectGraphType<T>` and adds a
mapping for the CLR type represented by `T` with the graph type it matched upon.
It skips adding a mapping for any graph type marked with the `[DoNotMapClrType]` attribute.
In v5, it will also skip adding the mapping if the CLR type is marked with the
`[DoNotMapClrType]` attribute.

### Input Extensions support

`Extensions` deserialized from GraphQL requests can now be set on the `ExecutionOptions.Extensions` property
and passed through to field resolvers via `IResolveFieldContext.InputExtensions`. Note that standard .NET
dictionaries (such as `Dictionary<TKey, TValue>`) are thread-safe for read-only operations.

## Breaking Changes

### UnhandledExceptionDelegate

`ExecutionOptions.UnhandledExceptionDelegate` and `IExecutionContext.UnhandledExceptionDelegate`
properties type was changed from `Action<UnhandledExceptionContext>` to `Func<UnhandledExceptionContext, Task>`
so now you may use async/await for exception handling. In this regard, some methods in `ExecutionStrategy` were
renamed to have `Async` suffix.

### Redesign of [IDocumentCache](https://github.com/graphql-dotnet/graphql-dotnet/blob/develop/src/GraphQL/Caching/IDocumentCache.cs).

1. Use async methods to get or set a cache.
2. Cache items cannot be removed anymore.

### `IResolveFieldContext.Extensions` property renamed to `OutputExtensions` and related changes

To clarify and differ output extensions from input extensions, `IResolveFieldContext.Extensions`
has now been renamed to `OutputExtensions`. The `GetExtension` and `SetExtension` thread-safe
extension methods have also been renamed to `GetOutputExtension` and `SetOutputExtension` respectively.

### `ExecutionOptions.Inputs` and `ValidationContext.Inputs` properties renamed to `Variables`

To better align the execution options and variable context with the specification, the `Inputs`
property containing the execution variables has now been renamed to `Variables`.

<<<<<<< HEAD
### `IConfigureExecution` interface renamed to `IConfigureExecutionOptions`

### `AddGraphQL` now accepts a configuration delegate instead of returning `IGraphQLBuilder`

In order to prevent default implemenatations from ever being registered in the DI engine,
the `AddGraphQL` method now accepts a configuration delegate where you can configure the
GraphQL.NET DI components. To support this change, the `GraphQLBuilder` constructor now
requires a configuration delegate parameter and will execute the delegate before calling
`GraphQLBuilderBase.Initialize`.

This requires a change similar to the following:

```csharp
// v4
services.AddGraphQL()
    .AddSystemTextJson()
    .AddSchema<StarWarsSchema>();

// v5
services.AddGraphQL(builder => builder
    .AddSystemTextJson()
    .AddSchema<StarWarsSchema>());
```
=======
### `ConfigureExecution` GraphQL builder method renamed to `ConfigureExecutionOptions`

Also, `IConfigureExecution` renamed to `IConfigureExecutionOptions`.
>>>>>>> 611c78c0
<|MERGE_RESOLUTION|>--- conflicted
+++ resolved
@@ -44,8 +44,9 @@
 To better align the execution options and variable context with the specification, the `Inputs`
 property containing the execution variables has now been renamed to `Variables`.
 
-<<<<<<< HEAD
-### `IConfigureExecution` interface renamed to `IConfigureExecutionOptions`
+### `ConfigureExecution` GraphQL builder method renamed to `ConfigureExecutionOptions`
+
+Also, `IConfigureExecution` renamed to `IConfigureExecutionOptions`.
 
 ### `AddGraphQL` now accepts a configuration delegate instead of returning `IGraphQLBuilder`
 
@@ -67,9 +68,4 @@
 services.AddGraphQL(builder => builder
     .AddSystemTextJson()
     .AddSchema<StarWarsSchema>());
-```
-=======
-### `ConfigureExecution` GraphQL builder method renamed to `ConfigureExecutionOptions`
-
-Also, `IConfigureExecution` renamed to `IConfigureExecutionOptions`.
->>>>>>> 611c78c0
+```