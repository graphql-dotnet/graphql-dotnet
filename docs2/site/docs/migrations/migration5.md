# Migrating from v4.x to v5.x

See [issues](https://github.com/graphql-dotnet/graphql-dotnet/issues?q=milestone%3A5.0+is%3Aissue+is%3Aclosed) and [pull requests](https://github.com/graphql-dotnet/graphql-dotnet/pulls?q=is%3Apr+milestone%3A5.0+is%3Aclosed) done in v5.

## New Features

### 1. DoNotMapClrType attribute can now be placed on the graph type or the CLR type

When using the `.AddClrTypeMappings()` builder extension method, GraphQL.NET scans the
specified assembly for graph types that inherit from `ObjectGraphType<T>` and adds a
mapping for the CLR type represented by `T` with the graph type it matched upon.
It skips adding a mapping for any graph type marked with the `[DoNotMapClrType]` attribute.
In v5, it will also skip adding the mapping if the CLR type is marked with the
`[DoNotMapClrType]` attribute.

### 2. Input Extensions support

`Extensions` deserialized from GraphQL requests can now be set on the `ExecutionOptions.Extensions` property
and passed through to field resolvers via `IResolveFieldContext.InputExtensions`. Note that standard .NET
dictionaries (such as `Dictionary<TKey, TValue>`) are thread-safe for read-only operations. Also you can
access these extensions from validation rules via `ValidationContext.Extensions`.

### 3. Improved GraphQL-Parser

GraphQL.NET v5 uses GraphQL-Parser v8. This release brought numerous changes in the parser object model,
which began to better fit the [latest version](http://spec.graphql.org/October2021/) of the published
official GraphQL specification. GraphQL-Parser v8 has a lot of backward incompatible changes, but you are
unlikely to come across them if you do not use advanced features.

### 4. `IGraphQLSerializer` interface with JSON deserialization support

`IGraphQLSerializer.ReadAsync` is implemented by the `GraphQL.SystemTextJson` and
`GraphQL.NewtonsoftJson` libraries. It supports deserialization of any type, with
special support for the `GraphQLRequest` class. It also supports deserializing to
a `IList<GraphQLRequest>`, which will deserialize multiple requests or
a single request (with or without the JSON array wrapper) into a list.

When calling the `AddSystemTextJson` or `AddNewtonsoftJson` extension method to
the `IGraphQLBuilder` interface, the method will register the `IGraphQLSerializer`
and `IGraphQLTextSerializer` interfaces with the appropriate
serialization engine. These interfaces handle both serialization and deserialization
of objects.

This makes it so that you can write JSON-based transport code independent of the
JSON serialization engine used by your application, simplifying the most common use
case, while still being configurable through your DI framework.

You can also use `IGraphQLTextSerializer.ReadNode` to deserialize a framework-dependent
JSON element node, stored within an `object`, into a specific type. The specific
serialization engine you are using may have additional `Read` members as would be expected
for that library.

Be aware that `System.Text.Json` defaults to case-sensitive deserialization, while
`Newtonsoft.Json` defaults to case-insensitive deserialization. However, the supported
data models (such as `GraphQLRequest` and `OperationMessage`) will always deserialize
with case-sensitive camelCase deserialization. You can write your own data classes
which will behave in the default manner of the serializer's configuration. You can
configure the serializer to use camelCase for all properties by default. You can also
tag properties with serializer-specific attributes to change deserialization behavior,
such as adding a `JsonPropertyName` attribute to a data member to override its
serialized property name.

Specific support is provided for serializing and deserializing to the following data models:

| Class                   | Notes |
|-------------------------|-------|
| `ExecutionResult`       | Only serialization is supported |
| `GraphQLRequest`        | |
| `IList<GraphQLRequest>` | Other common collection variations, such as `IEnumerable<>` or `List<>`, are also supported |
| `OperationMessage`      | `Payload` is an `object` and can be deserialized to `GraphQLRequest` via `ReadNode` |
| `ApolloTrace`           | |
| `Inputs`                | |

Note that when deserializing a `IList<GraphQLRequest>`, and when the JSON data is a
single request rather than a list of requests, the request will be deserialized into
a list or array of a single item. For example, `{"query":"{ hero }"}` deserializes into
`new[] { new GraphQLRequest { Query = "{ hero }" }}`.

### 5. `IGraphQLTextSerializer` interface to support serialization to/from strings.

`IGraphQLTextSerializer.Serialize` and `IGraphQLTextSerializer.Deserialize` support
serializing objects to and from `string` values. For the `GraphQL.SystemTextJson`
and `GraphQL.NewtonsoftJson` libraries, these serialize and deserialize to JSON strings.

### 6. `AutoRegisteringObjectGraphType` and `AutoRegisteringInputObjectGraphType` enhancements

These two classes now provide a range of customizable behavior for data models without the
need for creating individual graph types for each data model. New for v5, fields' names
and graph types can be customized by applying attributes to the respective property, such
as is shown in the below example:

```csharp
// graph type: AutoRegisteringObjectGraphType<Person>

class Person
{
    [Name("Id")]
    [OutputType(typeof(IdGraphType))]
    public int PersonId { get; set; }

    public string Name { get; set; }

    [GraphQLAuthorize("Administrators")]
    public int Age { get; set; }

    [Description("Employee's job position")]
    public string? Title { get; set; }
}
```

#### Nullable reference type attribute interpretation

When the CLR type has nullable reference type annotations, these annotations
are read and interpreted by GraphQL.NET when constructing the graph type.
For instance, this is how the following CLR types are mapped to graph types
after schema initialization:

| CLR type          | Graph type            |
|-------------------|-----------------------|
| `string?`         | `StringGraphType`     |
| `string`          | `NonNullGraphType<StringGraphType>` |
| `List<int>`       | `NonNullGraphType<ListGraphType<NonNullGraphType<IntGraphType>>>` |

CLR type mappings registered in the schema are supported as well.

In addition to the above, if the `[Id]` attribute is marked on the property,
it will override the interpreted graph type such as in the following examples:

| CLR type marked with `[Id]` | Graph type  |
|-------------------|-----------------------|
| `string?`         | `IdGraphType`         |
| `string`          | `NonNullGraphType<IdGraphType>` |
| `List<int>`       | `NonNullGraphType<ListGraphType<NonNullGraphType<IdGraphType>>>` |

Custom attributes can also be added to perform the following behavior changes:
- Override detected underlying CLR type
- Override detected nullability or list nullability state
- Override chosen underlying graph type

#### Method and argument support for `AutoRegisteringObjectGraphType<T>` instances

Methods will be detected and added to fields on the graph. Asynchronous methods
and data loader methods are supported such as shown in the below example:

| CLR type                     | Graph type                          |
|------------------------------|-------------------------------------|
| `Task<string>`               | `NonNullGraphType<StringGraphType>` |
| `IDataLoaderResult<Person?>` | `PersonGraphType`                   |

The above example assumes that the `Person` CLR type was mapped to `PersonGraphType`
in the schema CLR type mappings.

Arguments are also added as query arguments to the field, and recognize default values
and other attributes set on the parameter. Certain argument types are recognized and
treated special; special fields do not add a query argument to the field:

| Argument type                     | Value passed to the method   |
|-----------------------------------|------------------------------|
| `IResolveFieldContext`            | The field resolver's context; useful in advanced scenarios |
| `CancellationToken`               | The cancellation token from the resolve context |
| Any, tagged with `[FromServices]` | Pulls the service of the argument type from the `RequestServices` property of the resolve context |

Also note:
- Asynchronous methods that end in `Async` have the "Async" suffix removed from the default field name.
- Methods tagged with `[Scoped]` (when using `GraphQL.MicrosoftDI`) create a service scope for the field resolver's execution.

This allows for code such as the following:

```csharp
[Name("Person")]
public class Human
{
    [Id]
    public int Id { get; set; }

    public string Name { get; set; }

    [Name("Orders")]
    [Scoped]
    public async Task<IEnumerable<Order>> GetOrdersAsync(
        [FromServices] MyDbContext db,
        CancellationToken token,
        [Name("Sort")] SortOrder sortOrder = SortOrder.Date)
    {
        var query = db.Orders.Where(x => x.HumanId == Id);

        if (sortOrder == SortOrder.Date)
            query = query.OrderByDesc(x => x.OrderDate);

        return query.ToListAsync(token);
    }
}

public enum SortOrder
{
    Date
}
```

The above code would generate a GraphQL schema like this:

```graphql
type Person {
  id: ID!
  name: String!
  orders(sort: SortOrder! = DATE): [Order!]!
}
```

#### CLR field support

CLR fields are not automatically added to graph types, but can be added by overriding
the `GetRegisteredMembers` method of a `AutoRegisteringObjectGraphType<T>` or
`AutoRegisteringInputObjectGraphType<T>` instance.

#### Overridable base functionality

The classes can be overridden, providing the ability to customize behavior of automatically
generated graph types. For instance, to exclude properties of a certain type, you could write this:

```csharp
private class CustomAutoObjectType<T> : AutoRegisteringObjectGraphType<T>
{
    protected override IEnumerable<FieldType> ProvideFields()
    {
        var props = GetRegisteredProperties();
        foreach (var prop in props)
        {
            if (prop.PropertyType != typeof(MyType))
                yield return CreateField(prop);
        }
    }
}
```

Similarly, by overriding `CreateField` you can change the default name, description,
graph type, or other information applied to each generated field.

Most of these changes can be performed declaratively by attributes, but by creating a derived class you can
change default behavior imperatively without needing to add attributes to all of your data models.

These `protected` methods can be overridden to provide the following customizations to
automatically-generated graph types:

| Method           | Description                                                          | Typical use      |
|------------------|----------------------------------------------------------------------|------------------|
| (constructor)    | Configures graph properties and adds fields                          | Configuring graph after default initialization is complete |
| ConfigureGraph   | Configures default graph properties prior to applying attributes     | Applying a different default naming convention, such as appending "Input" or "Model" |
| GetRegisteredMembers | Returns the set of properties, methods and fields to be automatically configured | Filtering internal properties; sorting the property list; including fields; excluding methods |
| ProvideFields    | Returns a set of generated fields                                    | Adding additional fields to the generated set |
| CreateField      | Creates a `FieldType` from a `MemberInfo`                            | Applying custom behavior to field generation |
| GetTypeInformation | Parses a CLR type and NRT annotations to return a graph type       | Use a specific graph type for a certain CLR type |
| GetArgumentInformation | Parses a method argument to return a query argument or expression | Return an expression for specific types, such as a user context |

Note that if you override `GetRegisteredMembers` to include private properties or fields for
an input graph, you may also need to override `ParseDictionary` as well.

If you utilize dependency injection within your schema, you can register your custom graph
type to be used instead of the built-in type as follows:

```cs
services.AddSingleton(typeof(AutoRegisteringObjectGraphType<>), typeof(CustomAutoObjectType<>));
```

Then any graph type defined as `AutoRegisteringObjectGraphType<...>` will use your custom
type instead.

#### Graphs, fields and arguments recognize attributes to control initialization behavior

Any attribute that derives from `GraphQLAttribute`, such as `GraphQLAuthorizeAttribute`, can be set on a
CLR class or one if its properties, fields, methods or method arguments and is configured for the graph,
field type or query argument. New attributes have been updated or added for convenience as follows:

| Attribute            | Description        |
|----------------------|--------------------|
| `[Name]`             | Specifies a GraphQL name for a CLR class, member or method parameter |
| `[InputName]`        | Specifies a GraphQL name for an input CLR class, member or method parameter |
| `[OutputName]`       | Specifies a GraphQL name for an output CLR class or member |
| `[InputType]`        | Specifies a graph type for a field on an input model, or for a query argument |
| `[OutputType]`       | Specifies a graph type for a field on an output model |
| `[Ignore]`           | Indicates that a CLR member should not be mapped to a field |
| `[Metadata]`         | Specifies custom metadata to be added to the graph type, field or query argument |
| `[Scoped]`           | For methods, specifies to create a DI service scope during resolver execution |
| `[FromServices]`     | For method parameters, specifies that the argument value should be pulled from DI |
| `[FromSource]`       | For method parameters, specifies that the argument value should be the context 'Source' |
| `[FromUserContext]`  | For method parameters, specifies that the argument value should be the user context |
| `[GraphQLAuthorize]` | Specifies an authorization policy for the graph type for field |
| `[GraphQLMetadata]`  | Specifies name, description, deprecation reason, or other properties for the graph type or field |

Note: `[Scoped]` is provided through the GraphQL.MicrosoftDI NuGet package.

Custom attributes can be easily added to control any other initialization of graphs, fields or query arguments.

### 7. More strict behavior of FloatGraphType for special values

This is a spec-compliance issue (bug fix), that fixes parsing of Nan and -/+ Infinity values.
The spec says that:

> Non-finite floating-point internal values (NaN and Infinity) cannot be
> coerced to Float and must raise a field error.

### 8. Support for cancellation at validation stage

With new visitors design from GraphQL-Parser v8 it is possible now to cancel GraphQL request
at validation stage before actual execution. `DocumentExecuter` uses the same cancellation token
specified into `ExecutionOptions` to pass into `IDocumentValidator.ValidateAsync`.

### 9. `InputObjectGraphType` supports `ToAST`/`IsValidDefault`

`ToAST` is supported for `InputObjectGraphType` and enables printing a code-first schema that uses
`InputObjectGraphType` (`ToAST` threw `NotImplementedException` before), i.e. schemas with default
input objects can be printed out of the box now. `InputObjectGraphType.IsValidDefault` now checks
all fields on the provided input object value. To revert `IsValidDefault` to v4 behavior use that snippet:

```csharp
public override bool IsValidDefault(object value) => value is TSourceType;
```

### 10. `EnumerationGraphType<T>` enhancements

The following new attributes are detected on auto-generated enum graph types:

| Attribute     | Description                                        |
|---------------|----------------------------------------------------|
| `[Name]`      | Specifies the name of the enum type or value       |
| `[Ignore]`    | Does not add the enum value to the enum type       |
| `[Metadata]`  | Adds the specified metadata to enum type or value  |

As before, you can still use the `[Description]` or `[Obsolete]` attributes to add
descriptions or deprecation reasons to enum graph types or enum values.

You can also derive from `GraphQLAttribute` to create your own attributes to modify
enum graph types or enum values as they are being built by `EnumerationGraphType<T>`.

### 11. Ability to get directives and their arguments values

Now you may get directives along with their arguments that have been provided in the GraphQL query request.
New APIs are similar to ones used for field arguments:

```csharp
Field<StringGraphType>("myField", resolve: context =>
{
    var dir = ctx.GetDirective("myDirective");
    var arg = dir.GetArgument<string>("arg");
    ...
});
```

### 12. The `ExecutionStrategy` selected for an operation can be configured through `IGraphQLBuilder`

Previously, in order to change the execution strategy for a specific operation -- for instance,
using a serial execution strategy for 'query' operation types -- required creating a custom
document executer and overriding the `SelectExecutionStrategy` method.

Now, for DI configurations, you can call the `.AddExecutionStrategy<T>(OperationType)` method to
provide this configuration without overriding the method. See below for an example.

```csharp
// === GraphQL.NET v4 ===
public class SerialDocumentExecuter : DocumentExecuter
{
    public SerialDocumentExecuter(IDocumentBuilder documentBuilder, IDocumentValidator documentValidator, IComplexityAnalyzer complexityAnalyzer, IDocumentCache documentCache, IEnumerable<IConfigureExecutionOptions> configurations)
        : base(documentBuilder, documentValidator, complexityAnalyzer, documentCache, configurations)
    {
    }

    protected override IExecutionStrategy SelectExecutionStrategy(ExecutionContext context)
    {
        return context.Operation.Operation switch
        {
            OperationType.Query => SerialExecutionStrategy.Instance,
            _ => base.SelectExecutionStrategy(context)
        };
    }
}

// within Startup.cs
services.AddGraphQL()
    .AddSystemTextJson()
    .AddSchema<StarWarsSchema>()
    .AddDocumentExecuter<SerialDocumentExecuter>();


// === GraphQL.NET v5 ===

// within Startup.cs
services.AddGraphQL(builder => builder
    .AddSystemTextJson()
    .AddSchema<StarWarsSchema>()
    .AddExecutionStrategy<SerialExecutionStrategy>(OperationType.Query));
```

You can also register your own implementation of `IExecutionStrategySelector` which can inspect the
`ExecutionContext` to make additional decisions before selecting an execution strategy.

```csharp
public class MyExecutionStrategySelector : IExecutionStrategySelector
{
    public virtual IExecutionStrategy Select(ExecutionContext context)
    {
        return context.Operation.Operation switch
        {
            OperationType.Query => ParallelExecutionStrategy.Instance,
            OperationType.Mutation => SerialExecutionStrategy.Instance,
            OperationType.Subscription => throw new NotSupportedException(),
            _ => throw new InvalidOperationException()
        };
    }
}

// within Startup.cs
servcies.AddGraphQL(builder => builder
    // other configuration here
    .AddExecutionStrategySelector<MyExecutionStrategySelector>());
```

The `DocumentExecuter.SelectExecutionStrategy` method is still available to be overridden for
backwards compatibility but may be removed in the next major version.

### 13. Schema builder and `FieldDelegate` improvements for reflected methods

When configuring a CLR method for a field, the method arguments now allow the use of all of
the new attributes available to `AutoRegisteringObjectGraphType`, such as `[FromServices]`.
Field resolvers are now precompiled, resulting in faster performance.

As always, when the CLR type is not the source type, the CLR type is pulled from DI.
Now the CLR type will be pulled from `context.RequestServices` to allow for scoped instances.
If `RequestServices` is `null`, the root DI provider will be used as it was before.

Note that existing methods will require the use of `[FromSource]` and `[FromUserContext]` for
applicable method arguments.

```csharp
// v4
[GraphQLMetadata("Droid")]
class DroidType
{
    // DI-injected services are always pulled from the root DI provider, so scoped services are not supported
    private readonly Repository _repo;
    public DroidType(Repository repo)
    {
        _repo = repo;
    }

    public int Id(Droid source) => source.Id;

    public IEnumerable<Droid> Friends(Droid source) => _repo.FriendsOf(source.Id);
}

// v5
[GraphQLMetadata("Droid")]
class DroidType
{
    // scoped services are supported, so long as ExecutionOptions.RequestServices is set
    private readonly Repository _repo;
    public DroidType(Repository repo)
    {
        _repo = repo;
    }

    // requires use of [FromSource]
    public int Id([FromSource] Droid source) => source.Id;

    public IEnumerable<Droid> Friends([FromSource] Droid source) => _repo.FriendsOf(source.Id);
}

// v5 alternate
[GraphQLMetadata("Droid")]
class DroidType
{
    public int Id([FromSource] Droid source) => source.Id;

    // only inject Repository where needed
    public IEnumerable<Droid> Friends([FromSource] Droid source, [FromServices] Repository repo) => repo.FriendsOf(source.Id);
}
```

Similar changes may be necessary when using `FieldDelegate` to assign a field resolver.

### 14. ValueTask support

The execution pipeline has been changed to use `ValueTask` throughout. To support this change, the following
interfaces have been slightly changed to have methods with `ValueTask` signatures:

- `IFieldResolver`
- `IEventStreamResolver` (`IAsyncEventStreamResolver` has been removed)
- `IFieldMiddleware`

This will result in a substantial speed increase for schemas that use field middleware.

In addition, `ValueTask<T>` return types are supported for fields built on CLR methods via the schema builder,
fields built on CLR methods via `AutoRegisteringObjectGraphType`, and fields built on CLR methods via `FieldDelegate`.

When manually instantiating a field or subscription resolver, you may use a delegate that return a `ValueTask` by
using new constructors available on the `FuncFieldResolver` or `EventStreamResolver` classes.

### 15. `NameFieldResolver` enhanced method support

When adding a field by name only, such as `Field<StringGraphType>("Name");`, and the field matches a method
rather than a property on the source object, the method parameters are parsed similarly to `FieldDelegate`
as noted above with support for query arguments, `IResolveFieldContext`, `[FromServices]` and so on.

<<<<<<< HEAD
### 16. Subscription support improved

Support for subscriptions has been moved from the `GraphQL.SystemReactive` nuget package directly into
the main `GraphQL` package. There is no need to use `SubscriptionDocumentExecuter`, and the default
document executer will support subscriptions without overriding `SelectExecutionStrategy`.

The new implementation supports some new features and bug fixes:

1. Serial execution of data events' field resolvers is supported by passing an instance of
   `SerialExecutionStrategy` to the constructor. As before, parallel execution is default.

2. Errors and output extensions are returned along with data events.

3. Memory leaks have been eliminated in the case of errors, output extensions, metrics being enabled,
   or the use of the context's array pool.

4. The unhandled exception handler properly handles all error situations that it was designed to.

5. The `System.Reactive` nuget reference is not necessary for GraphQL. You may still choose to use
   `System.Reactive` nuget package in your library if you wish.

6. Derived implementations allow for a scoped DI provider during execution of data events. It will
   be necessary to override `ProcessDataAsync` and change the `RequestServices` property to a scoped
   instance before calling `base.ProcessDataAsync`.

There are a number of other minor issues fixed; see these links for more details:

- https://github.com/graphql-dotnet/graphql-dotnet/issues/3002
- https://github.com/graphql-dotnet/graphql-dotnet/pull/3004
=======
### 16. Schemas can be entirely constructed from CLR types

A new builder method `AddAutoSchema` has been added to allow building a schema entirely from CLR types
using the new features within the auto-registering graph types to build the schema. Below is a sample:

```csharp
// sample configuration of DI
var services = new ServiceCollection();
services.AddGraphQL(b => b
    .AddAutoSchema<Query>(s => s.WithMutation<Mutation>())
    .AddSystemTextJson());
var provider = services.BuildServiceProvider();


// sample execution from DI
var result = await provider.GetRequiredService<IDocumentExecuter>().ExecuteAsync(o =>
{
    o.RequestServices = provider;
    o.Schema = provider.GetRequiredService<ISchema>();
    o.Query = "{hero}";
});
var resultString = provider.GetRequiredService<IGraphQLTextSerializer>().Serialize(result);
// resultString returns the following JSON: {"data":{"hero":"Luke Skywalker"}}


// sample schema
public class Query
{
    public static string Hero => "Luke Skywalker";
    public static IEnumerable<Droid> Droids => new Droid[] { new Droid("R2D2"), new Droid("C3PO") };
}

public class Mutation
{
    public static string Hero(string name) => name;
}

public record Droid(string Name);
```

Subscriptions are supported; interface or union graph types are not currently supported. You may
mix the documented "graphtype-first" approach with the CLR types to implement anything not supported
by the auto-registering graph types.
>>>>>>> a5b272fc

## Breaking Changes

### 1. UnhandledExceptionDelegate

`ExecutionOptions.UnhandledExceptionDelegate` and `IExecutionContext.UnhandledExceptionDelegate`
properties type was changed from `Action<UnhandledExceptionContext>` to `Func<UnhandledExceptionContext, Task>`
so now you may use async/await for exception handling. In this regard, some methods in `ExecutionStrategy` were
renamed to have `Async` suffix.

### 2. `IDocumentCache` now has asynchronous methods instead of synchronous methods.

The default get/set property of the interface has been replaced with `GetAsync` and `SetAsync` methods.
Keys cannot be removed by setting a null value as they could before.

### 3. `IResolveFieldContext.Extensions` property renamed to `OutputExtensions` and related changes

To clarify and differ output extensions from input extensions, `IResolveFieldContext.Extensions`
has now been renamed to `OutputExtensions`. The `GetExtension` and `SetExtension` thread-safe
extension methods have also been renamed to `GetOutputExtension` and `SetOutputExtension` respectively.

### 4. `ExecutionOptions.Inputs` and `ValidationContext.Inputs` properties renamed to `Variables`

To better align the execution options and variable context with the specification, the `Inputs`
property containing the execution variables has now been renamed to `Variables`.

### 5. `ConfigureExecution` GraphQL builder method renamed to `ConfigureExecutionOptions`

Also, `IConfigureExecution` renamed to `IConfigureExecutionOptions`.

### 6. `AddGraphQL` now accepts a configuration delegate instead of returning `IGraphQLBuilder`

In order to prevent default implementations from ever being registered in the DI engine,
the `AddGraphQL` method now accepts a configuration delegate where you can configure the
GraphQL.NET DI components. To support this change, the `GraphQLBuilder` constructor now
requires a configuration delegate parameter and will execute the delegate before calling
`GraphQLBuilderBase.RegisterDefaultServices`.

This requires a change similar to the following:

```csharp
// v4
services.AddGraphQL()
    .AddSystemTextJson()
    .AddSchema<StarWarsSchema>();

// v5
services.AddGraphQL(builder => builder
    .AddSystemTextJson()
    .AddSchema<StarWarsSchema>());
```

### 7. `GraphQLExtensions.BuildNamedType` was renamed and moved to `SchemaTypes.BuildGraphQLType`

### 8. `GraphQLBuilderBase.Initialize` was renamed to `RegisterDefaultServices`

### 9. `ExecutionHelper.GetArgumentValues` was renamed to `GetArguments`

### 10. `DirectiveGraphType` was renamed to `Directive`

### 11. `schema`, `variableDefinitions` and `variables` arguments were removed from `ValidationContext.GetVariableValues`

Use `ValidationContext.Schema`, `ValidationContext.Operation.Variables` and `ValidationContext.Variables` properties

### 12. `ValidationContext.OperationName` was changed to `ValidationContext.Operation`

### 13. All arguments from `IDocumentValidator.ValidateAsync` were wrapped into `ValidationOptions` struct

### 14. All methods from `IGraphQLBuilder` were moved into `IServiceRegister` interface

Use `IGraphQLBuilder.Services` property if you need to register services into DI container.
If you use provided extension methods upon `IGraphQLBuilder` then your code does not require any changes.

### 15. Changes caused by GraphQL-Parser v8

- The `GraphQL.Language.AST` namespace and all classes from it have been removed in favor of ones
  from `GraphQLParser.AST` namespace in GraphQL-Parser project. Examples of changed usages:
  - `GraphQL.Language.AST.Document` -> `GraphQLParser.AST.GraphQLDocument`
  - `GraphQL.Language.AST.IValue` -> `GraphQLParser.AST.GraphQLValue`
  - `GraphQL.Language.AST.Field` -> `GraphQLParser.AST.GraphQLField`
  - `GraphQL.Language.AST.SelectionSet` -> `GraphQLParser.AST.GraphQLSelectionSet`
  - `GraphQL.Language.AST.IHaveDirectives` -> `GraphQLParser.AST.IHasDirectivesNode`
  - `GraphQL.Language.AST.IType` -> `GraphQLParser.AST.GraphQLType`
- Some APIs utilize `GraphQLParser.ROM` struct instead of `string`:
  - `ExecutionResult.Query`
  - `Metrics.SetOperationName`
  - `IComplexGraphType.GetField`
  - `QueryArguments.Find`
  - `SchemaDirectives.Find`
  - `SchemaDirectives.this[]`
  - `SchemaDirectives.Dictionary`
  - `ValidationContext.GetFragment`
  - All `ValidationError`'s constructors take _originalQuery_ as `ROM`
- `OperationType` and `DirectiveLocation` enums were removed, use enums from `GraphQLParser.AST` namespace
- `SourceLocation` struct was removed, use `GraphQLLocation` from `GraphQLParser.AST` namespace
- `CoreToVanillaConverter` class was removed
- `ErrorLocation` struct was removed, use `Location` from `GraphQLParser` namespace
- `ValidationContext.GetFragment` method was removed, use `ValidationContext.Document.FindFragmentDefinition`
- `IResolveFieldContext.SubFields` and `IExecutionStrategy.GetSubFields` returns dictionary with
   values of tuple of queried field and its field definition
- All scalars works with `GraphQLParser.AST.GraphQLValue` instead of `GraphQL.Language.AST.IValue`
- `IInputObjectGraphType.ToAST` returns `GraphQLParser.AST.GraphQLObjectValue` instead of `GraphQL.Language.AST.IValue`

### 16. Classes and members marked as obsolete have been removed

The following classes and members that were marked with `[Obsolete]` in v4 have been removed:

| Class or member | Notes |
|-----------------|-------|
| `GraphQL.NewtonsoftJson.StringExtensions.GetValue`     |                             |
| `GraphQL.NewtonsoftJson.StringExtensions.ToDictionary` | Use `Read` or `Deserialize` instead |
| `GraphQL.SystemTextJson.ObjectDictionaryConverter`     | Use `InputsJsonConverter` instead   |
| `GraphQL.SystemTextJson.StringExtensions.ToDictionary` | Use `Read` or `Deserialize` instead |
| `GraphQL.TypeExtensions.GetEnumerableElementType`      |                             |
| `GraphQL.TypeExtensions.IsNullable`                    |                             |
| `GraphQL.Builders.ConnectionBuilder.Unidirectional`    | `Unidirectional` is default and does not need to be called |
| `GraphQL.IDocumentExecutionListener.BeforeExecutionAwaitedAsync`     | Use `IDataLoaderResult` interface instead |
| `GraphQL.IDocumentExecutionListener.BeforeExecutionStepAwaitedAsync` | Use `IDataLoaderResult` interface instead |
| `GraphQL.Utilities.DeprecatedDirectiveVisitor`         |                             |

Various classes' properties in the `GraphQL.Language.AST` namespace are now
read-only instead of read-write, such as `Field.Alias`.

Various classes' constructors in the `GraphQL.Language.AST` namespace have been
removed in favor of other constructors.

### 17. `IDocumentWriter` has been renamed to `IGraphQLSerializer` and related changes.

As such, the `DocumentWriter` classes have been renamed to `GraphQLSerializer`, and the
`AddDocumentWriter` extension method for `IGraphQLBuilder` has been renamed to `AddSerializer`.
The `WriteAsync` method's functionality has not changed.

### 18. Extension methods for parsing variables (e.g. `ToInputs`) have been removed.

Please use the `Read<Inputs>()` method of an `IGraphQLSerializer` implementation, or the
`Deserialize<Inputs>()` method of an `IGraphQLTextSerializer` implementation. Note that
these methods will return `null` if a null string or the string "null" is passed to them.
The `ExecutionOptions.Variables` property does not require `Inputs.Empty`, but if you have
tests based on the `.ToInputs()` extension method, you may want a direct replacement.
Equivalent code to the previous functionality is as follows:

```cs
using GraphQL;
using GraphQL.SystemTextJson;

public static class StringExtensions
{
    private static readonly GraphQLSerializer _serializer = new();

    public static Inputs ToInputs(string json)
        => json == null ? Inputs.Empty : _serializer.Deserialize<Inputs>(json) ?? Inputs.Empty;

    public static Inputs ToInputs(System.Text.Json.JsonElement element)
        => _serializer.ReadNode<Inputs>(element) ?? Inputs.Empty;

    public static T FromJson<T>(string json)
        => _serializer.Deserialize<T>(json);

    public static System.Threading.Tasks.ValueTask<T> FromJsonAsync<T>(this System.IO.Stream stream, System.Threading.CancellationToken cancellationToken = default)
        => _serializer.ReadAsync<T>(stream, cancellationToken);
}
```

The new `Read` and `Deserialize` methods of the `Newtonsoft.Json` implementation
will default to reading dates as strings unless configured otherwise in the settings.

### 19. The `WriteToStringAsync` extension methods have been removed.

Please use the `Serialize()` method of an `IGraphQLTextSerializer` implementation.
The asynchronous text serialization methods have been removed as the underlying serialization
providers execute synchronously when serializing to a string.

The `WriteAsync()` method can be used to asynchronously serialize to a stream. However,
the `Newtonsoft.Json` serializer does not support asynchronous serialization, so synchronous
calls are made to the underlying stream. Only `System.Text.Json` supports asynchronous writing.

### 20. Other changes to the serialization infrastructure

- `InputsConverter` renamed to `InputsJsonConverter`
- `ExecutionResultContractResolver` renamed to `GraphQLContractResolver`

### 21. `GraphQLMetadataAttribute` cannot be applied to graph type classes

The `[GraphQLMetadata]` attribute is designed to be used for schema-first configurations
and has not changed in this regard. For code-first graph definitions, please set the
GraphQL type name within the constructor.

```csharp
//[GraphQLMetadata("Person")] //previously supported
public class HumanType : ObjectGraphType<Human>
{
    public HumanType()
    {
        Name = "Person"; //correct implementation
        ...
    }
}
```

### 22. `AstPrinter` class was removed

`AstPrinter` class was removed in favor of `SDLPrinter` from GraphQL-Parser project.

Code before changes:

```csharp
INode node = ...;
string s = AstPrinter.Print(node);
```

Code after changes:

```csharp
ASTNode node = ...;
var writer = new StringWriter();
var printer = new SDLPrinter();
sdlPrinter.PrintAsync(node, writer).GetAwaiter().GetResult(); // actually is sync
string s = writer.ToString();
```

`SDLPrinter` is a highly optimized visitor for asynchronous non-blocking SDL output
into provided `TextWriter`. In the majority of cases it does not allocate memory in
the managed heap at all.

### 23. Possible breaking changes in `InputObjectGraphType<TSourceType>`

`InputObjectGraphType<TSourceType>.ToAST` and `InputObjectGraphType<TSourceType>.IsValidDefault`
methods were changed in such a way that now you may be required to also override `ToAST` if you override
`ParseDictionary`. Changes in those methods are made for earlier error detection and schema printing.

### 24. `AutoRegisteringObjectGraphType` changes

The protected method `GetRegisteredProperties` has been renamed to `GetRegisteredMembers`
and now supports properties, methods and fields, although fields are not included
with the default implementation. Override the method in a derived class to include fields.

New for v5, methods are included by default. To revert to v4 behavior, which does not
include methods, create a derived class as follows:

```csharp
public class AutoRegisteringObjectGraphTypeWithoutMethods<T> : AutoRegisteringObjectGraphType<T>
{
    public AutoRegisteringObjectGraphTypeWithoutMethods() : base() { }
    public AutoRegisteringObjectGraphTypeWithoutMethods(params Expression<Func<T, object?>>[]? excludedProperties) : base(excludedProperties) { }
    protected override IEnumerable<MemberInfo> GetRegisteredMembers() => base.GetRegisteredMembers().Where(x => x is PropertyInfo);
}
```

Register this class within your DI engine like this:

```cs
services.AddTransient(typeof(AutoRegisteringObjectGraphType<>), typeof(AutoRegisteringObjectGraphTypeWithoutMethods<>));
```

### 25. `AutoRegisteringInputObjectGraphType` changes

The protected method `GetRegisteredProperties` has been renamed to `GetRegisteredMembers`
and now supports returning both properties and fields, although fields are not included
with the default implementation. Override the method in a derived class to include fields.

### 26. `EnumerationGraphType` parses exact names

Consider GraphQL `enum Color { RED GREEN BLUE }` and corresponding `EnumerationGraphType`.
In v4 `ParseValue("rED")` yields internal value for `RED` name. In v5 this behavior was changed
and `ParseValue("rED")` throws error `Unable to convert 'rED' to the scalar type 'Color'`.

### 27. `EnumerationGraphType.AddValue` changes

`description` argument from `EnumerationGraphType.AddValue` method was marked as optional
and moved after `value` argument. If you use this method and set descriptions, you will need
to change the order of arguments. Since changing the order of arguments in some cases can remain
invisible to the caller and lead to hardly detected bugs, the method name has been changed from
`AddValue` to `Add`.

### 28. The settings class provided to `GraphQL.NewtonsoftJson.GraphQLSerializer` has changed.

Previously the settings class used was `Newtonsoft.Json.JsonSerializerSettings`. Now the class
is `GraphQL.NewtonsoftJson.JsonSerializerSettings`. The class inherits from the former class,
but sets the default date parsing behavior set to 'none'.

### 29. `SubscriptionDocumentExecuter` and `.AddSubscriptionDocumentExecuter()` have been deprecated.

While these can continue to be used for the lifetime of v5, it is now suggested to use the
`.AddSubscriptionExecutionStrategy()` builder method instead:

```csharp
// v4
services.AddGraphQL()
   .AddSchema<StarWarsSchema>()
   .AddSubscriptionDocumentExecuter();

// v5
services.AddGraphQL(builder => builder
   .AddSchema<StarWarsSchema>()
   .AddSubscriptionExecutionStrategy());
```

For more details on the new approach to execution strategy selection, please review the new feature above titled:

> The `ExecutionStrategy` selected for an operation can be configured through `IGraphQLBuilder`

### 30. Schema builder CLR types' method arguments require `[FromSource]` and `[FromUserContext]` where applicable

See New Features: 'Schema builder and `FieldDelegate` improvements for reflected methods' above.

### 31. FieldDelegate method arguments require `[FromSource]` and `[FromUserContext]` where applicable

See New Features: 'Schema builder and `FieldDelegate` improvements for reflected methods' above.

### 32. Code removed to support prior implementation of FieldDelegate and schema builder

The following classes and methods have been removed:

- The `EventStreamResolver` implementation which accepted an `IAccessor` as a construtor parameter.
- The `AsyncEventStreamResolver` implementation which accepted an `IAccessor` as a construtor parameter.
- The `DelegateFieldModelBinderResolver` class.
- The `ReflectionHelper.BuildArguments` method.

You may use the following classes and methods as replacements:

- The `MemberResolver` class is an `IFieldResolver` implementation for a property, method or field. Expressions are passed
  to the constructor for the instance (and if applicable, method arguments), which is immediately compiled.
- The `EventStreamMethodResolver` class is an `IEventStreamResolver` implementation for a method that returns an `IObservable<T>`
  or `Task<IObservable<T>>`. It also provides a basic `IFieldResolver` implementation for subscription fields.
- The `AutoRegisteringHelper.BuildFieldResolver` method builds a field resolver around a specifed property, method or field.
- The `AutoRegisteringHelper.BuildEventStreamResolver` method builds an event stream resolver around a specified method.

### 33. ValueTask execution pipeline support changes

The following interfaces have been modified to support a `ValueTask` pipeline:

- `IFieldResolver`
- `IEventStreamResolver`
- `IFieldMiddleware` and `FieldMiddlewareDelegate`

The following interfaces have been removed:

- `IAsyncEventStreamResolver`

All classes which implemented the above interfaces have been modified as necessary:

- `AsyncEventStreamResolver`
- `AsyncFieldResolver`
- `EventStreamResolver`
- `ExpressionFieldResolver`
- `FuncFieldResolver`
- `NameFieldResolver`
- `InstrumentFieldsMiddleware`

These properties have been removed:

- `EventStreamFieldType.AsyncSubscriber` (note: the `EventStreamFieldType` class was removed and the `Subscriber` property moved to the `FieldType` class)
- `FieldConfig.AsyncSubscriber`

Any direct implementation of these interfaces or classes derived from the above list will need to be modified to fit the new design.

In addition, it is required that any asynchronous fields must use an appropriate asynchronous field builder method or
asynchronous field resolver, and inferred methods (built by the schema builder, `FieldDelegate`, or `AutoRegisteringObjectGraphType`)
must be strongly typed.

```csharp
// works in v4, not in v5 (throws in runtime)
Field<CharacterInterface>("hero", resolve: context => data.GetDroidByIdAsync("3"));

// works in v4 or v5
FieldAsync<CharacterInterface>("hero", resolve: async context => await data.GetDroidByIdAsync("3"));


// works in v4, not in v5
AddField(new FieldType
{
    Name = "hero",
    Resolver = new FuncFieldResolver<Task<Droid>>(context => data.GetDroidByIdAsync("3")),
});

// works in v4 or v5
AddField(new FieldType
{
    Name = "hero",
    Resolver = new AsyncFieldResolver<Droid>(context => data.GetDroidByIdAsync("3")),
});


// works in v4, not in v5
Func<IResolveFieldContext, string, object> func = (context, id) => data.GetDroidByIdAsync(id);
FieldDelegate<DroidType>(
    "droid",
    arguments: new QueryArguments(
        new QueryArgument<NonNullGraphType<StringGraphType>> { Name = "id", Description = "id of the droid" }
    ),
    resolve: func
);

// works in v4 or v5
Func<IResolveFieldContext, string, Task<Droid>> func = (context, id) => data.GetDroidByIdAsync(id);
FieldDelegate<DroidType>(
    "droid",
    arguments: new QueryArguments(
        new QueryArgument<NonNullGraphType<StringGraphType>> { Name = "id", Description = "id of the droid" }
    ),
    resolve: func
);
```

### 34. `IResolveEventStreamContext` interface and `ResolveEventStreamContext` class removed

Please use the `IResolveFieldContext` interface and the `ResolveFieldContext` class instead. No other changes are required.

### 34. `EventStreamFieldType` class removed

Please use `FieldType` instead. The `Subscriber` property has been moved to the `FieldType` class so no other changes should be required.
The `AsyncSubscriber` property has been removed as described above.

### 35. `IEventStreamResolver<T>` interface removed

For custom resolver implementations, please implement `IEventStreamResolver` instead.

### 36. Asynchronous field resolver classes have been removed

These classes have been removed:

- `ScopedAsyncFieldResolver`
- `AsyncFieldResolver`
- `AsyncEventStreamResolver`

Please use the new `ValueTask`-based constructors on `ScopedFieldResolver`, `FuncFieldResolver` and `EventStreamResolver` instead.

```csharp
// v4
var resolver = new AsyncFieldResolver<string>(async context => await GetSomeString());

// v5
var resolver = new FuncFieldResolver<string>(async context => await GetSomeString());


// v4
Func<IResolveFieldContext, Task<string>> func = async context => await GetSomeString();
var resolver = new AsyncFieldResolver(func);

// v5 option 1
Func<IResolveFieldContext, ValueTask<string>> func = async context => await GetSomeString();
var resolver = new FuncFieldResolver(func);

// v5 option 2
Func<IResolveFieldContext, Task<string>> func = async context => await GetSomeString();
var resolver = new FuncFieldResolver(context => new ValueTask<string>(func(context)));

// v5 option 3
Func<IResolveFieldContext, Task<string>> func = async context => await GetSomeString();
var resolver = new FuncFieldResolver(async context => await func(context));
```

Field builder methods have not changed and still require a `Task<T>` return value for asynchronous field resolver delegates.

### 37. `NameFieldResolver` implementation supports methods with arguments; may cause `AmbigiousMatchException`

The `NameFieldResolver`, used when adding a field by name (e.g. `Field<StringGraphType>("Name");`),
now supports methods with arguments. During resolver execution, it first looks for a matching property
with the specified name, and if none is found, looks for a method with the matching name. Since it
now supports methods with arguments as well as methods without arguments, an `AmbigiousMatchException`
can occur if the name refers to a public method with multiple overloads. Either specify a field
resolver explicitly, or reduce the number of public methods with the same name to one.

<<<<<<< HEAD
### 38. Subscription document executer removed

Subscription support is provided by the `DocumentExecuter` implementation without the need to
use `SubscriptionDocumentExecuter` or override `DocumentExecuter.SelectExecutionStrategy`. You may
also remove references to the `IGraphQLBuilder.AddSubscriptionDocumentExecuter` method.

### 39. Subscription nuget package removed

Subscription support has been moved into the main project. If you have a need to reference
`SubscriptionExecutionStrategy`, it now exists within the `GraphQL` nuget package. You
will need to remove references to the `GraphQL.SystemReactive` nuget package.
=======
### 38. `SchemaTypes` updated to support DI-injected mapping providers

- `Initialize` method signature changed to include DI-injected mappings.

- `GetGraphTypeFromClrType` method signature changed to include DI-injected mappings.
  Rather than a list of CLR to graph type tuples provided to the method, now a list of
  `IGraphTypeMappingProvider` instances is provided.
>>>>>>> a5b272fc
<|MERGE_RESOLUTION|>--- conflicted
+++ resolved
@@ -500,37 +500,6 @@
 rather than a property on the source object, the method parameters are parsed similarly to `FieldDelegate`
 as noted above with support for query arguments, `IResolveFieldContext`, `[FromServices]` and so on.
 
-<<<<<<< HEAD
-### 16. Subscription support improved
-
-Support for subscriptions has been moved from the `GraphQL.SystemReactive` nuget package directly into
-the main `GraphQL` package. There is no need to use `SubscriptionDocumentExecuter`, and the default
-document executer will support subscriptions without overriding `SelectExecutionStrategy`.
-
-The new implementation supports some new features and bug fixes:
-
-1. Serial execution of data events' field resolvers is supported by passing an instance of
-   `SerialExecutionStrategy` to the constructor. As before, parallel execution is default.
-
-2. Errors and output extensions are returned along with data events.
-
-3. Memory leaks have been eliminated in the case of errors, output extensions, metrics being enabled,
-   or the use of the context's array pool.
-
-4. The unhandled exception handler properly handles all error situations that it was designed to.
-
-5. The `System.Reactive` nuget reference is not necessary for GraphQL. You may still choose to use
-   `System.Reactive` nuget package in your library if you wish.
-
-6. Derived implementations allow for a scoped DI provider during execution of data events. It will
-   be necessary to override `ProcessDataAsync` and change the `RequestServices` property to a scoped
-   instance before calling `base.ProcessDataAsync`.
-
-There are a number of other minor issues fixed; see these links for more details:
-
-- https://github.com/graphql-dotnet/graphql-dotnet/issues/3002
-- https://github.com/graphql-dotnet/graphql-dotnet/pull/3004
-=======
 ### 16. Schemas can be entirely constructed from CLR types
 
 A new builder method `AddAutoSchema` has been added to allow building a schema entirely from CLR types
@@ -574,7 +543,36 @@
 Subscriptions are supported; interface or union graph types are not currently supported. You may
 mix the documented "graphtype-first" approach with the CLR types to implement anything not supported
 by the auto-registering graph types.
->>>>>>> a5b272fc
+
+### 17. Subscription support improved
+
+Support for subscriptions has been moved from the `GraphQL.SystemReactive` nuget package directly into
+the main `GraphQL` package. There is no need to use `SubscriptionDocumentExecuter`, and the default
+document executer will support subscriptions without overriding `SelectExecutionStrategy`.
+
+The new implementation supports some new features and bug fixes:
+
+1. Serial execution of data events' field resolvers is supported by passing an instance of
+   `SerialExecutionStrategy` to the constructor. As before, parallel execution is default.
+
+2. Errors and output extensions are returned along with data events.
+
+3. Memory leaks have been eliminated in the case of errors, output extensions, metrics being enabled,
+   or the use of the context's array pool.
+
+4. The unhandled exception handler properly handles all error situations that it was designed to.
+
+5. The `System.Reactive` nuget reference is not necessary for GraphQL. You may still choose to use
+   `System.Reactive` nuget package in your library if you wish.
+
+6. Derived implementations allow for a scoped DI provider during execution of data events. It will
+   be necessary to override `ProcessDataAsync` and change the `RequestServices` property to a scoped
+   instance before calling `base.ProcessDataAsync`.
+
+There are a number of other minor issues fixed; see these links for more details:
+
+- https://github.com/graphql-dotnet/graphql-dotnet/issues/3002
+- https://github.com/graphql-dotnet/graphql-dotnet/pull/3004
 
 ## Breaking Changes
 
@@ -1038,24 +1036,22 @@
 can occur if the name refers to a public method with multiple overloads. Either specify a field
 resolver explicitly, or reduce the number of public methods with the same name to one.
 
-<<<<<<< HEAD
-### 38. Subscription document executer removed
+### 38. `SchemaTypes` updated to support DI-injected mapping providers
+
+- `Initialize` method signature changed to include DI-injected mappings.
+
+- `GetGraphTypeFromClrType` method signature changed to include DI-injected mappings.
+  Rather than a list of CLR to graph type tuples provided to the method, now a list of
+  `IGraphTypeMappingProvider` instances is provided.
+
+### 39. Subscription document executer removed
 
 Subscription support is provided by the `DocumentExecuter` implementation without the need to
 use `SubscriptionDocumentExecuter` or override `DocumentExecuter.SelectExecutionStrategy`. You may
 also remove references to the `IGraphQLBuilder.AddSubscriptionDocumentExecuter` method.
 
-### 39. Subscription nuget package removed
+### 40. Subscription nuget package removed
 
 Subscription support has been moved into the main project. If you have a need to reference
 `SubscriptionExecutionStrategy`, it now exists within the `GraphQL` nuget package. You
-will need to remove references to the `GraphQL.SystemReactive` nuget package.
-=======
-### 38. `SchemaTypes` updated to support DI-injected mapping providers
-
-- `Initialize` method signature changed to include DI-injected mappings.
-
-- `GetGraphTypeFromClrType` method signature changed to include DI-injected mappings.
-  Rather than a list of CLR to graph type tuples provided to the method, now a list of
-  `IGraphTypeMappingProvider` instances is provided.
->>>>>>> a5b272fc
+will need to remove references to the `GraphQL.SystemReactive` nuget package.