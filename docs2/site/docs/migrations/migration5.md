# Migrating from v4.x to v5.x

See [issues](https://github.com/graphql-dotnet/graphql-dotnet/issues?q=milestone%3A5.0+is%3Aissue+is%3Aclosed) and [pull requests](https://github.com/graphql-dotnet/graphql-dotnet/pulls?q=is%3Apr+milestone%3A5.0+is%3Aclosed) done in v5.

## New Features

### 1. DoNotMapClrType attribute can now be placed on the graph type or the CLR type

When using the `.AddClrTypeMappings()` builder extension method, GraphQL.NET scans the
specified assembly for graph types that inherit from `ObjectGraphType<T>` and adds a
mapping for the CLR type represented by `T` with the graph type it matched upon.
It skips adding a mapping for any graph type marked with the `[DoNotMapClrType]` attribute.
In v5, it will also skip adding the mapping if the CLR type is marked with the
`[DoNotMapClrType]` attribute.

### 2. Input Extensions support

`Extensions` deserialized from GraphQL requests can now be set on the `ExecutionOptions.Extensions` property
and passed through to field resolvers via `IResolveFieldContext.InputExtensions`. Note that standard .NET
dictionaries (such as `Dictionary<TKey, TValue>`) are thread-safe for read-only operations. Also you can
access these extensions from validation rules via `ValidationContext.Extensions`.

### 3. Improved GraphQL-Parser

GraphQL.NET v5 uses GraphQL-Parser v8. This release brought numerous changes in the parser object model,
which began to better fit the [latest version](http://spec.graphql.org/October2021/) of the published
official GraphQL specification. GraphQL-Parser v8 has a lot of backward incompatible changes, but you are
unlikely to come across them if you do not use advanced features.

### 4. `IGraphQLSerializer` interface with JSON deserialization support

`IGraphQLSerializer.ReadAsync` is implemented by the `GraphQL.SystemTextJson` and
`GraphQL.NewtonsoftJson` libraries. It supports deserialization of any type, with
special support for the `GraphQLRequest` class. It also supports deserializing to
a `IList<GraphQLRequest>`, which will deserialize multiple requests or
a single request (with or without the JSON array wrapper) into a list.

When calling the `AddSystemTextJson` or `AddNewtonsoftJson` extension method to
the `IGraphQLBuilder` interface, the method will register the `IGraphQLSerializer`
and `IGraphQLTextSerializer` interfaces with the appropriate
serialization engine. These interfaces handle both serialization and deserialization
of objects.

This makes it so that you can write JSON-based transport code independent of the
JSON serialization engine used by your application, simplifying the most common use
case, while still being configurable through your DI framework.

You can also use `IGraphQLTextSerializer.ReadNode` to deserialize a framework-dependent
JSON element node, stored within an `object`, into a specific type. The specific
serialization engine you are using may have additional `Read` members as would be expected
for that library.

Be aware that `System.Text.Json` defaults to case-sensitive deserialization, while
`Newtonsoft.Json` defaults to case-insensitive deserialization. However, the supported
data models (such as `GraphQLRequest` and `OperationMessage`) will always deserialize
with case-sensitive camelCase deserialization. You can write your own data classes
which will behave in the default manner of the serializer's configuration. You can
configure the serializer to use camelCase for all properties by default. You can also
tag properties with serializer-specific attributes to change deserialization behavior,
such as adding a `JsonPropertyName` attribute to a data member to override its
serialized property name.

Specific support is provided for serializing and deserializing to the following data models:

| Class                   | Notes |
|-------------------------|-------|
| `ExecutionResult`       | Only serialization is supported |
| `GraphQLRequest`        | |
| `IList<GraphQLRequest>` | Other common collection variations, such as `IEnumerable<>` or `List<>`, are also supported |
| `OperationMessage`      | `Payload` is an `object` and can be deserialized to `GraphQLRequest` via `ReadNode` |
| `ApolloTrace`           | |
| `Inputs`                | |

Note that when deserializing a `IList<GraphQLRequest>`, and when the JSON data is a
single request rather than a list of requests, the request will be deserialized into
a list or array of a single item. For example, `{"query":"{ hero }"}` deserializes into
`new[] { new GraphQLRequest { Query = "{ hero }" }}`.

### 5. `IGraphQLTextSerializer` interface to support serialization to/from strings.

`IGraphQLTextSerializer.Serialize` and `IGraphQLTextSerializer.Deserialize` support
serializing objects to and from `string` values. For the `GraphQL.SystemTextJson`
and `GraphQL.NewtonsoftJson` libraries, these serialize and deserialize to JSON strings.

### 6. `AutoRegisteringObjectGraphType` and `AutoRegisteringInputObjectGraphType` enhancements

These two classes now provide a range of customizable behavior for data models without the
need for creating individual graph types for each data model. New for v5, fields' names
and graph types can be customized by applying attributes to the respective property, such
as is shown in the below example:

```csharp
// graph type: AutoRegisteringObjectGraphType<Person>

class Person
{
    [Name("Id")]
    [OutputType(typeof(IdGraphType))]
    public int PersonId { get; set; }

    public string Name { get; set; }

    [GraphQLAuthorize("Administrators")]
    public int Age { get; set; }

    [Description("Employee's job position")]
    public string? Title { get; set; }
}
```

#### Nullable reference type attribute interpretation

When the CLR type has nullable reference type annotations, these annotations
are read and interpreted by GraphQL.NET when constructing the graph type.
For instance, this is how the following CLR types are mapped to graph types
after schema initialization:

| CLR type          | Graph type            |
|-------------------|-----------------------|
| `string?`         | `StringGraphType`     |
| `string`          | `NonNullGraphType<StringGraphType>` |
| `List<int>`       | `NonNullGraphType<ListGraphType<NonNullGraphType<IntGraphType>>>` |

CLR type mappings registered in the schema are supported as well.

In addition to the above, if the `[Id]` attribute is marked on the property,
it will override the interpreted graph type such as in the following examples:

| CLR type marked with `[Id]` | Graph type  |
|-------------------|-----------------------|
| `string?`         | `IdGraphType`         |
| `string`          | `NonNullGraphType<IdGraphType>` |
| `List<int>`       | `NonNullGraphType<ListGraphType<NonNullGraphType<IdGraphType>>>` |

Custom attributes can also be added to perform the following behavior changes:
- Override detected underlying CLR type
- Override detected nullability or list nullability state
- Override chosen underlying graph type

#### Method and argument support for `AutoRegisteringObjectGraphType<T>` instances

Methods will be detected and added to fields on the graph. Asynchronous methods
and data loader methods are supported such as shown in the below example:

| CLR type                     | Graph type                          |
|------------------------------|-------------------------------------|
| `Task<string>`               | `NonNullGraphType<StringGraphType>` |
| `IDataLoaderResult<Person?>` | `PersonGraphType`                   |

The above example assumes that the `Person` CLR type was mapped to `PersonGraphType`
in the schema CLR type mappings.

Arguments are also added as query arguments to the field, and recognize default values
and other attributes set on the parameter. Certain argument types are recognized and
treated special; special fields do not add a query argument to the field:

| Argument type                     | Value passed to the method   |
|-----------------------------------|------------------------------|
| `IResolveFieldContext`            | The field resolver's context; useful in advanced scenarios |
| `CancellationToken`               | The cancellation token from the resolve context |
| Any, tagged with `[FromServices]` | Pulls the service of the argument type from the `RequestServices` property of the resolve context |

Also note:
- Asynchronous methods that end in `Async` have the "Async" suffix removed from the default field name.
- Methods tagged with `[Scoped]` (when using `GraphQL.MicrosoftDI`) create a service scope for the field resolver's execution.

This allows for code such as the following:

```csharp
[Name("Person")]
public class Human
{
    [Id]
    public int Id { get; set; }

    public string Name { get; set; }

    [Name("Orders")]
    [Scoped]
    public async Task<IEnumerable<Order>> GetOrdersAsync(
        [FromServices] MyDbContext db,
        CancellationToken token,
        [Name("Sort")] SortOrder sortOrder = SortOrder.Date)
    {
        var query = db.Orders.Where(x => x.HumanId == Id);

        if (sortOrder == SortOrder.Date)
            query = query.OrderByDesc(x => x.OrderDate);

        return query.ToListAsync(token);
    }
}

public enum SortOrder
{
    Date
}
```

The above code would generate a GraphQL schema like this:

```graphql
type Person {
  id: ID!
  name: String!
  orders(sort: SortOrder! = DATE): [Order!]!
}
```

#### CLR field support

CLR fields are not automatically added to graph types, but can be added by overriding
the `GetRegisteredMembers` method of a `AutoRegisteringObjectGraphType<T>` or
`AutoRegisteringInputObjectGraphType<T>` instance.

#### Overridable base functionality

The classes can be overridden, providing the ability to customize behavior of automatically
generated graph types. For instance, to exclude properties of a certain type, you could write this:

```csharp
private class CustomAutoObjectType<T> : AutoRegisteringObjectGraphType<T>
{
    protected override IEnumerable<FieldType> ProvideFields()
    {
        var props = GetRegisteredProperties();
        foreach (var prop in props)
        {
            if (prop.PropertyType != typeof(MyType))
                yield return CreateField(prop);
        }
    }
}
```

Similarly, by overriding `CreateField` you can change the default name, description,
graph type, or other information applied to each generated field.

Most of these changes can be performed declaratively by attributes, but by creating a derived class you can
change default behavior imperatively without needing to add attributes to all of your data models.

These `protected` methods can be overridden to provide the following customizations to
automatically-generated graph types:

| Method           | Description                                                          | Typical use      |
|------------------|----------------------------------------------------------------------|------------------|
| (constructor)    | Configures graph properties and adds fields                          | Configuring graph after default initialization is complete |
| ConfigureGraph   | Configures default graph properties prior to applying attributes     | Applying a different default naming convention, such as appending "Input" or "Model" |
| GetRegisteredMembers | Returns the set of properties, methods and fields to be automatically configured | Filtering internal properties; sorting the property list; including fields; excluding methods |
| ProvideFields    | Returns a set of generated fields                                    | Adding additional fields to the generated set |
| CreateField      | Creates a `FieldType` from a `MemberInfo`                            | Applying custom behavior to field generation |
| GetTypeInformation | Parses a CLR type and NRT annotations to return a graph type       | Use a specific graph type for a certain CLR type |
| GetArgumentInformation | Parses a method argument to return a query argument or expression | Return an expression for specific types, such as a user context |

Note that if you override `GetRegisteredMembers` to include private properties or fields for
an input graph, you may also need to override `ParseDictionary` as well.

If you utilize dependency injection within your schema, you can register your custom graph
type to be used instead of the built-in type as follows:

```cs
services.AddSingleton(typeof(AutoRegisteringObjectGraphType<>), typeof(CustomAutoObjectType<>));
```

Then any graph type defined as `AutoRegisteringObjectGraphType<...>` will use your custom
type instead.

#### Graphs, fields and arguments recognize attributes to control initialization behavior

Any attribute that derives from `GraphQLAttribute`, such as `GraphQLAuthorizeAttribute`, can be set on a
CLR class or one if its properties, fields, methods or method arguments and is configured for the graph,
field type or query argument. New attributes have been updated or added for convenience as follows:

| Attribute            | Description        |
|----------------------|--------------------|
| `[Name]`             | Specifies a GraphQL name for a CLR class, member or method parameter |
| `[InputName]`        | Specifies a GraphQL name for an input CLR class, member or method parameter |
| `[OutputName]`       | Specifies a GraphQL name for an output CLR class or member |
| `[InputType]`        | Specifies a graph type for a field on an input model, or for a query argument |
| `[OutputType]`       | Specifies a graph type for a field on an output model |
| `[Ignore]`           | Indicates that a CLR member should not be mapped to a field |
| `[Metadata]`         | Specifies custom metadata to be added to the graph type, field or query argument |
| `[Scoped]`           | For methods, specifies to create a DI service scope during resolver execution |
| `[FromServices]`     | For method parameters, specifies that the argument value should be pulled from DI |
| `[FromSource]`       | For method parameters, specifies that the argument value should be the context 'Source' |
| `[FromUserContext]`  | For method parameters, specifies that the argument value should be the user context |
| `[GraphQLAuthorize]` | Specifies an authorization policy for the graph type for field |
| `[GraphQLMetadata]`  | Specifies name, description, deprecation reason, or other properties for the graph type or field |

Note: `[Scoped]` is provided through the GraphQL.MicrosoftDI NuGet package.

Custom attributes can be easily added to control any other initialization of graphs, fields or query arguments.

### 7. More strict behavior of FloatGraphType for special values

This is a spec-compliance issue (bug fix), that fixes parsing of Nan and -/+ Infinity values.
The spec says that:

> Non-finite floating-point internal values (NaN and Infinity) cannot be
> coerced to Float and must raise a field error.

### 8. Support for cancellation at validation stage

With new visitors design from GraphQL-Parser v8 it is possible now to cancel GraphQL request
at validation stage before actual execution. `DocumentExecuter` uses the same cancellation token
specified into `ExecutionOptions` to pass into `IDocumentValidator.ValidateAsync`.

### 9. `InputObjectGraphType` supports `ToAST`/`IsValidDefault`

`ToAST` is supported for `InputObjectGraphType` and enables printing a code-first schema that uses
`InputObjectGraphType` (`ToAST` threw `NotImplementedException` before), i.e. schemas with default
input objects can be printed out of the box now. `InputObjectGraphType.IsValidDefault` now checks
all fields on the provided input object value. To revert `IsValidDefault` to v4 behavior use that snippet:

```csharp
public override bool IsValidDefault(object value) => value is TSourceType;
```

### 10. `EnumerationGraphType<T>` enhancements

The following new attributes are detected on auto-generated enum graph types:

| Attribute     | Description                                        |
|---------------|----------------------------------------------------|
| `[Name]`      | Specifies the name of the enum type or value       |
| `[Ignore]`    | Does not add the enum value to the enum type       |
| `[Metadata]`  | Adds the specified metadata to enum type or value  |

As before, you can still use the `[Description]` or `[Obsolete]` attributes to add
descriptions or deprecation reasons to enum graph types or enum values.

You can also derive from `GraphQLAttribute` to create your own attributes to modify
enum graph types or enum values as they are being built by `EnumerationGraphType<T>`.

### 11. Ability to get directives and their arguments values

Now you may get directives along with their arguments that have been provided in the GraphQL query request.
New APIs are similar to ones used for field arguments:

```csharp
Field<StringGraphType>("myField", resolve: context =>
{
    var dir = ctx.GetDirective("myDirective");
    var arg = dir.GetArgument<string>("arg");
    ...
});
```

### 12. The `ExecutionStrategy` selected for an operation can be configured through `IGraphQLBuilder`

Previously, in order to change the execution strategy for a specific operation -- for instance,
using a serial execution strategy for 'query' operation types -- required creating a custom
document executer and overriding the `SelectExecutionStrategy` method.

Now, for DI configurations, you can call the `.AddExecutionStrategy<T>(OperationType)` method to
provide this configuration without overriding the method. See below for an example.

```csharp
// === GraphQL.NET v4 ===
public class SerialDocumentExecuter : DocumentExecuter
{
    public SerialDocumentExecuter(IDocumentBuilder documentBuilder, IDocumentValidator documentValidator, IComplexityAnalyzer complexityAnalyzer, IDocumentCache documentCache, IEnumerable<IConfigureExecutionOptions> configurations)
        : base(documentBuilder, documentValidator, complexityAnalyzer, documentCache, configurations)
    {
    }

    protected override IExecutionStrategy SelectExecutionStrategy(ExecutionContext context)
    {
        return context.Operation.Operation switch
        {
            OperationType.Query => SerialExecutionStrategy.Instance,
            _ => base.SelectExecutionStrategy(context)
        };
    }
}

// within Startup.cs
services.AddGraphQL()
    .AddSystemTextJson()
    .AddSchema<StarWarsSchema>()
    .AddDocumentExecuter<SerialDocumentExecuter>();


// === GraphQL.NET v5 ===

// within Startup.cs
services.AddGraphQL(builder => builder
    .AddSystemTextJson()
    .AddSchema<StarWarsSchema>()
    .AddExecutionStrategy<SerialExecutionStrategy>(OperationType.Query));
```

You can also register your own implementation of `IExecutionStrategySelector` which can inspect the
`ExecutionContext` to make additional decisions before selecting an execution strategy.

```csharp
public class MyExecutionStrategySelector : IExecutionStrategySelector
{
    public virtual IExecutionStrategy Select(ExecutionContext context)
    {
        return context.Operation.Operation switch
        {
            OperationType.Query => ParallelExecutionStrategy.Instance,
            OperationType.Mutation => SerialExecutionStrategy.Instance,
            OperationType.Subscription => throw new NotSupportedException(),
            _ => throw new InvalidOperationException()
        };
    }
}

// within Startup.cs
servcies.AddGraphQL(builder => builder
    // other configuration here
    .AddExecutionStrategySelector<MyExecutionStrategySelector>());
```

The `DocumentExecuter.SelectExecutionStrategy` method is still available to be overridden for
backwards compatibility but may be removed in the next major version.

### 13. Schema builder and `FieldDelegate` improvements for reflected methods

When configuring a CLR method for a field, the method arguments now allow the use of all of
the new attributes available to `AutoRegisteringObjectGraphType`, such as `[FromServices]`.
Field resolvers are now precompiled, resulting in faster performance.

As always, when the CLR type is not the source type, the CLR type is pulled from DI.
Now the CLR type will be pulled from `context.RequestServices` to allow for scoped instances.
If `RequestServices` is `null`, the root DI provider will be used as it was before.

Note that existing methods will require the use of `[FromSource]` and `[FromUserContext]` for
applicable method arguments.

```csharp
// v4
[GraphQLMetadata("Droid")]
class DroidType
{
    // DI-injected services are always pulled from the root DI provider, so scoped services are not supported
    private readonly Repository _repo;
    public DroidType(Repository repo)
    {
        _repo = repo;
    }

    public int Id(Droid source) => source.Id;

    public IEnumerable<Droid> Friends(Droid source) => _repo.FriendsOf(source.Id);
}

// v5
[GraphQLMetadata("Droid")]
class DroidType
{
    // scoped services are supported, so long as ExecutionOptions.RequestServices is set
    private readonly Repository _repo;
    public DroidType(Repository repo)
    {
        _repo = repo;
    }

    // requires use of [FromSource]
    public int Id([FromSource] Droid source) => source.Id;

    public IEnumerable<Droid> Friends([FromSource] Droid source) => _repo.FriendsOf(source.Id);
}

// v5 alternate
[GraphQLMetadata("Droid")]
class DroidType
{
    public int Id([FromSource] Droid source) => source.Id;

    // only inject Repository where needed
    public IEnumerable<Droid> Friends([FromSource] Droid source, [FromServices] Repository repo) => repo.FriendsOf(source.Id);
}
```

Similar changes may be necessary when using `FieldDelegate` to assign a field resolver.

### 14. ValueTask support

The execution pipeline has been changed to use `ValueTask` throughout. To support this change, the following
interfaces have been slightly changed to have methods with `ValueTask` signatures:

- `IFieldResolver`
- `IEventStreamResolver` (`IAsyncEventStreamResolver` has been removed)
- `IFieldMiddleware`

This will result in a substantial speed increase for schemas that use field middleware.

In addition, `ValueTask<T>` return types are supported for fields built on CLR methods via the schema builder,
fields built on CLR methods via `AutoRegisteringObjectGraphType`, and fields built on CLR methods via `FieldDelegate`.

When manually instantiating a field or subscription resolver, you may use a delegate that return a `ValueTask` by
using new constructors available on the `FuncFieldResolver` or `EventStreamResolver` classes.

### 15. `NameFieldResolver` enhanced method support

When adding a field by name only, such as `Field<StringGraphType>("Name");`, and the field matches a method
rather than a property on the source object, the method parameters are parsed similarly to `FieldDelegate`
as noted above with support for query arguments, `IResolveFieldContext`, `[FromServices]` and so on.

### 16. Schemas can be entirely constructed from CLR types

A new builder method `AddAutoSchema` has been added to allow building a schema entirely from CLR types
using the new features within the auto-registering graph types to build the schema. Below is a sample:

```csharp
// sample configuration of DI
var services = new ServiceCollection();
services.AddGraphQL(b => b
    .AddAutoSchema<Query>(s => s.WithMutation<Mutation>())
    .AddSystemTextJson());
var provider = services.BuildServiceProvider();


// sample execution from DI
var result = await provider.GetRequiredService<IDocumentExecuter>().ExecuteAsync(o =>
{
    o.RequestServices = provider;
    o.Schema = provider.GetRequiredService<ISchema>();
    o.Query = "{hero}";
});
var resultString = provider.GetRequiredService<IGraphQLTextSerializer>().Serialize(result);
// resultString returns the following JSON: {"data":{"hero":"Luke Skywalker"}}


// sample schema
public class Query
{
    public static string Hero => "Luke Skywalker";
    public static IEnumerable<Droid> Droids => new Droid[] { new Droid("R2D2"), new Droid("C3PO") };
}

public class Mutation
{
    public static string Hero(string name) => name;
}

public record Droid(string Name);
```

Subscriptions are supported; interface or union graph types are not currently supported. You may
mix the documented "graphtype-first" approach with the CLR types to implement anything not supported
by the auto-registering graph types.

<<<<<<< HEAD
### 17. Subscription support improved

Support for subscriptions has been moved from the `GraphQL.SystemReactive` nuget package directly into
the main `GraphQL` package. There is no need to use `SubscriptionDocumentExecuter`, and the default
document executer will support subscriptions without overriding `SelectExecutionStrategy`.

The new implementation supports some new features and bug fixes:

1. Serial execution of data events' field resolvers is supported by passing an instance of
   `SerialExecutionStrategy` to the constructor. As before, parallel execution is default.

2. Errors and output extensions are returned along with data events.

3. Memory leaks have been eliminated in the case of errors, output extensions, metrics being enabled,
   or the use of the context's array pool.

4. The unhandled exception handler properly handles all error situations that it was designed to.

5. The `System.Reactive` nuget reference is not necessary for GraphQL. You may still choose to use
   `System.Reactive` nuget package in your library if you wish.

6. Derived implementations allow for a scoped DI provider during execution of data events. It will
   be necessary to override `ProcessDataAsync` and change the `RequestServices` property to a scoped
   instance before calling `base.ProcessDataAsync`.

There are a number of other minor issues fixed; see these links for more details:

- https://github.com/graphql-dotnet/graphql-dotnet/issues/3002
- https://github.com/graphql-dotnet/graphql-dotnet/pull/3004
=======
### 17. `IGraphQLSerializer` implementations support serialization of `ExecutionError` instances.

Previously, only when serializing an `ExecutionResult` instance would `ExecutionError` instances
be properly serialized. Now you may serialize a `ExecutionError` instance directly and it will
be handled by the specified `IErrorInfoProvider` and serialized correctly. This can be useful
when implementing the newer `graphql-transport-ws` WebSockets protocol.
>>>>>>> 1c70d6a9

## Breaking Changes

### 1. UnhandledExceptionDelegate

`ExecutionOptions.UnhandledExceptionDelegate` and `IExecutionContext.UnhandledExceptionDelegate`
properties type was changed from `Action<UnhandledExceptionContext>` to `Func<UnhandledExceptionContext, Task>`
so now you may use async/await for exception handling. In this regard, some methods in `ExecutionStrategy` were
renamed to have `Async` suffix.

### 2. `IDocumentCache` now has asynchronous methods instead of synchronous methods.

The default get/set property of the interface has been replaced with `GetAsync` and `SetAsync` methods.
Keys cannot be removed by setting a null value as they could before.

### 3. `IResolveFieldContext.Extensions` property renamed to `OutputExtensions` and related changes

To clarify and differ output extensions from input extensions, `IResolveFieldContext.Extensions`
has now been renamed to `OutputExtensions`. The `GetExtension` and `SetExtension` thread-safe
extension methods have also been renamed to `GetOutputExtension` and `SetOutputExtension` respectively.

### 4. `ExecutionOptions.Inputs` and `ValidationContext.Inputs` properties renamed to `Variables`

To better align the execution options and variable context with the specification, the `Inputs`
property containing the execution variables has now been renamed to `Variables`.

### 5. `ConfigureExecution` GraphQL builder method renamed to `ConfigureExecutionOptions`

Also, `IConfigureExecution` renamed to `IConfigureExecutionOptions`.

### 6. `AddGraphQL` now accepts a configuration delegate instead of returning `IGraphQLBuilder`

In order to prevent default implementations from ever being registered in the DI engine,
the `AddGraphQL` method now accepts a configuration delegate where you can configure the
GraphQL.NET DI components. To support this change, the `GraphQLBuilder` constructor now
requires a configuration delegate parameter and will execute the delegate before calling
`GraphQLBuilderBase.RegisterDefaultServices`.

This requires a change similar to the following:

```csharp
// v4
services.AddGraphQL()
    .AddSystemTextJson()
    .AddSchema<StarWarsSchema>();

// v5
services.AddGraphQL(builder => builder
    .AddSystemTextJson()
    .AddSchema<StarWarsSchema>());
```

### 7. `GraphQLExtensions.BuildNamedType` was renamed and moved to `SchemaTypes.BuildGraphQLType`

### 8. `GraphQLBuilderBase.Initialize` was renamed to `RegisterDefaultServices`

### 9. `ExecutionHelper.GetArgumentValues` was renamed to `GetArguments`

### 10. `DirectiveGraphType` was renamed to `Directive`

### 11. `schema`, `variableDefinitions` and `variables` arguments were removed from `ValidationContext.GetVariableValues`

Use `ValidationContext.Schema`, `ValidationContext.Operation.Variables` and `ValidationContext.Variables` properties

### 12. `ValidationContext.OperationName` was changed to `ValidationContext.Operation`

### 13. All arguments from `IDocumentValidator.ValidateAsync` were wrapped into `ValidationOptions` struct

### 14. All methods from `IGraphQLBuilder` were moved into `IServiceRegister` interface

Use `IGraphQLBuilder.Services` property if you need to register services into DI container.
If you use provided extension methods upon `IGraphQLBuilder` then your code does not require any changes.

### 15. Changes caused by GraphQL-Parser v8

- The `GraphQL.Language.AST` namespace and all classes from it have been removed in favor of ones
  from `GraphQLParser.AST` namespace in GraphQL-Parser project. Examples of changed usages:
  - `GraphQL.Language.AST.Document` -> `GraphQLParser.AST.GraphQLDocument`
  - `GraphQL.Language.AST.IValue` -> `GraphQLParser.AST.GraphQLValue`
  - `GraphQL.Language.AST.Field` -> `GraphQLParser.AST.GraphQLField`
  - `GraphQL.Language.AST.SelectionSet` -> `GraphQLParser.AST.GraphQLSelectionSet`
  - `GraphQL.Language.AST.IHaveDirectives` -> `GraphQLParser.AST.IHasDirectivesNode`
  - `GraphQL.Language.AST.IType` -> `GraphQLParser.AST.GraphQLType`
- Some APIs utilize `GraphQLParser.ROM` struct instead of `string`:
  - `ExecutionResult.Query`
  - `Metrics.SetOperationName`
  - `IComplexGraphType.GetField`
  - `QueryArguments.Find`
  - `SchemaDirectives.Find`
  - `SchemaDirectives.this[]`
  - `SchemaDirectives.Dictionary`
  - `ValidationContext.GetFragment`
  - All `ValidationError`'s constructors take _originalQuery_ as `ROM`
- `OperationType` and `DirectiveLocation` enums were removed, use enums from `GraphQLParser.AST` namespace
- `SourceLocation` struct was removed, use `GraphQLLocation` from `GraphQLParser.AST` namespace
- `CoreToVanillaConverter` class was removed
- `ErrorLocation` struct was removed, use `Location` from `GraphQLParser` namespace
- `ValidationContext.GetFragment` method was removed, use `ValidationContext.Document.FindFragmentDefinition`
- `IResolveFieldContext.SubFields` and `IExecutionStrategy.GetSubFields` returns dictionary with
   values of tuple of queried field and its field definition
- All scalars works with `GraphQLParser.AST.GraphQLValue` instead of `GraphQL.Language.AST.IValue`
- `IInputObjectGraphType.ToAST` returns `GraphQLParser.AST.GraphQLObjectValue` instead of `GraphQL.Language.AST.IValue`

### 16. Classes and members marked as obsolete have been removed

The following classes and members that were marked with `[Obsolete]` in v4 have been removed:

| Class or member | Notes |
|-----------------|-------|
| `GraphQL.NewtonsoftJson.StringExtensions.GetValue`     |                             |
| `GraphQL.NewtonsoftJson.StringExtensions.ToDictionary` | Use `Read` or `Deserialize` instead |
| `GraphQL.SystemTextJson.ObjectDictionaryConverter`     | Use `InputsJsonConverter` instead   |
| `GraphQL.SystemTextJson.StringExtensions.ToDictionary` | Use `Read` or `Deserialize` instead |
| `GraphQL.TypeExtensions.GetEnumerableElementType`      |                             |
| `GraphQL.TypeExtensions.IsNullable`                    |                             |
| `GraphQL.Builders.ConnectionBuilder.Unidirectional`    | `Unidirectional` is default and does not need to be called |
| `GraphQL.IDocumentExecutionListener.BeforeExecutionAwaitedAsync`     | Use `IDataLoaderResult` interface instead |
| `GraphQL.IDocumentExecutionListener.BeforeExecutionStepAwaitedAsync` | Use `IDataLoaderResult` interface instead |
| `GraphQL.Utilities.DeprecatedDirectiveVisitor`         |                             |

Various classes' properties in the `GraphQL.Language.AST` namespace are now
read-only instead of read-write, such as `Field.Alias`.

Various classes' constructors in the `GraphQL.Language.AST` namespace have been
removed in favor of other constructors.

### 17. `IDocumentWriter` has been renamed to `IGraphQLSerializer` and related changes.

As such, the `DocumentWriter` classes have been renamed to `GraphQLSerializer`, and the
`AddDocumentWriter` extension method for `IGraphQLBuilder` has been renamed to `AddSerializer`.
The `WriteAsync` method's functionality has not changed.

### 18. Extension methods for parsing variables (e.g. `ToInputs`) have been removed.

Please use the `Read<Inputs>()` method of an `IGraphQLSerializer` implementation, or the
`Deserialize<Inputs>()` method of an `IGraphQLTextSerializer` implementation. Note that
these methods will return `null` if a null string or the string "null" is passed to them.
The `ExecutionOptions.Variables` property does not require `Inputs.Empty`, but if you have
tests based on the `.ToInputs()` extension method, you may want a direct replacement.
Equivalent code to the previous functionality is as follows:

```cs
using GraphQL;
using GraphQL.SystemTextJson;

public static class StringExtensions
{
    private static readonly GraphQLSerializer _serializer = new();

    public static Inputs ToInputs(string json)
        => json == null ? Inputs.Empty : _serializer.Deserialize<Inputs>(json) ?? Inputs.Empty;

    public static Inputs ToInputs(System.Text.Json.JsonElement element)
        => _serializer.ReadNode<Inputs>(element) ?? Inputs.Empty;

    public static T FromJson<T>(string json)
        => _serializer.Deserialize<T>(json);

    public static System.Threading.Tasks.ValueTask<T> FromJsonAsync<T>(this System.IO.Stream stream, System.Threading.CancellationToken cancellationToken = default)
        => _serializer.ReadAsync<T>(stream, cancellationToken);
}
```

The new `Read` and `Deserialize` methods of the `Newtonsoft.Json` implementation
will default to reading dates as strings unless configured otherwise in the settings.

### 19. The `WriteToStringAsync` extension methods have been removed.

Please use the `Serialize()` method of an `IGraphQLTextSerializer` implementation.
The asynchronous text serialization methods have been removed as the underlying serialization
providers execute synchronously when serializing to a string.

The `WriteAsync()` method can be used to asynchronously serialize to a stream. However,
the `Newtonsoft.Json` serializer does not support asynchronous serialization, so synchronous
calls are made to the underlying stream. Only `System.Text.Json` supports asynchronous writing.

### 20. Other changes to the serialization infrastructure

- `InputsConverter` renamed to `InputsJsonConverter`
- `ExecutionResultContractResolver` renamed to `GraphQLContractResolver`

### 21. `GraphQLMetadataAttribute` cannot be applied to graph type classes

The `[GraphQLMetadata]` attribute is designed to be used for schema-first configurations
and has not changed in this regard. For code-first graph definitions, please set the
GraphQL type name within the constructor.

```csharp
//[GraphQLMetadata("Person")] //previously supported
public class HumanType : ObjectGraphType<Human>
{
    public HumanType()
    {
        Name = "Person"; //correct implementation
        ...
    }
}
```

### 22. `AstPrinter` class was removed

`AstPrinter` class was removed in favor of `SDLPrinter` from GraphQL-Parser project.

Code before changes:

```csharp
INode node = ...;
string s = AstPrinter.Print(node);
```

Code after changes:

```csharp
ASTNode node = ...;
var writer = new StringWriter();
var printer = new SDLPrinter();
sdlPrinter.PrintAsync(node, writer).GetAwaiter().GetResult(); // actually is sync
string s = writer.ToString();
```

`SDLPrinter` is a highly optimized visitor for asynchronous non-blocking SDL output
into provided `TextWriter`. In the majority of cases it does not allocate memory in
the managed heap at all.

### 23. Possible breaking changes in `InputObjectGraphType<TSourceType>`

`InputObjectGraphType<TSourceType>.ToAST` and `InputObjectGraphType<TSourceType>.IsValidDefault`
methods were changed in such a way that now you may be required to also override `ToAST` if you override
`ParseDictionary`. Changes in those methods are made for earlier error detection and schema printing.

### 24. `AutoRegisteringObjectGraphType` changes

The protected method `GetRegisteredProperties` has been renamed to `GetRegisteredMembers`
and now supports properties, methods and fields, although fields are not included
with the default implementation. Override the method in a derived class to include fields.

New for v5, methods are included by default. To revert to v4 behavior, which does not
include methods, create a derived class as follows:

```csharp
public class AutoRegisteringObjectGraphTypeWithoutMethods<T> : AutoRegisteringObjectGraphType<T>
{
    public AutoRegisteringObjectGraphTypeWithoutMethods() : base() { }
    public AutoRegisteringObjectGraphTypeWithoutMethods(params Expression<Func<T, object?>>[]? excludedProperties) : base(excludedProperties) { }
    protected override IEnumerable<MemberInfo> GetRegisteredMembers() => base.GetRegisteredMembers().Where(x => x is PropertyInfo);
}
```

Register this class within your DI engine like this:

```cs
services.AddTransient(typeof(AutoRegisteringObjectGraphType<>), typeof(AutoRegisteringObjectGraphTypeWithoutMethods<>));
```

### 25. `AutoRegisteringInputObjectGraphType` changes

The protected method `GetRegisteredProperties` has been renamed to `GetRegisteredMembers`
and now supports returning both properties and fields, although fields are not included
with the default implementation. Override the method in a derived class to include fields.

### 26. `EnumerationGraphType` parses exact names

Consider GraphQL `enum Color { RED GREEN BLUE }` and corresponding `EnumerationGraphType`.
In v4 `ParseValue("rED")` yields internal value for `RED` name. In v5 this behavior was changed
and `ParseValue("rED")` throws error `Unable to convert 'rED' to the scalar type 'Color'`.

### 27. `EnumerationGraphType.AddValue` changes

`description` argument from `EnumerationGraphType.AddValue` method was marked as optional
and moved after `value` argument. If you use this method and set descriptions, you will need
to change the order of arguments. Since changing the order of arguments in some cases can remain
invisible to the caller and lead to hardly detected bugs, the method name has been changed from
`AddValue` to `Add`.

### 28. The settings class provided to `GraphQL.NewtonsoftJson.GraphQLSerializer` has changed.

Previously the settings class used was `Newtonsoft.Json.JsonSerializerSettings`. Now the class
is `GraphQL.NewtonsoftJson.JsonSerializerSettings`. The class inherits from the former class,
but sets the default date parsing behavior set to 'none'.

### 29. `SubscriptionDocumentExecuter` and `.AddSubscriptionDocumentExecuter()` have been deprecated.

While these can continue to be used for the lifetime of v5, it is now suggested to use the
`.AddSubscriptionExecutionStrategy()` builder method instead:

```csharp
// v4
services.AddGraphQL()
   .AddSchema<StarWarsSchema>()
   .AddSubscriptionDocumentExecuter();

// v5
services.AddGraphQL(builder => builder
   .AddSchema<StarWarsSchema>()
   .AddSubscriptionExecutionStrategy());
```

For more details on the new approach to execution strategy selection, please review the new feature above titled:

> The `ExecutionStrategy` selected for an operation can be configured through `IGraphQLBuilder`

### 30. Schema builder CLR types' method arguments require `[FromSource]` and `[FromUserContext]` where applicable

See New Features: 'Schema builder and `FieldDelegate` improvements for reflected methods' above.

### 31. FieldDelegate method arguments require `[FromSource]` and `[FromUserContext]` where applicable

See New Features: 'Schema builder and `FieldDelegate` improvements for reflected methods' above.

### 32. Code removed to support prior implementation of FieldDelegate and schema builder

The following classes and methods have been removed:

- The `EventStreamResolver` implementation which accepted an `IAccessor` as a construtor parameter.
- The `AsyncEventStreamResolver` implementation which accepted an `IAccessor` as a construtor parameter.
- The `DelegateFieldModelBinderResolver` class.
- The `ReflectionHelper.BuildArguments` method.

You may use the following classes and methods as replacements:

- The `MemberResolver` class is an `IFieldResolver` implementation for a property, method or field. Expressions are passed
  to the constructor for the instance (and if applicable, method arguments), which is immediately compiled.
- The `EventStreamMethodResolver` class is an `IEventStreamResolver` implementation for a method that returns an `IObservable<T>`
  or `Task<IObservable<T>>`. It also provides a basic `IFieldResolver` implementation for subscription fields.
- The `AutoRegisteringHelper.BuildFieldResolver` method builds a field resolver around a specifed property, method or field.
- The `AutoRegisteringHelper.BuildEventStreamResolver` method builds an event stream resolver around a specified method.

### 33. ValueTask execution pipeline support changes

The following interfaces have been modified to support a `ValueTask` pipeline:

- `IFieldResolver`
- `IEventStreamResolver`
- `IFieldMiddleware` and `FieldMiddlewareDelegate`

The following interfaces have been removed:

- `IAsyncEventStreamResolver`

All classes which implemented the above interfaces have been modified as necessary:

- `AsyncEventStreamResolver`
- `AsyncFieldResolver`
- `EventStreamResolver`
- `ExpressionFieldResolver`
- `FuncFieldResolver`
- `NameFieldResolver`
- `InstrumentFieldsMiddleware`

These properties have been removed:

- `EventStreamFieldType.AsyncSubscriber` (note: the `EventStreamFieldType` class was removed and the `Subscriber` property moved to the `FieldType` class)
- `FieldConfig.AsyncSubscriber`

Any direct implementation of these interfaces or classes derived from the above list will need to be modified to fit the new design.

In addition, it is required that any asynchronous fields must use an appropriate asynchronous field builder method or
asynchronous field resolver, and inferred methods (built by the schema builder, `FieldDelegate`, or `AutoRegisteringObjectGraphType`)
must be strongly typed.

```csharp
// works in v4, not in v5 (throws in runtime)
Field<CharacterInterface>("hero", resolve: context => data.GetDroidByIdAsync("3"));

// works in v4 or v5
FieldAsync<CharacterInterface>("hero", resolve: async context => await data.GetDroidByIdAsync("3"));


// works in v4, not in v5
AddField(new FieldType
{
    Name = "hero",
    Resolver = new FuncFieldResolver<Task<Droid>>(context => data.GetDroidByIdAsync("3")),
});

// works in v4 or v5
AddField(new FieldType
{
    Name = "hero",
    Resolver = new AsyncFieldResolver<Droid>(context => data.GetDroidByIdAsync("3")),
});


// works in v4, not in v5
Func<IResolveFieldContext, string, object> func = (context, id) => data.GetDroidByIdAsync(id);
FieldDelegate<DroidType>(
    "droid",
    arguments: new QueryArguments(
        new QueryArgument<NonNullGraphType<StringGraphType>> { Name = "id", Description = "id of the droid" }
    ),
    resolve: func
);

// works in v4 or v5
Func<IResolveFieldContext, string, Task<Droid>> func = (context, id) => data.GetDroidByIdAsync(id);
FieldDelegate<DroidType>(
    "droid",
    arguments: new QueryArguments(
        new QueryArgument<NonNullGraphType<StringGraphType>> { Name = "id", Description = "id of the droid" }
    ),
    resolve: func
);
```

### 34. `IResolveEventStreamContext` interface and `ResolveEventStreamContext` class removed

Please use the `IResolveFieldContext` interface and the `ResolveFieldContext` class instead. No other changes are required.

### 34. `EventStreamFieldType` class removed

Please use `FieldType` instead. The `Subscriber` property has been moved to the `FieldType` class so no other changes should be required.
The `AsyncSubscriber` property has been removed as described above.

### 35. `IEventStreamResolver<T>` interface removed

For custom resolver implementations, please implement `IEventStreamResolver` instead.

### 36. Asynchronous field resolver classes have been removed

These classes have been removed:

- `ScopedAsyncFieldResolver`
- `AsyncFieldResolver`
- `AsyncEventStreamResolver`

Please use the new `ValueTask`-based constructors on `ScopedFieldResolver`, `FuncFieldResolver` and `EventStreamResolver` instead.

```csharp
// v4
var resolver = new AsyncFieldResolver<string>(async context => await GetSomeString());

// v5
var resolver = new FuncFieldResolver<string>(async context => await GetSomeString());


// v4
Func<IResolveFieldContext, Task<string>> func = async context => await GetSomeString();
var resolver = new AsyncFieldResolver(func);

// v5 option 1
Func<IResolveFieldContext, ValueTask<string>> func = async context => await GetSomeString();
var resolver = new FuncFieldResolver(func);

// v5 option 2
Func<IResolveFieldContext, Task<string>> func = async context => await GetSomeString();
var resolver = new FuncFieldResolver(context => new ValueTask<string>(func(context)));

// v5 option 3
Func<IResolveFieldContext, Task<string>> func = async context => await GetSomeString();
var resolver = new FuncFieldResolver(async context => await func(context));
```

Field builder methods have not changed and still require a `Task<T>` return value for asynchronous field resolver delegates.

### 37. `NameFieldResolver` implementation supports methods with arguments; may cause `AmbigiousMatchException`

The `NameFieldResolver`, used when adding a field by name (e.g. `Field<StringGraphType>("Name");`),
now supports methods with arguments. During resolver execution, it first looks for a matching property
with the specified name, and if none is found, looks for a method with the matching name. Since it
now supports methods with arguments as well as methods without arguments, an `AmbigiousMatchException`
can occur if the name refers to a public method with multiple overloads. Either specify a field
resolver explicitly, or reduce the number of public methods with the same name to one.

### 38. `SchemaTypes` updated to support DI-injected mapping providers

- `Initialize` method signature changed to include DI-injected mappings.

- `GetGraphTypeFromClrType` method signature changed to include DI-injected mappings.
  Rather than a list of CLR to graph type tuples provided to the method, now a list of
  `IGraphTypeMappingProvider` instances is provided.

<<<<<<< HEAD
### 39. Subscription document executer removed

Subscription support is provided by the `DocumentExecuter` implementation without the need to
use `SubscriptionDocumentExecuter` or override `DocumentExecuter.SelectExecutionStrategy`. You may
also remove references to the `IGraphQLBuilder.AddSubscriptionDocumentExecuter` method.

### 40. Subscription nuget package removed

Subscription support has been moved into the main project. If you have a need to reference
`SubscriptionExecutionStrategy`, it now exists within the `GraphQL` nuget package. You
will need to remove references to the `GraphQL.SystemReactive` nuget package.
=======
### 39. `ExecutionResultJsonConverter` does not handle `ExecutionError`.

If you directly create an instance of `ExecutionResultJsonConverter` and adding it to a set of
serializer options, you will now need to also add `ExecutionErrorJsonConverter` also. The
`IErrorInfoProvider` instance previously passed to the `ExecutionResultJsonConverter` will
need to be passed to the `ExecutionErrorJsonConverter` instead. Typically no changes are
necessary to user code for this API change.
>>>>>>> 1c70d6a9
<|MERGE_RESOLUTION|>--- conflicted
+++ resolved
@@ -544,44 +544,42 @@
 mix the documented "graphtype-first" approach with the CLR types to implement anything not supported
 by the auto-registering graph types.
 
-<<<<<<< HEAD
-### 17. Subscription support improved
-
-Support for subscriptions has been moved from the `GraphQL.SystemReactive` nuget package directly into
-the main `GraphQL` package. There is no need to use `SubscriptionDocumentExecuter`, and the default
-document executer will support subscriptions without overriding `SelectExecutionStrategy`.
-
-The new implementation supports some new features and bug fixes:
-
-1. Serial execution of data events' field resolvers is supported by passing an instance of
-   `SerialExecutionStrategy` to the constructor. As before, parallel execution is default.
-
-2. Errors and output extensions are returned along with data events.
-
-3. Memory leaks have been eliminated in the case of errors, output extensions, metrics being enabled,
-   or the use of the context's array pool.
-
-4. The unhandled exception handler properly handles all error situations that it was designed to.
-
-5. The `System.Reactive` nuget reference is not necessary for GraphQL. You may still choose to use
-   `System.Reactive` nuget package in your library if you wish.
-
-6. Derived implementations allow for a scoped DI provider during execution of data events. It will
-   be necessary to override `ProcessDataAsync` and change the `RequestServices` property to a scoped
-   instance before calling `base.ProcessDataAsync`.
-
-There are a number of other minor issues fixed; see these links for more details:
-
-- https://github.com/graphql-dotnet/graphql-dotnet/issues/3002
-- https://github.com/graphql-dotnet/graphql-dotnet/pull/3004
-=======
 ### 17. `IGraphQLSerializer` implementations support serialization of `ExecutionError` instances.
 
 Previously, only when serializing an `ExecutionResult` instance would `ExecutionError` instances
 be properly serialized. Now you may serialize a `ExecutionError` instance directly and it will
 be handled by the specified `IErrorInfoProvider` and serialized correctly. This can be useful
 when implementing the newer `graphql-transport-ws` WebSockets protocol.
->>>>>>> 1c70d6a9
+
+### 18. Subscription support improved
+
+Support for subscriptions has been moved from the `GraphQL.SystemReactive` nuget package directly into
+the main `GraphQL` package. There is no need to use `SubscriptionDocumentExecuter`, and the default
+document executer will support subscriptions without overriding `SelectExecutionStrategy`.
+
+The new implementation supports some new features and bug fixes:
+
+1. Serial execution of data events' field resolvers is supported by passing an instance of
+   `SerialExecutionStrategy` to the constructor. As before, parallel execution is default.
+
+2. Errors and output extensions are returned along with data events.
+
+3. Memory leaks have been eliminated in the case of errors, output extensions, metrics being enabled,
+   or the use of the context's array pool.
+
+4. The unhandled exception handler properly handles all error situations that it was designed to.
+
+5. The `System.Reactive` nuget reference is not necessary for GraphQL. You may still choose to use
+   `System.Reactive` nuget package in your library if you wish.
+
+6. Derived implementations allow for a scoped DI provider during execution of data events. It will
+   be necessary to override `ProcessDataAsync` and change the `RequestServices` property to a scoped
+   instance before calling `base.ProcessDataAsync`.
+
+There are a number of other minor issues fixed; see these links for more details:
+
+- https://github.com/graphql-dotnet/graphql-dotnet/issues/3002
+- https://github.com/graphql-dotnet/graphql-dotnet/pull/3004
 
 ## Breaking Changes
 
@@ -1053,19 +1051,6 @@
   Rather than a list of CLR to graph type tuples provided to the method, now a list of
   `IGraphTypeMappingProvider` instances is provided.
 
-<<<<<<< HEAD
-### 39. Subscription document executer removed
-
-Subscription support is provided by the `DocumentExecuter` implementation without the need to
-use `SubscriptionDocumentExecuter` or override `DocumentExecuter.SelectExecutionStrategy`. You may
-also remove references to the `IGraphQLBuilder.AddSubscriptionDocumentExecuter` method.
-
-### 40. Subscription nuget package removed
-
-Subscription support has been moved into the main project. If you have a need to reference
-`SubscriptionExecutionStrategy`, it now exists within the `GraphQL` nuget package. You
-will need to remove references to the `GraphQL.SystemReactive` nuget package.
-=======
 ### 39. `ExecutionResultJsonConverter` does not handle `ExecutionError`.
 
 If you directly create an instance of `ExecutionResultJsonConverter` and adding it to a set of
@@ -1073,4 +1058,15 @@
 `IErrorInfoProvider` instance previously passed to the `ExecutionResultJsonConverter` will
 need to be passed to the `ExecutionErrorJsonConverter` instead. Typically no changes are
 necessary to user code for this API change.
->>>>>>> 1c70d6a9
+
+### 40. Subscription document executer removed
+
+Subscription support is provided by the `DocumentExecuter` implementation without the need to
+use `SubscriptionDocumentExecuter` or override `DocumentExecuter.SelectExecutionStrategy`. You may
+also remove references to the `IGraphQLBuilder.AddSubscriptionDocumentExecuter` method.
+
+### 41. Subscription nuget package removed
+
+Subscription support has been moved into the main project. If you have a need to reference
+`SubscriptionExecutionStrategy`, it now exists within the `GraphQL` nuget package. You
+will need to remove references to the `GraphQL.SystemReactive` nuget package.