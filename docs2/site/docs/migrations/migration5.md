--- conflicted
+++ resolved
@@ -4,8 +4,16 @@
 
 ## New Features
 
-<<<<<<< HEAD
-### `IGraphQLRequestReader` interface to support JSON deserialization
+### 1. DoNotMapClrType attribute can now be placed on the graph type or the CLR type
+
+### 2. Input Extensions support
+
+`Extensions` deserialized from GraphQL requests can now be set on the `ExecutionOptions.Extensions` property
+and passed through to field resolvers via `IResolveFieldContext.InputExtensions`. Note that standard .NET
+dictionaries (such as `Dictionary<TKey, TValue>`) are thread-safe for read-only operations. Also you can
+access these extensions from validation rules via `ValidationContext.Extensions`.
+
+### 3. `IGraphQLRequestReader` interface to support JSON deserialization
 
 `IGraphQLRequestReader.ReadAsync` is implemented by the `GraphQL.SystemTextJson` and
 `GraphQL.NewtonsoftJson` libraries. It supports deserialization of any type, with
@@ -23,9 +31,6 @@
 This makes it so that you can write JSON-based transport code independent of the
 JSON serialization engine used by your application, simplifying the most common use
 case, while still being configurable through your DI framework.
-=======
-### 1. DoNotMapClrType attribute can now be placed on the graph type or the CLR type
->>>>>>> c2cf63e3
 
 When using the `.AddClrTypeMappings()` builder extension method, GraphQL.NET scans the
 specified assembly for graph types that inherit from `ObjectGraphType<T>` and adds a
@@ -33,13 +38,6 @@
 It skips adding a mapping for any graph type marked with the `[DoNotMapClrType]` attribute.
 In v5, it will also skip adding the mapping if the CLR type is marked with the
 `[DoNotMapClrType]` attribute.
-
-### 2. Input Extensions support
-
-`Extensions` deserialized from GraphQL requests can now be set on the `ExecutionOptions.Extensions` property
-and passed through to field resolvers via `IResolveFieldContext.InputExtensions`. Note that standard .NET
-dictionaries (such as `Dictionary<TKey, TValue>`) are thread-safe for read-only operations. Also you can
-access these extensions from validation rules via `ValidationContext.Extensions`.
 
 ## Breaking Changes
 
