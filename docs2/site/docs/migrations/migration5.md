# Migrating from v4.x to v5.x

See [issues](https://github.com/graphql-dotnet/graphql-dotnet/issues?q=milestone%3A5.0+is%3Aissue+is%3Aclosed) and [pull requests](https://github.com/graphql-dotnet/graphql-dotnet/pulls?q=is%3Apr+milestone%3A5.0+is%3Aclosed) done in v5.

## New Features

### DoNotMapClrType attribute can now be placed on the graph type or the CLR type

When using the `.AddClrTypeMappings()` builder extension method, GraphQL.NET scans the
specified assembly for graph types that inherit from `ObjectGraphType<T>` and adds a
mapping for the CLR type represented by `T` with the graph type it matched upon.
It skips adding a mapping for any graph type marked with the `[DoNotMapClrType]` attribute.
In v5, it will also skip adding the mapping if the CLR type is marked with the
`[DoNotMapClrType]` attribute.

### Input Extensions support

`Extensions` deserialized from GraphQL requests can now be set on the `ExecutionOptions.Extensions` property
and passed through to field resolvers via `IResolveFieldContext.InputExtensions`. Note that standard .NET
dictionaries (such as `Dictionary<TKey, TValue>`) are thread-safe for read-only operations.

## Breaking Changes

### UnhandledExceptionDelegate

`ExecutionOptions.UnhandledExceptionDelegate` and `IExecutionContext.UnhandledExceptionDelegate`
properties type was changed from `Action<UnhandledExceptionContext>` to `Func<UnhandledExceptionContext, Task>`
so now you may use async/await for exception handling. In this regard, some methods in `ExecutionStrategy` were
renamed to have `Async` suffix.

### `IDocumentCache` now has asynchronous methods instead of synchronous methods.

The default get/set property of the interface has been replaced with `GetAsync` and `SetAsync` methods.
Keys cannot be removed by setting a null value as they could before.

### `IResolveFieldContext.Extensions` property renamed to `OutputExtensions` and related changes

To clarify and differ output extensions from input extensions, `IResolveFieldContext.Extensions`
has now been renamed to `OutputExtensions`. The `GetExtension` and `SetExtension` thread-safe
extension methods have also been renamed to `GetOutputExtension` and `SetOutputExtension` respectively.

### `ExecutionOptions.Inputs` and `ValidationContext.Inputs` properties renamed to `Variables`

To better align the execution options and variable context with the specification, the `Inputs`
property containing the execution variables has now been renamed to `Variables`.

### `ConfigureExecution` GraphQL builder method renamed to `ConfigureExecutionOptions`

Also, `IConfigureExecution` renamed to `IConfigureExecutionOptions`.

### `AddGraphQL` now accepts a configuration delegate instead of returning `IGraphQLBuilder`

In order to prevent default implementations from ever being registered in the DI engine,
the `AddGraphQL` method now accepts a configuration delegate where you can configure the
GraphQL.NET DI components. To support this change, the `GraphQLBuilder` constructor now
requires a configuration delegate parameter and will execute the delegate before calling
`GraphQLBuilderBase.RegisterDefaultServices`.

This requires a change similar to the following:

```csharp
// v4
services.AddGraphQL()
    .AddSystemTextJson()
    .AddSchema<StarWarsSchema>();

// v5
services.AddGraphQL(builder => builder
    .AddSystemTextJson()
    .AddSchema<StarWarsSchema>());
```

<<<<<<< HEAD
### `GraphQLExtensions.BuildNamedType` renamed to `BuildGraphQLType`

=======
>>>>>>> 5b00518f
### `GraphQLBuilderBase.Initialize` renamed to `RegisterDefaultServices`

### All methods from `IGraphQLBuilder` were moved into `IServiceRegister` interface

Use `IGraphQLBuilder.Services` property if you need to register services into DI container.
If you use provided extension methods upon `IGraphQLBuilder` then your code does not require any changes.

### Classes and members marked as obsolete have been removed

The following classes and members that were marked with `[Obsolete]` in v4 have been removed:

| Class or member | Notes |
|-----------------|-------|
| `GraphQL.NewtonsoftJson.StringExtensions.GetValue`     |                             |
| `GraphQL.NewtonsoftJson.StringExtensions.ToDictionary` | Use `ToInputs` instead        |
| `GraphQL.SystemTextJson.ObjectDictionaryConverter`     | Use `InputsConverter` instead |
| `GraphQL.SystemTextJson.StringExtensions.ToDictionary` | Use `ToInputs` instead        |
| `GraphQL.TypeExtensions.GetEnumerableElementType`      |                             |
| `GraphQL.TypeExtensions.IsNullable`                    |                             |
| `GraphQL.Builders.ConnectionBuilder.Unidirectional`    | `Unidirectional` is default and does not need to be called |
| `GraphQL.IDocumentExecutionListener.BeforeExecutionAwaitedAsync`     | Use `IDataLoaderResult` interface instead |
| `GraphQL.IDocumentExecutionListener.BeforeExecutionStepAwaitedAsync` | Use `IDataLoaderResult` interface instead |
| `GraphQL.Utilities.DeprecatedDirectiveVisitor`         |                             |

Various classes' properties in the `GraphQL.Language.AST` namespace are now
read-only instead of read-write, such as `Field.Alias`.

Various classes' constructors in the `GraphQL.Language.AST` namespace have been
removed in favor of other constructors.<|MERGE_RESOLUTION|>--- conflicted
+++ resolved
@@ -70,11 +70,8 @@
     .AddSchema<StarWarsSchema>());
 ```
 
-<<<<<<< HEAD
 ### `GraphQLExtensions.BuildNamedType` renamed to `BuildGraphQLType`
 
-=======
->>>>>>> 5b00518f
 ### `GraphQLBuilderBase.Initialize` renamed to `RegisterDefaultServices`
 
 ### All methods from `IGraphQLBuilder` were moved into `IServiceRegister` interface
