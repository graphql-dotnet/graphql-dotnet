# Migrating from v4.x to v5.x

See [issues](https://github.com/graphql-dotnet/graphql-dotnet/issues?q=milestone%3A5.0+is%3Aissue+is%3Aclosed) and [pull requests](https://github.com/graphql-dotnet/graphql-dotnet/pulls?q=is%3Apr+milestone%3A5.0+is%3Aclosed) done in v5.

## New Features

### 1. DoNotMapClrType attribute can now be placed on the graph type or the CLR type

When using the `.AddClrTypeMappings()` builder extension method, GraphQL.NET scans the
specified assembly for graph types that inherit from `ObjectGraphType<T>` and adds a
mapping for the CLR type represented by `T` with the graph type it matched upon.
It skips adding a mapping for any graph type marked with the `[DoNotMapClrType]` attribute.
In v5, it will also skip adding the mapping if the CLR type is marked with the
`[DoNotMapClrType]` attribute.

### 2. Input Extensions support

`Extensions` deserialized from GraphQL requests can now be set on the `ExecutionOptions.Extensions` property
and passed through to field resolvers via `IResolveFieldContext.InputExtensions`. Note that standard .NET
dictionaries (such as `Dictionary<TKey, TValue>`) are thread-safe for read-only operations. Also you can
access these extensions from validation rules via `ValidationContext.Extensions`.

### 3. Improved GraphQL-Parser

GraphQL.NET v5 uses GraphQL-Parser v8. This release brought numerous changes in the parser object model,
which began to better fit the [latest version](http://spec.graphql.org/October2021/) of the published
official GraphQL specification. GraphQL-Parser v8 has a lot of backward incompatible changes, but you are
unlikely to come across them if you do not use advanced features.

### 4. `IGraphQLSerializer` interface with JSON deserialization support

`IGraphQLSerializer.ReadAsync` is implemented by the `GraphQL.SystemTextJson` and
`GraphQL.NewtonsoftJson` libraries. It supports deserialization of any type, with
special support for the `GraphQLRequest` class. It also supports deserializing to
a `IList<GraphQLRequest>`, which will deserialize multiple requests or
a single request (with or without the JSON array wrapper) into a list.

When calling the `AddSystemTextJson` or `AddNewtonsoftJson` extension method to
the `IGraphQLBuilder` interface, the method will register the `IGraphQLSerializer`
and `IGraphQLTextSerializer` interfaces with the appropriate
serialization engine. These interfaces handle both serialization and deserialization
of objects.

This makes it so that you can write JSON-based transport code independent of the
JSON serialization engine used by your application, simplifying the most common use
case, while still being configurable through your DI framework.

You can also use `IGraphQLTextSerializer.ReadNode` to deserialize a framework-dependent
JSON element node, stored within an `object`, into a specific type. The specific
serialization engine you are using may have additional `Read` members as would be expected
for that library.

Be aware that `System.Text.Json` defaults to case-sensitive deserialization, while
`Newtonsoft.Json` defaults to case-insensitive deserialization. However, the supported
data models (such as `GraphQLRequest` and `OperationMessage`) will always deserialize
with case-sensitive camelCase deserialization. You can write your own data classes
which will behave in the default manner of the serializer's configuration. You can
configure the serializer to use camelCase for all properties by default. You can also
tag properties with serializer-specific attributes to change deserialization behavior,
such as adding a `JsonPropertyName` attribute to a data member to override its
serialized property name.

Specific support is provided for serializing and deserializing to the following data models:

| Class                   | Notes |
|-------------------------|-------|
| `ExecutionResult`       | Only serialization is supported |
| `GraphQLRequest`        | |
| `IList<GraphQLRequest>` | Other common collection variations, such as `IEnumerable<>` or `List<>`, are also supported |
| `OperationMessage`      | `Payload` is an `object` and can be deserialized to `GraphQLRequest` via `ReadNode` |
| `ApolloTrace`           | |
| `Inputs`                | |

Note that when deserializing a `IList<GraphQLRequest>`, and when the JSON data is a
single request rather than a list of requests, the request will be deserialized into
a list or array of a single item. For example, `{"query":"{ hero }"}` deserializes into
`new[] { new GraphQLRequest { Query = "{ hero }" }}`.

### 5. `IGraphQLTextSerializer` interface to support serialization to/from strings.

`IGraphQLTextSerializer.Serialize` and `IGraphQLTextSerializer.Deserialize` support
serializing objects to and from `string` values. For the `GraphQL.SystemTextJson`
and `GraphQL.NewtonsoftJson` libraries, these serialize and deserialize to JSON strings.

<<<<<<< HEAD
### 6. More strict behavior of FloatGraphType for special values

This is a spec-compliance issue (bug fix), the spec says that:

> Non-finite floating-point internal values (NaN and Infinity) cannot be
> coerced to Float and must raise a field error.
=======
### 6. `AutoRegisteringObjectGraphType` and `AutoRegisteringInputObjectGraphType` enhancements

#### Overridable base functionality

The classes can be overridden, providing the ability to customize behavior of automatically
generated graph types. For instance, to exclude properties marked with a custom attribute
called `[InternalUse]` you could write this:

```csharp
private class CustomAutoObjectType<T> : AutoRegisteringObjectGraphType<T>
{
    protected override IEnumerable<FieldType> ProvideFields()
    {
        var props = GetRegisteredProperties();
        foreach (var prop in props)
        {
            if (prop.IsDefined(typeof(InternalUseAttribute)))
                yield return CreateField(prop);
        }
    }
}
```

Similarly, by overriding `CreateField` you can change the default name, description,
graph type, or other information applied to each generated field.

If you utilize dependency injection within your schema, you can register your custom graph
type to be used instead of the built-in type as follows:

```cs
services.AddSingleton(typeof(AutoRegisteringObjectGraphType<>), typeof(CustomAutoObjectType<>));
```

Then any graph type defined as `AutoRegisteringObjectGraphType<...>` will use your custom
type instead.
>>>>>>> dc0e633a

## Breaking Changes

### 1. UnhandledExceptionDelegate

`ExecutionOptions.UnhandledExceptionDelegate` and `IExecutionContext.UnhandledExceptionDelegate`
properties type was changed from `Action<UnhandledExceptionContext>` to `Func<UnhandledExceptionContext, Task>`
so now you may use async/await for exception handling. In this regard, some methods in `ExecutionStrategy` were
renamed to have `Async` suffix.

### 2. `IDocumentCache` now has asynchronous methods instead of synchronous methods.

The default get/set property of the interface has been replaced with `GetAsync` and `SetAsync` methods.
Keys cannot be removed by setting a null value as they could before.

### 3. `IResolveFieldContext.Extensions` property renamed to `OutputExtensions` and related changes

To clarify and differ output extensions from input extensions, `IResolveFieldContext.Extensions`
has now been renamed to `OutputExtensions`. The `GetExtension` and `SetExtension` thread-safe
extension methods have also been renamed to `GetOutputExtension` and `SetOutputExtension` respectively.

### 4. `ExecutionOptions.Inputs` and `ValidationContext.Inputs` properties renamed to `Variables`

To better align the execution options and variable context with the specification, the `Inputs`
property containing the execution variables has now been renamed to `Variables`.

### 5. `ConfigureExecution` GraphQL builder method renamed to `ConfigureExecutionOptions`

Also, `IConfigureExecution` renamed to `IConfigureExecutionOptions`.

### 6. `AddGraphQL` now accepts a configuration delegate instead of returning `IGraphQLBuilder`

In order to prevent default implementations from ever being registered in the DI engine,
the `AddGraphQL` method now accepts a configuration delegate where you can configure the
GraphQL.NET DI components. To support this change, the `GraphQLBuilder` constructor now
requires a configuration delegate parameter and will execute the delegate before calling
`GraphQLBuilderBase.RegisterDefaultServices`.

This requires a change similar to the following:

```csharp
// v4
services.AddGraphQL()
    .AddSystemTextJson()
    .AddSchema<StarWarsSchema>();

// v5
services.AddGraphQL(builder => builder
    .AddSystemTextJson()
    .AddSchema<StarWarsSchema>());
```

### 7. `GraphQLExtensions.BuildNamedType` was renamed and moved to `SchemaTypes.BuildGraphQLType`

### 8. `GraphQLBuilderBase.Initialize` was renamed to `RegisterDefaultServices`

### 9. `schema`, `variableDefinitions` and `variables` arguments were removed from `ValidationContext.GetVariableValues`

Use `ValidationContext.Schema`, `ValidationContext.Operation.Variables` and `ValidationContext.Variables` properties

### 10. `ValidationContext.OperationName` was changed to `ValidationContext.Operation`

### 11. All arguments from `IDocumentValidator.ValidateAsync` were wrapped into `ValidationOptions` class

### 12. All methods from `IGraphQLBuilder` were moved into `IServiceRegister` interface

Use `IGraphQLBuilder.Services` property if you need to register services into DI container.
If you use provided extension methods upon `IGraphQLBuilder` then your code does not require any changes.

### 13. Changes caused by GraphQL-Parser v8

- `OperationType` and `DirectiveLocation` enums were removed, use enums from `GraphQLParser.AST` namespace
- `SourceLocation` struct was removed, use `GraphQLLocation` from `GraphQLParser.AST` namespace

### 14. Classes and members marked as obsolete have been removed

The following classes and members that were marked with `[Obsolete]` in v4 have been removed:

| Class or member | Notes |
|-----------------|-------|
| `GraphQL.NewtonsoftJson.StringExtensions.GetValue`     |                             |
| `GraphQL.NewtonsoftJson.StringExtensions.ToDictionary` | Use `Read` or `Deserialize` instead |
| `GraphQL.SystemTextJson.ObjectDictionaryConverter`     | Use `InputsJsonConverter` instead   |
| `GraphQL.SystemTextJson.StringExtensions.ToDictionary` | Use `Read` or `Deserialize` instead |
| `GraphQL.TypeExtensions.GetEnumerableElementType`      |                             |
| `GraphQL.TypeExtensions.IsNullable`                    |                             |
| `GraphQL.Builders.ConnectionBuilder.Unidirectional`    | `Unidirectional` is default and does not need to be called |
| `GraphQL.IDocumentExecutionListener.BeforeExecutionAwaitedAsync`     | Use `IDataLoaderResult` interface instead |
| `GraphQL.IDocumentExecutionListener.BeforeExecutionStepAwaitedAsync` | Use `IDataLoaderResult` interface instead |
| `GraphQL.Utilities.DeprecatedDirectiveVisitor`         |                             |

Various classes' properties in the `GraphQL.Language.AST` namespace are now
read-only instead of read-write, such as `Field.Alias`.

Various classes' constructors in the `GraphQL.Language.AST` namespace have been
removed in favor of other constructors.

### 14. `IDocumentWriter` has been renamed to `IGraphQLSerializer` and related changes.

As such, the `DocumentWriter` classes have been renamed to `GraphQLSerializer`, and the
`AddDocumentWriter` extension method for `IGraphQLBuilder` has been renamed to `AddSerializer`.
The `WriteAsync` method's functionality has not changed.

### 15. Extension methods for parsing variables (e.g. `ToInputs`) have been removed.

Please use the `Read<Inputs>()` method of an `IGraphQLSerializer` implementation, or the
`Deserialize<Inputs>()` method of an `IGraphQLTextSerializer` implementation. Note that
these methods will return `null` if a null string or the string "null" is passed to them.
The `ExecutionOptions.Variables` property does not require `Inputs.Empty`, but if you have
tests based on the `.ToInputs()` extension method, you may want a direct replacement.
Equivalent code to the previous functionality is as follows:

```cs
using GraphQL;
using GraphQL.SystemTextJson;

public static class StringExtensions
{
    private static readonly GraphQLSerializer _serializer = new();

    public static Inputs ToInputs(string json)
        => json == null ? Inputs.Empty : _serializer.Deserialize<Inputs>(json) ?? Inputs.Empty;

    public static Inputs ToInputs(System.Text.Json.JsonElement element)
        => _serializer.ReadNode<Inputs>(element) ?? Inputs.Empty;

    public static T FromJson<T>(string json)
        => _serializer.Deserialize<T>(json);

    public static System.Threading.Tasks.ValueTask<T> FromJsonAsync<T>(this System.IO.Stream stream, System.Threading.CancellationToken cancellationToken = default)
        => _serializer.ReadAsync<T>(stream, cancellationToken);
}
```

### 16. The `WriteToStringAsync` extension methods have been removed.

Please use the `Serialize()` method of an `IGraphQLTextSerializer` implementation.
The asynchronous text serialization methods have been removed as the underlying serialization
providers execute synchronously when serializing to a string.

The `WriteAsync()` method can be used to asynchronously serialize to a stream. However,
the `Newtonsoft.Json` serializer does not support asynchronous serialization, so synchronous
calls are made to the underlying stream. Only `System.Text.Json` supports asynchronous writing.

### 17. Other changes to the serialization infrastructure

- `InputsConverter` renamed to `InputsJsonConverter`
- `ExecutionResultContractResolver` renamed to `GraphQLContractResolver`<|MERGE_RESOLUTION|>--- conflicted
+++ resolved
@@ -82,14 +82,6 @@
 serializing objects to and from `string` values. For the `GraphQL.SystemTextJson`
 and `GraphQL.NewtonsoftJson` libraries, these serialize and deserialize to JSON strings.
 
-<<<<<<< HEAD
-### 6. More strict behavior of FloatGraphType for special values
-
-This is a spec-compliance issue (bug fix), the spec says that:
-
-> Non-finite floating-point internal values (NaN and Infinity) cannot be
-> coerced to Float and must raise a field error.
-=======
 ### 6. `AutoRegisteringObjectGraphType` and `AutoRegisteringInputObjectGraphType` enhancements
 
 #### Overridable base functionality
@@ -125,7 +117,14 @@
 
 Then any graph type defined as `AutoRegisteringObjectGraphType<...>` will use your custom
 type instead.
->>>>>>> dc0e633a
+
+### 7. More strict behavior of FloatGraphType for special values
+
+This is a spec-compliance issue (bug fix), that fixes parsing of Nan and -/+ Infinity values.
+The spec says that:
+
+> Non-finite floating-point internal values (NaN and Infinity) cannot be
+> coerced to Float and must raise a field error.
 
 ## Breaking Changes
 
