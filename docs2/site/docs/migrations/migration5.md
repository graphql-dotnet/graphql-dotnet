# Migrating from v4.x to v5.x

See [issues](https://github.com/graphql-dotnet/graphql-dotnet/issues?q=milestone%3A5.0+is%3Aissue+is%3Aclosed) and [pull requests](https://github.com/graphql-dotnet/graphql-dotnet/pulls?q=is%3Apr+milestone%3A5.0+is%3Aclosed) done in v5.

## New Features

### 1. DoNotMapClrType attribute can now be placed on the graph type or the CLR type

When using the `.AddClrTypeMappings()` builder extension method, GraphQL.NET scans the
specified assembly for graph types that inherit from `ObjectGraphType<T>` and adds a
mapping for the CLR type represented by `T` with the graph type it matched upon.
It skips adding a mapping for any graph type marked with the `[DoNotMapClrType]` attribute.
In v5, it will also skip adding the mapping if the CLR type is marked with the
`[DoNotMapClrType]` attribute.

### 2. Input Extensions support

`Extensions` deserialized from GraphQL requests can now be set on the `ExecutionOptions.Extensions` property
and passed through to field resolvers via `IResolveFieldContext.InputExtensions`. Note that standard .NET
dictionaries (such as `Dictionary<TKey, TValue>`) are thread-safe for read-only operations. Also you can
access these extensions from validation rules via `ValidationContext.Extensions`.

### 3. Improved GraphQL-Parser

GraphQL.NET v5 uses GraphQL-Parser v8. This release brought numerous changes in the parser object model,
which began to better fit the [latest version](http://spec.graphql.org/October2021/) of the published
official GraphQL specification. GraphQL-Parser v8 has a lot of backward incompatible changes, but you are
unlikely to come across them if you do not use advanced features.

### 4. `IGraphQLSerializer` interface with JSON deserialization support

`IGraphQLSerializer.ReadAsync` is implemented by the `GraphQL.SystemTextJson` and
`GraphQL.NewtonsoftJson` libraries. It supports deserialization of any type, with
special support for the `GraphQLRequest` class. It also supports deserializing to
a `IList<GraphQLRequest>`, which will deserialize multiple requests or
a single request (with or without the JSON array wrapper) into a list.

When calling the `AddSystemTextJson` or `AddNewtonsoftJson` extension method to
the `IGraphQLBuilder` interface, the method will register the `IGraphQLSerializer`
and `IGraphQLTextSerializer` interfaces with the appropriate
serialization engine. These interfaces handle both serialization and deserialization
of objects.

This makes it so that you can write JSON-based transport code independent of the
JSON serialization engine used by your application, simplifying the most common use
case, while still being configurable through your DI framework.

You can also use `IGraphQLTextSerializer.ReadNode` to deserialize a framework-dependent
JSON element node, stored within an `object`, into a specific type. The specific
serialization engine you are using may have additional `Read` members as would be expected
for that library.

Be aware that `System.Text.Json` defaults to case-sensitive deserialization, while
`Newtonsoft.Json` defaults to case-insensitive deserialization. However, the supported
data models (such as `GraphQLRequest` and `OperationMessage`) will always deserialize
with case-sensitive camelCase deserialization. You can write your own data classes
which will behave in the default manner of the serializer's configuration. You can
configure the serializer to use camelCase for all properties by default. You can also
tag properties with serializer-specific attributes to change deserialization behavior,
such as adding a `JsonPropertyName` attribute to a data member to override its
serialized property name.

Specific support is provided for serializing and deserializing to the following data models:

| Class                   | Notes |
|-------------------------|-------|
| `ExecutionResult`       | Only serialization is supported |
| `GraphQLRequest`        | |
| `IList<GraphQLRequest>` | Other common collection variations, such as `IEnumerable<>` or `List<>`, are also supported |
| `OperationMessage`      | `Payload` is an `object` and can be deserialized to `GraphQLRequest` via `ReadNode` |
| `ApolloTrace`           | |
| `Inputs`                | |

Note that when deserializing a `IList<GraphQLRequest>`, and when the JSON data is a
single request rather than a list of requests, the request will be deserialized into
a list or array of a single item. For example, `{"query":"{ hero }"}` deserializes into
`new[] { new GraphQLRequest { Query = "{ hero }" }}`.

### 5. `IGraphQLTextSerializer` interface to support serialization to/from strings.

`IGraphQLTextSerializer.Serialize` and `IGraphQLTextSerializer.Deserialize` support
serializing objects to and from `string` values. For the `GraphQL.SystemTextJson`
and `GraphQL.NewtonsoftJson` libraries, these serialize and deserialize to JSON strings.

### 6. `AutoRegisteringObjectGraphType` and `AutoRegisteringInputObjectGraphType` enhancements

These two classes now provide a range of customizable behavior for data models without the
need for creating individual graph types for each data model. New for v5, fields' names
and graph types can be customized by applying attributes to the respective property, such
as is shown in the below example:

```csharp
// graph type: AutoRegisteringObjectGraphType<Person>

class Person
{
    [Name("Id")]
    [OutputType(typeof(IdGraphType))]
    public int PersonId { get; set; }

    public string Name { get; set; }

    [GraphQLAuthorize("Administrators")]
    public int Age { get; set; }
}
```

#### Overridable base functionality

The classes can be overridden, providing the ability to customize behavior of automatically
generated graph types. For instance, to exclude properties marked with a custom attribute
called `[InternalUse]` you could write this:

```csharp
private class CustomAutoObjectType<T> : AutoRegisteringObjectGraphType<T>
{
    protected override IEnumerable<FieldType> ProvideFields()
    {
        var props = GetRegisteredProperties();
        foreach (var prop in props)
        {
            if (prop.IsDefined(typeof(InternalUseAttribute)))
                yield return CreateField(prop);
        }
    }
}
```

Similarly, by overriding `CreateField` you can change the default name, description,
graph type, or other information applied to each generated field.

These `protected` methods can be overridden to provide the following customizations to
automatically-generated graph types:

| Method           | Description                                                          | Typical use      |
|------------------|----------------------------------------------------------------------|------------------|
| (constructor)    | Configures graph properties and adds fields                          | Configuring graph after default initialization is complete |
| ConfigureGraph   | Configures default graph properties prior to applying attributes     | Applying a different default naming convention, such as appending "Input" or "Model" |
| GetRegisteredProperties | Returns the set of properties to be automatically configured  | Filtering internal properties; sorting the property list |
| ProvideFields    | Returns a set of generated fields                                    | Adding additional fields to the generated set |
| CreateField      | Creates a `FieldType` from a `PropertyInfo`                          | Applying custom behavior to field generation |

If you utilize dependency injection within your schema, you can register your custom graph
type to be used instead of the built-in type as follows:

```cs
services.AddSingleton(typeof(AutoRegisteringObjectGraphType<>), typeof(CustomAutoObjectType<>));
```

Then any graph type defined as `AutoRegisteringObjectGraphType<...>` will use your custom
type instead.

#### Graphs and fields recognize attributes to control initialization behavior

Any attribute that derives from `GraphQLAttribute`, such as `GraphQLAuthorizeAttribute`, can be set on a
CLR class or one if its properties and is configured for the graph or field type. New attributes have been
updated or added for convenience as follows:

| Attribute            | Description        |
|----------------------|--------------------|
| `[Name]`             | Specifies a GraphQL name for a CLR class or property |
| `[InputName]`        | Specifies a GraphQL name for an input CLR class or property |
| `[OutputName]`       | Specifies a GraphQL name for an output CLR class or property |
| `[InputType]`        | Specifies a graph type for a field on an input model |
| `[OutputType]`       | Specifies a graph type for a field on an output model |
| `[Ignore]`           | Indicates that a CLR property should not be mapped to a field |
| `[Metadata]`         | Specifies custom metadata to be added to the graph type or field |
| `[GraphQLAuthorize]` | Specifies an authorization policy for the graph type for field |
| `[GraphQLMetadata]`  | Specifies name, description, deprecation reason, or other properties for the graph type or field |

Custom attributes can be easily added to control any other initialization of graphs or fields.

### 7. More strict behavior of FloatGraphType for special values

This is a spec-compliance issue (bug fix), that fixes parsing of Nan and -/+ Infinity values.
The spec says that:

> Non-finite floating-point internal values (NaN and Infinity) cannot be
> coerced to Float and must raise a field error.

### 8. Support for cancellation at validation stage

With new visitors design from GraphQL-Parser v8 it is possible now to cancel GraphQL request
at validation stage before actual execution. `DocumentExecuter` uses the same cancellation token
specified into `ExecutionOptions` to pass into `IDocumentValidator.ValidateAsync`.

## Breaking Changes

### 1. UnhandledExceptionDelegate

`ExecutionOptions.UnhandledExceptionDelegate` and `IExecutionContext.UnhandledExceptionDelegate`
properties type was changed from `Action<UnhandledExceptionContext>` to `Func<UnhandledExceptionContext, Task>`
so now you may use async/await for exception handling. In this regard, some methods in `ExecutionStrategy` were
renamed to have `Async` suffix.

### 2. `IDocumentCache` now has asynchronous methods instead of synchronous methods.

The default get/set property of the interface has been replaced with `GetAsync` and `SetAsync` methods.
Keys cannot be removed by setting a null value as they could before.

### 3. `IResolveFieldContext.Extensions` property renamed to `OutputExtensions` and related changes

To clarify and differ output extensions from input extensions, `IResolveFieldContext.Extensions`
has now been renamed to `OutputExtensions`. The `GetExtension` and `SetExtension` thread-safe
extension methods have also been renamed to `GetOutputExtension` and `SetOutputExtension` respectively.

### 4. `ExecutionOptions.Inputs` and `ValidationContext.Inputs` properties renamed to `Variables`

To better align the execution options and variable context with the specification, the `Inputs`
property containing the execution variables has now been renamed to `Variables`.

### 5. `ConfigureExecution` GraphQL builder method renamed to `ConfigureExecutionOptions`

Also, `IConfigureExecution` renamed to `IConfigureExecutionOptions`.

### 6. `AddGraphQL` now accepts a configuration delegate instead of returning `IGraphQLBuilder`

In order to prevent default implementations from ever being registered in the DI engine,
the `AddGraphQL` method now accepts a configuration delegate where you can configure the
GraphQL.NET DI components. To support this change, the `GraphQLBuilder` constructor now
requires a configuration delegate parameter and will execute the delegate before calling
`GraphQLBuilderBase.RegisterDefaultServices`.

This requires a change similar to the following:

```csharp
// v4
services.AddGraphQL()
    .AddSystemTextJson()
    .AddSchema<StarWarsSchema>();

// v5
services.AddGraphQL(builder => builder
    .AddSystemTextJson()
    .AddSchema<StarWarsSchema>());
```

### 7. `GraphQLExtensions.BuildNamedType` was renamed and moved to `SchemaTypes.BuildGraphQLType`

### 8. `GraphQLBuilderBase.Initialize` was renamed to `RegisterDefaultServices`

### 9. `schema`, `variableDefinitions` and `variables` arguments were removed from `ValidationContext.GetVariableValues`

Use `ValidationContext.Schema`, `ValidationContext.Operation.Variables` and `ValidationContext.Variables` properties

### 10. `ValidationContext.OperationName` was changed to `ValidationContext.Operation`

### 11. All arguments from `IDocumentValidator.ValidateAsync` were wrapped into `ValidationOptions` struct

### 12. All methods from `IGraphQLBuilder` were moved into `IServiceRegister` interface

Use `IGraphQLBuilder.Services` property if you need to register services into DI container.
If you use provided extension methods upon `IGraphQLBuilder` then your code does not require any changes.

<<<<<<< HEAD
### 13. More strict `InputObjectGraphType<TSourceType>.IsValidDefault`

This method began to perform more checks of the specified value. Current implementation
can cause problems in some situations. Changes are made for earlier error detection - at
the schema initialization stage. If you encountered that your code stopped working,
then feel free to post an issue.
=======
### 13. Changes caused by GraphQL-Parser v8

- The `GraphQL.Language.AST` namespace and all classes from it have been removed in favor of ones
  from `GraphQLParser.AST` namespace in GraphQL-Parser project. Examples of changed usages:
  - `GraphQL.Language.AST.Document` -> `GraphQLParser.AST.GraphQLDocument`
  - `GraphQL.Language.AST.IValue` -> `GraphQLParser.AST.GraphQLValue`
  - `GraphQL.Language.AST.Field` -> `GraphQLParser.AST.GraphQLField`
  - `GraphQL.Language.AST.SelectionSet` -> `GraphQLParser.AST.GraphQLSelectionSet`
  - `GraphQL.Language.AST.IHaveDirectives` -> `GraphQLParser.AST.IHasDirectivesNode`
  - `GraphQL.Language.AST.IType` -> `GraphQLParser.AST.GraphQLType`
- Some APIs utilize `GraphQLParser.ROM` struct instead of `string`:
  - `ExecutionResult.Query`
  - `Metrics.SetOperationName`
  - `IComplexGraphType.GetField`
  - `QueryArguments.Find`
  - `SchemaDirectives.Find`
  - `SchemaDirectives.this[]`
  - `SchemaDirectives.Dictionary`
  - `ValidationContext.GetFragment`
  - All `ValidationError`'s constructors take _originalQuery_ as `ROM`
- `OperationType` and `DirectiveLocation` enums were removed, use enums from `GraphQLParser.AST` namespace
- `SourceLocation` struct was removed, use `GraphQLLocation` from `GraphQLParser.AST` namespace
- `CoreToVanillaConverter` class was removed
- `ErrorLocation` struct was removed, use `Location` from `GraphQLParser` namespace
- `ValidationContext.GetFragment` method was removed, use `ValidationContext.Document.FindFragmentDefinition`
- `IResolveFieldContext.SubFields` and `IExecutionStrategy.GetSubFields` returns dictionary with
   values of tuple of queried field and its field definition
- All scalars works with `GraphQLParser.AST.GraphQLValue` instead of `GraphQL.Language.AST.IValue`
- `IInputObjectGraphType.ToAST` returns `GraphQLParser.AST.GraphQLObjectValue` instead of `GraphQL.Language.AST.IValue`
>>>>>>> 6a73db86

### 14. Classes and members marked as obsolete have been removed

The following classes and members that were marked with `[Obsolete]` in v4 have been removed:

| Class or member | Notes |
|-----------------|-------|
| `GraphQL.NewtonsoftJson.StringExtensions.GetValue`     |                             |
| `GraphQL.NewtonsoftJson.StringExtensions.ToDictionary` | Use `Read` or `Deserialize` instead |
| `GraphQL.SystemTextJson.ObjectDictionaryConverter`     | Use `InputsJsonConverter` instead   |
| `GraphQL.SystemTextJson.StringExtensions.ToDictionary` | Use `Read` or `Deserialize` instead |
| `GraphQL.TypeExtensions.GetEnumerableElementType`      |                             |
| `GraphQL.TypeExtensions.IsNullable`                    |                             |
| `GraphQL.Builders.ConnectionBuilder.Unidirectional`    | `Unidirectional` is default and does not need to be called |
| `GraphQL.IDocumentExecutionListener.BeforeExecutionAwaitedAsync`     | Use `IDataLoaderResult` interface instead |
| `GraphQL.IDocumentExecutionListener.BeforeExecutionStepAwaitedAsync` | Use `IDataLoaderResult` interface instead |
| `GraphQL.Utilities.DeprecatedDirectiveVisitor`         |                             |

Various classes' properties in the `GraphQL.Language.AST` namespace are now
read-only instead of read-write, such as `Field.Alias`.

Various classes' constructors in the `GraphQL.Language.AST` namespace have been
removed in favor of other constructors.

### 15. `IDocumentWriter` has been renamed to `IGraphQLSerializer` and related changes.

As such, the `DocumentWriter` classes have been renamed to `GraphQLSerializer`, and the
`AddDocumentWriter` extension method for `IGraphQLBuilder` has been renamed to `AddSerializer`.
The `WriteAsync` method's functionality has not changed.

### 16. Extension methods for parsing variables (e.g. `ToInputs`) have been removed.

Please use the `Read<Inputs>()` method of an `IGraphQLSerializer` implementation, or the
`Deserialize<Inputs>()` method of an `IGraphQLTextSerializer` implementation. Note that
these methods will return `null` if a null string or the string "null" is passed to them.
The `ExecutionOptions.Variables` property does not require `Inputs.Empty`, but if you have
tests based on the `.ToInputs()` extension method, you may want a direct replacement.
Equivalent code to the previous functionality is as follows:

```cs
using GraphQL;
using GraphQL.SystemTextJson;

public static class StringExtensions
{
    private static readonly GraphQLSerializer _serializer = new();

    public static Inputs ToInputs(string json)
        => json == null ? Inputs.Empty : _serializer.Deserialize<Inputs>(json) ?? Inputs.Empty;

    public static Inputs ToInputs(System.Text.Json.JsonElement element)
        => _serializer.ReadNode<Inputs>(element) ?? Inputs.Empty;

    public static T FromJson<T>(string json)
        => _serializer.Deserialize<T>(json);

    public static System.Threading.Tasks.ValueTask<T> FromJsonAsync<T>(this System.IO.Stream stream, System.Threading.CancellationToken cancellationToken = default)
        => _serializer.ReadAsync<T>(stream, cancellationToken);
}
```

### 17. The `WriteToStringAsync` extension methods have been removed.

Please use the `Serialize()` method of an `IGraphQLTextSerializer` implementation.
The asynchronous text serialization methods have been removed as the underlying serialization
providers execute synchronously when serializing to a string.

The `WriteAsync()` method can be used to asynchronously serialize to a stream. However,
the `Newtonsoft.Json` serializer does not support asynchronous serialization, so synchronous
calls are made to the underlying stream. Only `System.Text.Json` supports asynchronous writing.

### 18. Other changes to the serialization infrastructure

- `InputsConverter` renamed to `InputsJsonConverter`
- `ExecutionResultContractResolver` renamed to `GraphQLContractResolver`

### 19. `GraphQLMetadataAttribute` cannot be applied to graph type classes

The `[GraphQLMetadata]` attribute is designed to be used for schema-first configurations
and has not changed in this regard. For code-first graph definitions, please set the
GraphQL type name within the constructor.

```csharp
//[GraphQLMetadata("Person")] //previously supported
public class HumanType : ObjectGraphType<Human>
{
    public HumanType()
    {
        Name = "Person"; //correct implementation
        ...
    }
}
```

### 20. `AstPrinter` class was removed

`AstPrinter` class was removed in favor of `SDLPrinter` from GraphQL-Parser project.

Code before changes:

```csharp
INode node = ...;
string s = AstPrinter.Print(node);
```

Code after changes:

```csharp
ASTNode node = ...;
var writer = new StringWriter();
var printer = new SDLPrinter();
sdlPrinter.PrintAsync(node, writer).GetAwaiter().GetResult(); // actually is sync
string s = writer.ToString();
```

`SDLPrinter` is a highly optimized visitor for asynchronous non-blocking SDL output
into provided `TextWriter`. In the majority of cases it does not allocate memory in
the managed heap at all.<|MERGE_RESOLUTION|>--- conflicted
+++ resolved
@@ -252,14 +252,6 @@
 Use `IGraphQLBuilder.Services` property if you need to register services into DI container.
 If you use provided extension methods upon `IGraphQLBuilder` then your code does not require any changes.
 
-<<<<<<< HEAD
-### 13. More strict `InputObjectGraphType<TSourceType>.IsValidDefault`
-
-This method began to perform more checks of the specified value. Current implementation
-can cause problems in some situations. Changes are made for earlier error detection - at
-the schema initialization stage. If you encountered that your code stopped working,
-then feel free to post an issue.
-=======
 ### 13. Changes caused by GraphQL-Parser v8
 
 - The `GraphQL.Language.AST` namespace and all classes from it have been removed in favor of ones
@@ -289,7 +281,6 @@
    values of tuple of queried field and its field definition
 - All scalars works with `GraphQLParser.AST.GraphQLValue` instead of `GraphQL.Language.AST.IValue`
 - `IInputObjectGraphType.ToAST` returns `GraphQLParser.AST.GraphQLObjectValue` instead of `GraphQL.Language.AST.IValue`
->>>>>>> 6a73db86
 
 ### 14. Classes and members marked as obsolete have been removed
 
@@ -407,4 +398,11 @@
 
 `SDLPrinter` is a highly optimized visitor for asynchronous non-blocking SDL output
 into provided `TextWriter`. In the majority of cases it does not allocate memory in
-the managed heap at all.+the managed heap at all.
+
+### 21. More strict `InputObjectGraphType<TSourceType>.IsValidDefault`
+
+This method began to perform more checks of the specified value. Current implementation
+can cause problems in some situations. Changes are made for earlier error detection - at
+the schema initialization stage. If you encountered that your code stopped working,
+then feel free to post an issue.