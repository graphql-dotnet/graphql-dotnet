# Migrating from v4.x to v5.x

See [issues](https://github.com/graphql-dotnet/graphql-dotnet/issues?q=milestone%3A5.0+is%3Aissue+is%3Aclosed) and [pull requests](https://github.com/graphql-dotnet/graphql-dotnet/pulls?q=is%3Apr+milestone%3A5.0+is%3Aclosed) done in v5.

## New Features

### 1. DoNotMapClrType attribute can now be placed on the graph type or the CLR type

When using the `.AddClrTypeMappings()` builder extension method, GraphQL.NET scans the
specified assembly for graph types that inherit from `ObjectGraphType<T>` and adds a
mapping for the CLR type represented by `T` with the graph type it matched upon.
It skips adding a mapping for any graph type marked with the `[DoNotMapClrType]` attribute.
In v5, it will also skip adding the mapping if the CLR type is marked with the
`[DoNotMapClrType]` attribute.

### 2. Input Extensions support

`Extensions` deserialized from GraphQL requests can now be set on the `ExecutionOptions.Extensions` property
and passed through to field resolvers via `IResolveFieldContext.InputExtensions`. Note that standard .NET
dictionaries (such as `Dictionary<TKey, TValue>`) are thread-safe for read-only operations. Also you can
access these extensions from validation rules via `ValidationContext.Extensions`.

### 3. Improved GraphQL-Parser

GraphQL.NET v5 uses GraphQL-Parser v8. This release brought numerous changes in the parser object model,
which began to better fit the [latest version](http://spec.graphql.org/October2021/) of the published
official GraphQL specification. GraphQL-Parser v8 has a lot of backward incompatible changes, but you are
unlikely to come across them if you do not use advanced features.

### 4. `IGraphQLSerializer` interface with JSON deserialization support

`IGraphQLSerializer.ReadAsync` is implemented by the `GraphQL.SystemTextJson` and
`GraphQL.NewtonsoftJson` libraries. It supports deserialization of any type, with
special support for the `GraphQLRequest` class. It also supports deserializing to
a `IList<GraphQLRequest>`, which will deserialize multiple requests or
a single request (with or without the JSON array wrapper) into a list.

When calling the `AddSystemTextJson` or `AddNewtonsoftJson` extension method to
the `IGraphQLBuilder` interface, the method will register the `IGraphQLSerializer`
and `IGraphQLTextSerializer` interfaces with the appropriate
serialization engine. These interfaces handle both serialization and deserialization
of objects.

This makes it so that you can write JSON-based transport code independent of the
JSON serialization engine used by your application, simplifying the most common use
case, while still being configurable through your DI framework.

You can also use `IGraphQLTextSerializer.ReadNode` to deserialize a framework-dependent
JSON element node, stored within an `object`, into a specific type. The specific
serialization engine you are using may have additional `Read` members as would be expected
for that library.

Be aware that `System.Text.Json` defaults to case-sensitive deserialization, while
`Newtonsoft.Json` defaults to case-insensitive deserialization. However, the supported
data models (such as `GraphQLRequest` and `OperationMessage`) will always deserialize
with case-sensitive camelCase deserialization. You can write your own data classes
which will behave in the default manner of the serializer's configuration. You can
configure the serializer to use camelCase for all properties by default. You can also
tag properties with serializer-specific attributes to change deserialization behavior,
such as adding a `JsonPropertyName` attribute to a data member to override its
serialized property name.

Specific support is provided for serializing and deserializing to the following data models:

| Class                   | Notes |
|-------------------------|-------|
| `ExecutionResult`       | Only serialization is supported |
| `GraphQLRequest`        | |
| `IList<GraphQLRequest>` | Other common collection variations, such as `IEnumerable<>` or `List<>`, are also supported |
| `OperationMessage`      | `Payload` is an `object` and can be deserialized to `GraphQLRequest` via `ReadNode` |
| `ApolloTrace`           | |
| `Inputs`                | |

Note that when deserializing a `IList<GraphQLRequest>`, and when the JSON data is a
single request rather than a list of requests, the request will be deserialized into
a list or array of a single item. For example, `{"query":"{ hero }"}` deserializes into
`new[] { new GraphQLRequest { Query = "{ hero }" }}`.

### 5. `IGraphQLTextSerializer` interface to support serialization to/from strings.

`IGraphQLTextSerializer.Serialize` and `IGraphQLTextSerializer.Deserialize` support
serializing objects to and from `string` values. For the `GraphQL.SystemTextJson`
and `GraphQL.NewtonsoftJson` libraries, these serialize and deserialize to JSON strings.

### 6. `AutoRegisteringObjectGraphType` and `AutoRegisteringInputObjectGraphType` enhancements

These two classes now provide a range of customizable behavior for data models without the
need for creating individual graph types for each data model. New for v5, fields' names
and graph types can be customized by applying attributes to the respective property, such
as is shown in the below example:

```csharp
// graph type: AutoRegisteringObjectGraphType<Person>

class Person
{
    [Name("Id")]
    [OutputType(typeof(IdGraphType))]
    public int PersonId { get; set; }

    public string Name { get; set; }

    [GraphQLAuthorize("Administrators")]
    public int Age { get; set; }

    [Description("Employee's job position")]
    public string? Title { get; set; }
}
```

#### Nullable reference type attribute interpretation

When the CLR type has nullable reference type annotations, these annotations
are read and interpreted by GraphQL.NET when constructing the graph type.
For instance, this is how the following CLR types are mapped to graph types
after schema initialization:

| CLR type          | Graph type            |
|-------------------|-----------------------|
| `string?`         | `StringGraphType`     |
| `string`          | `NonNullGraphType<StringGraphType>` |
| `List<int>`       | `NonNullGraphType<ListGraphType<NonNullGraphType<IntGraphType>>>` |

CLR type mappings registered in the schema are supported as well.

In addition to the above, if the `[Id]` attribute is marked on the property,
it will override the interpreted graph type such as in the following examples:

| CLR type marked with `[Id]` | Graph type  |
|-------------------|-----------------------|
| `string?`         | `IdGraphType`         |
| `string`          | `NonNullGraphType<IdGraphType>` |
| `List<int>`       | `NonNullGraphType<ListGraphType<NonNullGraphType<IdGraphType>>>` |

Custom attributes can also be added to perform the following behavior changes:
- Override detected underlying CLR type
- Override detected nullability or list nullability state
- Override chosen underlying graph type

#### Method and argument support for `AutoRegisteringObjectGraphType<T>` instances

Methods will be detected and added to fields on the graph. Asynchronous methods
and data loader methods are supported such as shown in the below example:

| CLR type                     | Graph type                          |
|------------------------------|-------------------------------------|
| `Task<string>`               | `NonNullGraphType<StringGraphType>` |
| `IDataLoaderResult<Person?>` | `PersonGraphType`                   |

The above example assumes that the `Person` CLR type was mapped to `PersonGraphType`
in the schema CLR type mappings.

Arguments are also added as query arguments to the field, and recognize default values
and other attributes set on the parameter. Certain argument types are recognized and
treated special; special fields do not add a query argument to the field:

| Argument type                     | Value passed to the method   |
|-----------------------------------|------------------------------|
| `IResolveFieldContext`            | The field resolver's context; useful in advanced scenarios |
| `CancellationToken`               | The cancellation token from the resolve context |
| Any, tagged with `[FromServices]` | Pulls the service of the argument type from the `RequestServices` property of the resolve context |

Also note:
- Asynchronous methods that end in `Async` have the "Async" suffix removed from the default field name.
- Methods tagged with `[Scoped]` (when using `GraphQL.MicrosoftDI`) create a service scope for the field resolver's execution.

This allows for code such as the following:

```csharp
[Name("Person")]
public class Human
{
    [Id]
    public int Id { get; set; }

    public string Name { get; set; }

    [Name("Orders")]
    [Scoped]
    public async Task<IEnumerable<Order>> GetOrdersAsync(
        [FromServices] MyDbContext db,
        CancellationToken token,
        [Name("Sort")] SortOrder sortOrder = SortOrder.Date)
    {
        var query = db.Orders.Where(x => x.HumanId == Id);

        if (sortOrder == SortOrder.Date)
            query = query.OrderByDesc(x => x.OrderDate);

        return query.ToListAsync(token);
    }
}

public enum SortOrder
{
    Date
}
```

The above code would generate a GraphQL schema like this:

```graphql
type Person {
  id: ID!
  name: String!
  orders(sort: SortOrder! = DATE): [Order!]!
}
```

#### CLR field support

CLR fields are not automatically added to graph types, but can be added by overriding
the `GetRegisteredMembers` method of a `AutoRegisteringObjectGraphType<T>` or
`AutoRegisteringInputObjectGraphType<T>` instance.

#### Overridable base functionality

The classes can be overridden, providing the ability to customize behavior of automatically
generated graph types. For instance, to exclude properties of a certain type, you could write this:

```csharp
private class CustomAutoObjectType<T> : AutoRegisteringObjectGraphType<T>
{
    protected override IEnumerable<FieldType> ProvideFields()
    {
        var props = GetRegisteredProperties();
        foreach (var prop in props)
        {
            if (prop.PropertyType != typeof(MyType))
                yield return CreateField(prop);
        }
    }
}
```

Similarly, by overriding `CreateField` you can change the default name, description,
graph type, or other information applied to each generated field.

Most of these changes can be performed declaratively by attributes, but by creating a derived class you can
change default behavior imperatively without needing to add attributes to all of your data models.

These `protected` methods can be overridden to provide the following customizations to
automatically-generated graph types:

| Method           | Description                                                          | Typical use      |
|------------------|----------------------------------------------------------------------|------------------|
| (constructor)    | Configures graph properties and adds fields                          | Configuring graph after default initialization is complete |
| ConfigureGraph   | Configures default graph properties prior to applying attributes     | Applying a different default naming convention, such as appending "Input" or "Model" |
| GetRegisteredMembers | Returns the set of properties, methods and fields to be automatically configured | Filtering internal properties; sorting the property list; including fields; excluding methods |
| ProvideFields    | Returns a set of generated fields                                    | Adding additional fields to the generated set |
| CreateField      | Creates a `FieldType` from a `MemberInfo`                            | Applying custom behavior to field generation |
| GetTypeInformation | Parses a CLR type and NRT annotations to return a graph type       | Use a specific graph type for a certain CLR type |
| GetArgumentInformation | Parses a method argument to return a query argument or expression | Return an expression for specific types, such as a user context |

Note that if you override `GetRegisteredMembers` to include private properties or fields for
an input graph, you may also need to override `ParseDictionary` as well.

If you utilize dependency injection within your schema, you can register your custom graph
type to be used instead of the built-in type as follows:

```cs
services.AddSingleton(typeof(AutoRegisteringObjectGraphType<>), typeof(CustomAutoObjectType<>));
```

Then any graph type defined as `AutoRegisteringObjectGraphType<...>` will use your custom
type instead.

#### Graphs, fields and arguments recognize attributes to control initialization behavior

Any attribute that derives from `GraphQLAttribute`, such as `GraphQLAuthorizeAttribute`, can be set on a
CLR class or one if its properties, fields, methods or method arguments and is configured for the graph,
field type or query argument. New attributes have been updated or added for convenience as follows:

| Attribute            | Description        |
|----------------------|--------------------|
| `[Name]`             | Specifies a GraphQL name for a CLR class, member or method parameter |
| `[InputName]`        | Specifies a GraphQL name for an input CLR class, member or method parameter |
| `[OutputName]`       | Specifies a GraphQL name for an output CLR class or member |
| `[InputType]`        | Specifies a graph type for a field on an input model, or for a query argument |
| `[OutputType]`       | Specifies a graph type for a field on an output model |
| `[Ignore]`           | Indicates that a CLR member should not be mapped to a field |
| `[Metadata]`         | Specifies custom metadata to be added to the graph type, field or query argument |
| `[Scoped]`           | For methods, specifies to create a DI service scope during resolver execution |
| `[FromServices]`     | For method parameters, specifies that the argument value should be pulled from DI |
| `[FromSource]`       | For method parameters, specifies that the argument value should be the context 'Source' |
| `[FromUserContext]`  | For method parameters, specifies that the argument value should be the user context |
| `[GraphQLAuthorize]` | Specifies an authorization policy for the graph type for field |
| `[GraphQLMetadata]`  | Specifies name, description, deprecation reason, or other properties for the graph type or field |

Note: `[Scoped]` is provided through the GraphQL.MicrosoftDI NuGet package.

Custom attributes can be easily added to control any other initialization of graphs, fields or query arguments.

### 7. More strict behavior of FloatGraphType for special values

This is a spec-compliance issue (bug fix), that fixes parsing of Nan and -/+ Infinity values.
The spec says that:

> Non-finite floating-point internal values (NaN and Infinity) cannot be
> coerced to Float and must raise a field error.

### 8. Support for cancellation at validation stage

With new visitors design from GraphQL-Parser v8 it is possible now to cancel GraphQL request
at validation stage before actual execution. `DocumentExecuter` uses the same cancellation token
specified into `ExecutionOptions` to pass into `IDocumentValidator.ValidateAsync`.

### 9. `InputObjectGraphType` supports `ToAST`/`IsValidDefault`

`ToAST` is supported for `InputObjectGraphType` and enables printing a code-first schema that uses
`InputObjectGraphType` (`ToAST` threw `NotImplementedException` before), i.e. schemas with default
input objects can be printed out of the box now. `InputObjectGraphType.IsValidDefault` now checks
all fields on the provided input object value. To revert `IsValidDefault` to v4 behavior use that snippet:

```csharp
public override bool IsValidDefault(object value) => value is TSourceType;
```

### 10. `EnumerationGraphType<T>` enhancements

The following new attributes are detected on auto-generated enum graph types:

| Attribute     | Description                                        |
|---------------|----------------------------------------------------|
| `[Name]`      | Specifies the name of the enum type or value       |
| `[Ignore]`    | Does not add the enum value to the enum type       |
| `[Metadata]`  | Adds the specified metadata to enum type or value  |

As before, you can still use the `[Description]` or `[Obsolete]` attributes to add
descriptions or deprecation reasons to enum graph types or enum values.

You can also derive from `GraphQLAttribute` to create your own attributes to modify
enum graph types or enum values as they are being built by `EnumerationGraphType<T>`.

### 11. Ability to get directives and their arguments values

Now you may get directives along with their arguments that have been provided in the GraphQL query request.
New APIs are similar to ones used for field arguments:

```csharp
Field<StringGraphType>("myField", resolve: context =>
{
    var dir = ctx.GetDirective("myDirective");
    var arg = dir.GetArgument<string>("arg");
    ...
});
```

### 12. The `ExecutionStrategy` selected for an operation can be configured through `IGraphQLBuilder`

Previously, in order to change the execution strategy for a specific operation -- for instance,
using a serial execution strategy for 'query' operation types -- required creating a custom
document executer and overriding the `SelectExecutionStrategy` method.

Now, for DI configurations, you can call the `.AddExecutionStrategy<T>(OperationType)` method to
provide this configuration without overriding the method. See below for an example.

```csharp
// === GraphQL.NET v4 ===
public class SerialDocumentExecuter : DocumentExecuter
{
    public SerialDocumentExecuter(IDocumentBuilder documentBuilder, IDocumentValidator documentValidator, IComplexityAnalyzer complexityAnalyzer, IDocumentCache documentCache, IEnumerable<IConfigureExecutionOptions> configurations)
        : base(documentBuilder, documentValidator, complexityAnalyzer, documentCache, configurations)
    {
    }

    protected override IExecutionStrategy SelectExecutionStrategy(ExecutionContext context)
    {
        return context.Operation.Operation switch
        {
            OperationType.Query => SerialExecutionStrategy.Instance,
            _ => base.SelectExecutionStrategy(context)
        };
    }
}

// within Startup.cs
services.AddGraphQL()
    .AddSystemTextJson()
    .AddSchema<StarWarsSchema>()
    .AddDocumentExecuter<SerialDocumentExecuter>();


// === GraphQL.NET v5 ===

// within Startup.cs
services.AddGraphQL(builder => builder
    .AddSystemTextJson()
    .AddSchema<StarWarsSchema>()
    .AddExecutionStrategy<SerialExecutionStrategy>(OperationType.Query));
```

You can also register your own implementation of `IExecutionStrategySelector` which can inspect the
`ExecutionContext` to make additional decisions before selecting an execution strategy.

```csharp
public class MyExecutionStrategySelector : IExecutionStrategySelector
{
    public virtual IExecutionStrategy Select(ExecutionContext context)
    {
        return context.Operation.Operation switch
        {
            OperationType.Query => ParallelExecutionStrategy.Instance,
            OperationType.Mutation => SerialExecutionStrategy.Instance,
            OperationType.Subscription => SubscriptionExecutionStrategy.Instance,
            _ => throw new InvalidOperationException()
        };
    }
}

// within Startup.cs
servcies.AddGraphQL(builder => builder
    // other configuration here
    .AddExecutionStrategySelector<MyExecutionStrategySelector>());
```

The `DocumentExecuter.SelectExecutionStrategy` method is still available to be overridden for
backwards compatibility but may be removed in the next major version.

### 13. Schema builder and `FieldDelegate` improvements for reflected methods

When configuring a CLR method for a field, the method arguments now allow the use of all of
the new attributes available to `AutoRegisteringObjectGraphType`, such as `[FromServices]`.
Field resolvers are now precompiled, resulting in faster performance.

As always, when the CLR type is not the source type, the CLR type is pulled from DI.
Now the CLR type will be pulled from `context.RequestServices` to allow for scoped instances.
If `RequestServices` is `null`, the root DI provider will be used as it was before.

Note that existing methods will require the use of `[FromSource]` and `[FromUserContext]` for
applicable method arguments.

```csharp
// v4
[GraphQLMetadata("Droid")]
class DroidType
{
    // DI-injected services are always pulled from the root DI provider, so scoped services are not supported
    private readonly Repository _repo;
    public DroidType(Repository repo)
    {
        _repo = repo;
    }

    public int Id(Droid source) => source.Id;

    public IEnumerable<Droid> Friends(Droid source) => _repo.FriendsOf(source.Id);
}

// v5
[GraphQLMetadata("Droid")]
class DroidType
{
    // scoped services are supported, so long as ExecutionOptions.RequestServices is set
    private readonly Repository _repo;
    public DroidType(Repository repo)
    {
        _repo = repo;
    }

    // requires use of [FromSource]
    public int Id([FromSource] Droid source) => source.Id;

    public IEnumerable<Droid> Friends([FromSource] Droid source) => _repo.FriendsOf(source.Id);
}

// v5 alternate
[GraphQLMetadata("Droid")]
class DroidType
{
    public int Id([FromSource] Droid source) => source.Id;

    // only inject Repository where needed
    public IEnumerable<Droid> Friends([FromSource] Droid source, [FromServices] Repository repo) => repo.FriendsOf(source.Id);
}
```

Similar changes may be necessary when using `FieldDelegate` to assign a field resolver.

### 14. ValueTask support

The execution pipeline has been changed to use `ValueTask` throughout. To support this change, the following
interfaces have been slightly changed to have methods with `ValueTask` signatures:

- `IFieldResolver`
- `IEventStreamResolver` (renamed to `ISourceStreamResolver`) (`IAsyncEventStreamResolver` has been removed)
- `IFieldMiddleware`
- `IValidationRule`

This will result in a substantial speed increase for schemas that use field middleware.

In addition, `ValueTask<T>` return types are supported for fields built on CLR methods via the schema builder,
fields built on CLR methods via `AutoRegisteringObjectGraphType`, and fields built on CLR methods via `FieldDelegate`.

When manually instantiating a field or subscription resolver, you may use a delegate that return a `ValueTask` by
using new constructors available on the `FuncFieldResolver` or `SourceStreamResolver` classes.

### 15. `NameFieldResolver` enhanced method support

When adding a field by name only, such as `Field<StringGraphType>("Name");`, and the field matches a method
rather than a property on the source object, the method parameters are parsed similarly to `FieldDelegate`
as noted above with support for query arguments, `IResolveFieldContext`, `[FromServices]` and so on.

### 16. Schemas can be entirely constructed from CLR types

A new builder method `AddAutoSchema` has been added to allow building a schema entirely from CLR types
using the new features within the auto-registering graph types to build the schema. Below is a sample:

```csharp
// sample configuration of DI
var services = new ServiceCollection();
services.AddGraphQL(b => b
    .AddAutoSchema<Query>(s => s.WithMutation<Mutation>())
    .AddSystemTextJson());
var provider = services.BuildServiceProvider();


// sample execution from DI
var result = await provider.GetRequiredService<IDocumentExecuter>().ExecuteAsync(o =>
{
    o.RequestServices = provider;
    o.Schema = provider.GetRequiredService<ISchema>();
    o.Query = "{hero}";
});
var resultString = provider.GetRequiredService<IGraphQLTextSerializer>().Serialize(result);
// resultString returns the following JSON: {"data":{"hero":"Luke Skywalker"}}


// sample schema
public class Query
{
    public static string Hero => "Luke Skywalker";
    public static IEnumerable<Droid> Droids => new Droid[] { new Droid("R2D2"), new Droid("C3PO") };
}

public class Mutation
{
    public static string Hero(string name) => name;
}

public record Droid(string Name);
```

Subscriptions are supported; interface or union graph types are not currently supported. You may
mix the documented "graphtype-first" approach with the CLR types to implement anything not supported
by the auto-registering graph types.

### 17. `IGraphQLSerializer` implementations support serialization of `ExecutionError` instances.

Previously, only when serializing an `ExecutionResult` instance would `ExecutionError` instances
be properly serialized. Now you may serialize a `ExecutionError` instance directly and it will
be handled by the specified `IErrorInfoProvider` and serialized correctly. This can be useful
when implementing the newer `graphql-transport-ws` WebSockets protocol.

### 18. `IDocumentExecuter<>` interface added to better support multiple schema registrations.

To better support user classes based on a specific schema, the `IDocumentExecuter<>` interface
and default implementation has been added which allows for executing a request without specifying
the schema in the `ExecutionOptions`. The execution will pull the schema from dependency injection
at run-time, supporting both singleton and scoped schemas. `RequestServices` is required to be
provided.

```csharp
// sample that executes a request against MySchema
var executer = serviceProvider.GetRequiredService<IDocumentExecuter<MySchema>>();
var options = new ExecutionOptions
{
    Query = "{hero}",
    RequestServices = serviceProvider,
};
var result = await executer.ExecuteAsync(options);
```

### 19. Subscription support improved

Support for subscriptions has been moved from the `GraphQL.SystemReactive` nuget package directly into
the main `GraphQL` package. There is no need to use `SubscriptionDocumentExecuter` (removed), and the default
document executer will support subscriptions without overriding `SelectExecutionStrategy`.

The new implementation of `SubscriptionExecutionStrategy` supports some new features and bug fixes:

1. Serial execution of data events' field resolvers is supported by passing an instance of
   `SerialExecutionStrategy` to the constructor. As before, parallel execution is default.

2. Errors and output extensions are returned along with data events.

3. Memory leaks have been eliminated in the case of errors, output extensions, metrics being enabled,
   or the use of the context's array pool.

4. The unhandled exception handler properly handles all error situations that it was designed to.

5. The `System.Reactive` nuget reference is not necessary for GraphQL. You may still choose to use
   `System.Reactive` nuget package in your library if you wish.

6. Derived implementations allow for a scoped DI provider during execution of data events. It will
   be necessary to override `ProcessDataAsync` and change the `ExecutionContext.RequestServices` property to a scoped
   instance before calling `base.ProcessDataAsync`.

There are a number of other minor issues fixed; see these links for more details:

- https://github.com/graphql-dotnet/graphql-dotnet/issues/3002
- https://github.com/graphql-dotnet/graphql-dotnet/pull/3004

## Breaking Changes

### 1. UnhandledExceptionDelegate

`ExecutionOptions.UnhandledExceptionDelegate` and `IExecutionContext.UnhandledExceptionDelegate`
properties type was changed from `Action<UnhandledExceptionContext>` to `Func<UnhandledExceptionContext, Task>`
so now you may use async/await for exception handling. In this regard, some methods in `ExecutionStrategy` were
renamed to have `Async` suffix.

### 2. `IDocumentCache` now has asynchronous methods instead of synchronous methods.

The default get/set property of the interface has been replaced with `GetAsync` and `SetAsync` methods.
Keys cannot be removed by setting a null value as they could before.

### 3. `IResolveFieldContext.Extensions` property renamed to `OutputExtensions` and related changes

To clarify and differ output extensions from input extensions, `IResolveFieldContext.Extensions`
has now been renamed to `OutputExtensions`. The `GetExtension` and `SetExtension` thread-safe
extension methods have also been renamed to `GetOutputExtension` and `SetOutputExtension` respectively.

### 4. `ExecutionOptions.Inputs` and `ValidationContext.Inputs` properties renamed to `Variables`

To better align the execution options and variable context with the specification, the `Inputs`
property containing the execution variables has now been renamed to `Variables`.

### 5. `ConfigureExecution` GraphQL builder method renamed to `ConfigureExecutionOptions`

Also, `IConfigureExecution` renamed to `IConfigureExecutionOptions`.

### 6. `AddGraphQL` now accepts a configuration delegate instead of returning `IGraphQLBuilder`

In order to prevent default implementations from ever being registered in the DI engine,
the `AddGraphQL` method now accepts a configuration delegate where you can configure the
GraphQL.NET DI components. To support this change, the `GraphQLBuilder` constructor now
requires a configuration delegate parameter and will execute the delegate before calling
`GraphQLBuilderBase.RegisterDefaultServices`.

This requires a change similar to the following:

```csharp
// v4
services.AddGraphQL()
    .AddSystemTextJson()
    .AddSchema<StarWarsSchema>();

// v5
services.AddGraphQL(builder => builder
    .AddSystemTextJson()
    .AddSchema<StarWarsSchema>());
```

### 7. `GraphQLExtensions.BuildNamedType` was renamed and moved to `SchemaTypes.BuildGraphQLType`

### 8. `GraphQLBuilderBase.Initialize` was renamed to `RegisterDefaultServices`

### 9. `ExecutionHelper.GetArgumentValues` was renamed to `GetArguments`

### 10. `DirectiveGraphType` was renamed to `Directive`

### 11. `schema`, `variableDefinitions` and `variables` arguments were removed from `ValidationContext.GetVariableValues`

Use `ValidationContext.Schema`, `ValidationContext.Operation.Variables` and `ValidationContext.Variables` properties

### 12. `ValidationContext.OperationName` was changed to `ValidationContext.Operation`

### 13. All arguments from `IDocumentValidator.ValidateAsync` were wrapped into `ValidationOptions` struct

### 14. All methods from `IGraphQLBuilder` were moved into `IServiceRegister` interface

Use `IGraphQLBuilder.Services` property if you need to register services into DI container.
If you use provided extension methods upon `IGraphQLBuilder` then your code does not require any changes.

### 15. Changes caused by GraphQL-Parser v8

- The `GraphQL.Language.AST` namespace and all classes from it have been removed in favor of ones
  from `GraphQLParser.AST` namespace in GraphQL-Parser project. Examples of changed usages:
  - `GraphQL.Language.AST.Document` -> `GraphQLParser.AST.GraphQLDocument`
  - `GraphQL.Language.AST.IValue` -> `GraphQLParser.AST.GraphQLValue`
  - `GraphQL.Language.AST.Field` -> `GraphQLParser.AST.GraphQLField`
  - `GraphQL.Language.AST.SelectionSet` -> `GraphQLParser.AST.GraphQLSelectionSet`
  - `GraphQL.Language.AST.IHaveDirectives` -> `GraphQLParser.AST.IHasDirectivesNode`
  - `GraphQL.Language.AST.IType` -> `GraphQLParser.AST.GraphQLType`
- Some APIs utilize `GraphQLParser.ROM` struct instead of `string`:
  - `ExecutionResult.Query`
  - `Metrics.SetOperationName`
  - `IComplexGraphType.GetField`
  - `QueryArguments.Find`
  - `SchemaDirectives.Find`
  - `SchemaDirectives.this[]`
  - `SchemaDirectives.Dictionary`
  - `ValidationContext.GetFragment`
  - All `ValidationError`'s constructors take _originalQuery_ as `ROM`
- `OperationType` and `DirectiveLocation` enums were removed, use enums from `GraphQLParser.AST` namespace
- `SourceLocation` struct was removed, use `GraphQLLocation` from `GraphQLParser.AST` namespace
- `CoreToVanillaConverter` class was removed
- `ErrorLocation` struct was removed, use `Location` from `GraphQLParser` namespace
- `ValidationContext.GetFragment` method was removed, use `ValidationContext.Document.FindFragmentDefinition`
- `IResolveFieldContext.SubFields` and `IExecutionStrategy.GetSubFields` returns dictionary with
   values of tuple of queried field and its field definition
- All scalars works with `GraphQLParser.AST.GraphQLValue` instead of `GraphQL.Language.AST.IValue`
- `IInputObjectGraphType.ToAST` returns `GraphQLParser.AST.GraphQLObjectValue` instead of `GraphQL.Language.AST.IValue`

### 16. Classes and members marked as obsolete have been removed

The following classes and members that were marked with `[Obsolete]` in v4 have been removed:

| Class or member | Notes |
|-----------------|-------|
| `GraphQL.NewtonsoftJson.StringExtensions.GetValue`     |                             |
| `GraphQL.NewtonsoftJson.StringExtensions.ToDictionary` | Use `Read` or `Deserialize` instead |
| `GraphQL.SystemTextJson.ObjectDictionaryConverter`     | Use `InputsJsonConverter` instead   |
| `GraphQL.SystemTextJson.StringExtensions.ToDictionary` | Use `Read` or `Deserialize` instead |
| `GraphQL.TypeExtensions.GetEnumerableElementType`      |                             |
| `GraphQL.TypeExtensions.IsNullable`                    |                             |
| `GraphQL.Builders.ConnectionBuilder.Unidirectional`    | `Unidirectional` is default and does not need to be called |
| `GraphQL.IDocumentExecutionListener.BeforeExecutionAwaitedAsync`     | Use `IDataLoaderResult` interface instead |
| `GraphQL.IDocumentExecutionListener.BeforeExecutionStepAwaitedAsync` | Use `IDataLoaderResult` interface instead |
| `GraphQL.Utilities.DeprecatedDirectiveVisitor`         |                             |

Various classes' properties in the `GraphQL.Language.AST` namespace are now
read-only instead of read-write, such as `Field.Alias`.

Various classes' constructors in the `GraphQL.Language.AST` namespace have been
removed in favor of other constructors.

### 17. `IDocumentWriter` has been renamed to `IGraphQLSerializer` and related changes.

As such, the `DocumentWriter` classes have been renamed to `GraphQLSerializer`, and the
`AddDocumentWriter` extension method for `IGraphQLBuilder` has been renamed to `AddSerializer`.
The `WriteAsync` method's functionality has not changed.

### 18. Extension methods for parsing variables (e.g. `ToInputs`) have been removed.

Please use the `Read<Inputs>()` method of an `IGraphQLSerializer` implementation, or the
`Deserialize<Inputs>()` method of an `IGraphQLTextSerializer` implementation. Note that
these methods will return `null` if a null string or the string "null" is passed to them.
The `ExecutionOptions.Variables` property does not require `Inputs.Empty`, but if you have
tests based on the `.ToInputs()` extension method, you may want a direct replacement.
Equivalent code to the previous functionality is as follows:

```cs
using GraphQL;
using GraphQL.SystemTextJson;

public static class StringExtensions
{
    private static readonly GraphQLSerializer _serializer = new();

    public static Inputs ToInputs(string json)
        => json == null ? Inputs.Empty : _serializer.Deserialize<Inputs>(json) ?? Inputs.Empty;

    public static Inputs ToInputs(System.Text.Json.JsonElement element)
        => _serializer.ReadNode<Inputs>(element) ?? Inputs.Empty;

    public static T FromJson<T>(string json)
        => _serializer.Deserialize<T>(json);

    public static System.Threading.Tasks.ValueTask<T> FromJsonAsync<T>(this System.IO.Stream stream, System.Threading.CancellationToken cancellationToken = default)
        => _serializer.ReadAsync<T>(stream, cancellationToken);
}
```

The new `Read` and `Deserialize` methods of the `Newtonsoft.Json` implementation
will default to reading dates as strings unless configured otherwise in the settings.

### 19. The `WriteToStringAsync` extension methods have been removed.

Please use the `Serialize()` method of an `IGraphQLTextSerializer` implementation.
The asynchronous text serialization methods have been removed as the underlying serialization
providers execute synchronously when serializing to a string.

The `WriteAsync()` method can be used to asynchronously serialize to a stream. However,
the `Newtonsoft.Json` serializer does not support asynchronous serialization, so synchronous
calls are made to the underlying stream. Only `System.Text.Json` supports asynchronous writing.

### 20. Other changes to the serialization infrastructure

- `InputsConverter` renamed to `InputsJsonConverter`
- `ExecutionResultContractResolver` renamed to `GraphQLContractResolver`

### 21. `GraphQLMetadataAttribute` cannot be applied to graph type classes

The `[GraphQLMetadata]` attribute is designed to be used for schema-first configurations
and has not changed in this regard. For code-first graph definitions, please set the
GraphQL type name within the constructor.

```csharp
//[GraphQLMetadata("Person")] //previously supported
public class HumanType : ObjectGraphType<Human>
{
    public HumanType()
    {
        Name = "Person"; //correct implementation
        ...
    }
}
```

### 22. `AstPrinter` class was removed

`AstPrinter` class was removed in favor of `SDLPrinter` from GraphQL-Parser project.

Code before changes:

```csharp
INode node = ...;
string s = AstPrinter.Print(node);
```

Code after changes:

```csharp
ASTNode node = ...;
var writer = new StringWriter();
var printer = new SDLPrinter();
sdlPrinter.PrintAsync(node, writer).GetAwaiter().GetResult(); // actually is sync
string s = writer.ToString();
```

`SDLPrinter` is a highly optimized visitor for asynchronous non-blocking SDL output
into provided `TextWriter`. In the majority of cases it does not allocate memory in
the managed heap at all.

### 23. Possible breaking changes in `InputObjectGraphType<TSourceType>`

`InputObjectGraphType<TSourceType>.ToAST` and `InputObjectGraphType<TSourceType>.IsValidDefault`
methods were changed in such a way that now you may be required to also override `ToAST` if you override
`ParseDictionary`. Changes in those methods are made for earlier error detection and schema printing.

### 24. `AutoRegisteringObjectGraphType` changes

The protected method `GetRegisteredProperties` has been renamed to `GetRegisteredMembers`
and now supports properties, methods and fields, although fields are not included
with the default implementation. Override the method in a derived class to include fields.

New for v5, methods are included by default. To revert to v4 behavior, which does not
include methods, create a derived class as follows:

```csharp
public class AutoRegisteringObjectGraphTypeWithoutMethods<T> : AutoRegisteringObjectGraphType<T>
{
    public AutoRegisteringObjectGraphTypeWithoutMethods() : base() { }
    public AutoRegisteringObjectGraphTypeWithoutMethods(params Expression<Func<T, object?>>[]? excludedProperties) : base(excludedProperties) { }
    protected override IEnumerable<MemberInfo> GetRegisteredMembers() => base.GetRegisteredMembers().Where(x => x is PropertyInfo);
}
```

Register this class within your DI engine like this:

```cs
services.AddTransient(typeof(AutoRegisteringObjectGraphType<>), typeof(AutoRegisteringObjectGraphTypeWithoutMethods<>));
```

### 25. `AutoRegisteringInputObjectGraphType` changes

The protected method `GetRegisteredProperties` has been renamed to `GetRegisteredMembers`
and now supports returning both properties and fields, although fields are not included
with the default implementation. Override the method in a derived class to include fields.

### 26. `EnumerationGraphType` parses exact names

Consider GraphQL `enum Color { RED GREEN BLUE }` and corresponding `EnumerationGraphType`.
In v4 `ParseValue("rED")` yields internal value for `RED` name. In v5 this behavior was changed
and `ParseValue("rED")` throws error `Unable to convert 'rED' to the scalar type 'Color'`.

### 27. `EnumerationGraphType.AddValue` changes

`description` argument from `EnumerationGraphType.AddValue` method was marked as optional
and moved after `value` argument. If you use this method and set descriptions, you will need
to change the order of arguments. Since changing the order of arguments in some cases can remain
invisible to the caller and lead to hardly detected bugs, the method name has been changed from
`AddValue` to `Add`.

### 28. The settings class provided to `GraphQL.NewtonsoftJson.GraphQLSerializer` has changed.

Previously the settings class used was `Newtonsoft.Json.JsonSerializerSettings`. Now the class
is `GraphQL.NewtonsoftJson.JsonSerializerSettings`. The class inherits from the former class,
but sets the default date parsing behavior set to 'none'.

### 29. Schema builder CLR types' method arguments require `[FromSource]` and `[FromUserContext]` where applicable

See New Features: 'Schema builder and `FieldDelegate` improvements for reflected methods' above.

### 30. FieldDelegate method arguments require `[FromSource]` and `[FromUserContext]` where applicable

See New Features: 'Schema builder and `FieldDelegate` improvements for reflected methods' above.

### 31. Code removed to support prior implementation of FieldDelegate and schema builder

The following classes and methods have been removed:

- The `EventStreamResolver` implementation which accepted an `IAccessor` as a construtor parameter.
- The `AsyncEventStreamResolver` implementation which accepted an `IAccessor` as a construtor parameter.
- The `DelegateFieldModelBinderResolver` class.
- The `ReflectionHelper.BuildArguments` method.

You may use the following classes and methods as replacements:

- The `MemberResolver` class is an `IFieldResolver` implementation for a property, method or field. Expressions are passed
  to the constructor for the instance (and if applicable, method arguments), which is immediately compiled.
- The `SourceStreamMethodResolver` class is an `ISourceStreamResolver` (previously `IEventStreamResolver`) implementation
  for a method that returns an `IObservable<T>` or `Task<IObservable<T>>`. It also provides a basic `IFieldResolver`
  implementation for subscription fields.
- The `AutoRegisteringHelper.BuildFieldResolver` method builds a field resolver around a specifed property, method or field.
- The `AutoRegisteringHelper.BuildEventStreamResolver` method builds an event stream resolver around a specified method.

### 32. ValueTask execution pipeline support changes

The following interfaces have been modified to support a `ValueTask` pipeline:

- `IFieldResolver`
- `ISourceStreamResolver` (previously `IEventStreamResolver`)
- `IFieldMiddleware` and `FieldMiddlewareDelegate`
- `IValidationRule`

The following interfaces have been removed:

- `IAsyncEventStreamResolver`

All classes which implemented the above interfaces have been modified as necessary:

- `AsyncSourceStreamResolver` (previously `AsyncEventStreamResolver`)
- `AsyncFieldResolver`
- `ExpressionFieldResolver`
- `FuncFieldResolver`
- `InstrumentFieldsMiddleware`
<<<<<<< HEAD
- `NameFieldResolver`
- `SourceStreamResolver` (previously `EventStreamResolver`)
=======
- All built-in validation rules
>>>>>>> c2b98a04

These properties have been removed:

- `EventStreamFieldType.AsyncSubscriber` (note: the `EventStreamFieldType` class was removed and the `Subscriber` property moved to the `FieldType` class)
- `FieldConfig.AsyncSubscriber`

Any direct implementation of these interfaces or classes derived from the above list will need to be modified to fit the new design.

In addition, it is required that any asynchronous fields must use an appropriate asynchronous field builder method or
asynchronous field resolver, and inferred methods (built by the schema builder, `FieldDelegate`, or `AutoRegisteringObjectGraphType`)
must be strongly typed.

```csharp
// works in v4, not in v5 (throws in runtime)
Field<CharacterInterface>("hero", resolve: context => data.GetDroidByIdAsync("3"));

// works in v4 or v5
FieldAsync<CharacterInterface>("hero", resolve: async context => await data.GetDroidByIdAsync("3"));


// works in v4, not in v5
AddField(new FieldType
{
    Name = "hero",
    Resolver = new FuncFieldResolver<Task<Droid>>(context => data.GetDroidByIdAsync("3")),
});

// works in v4 or v5
AddField(new FieldType
{
    Name = "hero",
    Resolver = new AsyncFieldResolver<Droid>(context => data.GetDroidByIdAsync("3")),
});


// works in v4, not in v5
Func<IResolveFieldContext, string, object> func = (context, id) => data.GetDroidByIdAsync(id);
FieldDelegate<DroidType>(
    "droid",
    arguments: new QueryArguments(
        new QueryArgument<NonNullGraphType<StringGraphType>> { Name = "id", Description = "id of the droid" }
    ),
    resolve: func
);

// works in v4 or v5
Func<IResolveFieldContext, string, Task<Droid>> func = (context, id) => data.GetDroidByIdAsync(id);
FieldDelegate<DroidType>(
    "droid",
    arguments: new QueryArguments(
        new QueryArgument<NonNullGraphType<StringGraphType>> { Name = "id", Description = "id of the droid" }
    ),
    resolve: func
);
```

### 33. `IResolveEventStreamContext` interface and `ResolveEventStreamContext` class removed

Please use the `IResolveFieldContext` interface and the `ResolveFieldContext` class instead. No other changes are required.

### 34. `EventStreamFieldType` class removed

Please use `FieldType` instead. The `Subscriber` property has been moved to the `FieldType` class so no other changes should be required.
The `AsyncSubscriber` property has been removed as described above.

### 35. `IEventStreamResolver<T>` interface removed

For custom resolver implementations, please implement `ISourceStreamResolver` (previously `IEventStreamResolver`) interface instead.

### 36. Asynchronous field resolver classes have been removed

These classes have been removed:

- `ScopedAsyncFieldResolver`
- `AsyncFieldResolver`
- `AsyncEventStreamResolver`

Please use the new `ValueTask`-based constructors on `ScopedFieldResolver`, `FuncFieldResolver` and `SourceStreamResolver`
(previously `EventStreamResolver`) instead.

```csharp
// v4
var resolver = new AsyncFieldResolver<string>(async context => await GetSomeString());

// v5
var resolver = new FuncFieldResolver<string>(async context => await GetSomeString());


// v4
Func<IResolveFieldContext, Task<string>> func = async context => await GetSomeString();
var resolver = new AsyncFieldResolver(func);

// v5 option 1
Func<IResolveFieldContext, ValueTask<string>> func = async context => await GetSomeString();
var resolver = new FuncFieldResolver(func);

// v5 option 2
Func<IResolveFieldContext, Task<string>> func = async context => await GetSomeString();
var resolver = new FuncFieldResolver(context => new ValueTask<string>(func(context)));

// v5 option 3
Func<IResolveFieldContext, Task<string>> func = async context => await GetSomeString();
var resolver = new FuncFieldResolver(async context => await func(context));
```

Field builder methods have not changed and still require a `Task<T>` return value for asynchronous field resolver delegates.

### 37. `NameFieldResolver` implementation supports methods with arguments; may cause `AmbigiousMatchException`

The `NameFieldResolver`, used when adding a field by name (e.g. `Field<StringGraphType>("Name");`),
now supports methods with arguments. During resolver execution, it first looks for a matching property
with the specified name, and if none is found, looks for a method with the matching name. Since it
now supports methods with arguments as well as methods without arguments, an `AmbigiousMatchException`
can occur if the name refers to a public method with multiple overloads. Either specify a field
resolver explicitly, or reduce the number of public methods with the same name to one.

### 38. `SchemaTypes` updated to support DI-injected mapping providers

- `Initialize` method signature changed to include DI-injected mappings.

- `GetGraphTypeFromClrType` method signature changed to include DI-injected mappings.
  Rather than a list of CLR to graph type tuples provided to the method, now a list of
  `IGraphTypeMappingProvider` instances is provided.

### 39. `ExecutionResultJsonConverter` does not handle `ExecutionError`.

If you directly create an instance of `ExecutionResultJsonConverter` and adding it to a set of
serializer options, you will now need to also add `ExecutionErrorJsonConverter` also. The
`IErrorInfoProvider` instance previously passed to the `ExecutionResultJsonConverter` will
need to be passed to the `ExecutionErrorJsonConverter` instead. Typically no changes are
necessary to user code for this API change.

### 40. Subscription document executer removed

Subscription support is provided by the `DocumentExecuter` implementation without the need to
use `SubscriptionDocumentExecuter` or override `DocumentExecuter.SelectExecutionStrategy`. You may
also remove references to the `IGraphQLBuilder.AddSubscriptionDocumentExecuter` method.

### 41. Subscription nuget package removed

Subscription support has been moved into the main project. If you have a need to reference
`SubscriptionExecutionStrategy`, it now exists within the `GraphQL` nuget package. You
will need to remove references to the `GraphQL.SystemReactive` nuget package.

### 42. `SubscriptionExecutionResult` class removed

The `SubscriptionExecutionResult.Streams` property has been moved to the `ExecutionResult` class.
Please use the `ExecutionResult` class rather than the `SubscriptionExecutionResult` class.

<<<<<<< HEAD
### 43. `IEventStreamResolver` and `EventStreamResolver` renamed

- `IEventStreamResolver` is now `ISourceStreamResolver`
- `EventStreamResolver` is now `SourceStreamResolver`
=======
### 43. `DateTimeOffsetGraphType` does not adjust to UTC

Previously any ISO-8601 date/time values were converted to UTC before being returned in
a `DateTimeOffset` value from the `DateTimeOffsetGraphType`. This results in a loss of
information that was provided to the GraphQL request. In v5, the time offset is preserved.

Although typically `DateTimeOffset` values are not assumed to be in any specific time zone,
if your code does so, you may need to make changes to your code or implement a custom scalar
to replace the default scalar.

You may be affected by this change if you use certain versions of Npgsql.
See https://www.npgsql.org/doc/types/datetime.html

### 44. `OverlappingFieldsCanBeMerged` validation rule enabled by default

Previously this rule, part of the GraphQL specification, was not enabled by default; in
GraphQL.NET v5 it is enabled by default as part of the `DocumentValidator.CoreRules` list.
>>>>>>> c2b98a04
<|MERGE_RESOLUTION|>--- conflicted
+++ resolved
@@ -927,12 +927,9 @@
 - `ExpressionFieldResolver`
 - `FuncFieldResolver`
 - `InstrumentFieldsMiddleware`
-<<<<<<< HEAD
 - `NameFieldResolver`
 - `SourceStreamResolver` (previously `EventStreamResolver`)
-=======
 - All built-in validation rules
->>>>>>> c2b98a04
 
 These properties have been removed:
 
@@ -1082,12 +1079,6 @@
 The `SubscriptionExecutionResult.Streams` property has been moved to the `ExecutionResult` class.
 Please use the `ExecutionResult` class rather than the `SubscriptionExecutionResult` class.
 
-<<<<<<< HEAD
-### 43. `IEventStreamResolver` and `EventStreamResolver` renamed
-
-- `IEventStreamResolver` is now `ISourceStreamResolver`
-- `EventStreamResolver` is now `SourceStreamResolver`
-=======
 ### 43. `DateTimeOffsetGraphType` does not adjust to UTC
 
 Previously any ISO-8601 date/time values were converted to UTC before being returned in
@@ -1105,4 +1096,8 @@
 
 Previously this rule, part of the GraphQL specification, was not enabled by default; in
 GraphQL.NET v5 it is enabled by default as part of the `DocumentValidator.CoreRules` list.
->>>>>>> c2b98a04
+
+### 45. `IEventStreamResolver` and `EventStreamResolver` renamed
+
+- `IEventStreamResolver` is now `ISourceStreamResolver`
+- `EventStreamResolver` is now `SourceStreamResolver`