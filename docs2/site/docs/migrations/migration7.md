--- conflicted
+++ resolved
@@ -287,21 +287,6 @@
 
 Custom implementations of `IResolveFieldContext` must implement the new `User` property.
 
-<<<<<<< HEAD
-### 9. A bunch of FieldXXX APIs were deprecated
-
-After upgrade to v7 you will notice with ~100% probability compiler warnings with message
-> Please use one of the Field() methods returning FieldBuilder and then methods defined on it or just
-> use AddField() method directly. This method will be removed in v8.
-
-The goal of this [change](https://github.com/graphql-dotnet/graphql-dotnet/pull/3237) was to simplify
-APIs and guide developer with well-discovered APIs.
-
-You will need to change a way of setting fields on your Graph Types. Instead of many `FieldXXX`
-overloads start configuring your field with one of the `Field` methods defined on `ComplexGraphType`.
-All such methods define a new field and return an instance of `FieldBuilder<T,U>`. Then continue to
-configure defined field with rich APIs provided by the returned builder. 
-=======
 ### 9. Errors do not serialize the `Data` property within the response by default.
 
 This change was made because various .NET services add data to the `Exception` instance
@@ -331,7 +316,6 @@
 overloads, start configuring your field with one of the `Field` methods defined on `ComplexGraphType`.
 All such methods define a new field and return an instance of `FieldBuilder<T,U>`. Then continue to
 configure the field with rich APIs provided by the returned builder. 
->>>>>>> db281644
 
 ```csharp
 // GraphQL 5.x
@@ -346,10 +330,7 @@
   .Resolve(context => context.Source!.Name);
 
 
-<<<<<<< HEAD
-=======
-
->>>>>>> db281644
+
 // GraphQL 5.x
 FieldAsync<CharacterInterface>("hero", resolve: async context => await data.GetDroidByIdAsync("3").ConfigureAwait(false));
 
@@ -357,10 +338,7 @@
 Field<CharacterInterface>("hero").ResolveAsync(async context => await data.GetDroidByIdAsync("3").ConfigureAwait(false));
 
 
-<<<<<<< HEAD
-=======
-
->>>>>>> db281644
+
 // GraphQL 5.x
 FieldAsync<HumanType>(
   "human",
@@ -374,8 +352,6 @@
 Field<HumanType>("human")
   .Argument<NonNullGraphType<StringGraphType>>("id", "id of the human")
   .ResolveAsync(async context => await data.GetHumanByIdAsync(context.GetArgument<string>("id")).ConfigureAwait(false));
-<<<<<<< HEAD
-=======
 
 
 
@@ -430,7 +406,6 @@
 // GraphQL 7.x
 Task<IObservable<object>> observable = null!;
 Field<MessageGraphType>("messages").ResolveStreamAsync(context => observable);
->>>>>>> db281644
 ```
 
 Also `ComplexGraphType.Field<IntGraphType>("name")` now returns `FieldBuilder` instead of `FieldType`.