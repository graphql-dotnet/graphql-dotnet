--- conflicted
+++ resolved
@@ -85,10 +85,8 @@
             file: links.md
           - title: Document Caching
             file: document-caching.md
-<<<<<<< HEAD
           - title: Federated Tracing
             file: federated-tracing.md
-=======
       - title: Analyzers
         dir: analyzers
         items:
@@ -114,7 +112,6 @@
             file: gql009.md
           - title: GQL011
             file: gql011.md
->>>>>>> c09d9c47
       - title: Migration Guides
         dir: migrations
         items:
