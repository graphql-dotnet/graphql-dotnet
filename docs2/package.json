{
  "name": "graphql-dotnet-docs",
  "description": "GraphQL .NET Docs",
  "version": "1.0.0",
  "author": "Joe McBride",
  "license": "MIT",
  "scripts": {
    "build": "gatsby build",
    "develop": "gatsby develop",
    "deploy": "bash publish_docs.sh",
    "format": "prettier --write 'src/**/*.js'"
  },
  "dependencies": {
<<<<<<< HEAD
    "classnames": "^2.2.6",
    "gatsby": "1.9.273",
    "gatsby-link": "^1.6.40",
    "gatsby-plugin-react-helmet": "^2.0.10",
    "gatsby-remark-autolink-headers": "^1.4.19",
    "gatsby-remark-images": "^1.5.67",
    "gatsby-remark-prismjs": "^2.0.4",
    "gatsby-source-filesystem": "^1.5.39",
    "gatsby-transformer-remark": "^1.7.44",
    "gatsby-transformer-yaml": "^1.5.18",
    "normalize.css": "^8.0.0",
    "prismjs": "^1.23.0",
    "prop-types": "^15.6.2",
    "react": "^16.4.1",
    "react-dom": "^16.4.2",
    "react-helmet": "^5.2.0"
=======
    "classnames": "^2.3.2",
    "gatsby": "5.9.1",
    "gatsby-plugin-react-helmet": "^6.8.0",
    "gatsby-plugin-sharp": "^5.8.1",
    "gatsby-remark-autolink-headers": "^6.8.0",
    "gatsby-remark-images": "^7.8.0",
    "gatsby-remark-prismjs": "^7.8.0",
    "gatsby-source-filesystem": "^5.8.0",
    "gatsby-transformer-remark": "^6.8.0",
    "gatsby-transformer-yaml": "^5.8.0",
    "normalize.css": "^8.0.1",
    "prismjs": "^1.29.0",
    "prop-types": "^15.8.1",
    "react": "^18.2.0",
    "react-dom": "^18.2.0",
    "react-helmet": "^6.1.0"
>>>>>>> f44194cb
  },
  "devDependencies": {
    "chokidar": "^3.5.3",
    "gatsby-node-helpers": "^1.2.1",
    "gh-pages": "^5.0.0",
    "github-slugger": "^2.0.0",
    "js-yaml": "^4.1.0",
    "lodash": "^4.17.21",
    "prettier": "^2.8.7",
    "babel-eslint": "^10.1.0",
    "typescript": "^5.0.4",
    "eslint": "^4.12.1"
  }
}<|MERGE_RESOLUTION|>--- conflicted
+++ resolved
@@ -11,24 +11,6 @@
     "format": "prettier --write 'src/**/*.js'"
   },
   "dependencies": {
-<<<<<<< HEAD
-    "classnames": "^2.2.6",
-    "gatsby": "1.9.273",
-    "gatsby-link": "^1.6.40",
-    "gatsby-plugin-react-helmet": "^2.0.10",
-    "gatsby-remark-autolink-headers": "^1.4.19",
-    "gatsby-remark-images": "^1.5.67",
-    "gatsby-remark-prismjs": "^2.0.4",
-    "gatsby-source-filesystem": "^1.5.39",
-    "gatsby-transformer-remark": "^1.7.44",
-    "gatsby-transformer-yaml": "^1.5.18",
-    "normalize.css": "^8.0.0",
-    "prismjs": "^1.23.0",
-    "prop-types": "^15.6.2",
-    "react": "^16.4.1",
-    "react-dom": "^16.4.2",
-    "react-helmet": "^5.2.0"
-=======
     "classnames": "^2.3.2",
     "gatsby": "5.9.1",
     "gatsby-plugin-react-helmet": "^6.8.0",
@@ -45,7 +27,6 @@
     "react": "^18.2.0",
     "react-dom": "^18.2.0",
     "react-helmet": "^6.1.0"
->>>>>>> f44194cb
   },
   "devDependencies": {
     "chokidar": "^3.5.3",
