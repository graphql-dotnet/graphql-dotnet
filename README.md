--- conflicted
+++ resolved
@@ -27,15 +27,12 @@
 
 ## Documentation
 
-<<<<<<< HEAD
-=======
 http://graphql-dotnet.github.io
 
 This site is in sync with `master` branch.
 
 ## Installation
 
->>>>>>> 7e3187c2
 You can install the latest stable version via [NuGet](https://www.nuget.org/packages/GraphQL/).
 ```
 > dotnet add package GraphQL
@@ -53,32 +50,13 @@
 > dotnet add package GraphQL.SystemTextJson
 > dotnet add package GraphQL.NewtonsoftJson
 ```
-> Note: You can use `GraphQL.NewtonsoftJson` with .NET Core 3+, just be aware it lacks async writing 
+> *Note: You can use `GraphQL.NewtonsoftJson` with .NET Core 3+, just be aware it lacks async writing 
 > capabilities so writing to an ASP.NET Core 3.0 `HttpResponse.Body` will require you to set 
 > `AllowSynchronousIO` to `true` as per [this announcement](https://github.com/aspnet/Announcements/issues/342);
-> which isn't recommended.
-
-<<<<<<< HEAD
-You can get the latest pre-release packages from the [MyGet feed](src/NuGet.config),
-where you may want to explicitly pull a certain version using `-v`.
-```
-> dotnet add package GraphQL.SystemTextJson -v 3.0.0-preview-1593
-```
-
-[MyGet feed](https://www.myget.org/F/graphql-dotnet/api/v3/index.json) is the primary source of packages
-where you can find all preview versions built from the `master` branch. Periodically (usually once every
-few months) the latest preview version is published to NuGet manually. This is due to fairly frequent
-changes. Publication of each preview version to NuGet would create only unnecessary noise.
-
-## Documentation
-
-http://graphql-dotnet.github.io
-
-> Note: The current state of documentation corresponds to the state of the code in the master branch.
-=======
+> which isn't recommended.*
+
 You can get all preview versions from [GitHub Packages](https://github.com/orgs/graphql-dotnet/packages?repo_name=graphql-dotnet).
 Note that GitHub requires authentication to consume the feed.  See [here](https://docs.github.com/en/free-pro-team@latest/packages/publishing-and-managing-packages/about-github-packages#authenticating-to-github-packages).
->>>>>>> 7e3187c2
 
 ## Examples
 
@@ -99,22 +77,13 @@
 
 ## Upgrade Guides
 
-<<<<<<< HEAD
+You can see the changes in public APIs using [fuget.org](https://www.fuget.org/packages/GraphQL/3.0.0/lib/netstandard2.0/diff/2.4.0/).
+
 * [3.x to 4.x - under development](https://github.com/graphql-dotnet/graphql-dotnet/blob/develop/docs2/site/docs/guides/migration4.md)
-* [2.4.x to 3.x](https://graphql-dotnet.github.io/docs/guides/migration3)
-* [0.17.x to 2.x](https://graphql-dotnet.github.io/docs/guides/migration)
-* [0.11.0](upgrade-guides/v0.11.0.md)
-* [0.8.0](upgrade-guides/v0.8.0.md)
-
-You can see the changes in public APIs using [fuget.org](https://www.fuget.org/packages/GraphQL/3.0.0/lib/netstandard2.0/diff/2.4.0/).
-=======
-You can see the changes in public APIs using [fuget.org](https://www.fuget.org/packages/GraphQL/3.0.0/lib/netstandard2.0/diff/2.4.0/).
- 
-* [2.4.0 to 3.0](https://graphql-dotnet.github.io/docs/migrations/migration3)
+* [2.4.x to 3.x](https://graphql-dotnet.github.io/docs/migrations/migration3)
 * [0.17.x to 2.x](https://graphql-dotnet.github.io/docs/migrations/migration2)
 * [0.11.0](https://graphql-dotnet.github.io/docs/migrations/v0_11_0)
 * [0.8.0](https://graphql-dotnet.github.io/docs/migrations/v0_8_0)
->>>>>>> 7e3187c2
 
 ## Basic Usage
 
