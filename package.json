--- conflicted
+++ resolved
@@ -32,12 +32,8 @@
     "graphql": "^0.13.2",
     "opencollective-postinstall": "^2.0.1",
     "react": "^16.2.0",
-<<<<<<< HEAD
-    "react-dom": "^16.2.0",
+    "react-dom": "^16.4.2",
     "opencollective": "^1.0.3"
-=======
-    "react-dom": "^16.4.2"
->>>>>>> 28b9a1eb
   },
   "devDependencies": {
     "babel-cli": "^6.26.0",
