--- conflicted
+++ resolved
@@ -174,12 +174,8 @@
         public virtual void Modify(GraphQL.Utilities.FieldConfig field) { }
         public virtual void Modify(GraphQL.Utilities.TypeConfig type) { }
         public virtual void Modify(GraphQL.Types.FieldType fieldType, bool isInputType) { }
-<<<<<<< HEAD
         public virtual void Modify<TReturnType>(GraphQL.Types.ArgumentInformation<TReturnType> argumentInformation) { }
-        public virtual bool ShouldInclude(System.Reflection.MemberInfo memberInfo, bool isInputType) { }
-=======
         public virtual bool ShouldInclude(System.Reflection.MemberInfo memberInfo, bool? isInputType) { }
->>>>>>> 0928a534
     }
     public class GraphQLAuthorizeAttribute : GraphQL.GraphQLAttribute
     {
@@ -313,11 +309,7 @@
         public static TMetadataProvider WithMetadata<TMetadataProvider>(this TMetadataProvider provider, string key, object? value)
             where TMetadataProvider : GraphQL.Types.IProvideMetadata { }
     }
-<<<<<<< HEAD
-    [System.AttributeUsage(System.AttributeTargets.Class | System.AttributeTargets.Method | System.AttributeTargets.Property | System.AttributeTargets.Field | System.AttributeTargets.Parameter | System.AttributeTargets.All)]
-=======
-    [System.AttributeUsage(System.AttributeTargets.Class | System.AttributeTargets.Enum | System.AttributeTargets.Method | System.AttributeTargets.Property | System.AttributeTargets.Field | System.AttributeTargets.All)]
->>>>>>> 0928a534
+    [System.AttributeUsage(System.AttributeTargets.Class | System.AttributeTargets.Enum | System.AttributeTargets.Method | System.AttributeTargets.Property | System.AttributeTargets.Field | System.AttributeTargets.Parameter | System.AttributeTargets.All)]
     public sealed class GraphQLMetadataAttribute : GraphQL.GraphQLAttribute
     {
         public GraphQLMetadataAttribute() { }
@@ -450,11 +442,7 @@
     {
         public static System.Collections.Generic.IList<T> Constrained<T>(this T[] array, int count) { }
     }
-<<<<<<< HEAD
-    [System.AttributeUsage(System.AttributeTargets.Class | System.AttributeTargets.Method | System.AttributeTargets.Property | System.AttributeTargets.Field | System.AttributeTargets.Parameter | System.AttributeTargets.All, AllowMultiple=true)]
-=======
-    [System.AttributeUsage(System.AttributeTargets.Class | System.AttributeTargets.Enum | System.AttributeTargets.Method | System.AttributeTargets.Property | System.AttributeTargets.Field | System.AttributeTargets.All, AllowMultiple=true)]
->>>>>>> 0928a534
+    [System.AttributeUsage(System.AttributeTargets.Class | System.AttributeTargets.Enum | System.AttributeTargets.Method | System.AttributeTargets.Property | System.AttributeTargets.Field | System.AttributeTargets.Parameter | System.AttributeTargets.All, AllowMultiple=true)]
     public class MetadataAttribute : GraphQL.GraphQLAttribute
     {
         public MetadataAttribute(string key, object? value) { }
@@ -467,15 +455,11 @@
         public override void Modify(GraphQL.Utilities.TypeConfig type) { }
         public override void Modify(GraphQL.Types.FieldType fieldType, bool isInputType) { }
     }
-<<<<<<< HEAD
     public class MissingRequestServicesException : System.InvalidOperationException
     {
         public MissingRequestServicesException() { }
     }
-    [System.AttributeUsage(System.AttributeTargets.Class | System.AttributeTargets.Method | System.AttributeTargets.Property | System.AttributeTargets.Field | System.AttributeTargets.Parameter | System.AttributeTargets.All)]
-=======
-    [System.AttributeUsage(System.AttributeTargets.Class | System.AttributeTargets.Enum | System.AttributeTargets.Method | System.AttributeTargets.Property | System.AttributeTargets.Field | System.AttributeTargets.All)]
->>>>>>> 0928a534
+    [System.AttributeUsage(System.AttributeTargets.Class | System.AttributeTargets.Enum | System.AttributeTargets.Method | System.AttributeTargets.Property | System.AttributeTargets.Field | System.AttributeTargets.Parameter | System.AttributeTargets.All)]
     public class NameAttribute : GraphQL.GraphQLAttribute
     {
         public NameAttribute(string name) { }
