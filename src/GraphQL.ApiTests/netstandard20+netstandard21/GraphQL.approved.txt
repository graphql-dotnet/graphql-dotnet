namespace GraphQL
{
    [System.AttributeUsage(System.AttributeTargets.Method | System.AttributeTargets.Property | System.AttributeTargets.Field)]
    public class AllowAnonymousAttribute : GraphQL.GraphQLAttribute
    {
        public AllowAnonymousAttribute() { }
        public override void Modify(GraphQL.Utilities.FieldConfig field) { }
        public override void Modify(GraphQL.Types.FieldType fieldType, bool isInputType) { }
    }
    public static class AuthorizationExtensions
    {
        public const string ANONYMOUS_KEY = "Authorization__AllowAnonymous";
        public const string AUTHORIZE_KEY = "Authorization__Required";
        public const string POLICY_KEY = "Authorization__Policies";
        public const string ROLE_KEY = "Authorization__Roles";
        public static TMetadataProvider AllowAnonymous<TMetadataProvider>(this TMetadataProvider provider)
            where TMetadataProvider : GraphQL.Types.IProvideMetadata { }
        public static TMetadataProvider Authorize<TMetadataProvider>(this TMetadataProvider provider)
            where TMetadataProvider : GraphQL.Types.IProvideMetadata { }
        public static GraphQL.Builders.ConnectionBuilder<TSourceType> AuthorizeWithPolicy<TSourceType>(this GraphQL.Builders.ConnectionBuilder<TSourceType> builder, string policy) { }
        public static TMetadataProvider AuthorizeWithPolicy<TMetadataProvider>(this TMetadataProvider provider, string policy)
            where TMetadataProvider : GraphQL.Types.IProvideMetadata { }
        public static GraphQL.Builders.FieldBuilder<TSourceType, TReturnType> AuthorizeWithPolicy<TSourceType, TReturnType>(this GraphQL.Builders.FieldBuilder<TSourceType, TReturnType> builder, string policy) { }
        public static GraphQL.Builders.ConnectionBuilder<TSourceType> AuthorizeWithRoles<TSourceType>(this GraphQL.Builders.ConnectionBuilder<TSourceType> builder, string roles) { }
        public static GraphQL.Builders.ConnectionBuilder<TSourceType> AuthorizeWithRoles<TSourceType>(this GraphQL.Builders.ConnectionBuilder<TSourceType> builder, params string[] roles) { }
        public static TMetadataProvider AuthorizeWithRoles<TMetadataProvider>(this TMetadataProvider provider, string roles)
            where TMetadataProvider : GraphQL.Types.IProvideMetadata { }
        public static TMetadataProvider AuthorizeWithRoles<TMetadataProvider>(this TMetadataProvider provider, params string[] roles)
            where TMetadataProvider : GraphQL.Types.IProvideMetadata { }
        public static GraphQL.Builders.FieldBuilder<TSourceType, TReturnType> AuthorizeWithRoles<TSourceType, TReturnType>(this GraphQL.Builders.FieldBuilder<TSourceType, TReturnType> builder, string roles) { }
        public static GraphQL.Builders.FieldBuilder<TSourceType, TReturnType> AuthorizeWithRoles<TSourceType, TReturnType>(this GraphQL.Builders.FieldBuilder<TSourceType, TReturnType> builder, params string[] roles) { }
        public static System.Collections.Generic.List<string>? GetPolicies(this GraphQL.Types.IProvideMetadata provider) { }
        public static System.Collections.Generic.List<string>? GetRoles(this GraphQL.Types.IProvideMetadata provider) { }
        public static bool IsAnonymousAllowed(this GraphQL.Types.IProvideMetadata provider) { }
        public static bool IsAuthorizationRequired(this GraphQL.Types.IProvideMetadata provider) { }
    }
    public class AuthorizeAttribute : GraphQL.GraphQLAttribute
    {
        public AuthorizeAttribute() { }
        public AuthorizeAttribute(string policy) { }
        public string? Policy { get; set; }
        public string? Roles { get; set; }
        public override void Modify(GraphQL.Types.EnumValueDefinition enumValueDefinition) { }
        public override void Modify(GraphQL.Types.IGraphType graphType) { }
        public override void Modify(GraphQL.Types.QueryArgument queryArgument) { }
        public override void Modify(GraphQL.Utilities.FieldConfig field) { }
        public override void Modify(GraphQL.Utilities.TypeConfig type) { }
        public override void Modify(GraphQL.Types.FieldType fieldType, bool isInputType) { }
    }
    [System.Flags]
    public enum AutoRegisteringMode
    {
        Input = 1,
        Output = 2,
        Both = 3,
    }
    public static class BoolBox
    {
        public static readonly object False;
        public static readonly object True;
        public static object Boxed(this bool value) { }
        public static object? Boxed(this bool? value) { }
    }
    public sealed class DefaultServiceProvider : System.IServiceProvider
    {
        public DefaultServiceProvider() { }
        public object? GetService(System.Type serviceType) { }
    }
    public static class DirectivesExtensions
    {
        public static TMetadataProvider ApplyDirective<TMetadataProvider>(this TMetadataProvider provider, string name)
            where TMetadataProvider : GraphQL.Types.IProvideMetadata { }
        public static TMetadataProvider ApplyDirective<TMetadataProvider>(this TMetadataProvider provider, string name, System.Action<GraphQL.Types.AppliedDirective> configure)
            where TMetadataProvider : GraphQL.Types.IProvideMetadata { }
        public static TMetadataProvider ApplyDirective<TMetadataProvider>(this TMetadataProvider provider, string name, string argumentName, object? argumentValue)
            where TMetadataProvider : GraphQL.Types.IProvideMetadata { }
        public static TMetadataProvider ApplyDirective<TMetadataProvider>(this TMetadataProvider provider, string name, string argument1Name, object? argument1Value, string argument2Name, object? argument2Value)
            where TMetadataProvider : GraphQL.Types.IProvideMetadata { }
        public static GraphQL.Types.AppliedDirective? FindAppliedDirective(this GraphQL.Types.IProvideMetadata provider, string name) { }
        public static GraphQL.Types.AppliedDirectives? GetAppliedDirectives(this GraphQL.Types.IProvideMetadata provider) { }
        public static bool HasAppliedDirectives(this GraphQL.Types.IProvideMetadata provider) { }
        public static TMetadataProvider RemoveAppliedDirective<TMetadataProvider>(this TMetadataProvider provider, string name)
            where TMetadataProvider : GraphQL.Types.IProvideMetadata { }
    }
    [System.AttributeUsage(System.AttributeTargets.Class, AllowMultiple=false, Inherited=true)]
    public sealed class DoNotMapClrTypeAttribute : System.Attribute
    {
        public DoNotMapClrTypeAttribute() { }
    }
    [System.AttributeUsage(System.AttributeTargets.Class, AllowMultiple=false, Inherited=true)]
    public sealed class DoNotRegisterAttribute : System.Attribute
    {
        public DoNotRegisterAttribute() { }
    }
    public class DocumentExecuter : GraphQL.IDocumentExecuter
    {
        public DocumentExecuter() { }
        public DocumentExecuter(GraphQL.Execution.IDocumentBuilder documentBuilder, GraphQL.Validation.IDocumentValidator documentValidator) { }
        public DocumentExecuter(GraphQL.Execution.IDocumentBuilder documentBuilder, GraphQL.Validation.IDocumentValidator documentValidator, GraphQL.Caching.IDocumentCache documentCache) { }
        public DocumentExecuter(GraphQL.Execution.IDocumentBuilder documentBuilder, GraphQL.Validation.IDocumentValidator documentValidator, GraphQL.Caching.IDocumentCache documentCache, GraphQL.Execution.IExecutionStrategySelector executionStrategySelector, System.Collections.Generic.IEnumerable<GraphQL.DI.IConfigureExecution> configurations) { }
        protected virtual GraphQL.Execution.ExecutionContext BuildExecutionContext(GraphQL.ExecutionOptions options, GraphQLParser.AST.GraphQLDocument document, GraphQLParser.AST.GraphQLOperationDefinition operation, GraphQL.Validation.Variables variables, GraphQL.Instrumentation.Metrics metrics) { }
        public virtual System.Threading.Tasks.Task<GraphQL.ExecutionResult> ExecuteAsync(GraphQL.ExecutionOptions options) { }
        protected virtual GraphQLParser.AST.GraphQLOperationDefinition? GetOperation(string? operationName, GraphQLParser.AST.GraphQLDocument document) { }
        protected virtual GraphQL.Execution.IExecutionStrategy SelectExecutionStrategy(GraphQL.Execution.ExecutionContext context) { }
    }
    public static class DocumentExecuterExtensions
    {
        public static System.Threading.Tasks.Task<GraphQL.ExecutionResult> ExecuteAsync(this GraphQL.IDocumentExecuter executer, System.Action<GraphQL.ExecutionOptions> configure) { }
    }
    [System.Serializable]
    public class ExecutionError : System.Exception
    {
        public ExecutionError(string message) { }
        public ExecutionError(string message, System.Collections.IDictionary data) { }
        public ExecutionError(string message, System.Exception? innerException) { }
        public string? Code { get; set; }
        public System.Collections.Generic.List<GraphQLParser.Location>? Locations { get; }
        public System.Collections.Generic.IEnumerable<object>? Path { get; set; }
        public void AddLocation(GraphQLParser.Location location) { }
    }
    public static class ExecutionErrorExtensions
    {
        public static TError AddLocation<TError>(this TError error, GraphQLParser.AST.ASTNode? abstractNode, GraphQLParser.AST.GraphQLDocument? document)
            where TError : GraphQL.ExecutionError { }
    }
    public class ExecutionErrors : System.Collections.Generic.IEnumerable<GraphQL.ExecutionError>, System.Collections.IEnumerable
    {
        public ExecutionErrors() { }
        public int Count { get; }
        public GraphQL.ExecutionError this[int index] { get; }
        public virtual void Add(GraphQL.ExecutionError error) { }
        public virtual void AddRange(System.Collections.Generic.IEnumerable<GraphQL.ExecutionError> errors) { }
        public System.Collections.Generic.IEnumerator<GraphQL.ExecutionError> GetEnumerator() { }
    }
    public class ExecutionOptions : GraphQL.Execution.IProvideUserContext
    {
        public ExecutionOptions() { }
        public System.Collections.Generic.IEnumerable<GraphQL.Validation.IValidationRule>? CachedDocumentValidationRules { get; set; }
        public System.Threading.CancellationToken CancellationToken { get; set; }
        public GraphQLParser.AST.GraphQLDocument? Document { get; set; }
        public bool EnableMetrics { get; set; }
        public GraphQL.Inputs? Extensions { get; set; }
        public System.Collections.Generic.List<GraphQL.Execution.IDocumentExecutionListener> Listeners { get; }
        public int? MaxParallelExecutionCount { get; set; }
        public string? OperationName { get; set; }
        public string? Query { get; set; }
        public System.IServiceProvider? RequestServices { get; set; }
        public object? Root { get; set; }
        public GraphQL.Types.ISchema? Schema { get; set; }
        public bool ThrowOnUnhandledException { get; set; }
        public System.Func<GraphQL.Execution.UnhandledExceptionContext, System.Threading.Tasks.Task> UnhandledExceptionDelegate { get; set; }
        public System.Security.Claims.ClaimsPrincipal? User { get; set; }
        public System.Collections.Generic.IDictionary<string, object?> UserContext { get; set; }
        public System.Collections.Generic.IEnumerable<GraphQL.Validation.IValidationRule>? ValidationRules { get; set; }
        public GraphQL.Inputs? Variables { get; set; }
    }
    public class ExecutionResult
    {
        public ExecutionResult() { }
        public ExecutionResult(GraphQL.ExecutionResult result) { }
        public object? Data { get; set; }
        public GraphQLParser.AST.GraphQLDocument? Document { get; set; }
        public GraphQL.ExecutionErrors? Errors { get; set; }
        public bool Executed { get; set; }
        public System.Collections.Generic.Dictionary<string, object?>? Extensions { get; set; }
        public GraphQLParser.AST.GraphQLOperationDefinition? Operation { get; set; }
        public GraphQL.Instrumentation.PerfRecord[]? Perf { get; set; }
        public GraphQLParser.ROM Query { get; set; }
        public System.Collections.Generic.IDictionary<string, System.IObservable<GraphQL.ExecutionResult>>? Streams { get; set; }
        public GraphQL.ExecutionResult AddError(GraphQL.ExecutionError error) { }
        public GraphQL.ExecutionResult AddErrors(GraphQL.ExecutionErrors errors) { }
    }
    public class ExperimentalFeatures
    {
        public ExperimentalFeatures() { }
        public bool AppliedDirectives { get; set; }
        public bool RepeatableDirectives { get; set; }
    }
    public enum ExperimentalIntrospectionFeaturesMode
    {
        ExecutionOnly = 0,
        IntrospectionAndExecution = 1,
    }
    [System.AttributeUsage(System.AttributeTargets.Parameter)]
    public class FromServicesAttribute : GraphQL.GraphQLAttribute
    {
        public FromServicesAttribute() { }
        public override void Modify<TParameterType>(GraphQL.Types.ArgumentInformation argumentInformation) { }
    }
    [System.AttributeUsage(System.AttributeTargets.Parameter)]
    public class FromSourceAttribute : GraphQL.GraphQLAttribute
    {
        public FromSourceAttribute() { }
        public override void Modify<TParameterType>(GraphQL.Types.ArgumentInformation argumentInformation) { }
    }
    [System.AttributeUsage(System.AttributeTargets.Parameter)]
    public class FromUserContextAttribute : GraphQL.GraphQLAttribute
    {
        public FromUserContextAttribute() { }
        public override void Modify<TParameterType>(GraphQL.Types.ArgumentInformation argumentInformation) { }
    }
    public sealed class FuncServiceProvider : System.IServiceProvider
    {
        public FuncServiceProvider(System.Func<System.Type, object?> resolver) { }
        public object? GetService(System.Type type) { }
    }
    public static class GlobalSwitches
    {
        public static System.Action<string, GraphQL.Utilities.NamedElement> NameValidation;
        public static System.Collections.Generic.ICollection<GraphQL.GraphQLAttribute> GlobalAttributes { get; }
        public static bool EnableReadDefaultValueFromAttributes { get; set; }
        public static bool EnableReadDeprecationReasonFromAttributes { get; set; }
        public static bool EnableReadDescriptionFromAttributes { get; set; }
        public static bool EnableReadDescriptionFromXmlDocumentation { get; set; }
        public static bool UseDeclaringTypeNames { get; set; }
    }
    [System.AttributeUsage(System.AttributeTargets.Class | System.AttributeTargets.Struct | System.AttributeTargets.Method | System.AttributeTargets.Property | System.AttributeTargets.Field | System.AttributeTargets.Parameter, AllowMultiple=true)]
    public abstract class GraphQLAttribute : System.Attribute
    {
        protected GraphQLAttribute() { }
        public virtual float Priority { get; }
        public virtual void Modify(GraphQL.Types.ArgumentInformation argumentInformation) { }
        public virtual void Modify(GraphQL.Types.EnumValueDefinition enumValueDefinition) { }
        public virtual void Modify(GraphQL.Types.IGraphType graphType) { }
        public virtual void Modify(GraphQL.Types.QueryArgument queryArgument) { }
        public virtual void Modify(GraphQL.Types.TypeInformation typeInformation) { }
        public virtual void Modify(GraphQL.Utilities.FieldConfig field) { }
        public virtual void Modify(GraphQL.Utilities.TypeConfig type) { }
        public virtual void Modify(GraphQL.Types.FieldType fieldType, bool isInputType) { }
        public virtual void Modify<TParameterType>(GraphQL.Types.ArgumentInformation argumentInformation) { }
        public virtual bool ShouldInclude(System.Reflection.MemberInfo memberInfo, bool? isInputType) { }
    }
    public static class GraphQLBuilderExtensions
    {
        public static GraphQL.DI.IGraphQLBuilder AddApolloTracing(this GraphQL.DI.IGraphQLBuilder builder, bool enableMetrics = true) { }
        public static GraphQL.DI.IGraphQLBuilder AddApolloTracing(this GraphQL.DI.IGraphQLBuilder builder, System.Func<GraphQL.ExecutionOptions, bool> enableMetricsPredicate) { }
        public static GraphQL.DI.IGraphQLBuilder AddAutoClrMappings(this GraphQL.DI.IGraphQLBuilder builder, bool mapInputTypes = true, bool mapOutputTypes = true) { }
        public static GraphQL.DI.IGraphQLBuilder AddAutoSchema<TQueryClrType>(this GraphQL.DI.IGraphQLBuilder builder, System.Action<GraphQL.IConfigureAutoSchema>? configure = null) { }
        public static GraphQL.DI.IGraphQLBuilder AddClrTypeMappings(this GraphQL.DI.IGraphQLBuilder builder) { }
        public static GraphQL.DI.IGraphQLBuilder AddClrTypeMappings(this GraphQL.DI.IGraphQLBuilder builder, System.Reflection.Assembly assembly) { }
        public static GraphQL.DI.IGraphQLBuilder AddComplexityAnalyzer(this GraphQL.DI.IGraphQLBuilder builder, System.Action<GraphQL.Validation.Complexity.ComplexityConfiguration>? action = null) { }
        public static GraphQL.DI.IGraphQLBuilder AddComplexityAnalyzer(this GraphQL.DI.IGraphQLBuilder builder, System.Action<GraphQL.Validation.Complexity.ComplexityConfiguration, System.IServiceProvider?>? action) { }
        [System.Obsolete("Please write a custom complexity analyzer as a validation rule. This method will " +
            "be removed in v8.")]
        public static GraphQL.DI.IGraphQLBuilder AddComplexityAnalyzer<TAnalyzer>(this GraphQL.DI.IGraphQLBuilder builder, System.Action<GraphQL.Validation.Complexity.ComplexityConfiguration>? action = null)
            where TAnalyzer :  class, GraphQL.Validation.Complexity.IComplexityAnalyzer { }
        [System.Obsolete("Please write a custom complexity analyzer as a validation rule. This method will " +
            "be removed in v8.")]
        public static GraphQL.DI.IGraphQLBuilder AddComplexityAnalyzer<TAnalyzer>(this GraphQL.DI.IGraphQLBuilder builder, System.Action<GraphQL.Validation.Complexity.ComplexityConfiguration, System.IServiceProvider?>? action)
            where TAnalyzer :  class, GraphQL.Validation.Complexity.IComplexityAnalyzer { }
        [System.Obsolete("Please write a custom complexity analyzer as a validation rule. This method will " +
            "be removed in v8.")]
        public static GraphQL.DI.IGraphQLBuilder AddComplexityAnalyzer<TAnalyzer>(this GraphQL.DI.IGraphQLBuilder builder, System.Func<System.IServiceProvider, TAnalyzer> analyzerFactory, System.Action<GraphQL.Validation.Complexity.ComplexityConfiguration>? action = null)
            where TAnalyzer :  class, GraphQL.Validation.Complexity.IComplexityAnalyzer { }
        [System.Obsolete("Please write a custom complexity analyzer as a validation rule. This method will " +
            "be removed in v8.")]
        public static GraphQL.DI.IGraphQLBuilder AddComplexityAnalyzer<TAnalyzer>(this GraphQL.DI.IGraphQLBuilder builder, System.Func<System.IServiceProvider, TAnalyzer> analyzerFactory, System.Action<GraphQL.Validation.Complexity.ComplexityConfiguration, System.IServiceProvider?>? action)
            where TAnalyzer :  class, GraphQL.Validation.Complexity.IComplexityAnalyzer { }
        [System.Obsolete("Please write a custom complexity analyzer as a validation rule. This method will " +
            "be removed in v8.")]
        public static GraphQL.DI.IGraphQLBuilder AddComplexityAnalyzer<TAnalyzer>(this GraphQL.DI.IGraphQLBuilder builder, TAnalyzer analyzer, System.Action<GraphQL.Validation.Complexity.ComplexityConfiguration>? action = null)
            where TAnalyzer :  class, GraphQL.Validation.Complexity.IComplexityAnalyzer { }
        [System.Obsolete("Please write a custom complexity analyzer as a validation rule. This method will " +
            "be removed in v8.")]
        public static GraphQL.DI.IGraphQLBuilder AddComplexityAnalyzer<TAnalyzer>(this GraphQL.DI.IGraphQLBuilder builder, TAnalyzer analyzer, System.Action<GraphQL.Validation.Complexity.ComplexityConfiguration, System.IServiceProvider?>? action)
            where TAnalyzer :  class, GraphQL.Validation.Complexity.IComplexityAnalyzer { }
        public static GraphQL.DI.IGraphQLBuilder AddDocumentCache<TDocumentCache>(this GraphQL.DI.IGraphQLBuilder builder)
            where TDocumentCache :  class, GraphQL.Caching.IDocumentCache { }
        public static GraphQL.DI.IGraphQLBuilder AddDocumentCache<TDocumentCache>(this GraphQL.DI.IGraphQLBuilder builder, System.Func<System.IServiceProvider, TDocumentCache> documentCacheFactory)
            where TDocumentCache :  class, GraphQL.Caching.IDocumentCache { }
        public static GraphQL.DI.IGraphQLBuilder AddDocumentCache<TDocumentCache>(this GraphQL.DI.IGraphQLBuilder builder, TDocumentCache documentCache)
            where TDocumentCache :  class, GraphQL.Caching.IDocumentCache { }
        public static GraphQL.DI.IGraphQLBuilder AddDocumentExecuter<TDocumentExecuter>(this GraphQL.DI.IGraphQLBuilder builder)
            where TDocumentExecuter :  class, GraphQL.IDocumentExecuter { }
        public static GraphQL.DI.IGraphQLBuilder AddDocumentExecuter<TDocumentExecuter>(this GraphQL.DI.IGraphQLBuilder builder, System.Func<System.IServiceProvider, TDocumentExecuter> documentExecuterFactory)
            where TDocumentExecuter :  class, GraphQL.IDocumentExecuter { }
        public static GraphQL.DI.IGraphQLBuilder AddDocumentExecuter<TDocumentExecuter>(this GraphQL.DI.IGraphQLBuilder builder, TDocumentExecuter documentExecuter)
            where TDocumentExecuter :  class, GraphQL.IDocumentExecuter { }
        public static GraphQL.DI.IGraphQLBuilder AddDocumentListener<TDocumentListener>(this GraphQL.DI.IGraphQLBuilder builder, GraphQL.DI.ServiceLifetime serviceLifetime = 0)
            where TDocumentListener :  class, GraphQL.Execution.IDocumentExecutionListener { }
        public static GraphQL.DI.IGraphQLBuilder AddDocumentListener<TDocumentListener>(this GraphQL.DI.IGraphQLBuilder builder, TDocumentListener documentListener)
            where TDocumentListener :  class, GraphQL.Execution.IDocumentExecutionListener { }
        public static GraphQL.DI.IGraphQLBuilder AddDocumentListener<TDocumentListener>(this GraphQL.DI.IGraphQLBuilder builder, System.Func<System.IServiceProvider, TDocumentListener> documentListenerFactory, GraphQL.DI.ServiceLifetime serviceLifetime = 0)
            where TDocumentListener :  class, GraphQL.Execution.IDocumentExecutionListener { }
        public static GraphQL.DI.IGraphQLBuilder AddErrorInfoProvider(this GraphQL.DI.IGraphQLBuilder builder, System.Action<GraphQL.Execution.ErrorInfoProviderOptions>? action = null) { }
        public static GraphQL.DI.IGraphQLBuilder AddErrorInfoProvider(this GraphQL.DI.IGraphQLBuilder builder, System.Action<GraphQL.Execution.ErrorInfoProviderOptions, System.IServiceProvider>? action) { }
        public static GraphQL.DI.IGraphQLBuilder AddErrorInfoProvider<TProvider>(this GraphQL.DI.IGraphQLBuilder builder)
            where TProvider :  class, GraphQL.Execution.IErrorInfoProvider { }
        public static GraphQL.DI.IGraphQLBuilder AddErrorInfoProvider<TProvider>(this GraphQL.DI.IGraphQLBuilder builder, System.Func<System.IServiceProvider, TProvider> errorInfoProviderFactory)
            where TProvider :  class, GraphQL.Execution.IErrorInfoProvider { }
        public static GraphQL.DI.IGraphQLBuilder AddErrorInfoProvider<TProvider>(this GraphQL.DI.IGraphQLBuilder builder, TProvider errorInfoProvider)
            where TProvider :  class, GraphQL.Execution.IErrorInfoProvider { }
        public static GraphQL.DI.IGraphQLBuilder AddExecutionStrategy<TExecutionStrategy>(this GraphQL.DI.IGraphQLBuilder builder, GraphQLParser.AST.OperationType operationType)
            where TExecutionStrategy :  class, GraphQL.Execution.IExecutionStrategy { }
        public static GraphQL.DI.IGraphQLBuilder AddExecutionStrategy<TExecutionStrategy>(this GraphQL.DI.IGraphQLBuilder builder, System.Func<System.IServiceProvider, TExecutionStrategy> executionStrategyFactory, GraphQLParser.AST.OperationType operationType)
            where TExecutionStrategy :  class, GraphQL.Execution.IExecutionStrategy { }
        public static GraphQL.DI.IGraphQLBuilder AddExecutionStrategy<TExecutionStrategy>(this GraphQL.DI.IGraphQLBuilder builder, TExecutionStrategy executionStrategy, GraphQLParser.AST.OperationType operationType)
            where TExecutionStrategy :  class, GraphQL.Execution.IExecutionStrategy { }
        public static GraphQL.DI.IGraphQLBuilder AddExecutionStrategySelector<TExecutionStrategySelector>(this GraphQL.DI.IGraphQLBuilder builder)
            where TExecutionStrategySelector :  class, GraphQL.Execution.IExecutionStrategySelector { }
        public static GraphQL.DI.IGraphQLBuilder AddExecutionStrategySelector<TExecutionStrategySelector>(this GraphQL.DI.IGraphQLBuilder builder, System.Func<System.IServiceProvider, TExecutionStrategySelector> executionStrategySelectorFactory)
            where TExecutionStrategySelector :  class, GraphQL.Execution.IExecutionStrategySelector { }
        public static GraphQL.DI.IGraphQLBuilder AddExecutionStrategySelector<TExecutionStrategySelector>(this GraphQL.DI.IGraphQLBuilder builder, TExecutionStrategySelector executionStrategySelector)
            where TExecutionStrategySelector :  class, GraphQL.Execution.IExecutionStrategySelector { }
        public static GraphQL.DI.IGraphQLBuilder AddGraphTypeMappingProvider<TGraphTypeMappingProvider>(this GraphQL.DI.IGraphQLBuilder builder)
            where TGraphTypeMappingProvider :  class, GraphQL.Types.IGraphTypeMappingProvider { }
        public static GraphQL.DI.IGraphQLBuilder AddGraphTypeMappingProvider<TGraphTypeMappingProvider>(this GraphQL.DI.IGraphQLBuilder builder, System.Func<System.IServiceProvider, TGraphTypeMappingProvider> factory)
            where TGraphTypeMappingProvider :  class, GraphQL.Types.IGraphTypeMappingProvider { }
        public static GraphQL.DI.IGraphQLBuilder AddGraphTypeMappingProvider<TGraphTypeMappingProvider>(this GraphQL.DI.IGraphQLBuilder builder, TGraphTypeMappingProvider instance)
            where TGraphTypeMappingProvider :  class, GraphQL.Types.IGraphTypeMappingProvider { }
        public static GraphQL.DI.IGraphQLBuilder AddGraphTypes(this GraphQL.DI.IGraphQLBuilder builder) { }
        public static GraphQL.DI.IGraphQLBuilder AddGraphTypes(this GraphQL.DI.IGraphQLBuilder builder, System.Reflection.Assembly assembly) { }
        public static GraphQL.DI.IGraphQLBuilder AddMiddleware<TMiddleware>(this GraphQL.DI.IGraphQLBuilder builder, bool install = true, GraphQL.DI.ServiceLifetime serviceLifetime = 2)
            where TMiddleware :  class, GraphQL.Instrumentation.IFieldMiddleware { }
        public static GraphQL.DI.IGraphQLBuilder AddMiddleware<TMiddleware>(this GraphQL.DI.IGraphQLBuilder builder, System.Func<System.IServiceProvider, GraphQL.Types.ISchema, bool> installPredicate, GraphQL.DI.ServiceLifetime serviceLifetime = 2)
            where TMiddleware :  class, GraphQL.Instrumentation.IFieldMiddleware { }
        public static GraphQL.DI.IGraphQLBuilder AddMiddleware<TMiddleware>(this GraphQL.DI.IGraphQLBuilder builder, TMiddleware middleware, bool install = true)
            where TMiddleware :  class, GraphQL.Instrumentation.IFieldMiddleware { }
        public static GraphQL.DI.IGraphQLBuilder AddMiddleware<TMiddleware>(this GraphQL.DI.IGraphQLBuilder builder, TMiddleware middleware, System.Func<System.IServiceProvider, GraphQL.Types.ISchema, bool> installPredicate)
            where TMiddleware :  class, GraphQL.Instrumentation.IFieldMiddleware { }
        public static GraphQL.DI.IGraphQLBuilder AddSchema<TSchema>(this GraphQL.DI.IGraphQLBuilder builder, GraphQL.DI.ServiceLifetime serviceLifetime = 0)
            where TSchema :  class, GraphQL.Types.ISchema { }
        public static GraphQL.DI.IGraphQLBuilder AddSchema<TSchema>(this GraphQL.DI.IGraphQLBuilder builder, TSchema schema)
            where TSchema :  class, GraphQL.Types.ISchema { }
        public static GraphQL.DI.IGraphQLBuilder AddSchema<TSchema>(this GraphQL.DI.IGraphQLBuilder builder, System.Func<System.IServiceProvider, TSchema> schemaFactory, GraphQL.DI.ServiceLifetime serviceLifetime = 0)
            where TSchema :  class, GraphQL.Types.ISchema { }
        public static GraphQL.DI.IGraphQLBuilder AddSerializer<TSerializer>(this GraphQL.DI.IGraphQLBuilder builder)
            where TSerializer :  class, GraphQL.IGraphQLSerializer { }
        public static GraphQL.DI.IGraphQLBuilder AddSerializer<TSerializer>(this GraphQL.DI.IGraphQLBuilder builder, System.Func<System.IServiceProvider, TSerializer> serializerFactory)
            where TSerializer :  class, GraphQL.IGraphQLSerializer { }
        public static GraphQL.DI.IGraphQLBuilder AddSerializer<TSerializer>(this GraphQL.DI.IGraphQLBuilder builder, TSerializer serializer)
            where TSerializer :  class, GraphQL.IGraphQLSerializer { }
        public static GraphQL.DI.IGraphQLBuilder AddValidationRule<TValidationRule>(this GraphQL.DI.IGraphQLBuilder builder, bool useForCachedDocuments = false)
            where TValidationRule :  class, GraphQL.Validation.IValidationRule { }
        public static GraphQL.DI.IGraphQLBuilder AddValidationRule<TValidationRule>(this GraphQL.DI.IGraphQLBuilder builder, System.Func<System.IServiceProvider, TValidationRule> validationRuleFactory, bool useForCachedDocuments = false)
            where TValidationRule :  class, GraphQL.Validation.IValidationRule { }
        public static GraphQL.DI.IGraphQLBuilder AddValidationRule<TValidationRule>(this GraphQL.DI.IGraphQLBuilder builder, TValidationRule validationRule, bool useForCachedDocuments = false)
            where TValidationRule :  class, GraphQL.Validation.IValidationRule { }
        public static GraphQL.DI.IServiceRegister Configure<TOptions>(this GraphQL.DI.IServiceRegister services, System.Action<TOptions>? action)
            where TOptions :  class, new () { }
        public static GraphQL.DI.IGraphQLBuilder ConfigureExecution(this GraphQL.DI.IGraphQLBuilder builder, System.Func<GraphQL.ExecutionOptions, GraphQL.DI.ExecutionDelegate, System.Threading.Tasks.Task<GraphQL.ExecutionResult>> action) { }
        public static GraphQL.DI.IGraphQLBuilder ConfigureExecutionOptions(this GraphQL.DI.IGraphQLBuilder builder, System.Action<GraphQL.ExecutionOptions> action) { }
        public static GraphQL.DI.IGraphQLBuilder ConfigureExecutionOptions(this GraphQL.DI.IGraphQLBuilder builder, System.Func<GraphQL.ExecutionOptions, System.Threading.Tasks.Task> action) { }
        public static GraphQL.DI.IGraphQLBuilder ConfigureSchema(this GraphQL.DI.IGraphQLBuilder builder, System.Action<GraphQL.Types.ISchema> action) { }
        public static GraphQL.DI.IGraphQLBuilder ConfigureSchema(this GraphQL.DI.IGraphQLBuilder builder, System.Action<GraphQL.Types.ISchema, System.IServiceProvider> action) { }
        public static GraphQL.DI.IServiceRegister Register<TService>(this GraphQL.DI.IServiceRegister services, GraphQL.DI.ServiceLifetime serviceLifetime, bool replace = false)
            where TService :  class { }
        public static GraphQL.DI.IServiceRegister Register<TService>(this GraphQL.DI.IServiceRegister services, TService implementationInstance, bool replace = false)
            where TService :  class { }
        public static GraphQL.DI.IServiceRegister Register<TService>(this GraphQL.DI.IServiceRegister services, System.Func<System.IServiceProvider, TService> implementationFactory, GraphQL.DI.ServiceLifetime serviceLifetime, bool replace = false)
            where TService :  class { }
        public static GraphQL.DI.IServiceRegister Register<TService, TImplementation>(this GraphQL.DI.IServiceRegister services, GraphQL.DI.ServiceLifetime serviceLifetime, bool replace = false)
            where TService :  class
            where TImplementation :  class, TService { }
        public static GraphQL.DI.IServiceRegister TryRegister<TService>(this GraphQL.DI.IServiceRegister services, GraphQL.DI.ServiceLifetime serviceLifetime)
            where TService :  class { }
        public static GraphQL.DI.IServiceRegister TryRegister<TService>(this GraphQL.DI.IServiceRegister services, System.Func<System.IServiceProvider, TService> implementationFactory, GraphQL.DI.ServiceLifetime serviceLifetime)
            where TService :  class { }
        public static GraphQL.DI.IServiceRegister TryRegister<TService>(this GraphQL.DI.IServiceRegister services, TService implementationInstance, GraphQL.DI.RegistrationCompareMode mode = 0)
            where TService :  class { }
        public static GraphQL.DI.IServiceRegister TryRegister<TService, TImplementation>(this GraphQL.DI.IServiceRegister services, GraphQL.DI.ServiceLifetime serviceLifetime, GraphQL.DI.RegistrationCompareMode mode = 0)
            where TService :  class
            where TImplementation :  class, TService { }
        public static GraphQL.DI.IServiceRegister TryRegister<TService, TImplementation>(this GraphQL.DI.IServiceRegister services, System.Func<System.IServiceProvider, TImplementation> implementationFactory, GraphQL.DI.ServiceLifetime serviceLifetime, GraphQL.DI.RegistrationCompareMode mode = 0)
            where TService :  class
            where TImplementation :  class, TService { }
        public static GraphQL.IConfigureAutoSchema WithMutation<TMutationClrType>(this GraphQL.IConfigureAutoSchema builder) { }
        public static GraphQL.IConfigureAutoSchema WithSubscription<TSubscriptionClrType>(this GraphQL.IConfigureAutoSchema builder) { }
    }
    public static class GraphQLExtensions
    {
        public static object? DefaultValueOf<TSourceType, TProperty>(this System.Linq.Expressions.Expression<System.Func<TSourceType, TProperty>> expression) { }
        public static string? DeprecationReasonOf<TSourceType, TProperty>(this System.Linq.Expressions.Expression<System.Func<TSourceType, TProperty>> expression) { }
        public static string? DescriptionOf<TSourceType, TProperty>(this System.Linq.Expressions.Expression<System.Func<TSourceType, TProperty>> expression) { }
        public static bool DoTypesOverlap(GraphQL.Types.IGraphType typeA, GraphQL.Types.IGraphType typeB) { }
        public static GraphQL.Types.IGraphType GetNamedType(this GraphQL.Types.IGraphType type) { }
        public static System.Type GetNamedType(this System.Type type) { }
        public static bool IsCompositeType(this GraphQL.Types.IGraphType type) { }
        public static bool IsInputObjectType(this GraphQL.Types.IGraphType type) { }
        public static bool IsInputType(this GraphQL.Types.IGraphType type) { }
        public static bool IsInputType(this System.Type type) { }
        public static bool IsLeafType(this GraphQL.Types.IGraphType type) { }
        public static bool IsOutputType(this GraphQL.Types.IGraphType type) { }
        public static bool IsOutputType(this System.Type type) { }
        public static bool IsSubtypeOf(this GraphQL.Types.IGraphType maybeSubType, GraphQL.Types.IGraphType superType) { }
        public static bool IsValidDefault(this GraphQL.Types.IGraphType type, object? value) { }
        public static bool IsValidInterfaceFor(this GraphQL.Types.IInterfaceGraphType iface, GraphQL.Types.IObjectGraphType type, bool throwError = true) { }
        public static string NameOf<TSourceType, TProperty>(this System.Linq.Expressions.Expression<System.Func<TSourceType, TProperty>> expression) { }
        public static GraphQLParser.AST.GraphQLValue ToAST(this GraphQL.Types.IGraphType type, object? value) { }
        public static TMetadataProvider WithMetadata<TMetadataProvider>(this TMetadataProvider provider, string key, object? value)
            where TMetadataProvider : GraphQL.Types.IProvideMetadata { }
    }
    [System.AttributeUsage(System.AttributeTargets.Class | System.AttributeTargets.Struct | System.AttributeTargets.Enum | System.AttributeTargets.Method | System.AttributeTargets.Property | System.AttributeTargets.Field | System.AttributeTargets.Parameter)]
    public sealed class GraphQLMetadataAttribute : GraphQL.GraphQLAttribute
    {
        public GraphQLMetadataAttribute() { }
        public GraphQLMetadataAttribute(string name) { }
        public string? DeprecationReason { get; set; }
        public string? Description { get; set; }
        [System.Obsolete("Please use the [InputType] attribute instead of this property.")]
        public System.Type? InputType { get; set; }
        public System.Type? IsTypeOf { get; set; }
        public string? Name { get; set; }
        [System.Obsolete("Please use the [OutputType] attribute instead of this property.")]
        public System.Type? OutputType { get; set; }
        public GraphQL.ResolverType ResolverType { get; set; }
        public override void Modify(GraphQL.Types.EnumValueDefinition enumValueDefinition) { }
        public override void Modify(GraphQL.Types.IGraphType graphType) { }
        public override void Modify(GraphQL.Utilities.FieldConfig field) { }
        public override void Modify(GraphQL.Utilities.TypeConfig type) { }
        public override void Modify(GraphQL.Types.FieldType fieldType, bool isInputType) { }
    }
    public interface IConfigureAutoSchema
    {
        GraphQL.DI.IGraphQLBuilder Builder { get; }
        System.Type SchemaType { get; }
    }
    public interface IDocumentExecuter
    {
        System.Threading.Tasks.Task<GraphQL.ExecutionResult> ExecuteAsync(GraphQL.ExecutionOptions options);
    }
    public interface IDocumentExecuter<TSchema> : GraphQL.IDocumentExecuter
        where TSchema : GraphQL.Types.ISchema { }
    public interface IGraphQLSerializer
    {
        bool IsNativelyAsync { get; }
        System.Threading.Tasks.ValueTask<T?> ReadAsync<T>(System.IO.Stream stream, System.Threading.CancellationToken cancellationToken = default);
        T? ReadNode<T>(object? value);
        System.Threading.Tasks.Task WriteAsync<T>(System.IO.Stream stream, T? value, System.Threading.CancellationToken cancellationToken = default);
    }
    public interface IGraphQLTextSerializer : GraphQL.IGraphQLSerializer
    {
        T? Deserialize<T>(string? value);
        string Serialize<T>(T? value);
    }
    public interface IResolveFieldContext : GraphQL.Execution.IProvideUserContext
    {
        System.Collections.Generic.IDictionary<string, GraphQL.Execution.ArgumentValue>? Arguments { get; }
        GraphQL.Execution.IExecutionArrayPool ArrayPool { get; }
        System.Threading.CancellationToken CancellationToken { get; }
        System.Collections.Generic.IDictionary<string, GraphQL.Execution.DirectiveInfo>? Directives { get; }
        GraphQLParser.AST.GraphQLDocument Document { get; }
        GraphQL.ExecutionErrors Errors { get; }
        GraphQLParser.AST.GraphQLField FieldAst { get; }
        GraphQL.Types.FieldType FieldDefinition { get; }
        System.Collections.Generic.IReadOnlyDictionary<string, object?> InputExtensions { get; }
        GraphQL.Instrumentation.Metrics Metrics { get; }
        GraphQLParser.AST.GraphQLOperationDefinition Operation { get; }
        System.Collections.Generic.IDictionary<string, object?> OutputExtensions { get; }
        GraphQL.IResolveFieldContext? Parent { get; }
        GraphQL.Types.IObjectGraphType ParentType { get; }
        System.Collections.Generic.IEnumerable<object> Path { get; }
        System.IServiceProvider? RequestServices { get; }
        System.Collections.Generic.IEnumerable<object> ResponsePath { get; }
        object? RootValue { get; }
        GraphQL.Types.ISchema Schema { get; }
        object? Source { get; }
        [System.Runtime.CompilerServices.TupleElementNames(new string[] {
                "Field",
                "FieldType"})]
        System.Collections.Generic.Dictionary<string, System.ValueTuple<GraphQLParser.AST.GraphQLField, GraphQL.Types.FieldType>>? SubFields { get; }
        System.Security.Claims.ClaimsPrincipal? User { get; }
        GraphQL.Validation.Variables Variables { get; }
    }
    public interface IResolveFieldContext<out TSource> : GraphQL.Execution.IProvideUserContext, GraphQL.IResolveFieldContext
    {
        TSource Source { get; }
    }
    [System.AttributeUsage(System.AttributeTargets.Method | System.AttributeTargets.Property | System.AttributeTargets.Field | System.AttributeTargets.Parameter)]
    public class IdAttribute : GraphQL.GraphQLAttribute
    {
        public IdAttribute() { }
        public override void Modify(GraphQL.Types.TypeInformation typeInformation) { }
    }
    [System.AttributeUsage(System.AttributeTargets.Method | System.AttributeTargets.Property | System.AttributeTargets.Field)]
    public class IgnoreAttribute : GraphQL.GraphQLAttribute
    {
        public IgnoreAttribute() { }
        public override bool ShouldInclude(System.Reflection.MemberInfo memberInfo, bool? isInputType) { }
    }
    [System.AttributeUsage(System.AttributeTargets.Class | System.AttributeTargets.Struct | System.AttributeTargets.Property | System.AttributeTargets.Field | System.AttributeTargets.Parameter)]
    public class InputNameAttribute : GraphQL.GraphQLAttribute
    {
        public InputNameAttribute(string name) { }
        public string Name { get; set; }
        public override void Modify(GraphQL.Types.IGraphType graphType) { }
        public override void Modify(GraphQL.Types.QueryArgument queryArgument) { }
        public override void Modify(GraphQL.Types.FieldType fieldType, bool isInputType) { }
    }
    [System.AttributeUsage(System.AttributeTargets.Class | System.AttributeTargets.Struct | System.AttributeTargets.Property | System.AttributeTargets.Field | System.AttributeTargets.Parameter)]
    public class InputTypeAttribute : GraphQL.GraphQLAttribute
    {
        public InputTypeAttribute(System.Type graphType) { }
        public System.Type InputType { get; set; }
        public override void Modify(GraphQL.Types.QueryArgument queryArgument) { }
        public override void Modify(GraphQL.Types.FieldType fieldType, bool isInputType) { }
    }
    public class Inputs : System.Collections.ObjectModel.ReadOnlyDictionary<string, object?>
    {
        public static readonly GraphQL.Inputs Empty;
        public Inputs(System.Collections.Generic.IDictionary<string, object?> dictionary) { }
    }
    public static class InputsExtensions
    {
        public static GraphQL.Inputs ToInputs(this System.Collections.Generic.Dictionary<string, object?> dictionary) { }
    }
    public class LightweightCache<TKey, TValue> : System.Collections.Generic.IEnumerable<TValue>, System.Collections.IEnumerable
        where TKey :  notnull
    {
        public LightweightCache() { }
        public LightweightCache(System.Collections.Generic.IDictionary<TKey, TValue> dictionary) { }
        public LightweightCache(System.Func<TKey, TValue> onMissing) { }
        public LightweightCache(System.Collections.Generic.IDictionary<TKey, TValue> dictionary, System.Func<TKey, TValue> onMissing) { }
        public int Count { get; }
        public TValue this[TKey key] { get; set; }
        public System.Collections.Generic.IEnumerable<TKey> Keys { get; }
        public System.Func<TKey, TValue> OnMissing { set; }
        public void Clear() { }
        public void ClearAll() { }
        public void Each(System.Action<TValue> action) { }
        public void Each(System.Action<TKey, TValue> action) { }
        public bool Exists(System.Predicate<TValue> predicate) { }
        public void Fill(TKey key, TValue value) { }
        public void FillDefault(TKey key) { }
        public TValue? Find(System.Predicate<TValue> predicate) { }
        public TValue[] GetAll() { }
        public System.Collections.Generic.IEnumerator<TValue> GetEnumerator() { }
        public bool Has(TKey key) { }
        public void Remove(TKey key) { }
        public bool TryRetrieve(TKey key, out TValue? value) { }
        public void WithValue(TKey key, System.Action<TValue> action) { }
    }
    public static class MemoryExtensions
    {
        public static System.Collections.Generic.IList<T> Constrained<T>(this T[] array, int count) { }
    }
    [System.AttributeUsage(System.AttributeTargets.Class | System.AttributeTargets.Struct | System.AttributeTargets.Enum | System.AttributeTargets.Method | System.AttributeTargets.Property | System.AttributeTargets.Field | System.AttributeTargets.Parameter, AllowMultiple=true)]
    public class MetadataAttribute : GraphQL.GraphQLAttribute
    {
        public MetadataAttribute(string key, object? value) { }
        public string Key { get; set; }
        public object? Value { get; set; }
        public override void Modify(GraphQL.Types.EnumValueDefinition enumValueDefinition) { }
        public override void Modify(GraphQL.Types.IGraphType graphType) { }
        public override void Modify(GraphQL.Types.QueryArgument queryArgument) { }
        public override void Modify(GraphQL.Utilities.FieldConfig field) { }
        public override void Modify(GraphQL.Utilities.TypeConfig type) { }
        public override void Modify(GraphQL.Types.FieldType fieldType, bool isInputType) { }
    }
    public class MissingRequestServicesException : System.InvalidOperationException
    {
        public MissingRequestServicesException() { }
    }
    [System.AttributeUsage(System.AttributeTargets.Class | System.AttributeTargets.Struct | System.AttributeTargets.Enum | System.AttributeTargets.Method | System.AttributeTargets.Property | System.AttributeTargets.Field | System.AttributeTargets.Parameter)]
    public class NameAttribute : GraphQL.GraphQLAttribute
    {
        public NameAttribute(string name) { }
        public string Name { get; set; }
        public override void Modify(GraphQL.Types.EnumValueDefinition enumValueDefinition) { }
        public override void Modify(GraphQL.Types.IGraphType graphType) { }
        public override void Modify(GraphQL.Types.QueryArgument queryArgument) { }
        public override void Modify(GraphQL.Types.FieldType fieldType, bool isInputType) { }
    }
    public static class ObjectExtensions
    {
        public static object? GetPropertyValue(this object? propertyValue, System.Type fieldType, GraphQL.Types.IGraphType? mappedType = null) { }
        public static bool IsDefinedEnumValue(System.Type type, object? value) { }
        public static object ToObject(this System.Collections.Generic.IDictionary<string, object?> source, System.Type type, GraphQL.Types.IGraphType? mappedType = null) { }
        public static T ToObject<T>(this System.Collections.Generic.IDictionary<string, object?> source)
            where T :  class { }
    }
    [System.AttributeUsage(System.AttributeTargets.Class | System.AttributeTargets.Struct | System.AttributeTargets.Method | System.AttributeTargets.Property | System.AttributeTargets.Field)]
    public class OutputNameAttribute : GraphQL.GraphQLAttribute
    {
        public OutputNameAttribute(string name) { }
        public string Name { get; set; }
        public override void Modify(GraphQL.Types.IGraphType graphType) { }
        public override void Modify(GraphQL.Types.FieldType fieldType, bool isInputType) { }
    }
    [System.AttributeUsage(System.AttributeTargets.Class | System.AttributeTargets.Struct | System.AttributeTargets.Method | System.AttributeTargets.Property | System.AttributeTargets.Field)]
    public class OutputTypeAttribute : GraphQL.GraphQLAttribute
    {
        public OutputTypeAttribute(System.Type graphType) { }
        public System.Type OutputType { get; set; }
        public override void Modify(GraphQL.Types.FieldType fieldType, bool isInputType) { }
    }
    public class ReadonlyResolveFieldContext : GraphQL.Execution.IProvideUserContext, GraphQL.IResolveFieldContext, GraphQL.IResolveFieldContext<object?>
    {
        public ReadonlyResolveFieldContext(GraphQL.Execution.ExecutionNode node, GraphQL.Execution.ExecutionContext context) { }
        public System.Collections.Generic.IDictionary<string, GraphQL.Execution.ArgumentValue>? Arguments { get; }
        public GraphQL.Execution.IExecutionArrayPool ArrayPool { get; }
        public System.Threading.CancellationToken CancellationToken { get; }
        public System.Collections.Generic.IDictionary<string, GraphQL.Execution.DirectiveInfo>? Directives { get; }
        public GraphQLParser.AST.GraphQLDocument Document { get; }
        public GraphQL.ExecutionErrors Errors { get; }
        public GraphQLParser.AST.GraphQLField FieldAst { get; }
        public GraphQL.Types.FieldType FieldDefinition { get; }
        public System.Collections.Generic.IReadOnlyDictionary<string, object?> InputExtensions { get; }
        public GraphQL.Instrumentation.Metrics Metrics { get; }
        public GraphQLParser.AST.GraphQLOperationDefinition Operation { get; }
        public System.Collections.Generic.IDictionary<string, object?> OutputExtensions { get; }
        public GraphQL.IResolveFieldContext? Parent { get; }
        public GraphQL.Types.IObjectGraphType ParentType { get; }
        public System.Collections.Generic.IEnumerable<object> Path { get; }
        public System.IServiceProvider? RequestServices { get; }
        public System.Collections.Generic.IEnumerable<object> ResponsePath { get; }
        public object? RootValue { get; }
        public GraphQL.Types.ISchema Schema { get; }
        public object? Source { get; }
        [System.Runtime.CompilerServices.TupleElementNames(new string[] {
                "Field",
                "FieldType"})]
        public System.Collections.Generic.Dictionary<string, System.ValueTuple<GraphQLParser.AST.GraphQLField, GraphQL.Types.FieldType>>? SubFields { get; }
        public System.Security.Claims.ClaimsPrincipal? User { get; }
        public System.Collections.Generic.IDictionary<string, object?> UserContext { get; }
        public GraphQL.Validation.Variables Variables { get; }
    }
    public class ResolveFieldContext : GraphQL.Execution.IProvideUserContext, GraphQL.IResolveFieldContext, GraphQL.IResolveFieldContext<object?>
    {
        public ResolveFieldContext() { }
        public ResolveFieldContext(GraphQL.IResolveFieldContext context) { }
        public System.Collections.Generic.IDictionary<string, GraphQL.Execution.ArgumentValue>? Arguments { get; set; }
        public GraphQL.Execution.IExecutionArrayPool ArrayPool { get; set; }
        public System.Threading.CancellationToken CancellationToken { get; set; }
        public System.Collections.Generic.IDictionary<string, GraphQL.Execution.DirectiveInfo>? Directives { get; set; }
        public GraphQLParser.AST.GraphQLDocument Document { get; set; }
        public GraphQL.ExecutionErrors Errors { get; set; }
        public GraphQLParser.AST.GraphQLField FieldAst { get; set; }
        public GraphQL.Types.FieldType FieldDefinition { get; set; }
        public System.Collections.Generic.IReadOnlyDictionary<string, object?> InputExtensions { get; set; }
        public GraphQL.Instrumentation.Metrics Metrics { get; set; }
        public GraphQLParser.AST.GraphQLOperationDefinition Operation { get; set; }
        public System.Collections.Generic.IDictionary<string, object?> OutputExtensions { get; set; }
        public GraphQL.IResolveFieldContext? Parent { get; set; }
        public GraphQL.Types.IObjectGraphType ParentType { get; set; }
        public System.Collections.Generic.IEnumerable<object> Path { get; set; }
        public System.IServiceProvider? RequestServices { get; set; }
        public System.Collections.Generic.IEnumerable<object> ResponsePath { get; set; }
        public object? RootValue { get; set; }
        public GraphQL.Types.ISchema Schema { get; set; }
        public object? Source { get; set; }
        [System.Runtime.CompilerServices.TupleElementNames(new string[] {
                "Field",
                "FieldType"})]
        public System.Collections.Generic.Dictionary<string, System.ValueTuple<GraphQLParser.AST.GraphQLField, GraphQL.Types.FieldType>>? SubFields { get; set; }
        public System.Security.Claims.ClaimsPrincipal? User { get; set; }
        public System.Collections.Generic.IDictionary<string, object?> UserContext { get; set; }
        public GraphQL.Validation.Variables Variables { get; set; }
    }
    public static class ResolveFieldContextExtensions
    {
        public static GraphQL.IResolveFieldContext<TSourceType> As<TSourceType>(this GraphQL.IResolveFieldContext context) { }
        public static GraphQL.IResolveFieldContext Copy(this GraphQL.IResolveFieldContext context) { }
        public static GraphQL.IResolveFieldContext<TSource> Copy<TSource>(this GraphQL.IResolveFieldContext<TSource> context) { }
        public static object? GetArgument(this GraphQL.IResolveFieldContext context, System.Type argumentType, string name, object? defaultValue = null) { }
        public static TType GetArgument<TType>(this GraphQL.IResolveFieldContext context, string name, TType defaultValue = default) { }
        public static GraphQL.Execution.DirectiveInfo? GetDirective(this GraphQL.IResolveFieldContext context, string name) { }
        public static object? GetOutputExtension(this GraphQL.IResolveFieldContext context, string path) { }
        public static bool HasArgument(this GraphQL.IResolveFieldContext context, string name) { }
        public static bool HasDirective(this GraphQL.IResolveFieldContext context, string name) { }
        public static bool HasDirectives(this GraphQL.IResolveFieldContext context) { }
        public static void SetOutputExtension(this GraphQL.IResolveFieldContext context, string path, object? value) { }
    }
    public class ResolveFieldContext<TSource> : GraphQL.ResolveFieldContext, GraphQL.Execution.IProvideUserContext, GraphQL.IResolveFieldContext, GraphQL.IResolveFieldContext<TSource>
    {
        public ResolveFieldContext() { }
        public ResolveFieldContext(GraphQL.IResolveFieldContext context) { }
        public new TSource Source { get; set; }
    }
    public enum ResolverType
    {
        Resolver = 0,
        StreamResolver = 1,
    }
    public static class SchemaExtensions
    {
        public static void AutoRegister(this GraphQL.Types.ISchema schema, System.Type clrType, GraphQL.AutoRegisteringMode mode = 3) { }
        public static void AutoRegister<TClrType>(this GraphQL.Types.ISchema schema, GraphQL.AutoRegisteringMode mode = 3) { }
        public static TSchema EnableExperimentalIntrospectionFeatures<TSchema>(this TSchema schema, GraphQL.ExperimentalIntrospectionFeaturesMode mode = 0)
            where TSchema : GraphQL.Types.ISchema { }
        public static System.Threading.Tasks.Task<string> ExecuteAsync(this GraphQL.Types.ISchema schema, GraphQL.IGraphQLTextSerializer serializer, System.Action<GraphQL.ExecutionOptions> configure) { }
        public static void RegisterType<T>(this GraphQL.Types.ISchema schema)
            where T : GraphQL.Types.IGraphType { }
        public static void RegisterTypeMapping<TClrType, TGraphType>(this GraphQL.Types.ISchema schema)
            where TGraphType : GraphQL.Types.IGraphType { }
        public static void RegisterTypeMappings(this GraphQL.Types.ISchema schema) { }
        public static void RegisterTypeMappings(this GraphQL.Types.ISchema schema, System.Reflection.Assembly assembly) { }
        public static void RegisterTypes<TSchema>(this TSchema schema, params GraphQL.Types.IGraphType[] types)
            where TSchema : GraphQL.Types.ISchema { }
        public static TSchema RegisterTypes<TSchema>(this TSchema schema, params System.Type[] types)
            where TSchema : GraphQL.Types.ISchema { }
        public static void RegisterVisitor<TVisitor>(this GraphQL.Types.ISchema schema)
            where TVisitor : GraphQL.Utilities.ISchemaNodeVisitor { }
        public static TSchema ReplaceScalar<TSchema>(this TSchema schema, GraphQL.Types.ScalarGraphType scalar)
            where TSchema : GraphQL.Types.ISchema { }
        public static void Run(this GraphQL.Utilities.ISchemaNodeVisitor visitor, GraphQL.Types.ISchema schema) { }
    }
    public static class StringExtensions
    {
        public static string ToCamelCase(this string s) { }
        public static string ToConstantCase(this string value) { }
        public static string ToPascalCase(this string s) { }
        public static string TrimGraphQLTypes(this string name) { }
    }
    public static class TypeExtensions
    {
        public static object? DefaultValue(this System.Reflection.MemberInfo memberInfo) { }
        public static string? Description(this System.Reflection.MemberInfo memberInfo) { }
        public static string? Description(this System.Reflection.ParameterInfo parameterInfo) { }
        public static System.Collections.Generic.IEnumerable<GraphQL.GraphQLAttribute> GetGraphQLAttributes(this System.Reflection.MemberInfo memberInfo) { }
        public static System.Collections.Generic.IEnumerable<GraphQL.GraphQLAttribute> GetGraphQLAttributes(this System.Reflection.ParameterInfo parameterInfo) { }
        public static System.Type GetGraphTypeFromType(this System.Type type, bool isNullable = false, GraphQL.TypeMappingMode mode = 0) { }
        public static string GraphQLName(this System.Type type) { }
        public static bool ImplementsGenericType(this System.Type type, System.Type genericType) { }
        public static bool IsConcrete(this System.Type type) { }
        public static bool IsGraphType(this System.Type type) { }
        public static string? ObsoleteMessage(this System.Reflection.MemberInfo memberInfo) { }
    }
    public enum TypeMappingMode
    {
        UseBuiltInScalarMappings = 0,
        InputType = 1,
        OutputType = 2,
    }
    public static class ValueConverter
    {
        public static object? ConvertTo(object? value, System.Type targetType) { }
        public static T? ConvertTo<T>(object? value) { }
        public static void Register(System.Type valueType, System.Type targetType, System.Func<object, object>? conversion) { }
        public static void Register<TTarget>(System.Func<System.Collections.Generic.IDictionary<string, object>, TTarget>? conversion)
            where TTarget :  class { }
        public static void Register<TSource, TTarget>(System.Func<TSource, TTarget>? conversion) { }
    }
    public struct VariableName
    {
        public VariableName(GraphQL.VariableName variableName, int index) { }
        public VariableName(GraphQL.VariableName variableName, string childName) { }
        public string? ChildName { get; set; }
        public int? Index { get; set; }
        public string Name { get; set; }
        public override string ToString() { }
        public static string op_Implicit(GraphQL.VariableName variableName) { }
        public static GraphQL.VariableName op_Implicit(string name) { }
    }
}
namespace GraphQL.Builders
{
    public static class ConnectionBuilder
    {
        public static GraphQL.Builders.ConnectionBuilder<TSourceType> Create<TNodeType, TSourceType>()
            where TNodeType : GraphQL.Types.IGraphType { }
        public static GraphQL.Builders.ConnectionBuilder<TSourceType> Create<TNodeType, TEdgeType, TSourceType>()
            where TNodeType : GraphQL.Types.IGraphType
            where TEdgeType : GraphQL.Types.Relay.EdgeType<TNodeType> { }
        public static GraphQL.Builders.ConnectionBuilder<TSourceType> Create<TNodeType, TEdgeType, TConnectionType, TSourceType>()
            where TNodeType : GraphQL.Types.IGraphType
            where TEdgeType : GraphQL.Types.Relay.EdgeType<TNodeType>
            where TConnectionType : GraphQL.Types.Relay.ConnectionType<TNodeType, TEdgeType> { }
    }
    public class ConnectionBuilder<TSourceType>
    {
        protected ConnectionBuilder(GraphQL.Types.FieldType fieldType) { }
        public GraphQL.Types.FieldType FieldType { get; set; }
        public virtual GraphQL.Builders.ConnectionBuilder<TSourceType> Argument<TArgumentGraphType>(string name, System.Action<GraphQL.Types.QueryArgument>? configure = null)
            where TArgumentGraphType : GraphQL.Types.IGraphType { }
        public virtual GraphQL.Builders.ConnectionBuilder<TSourceType> Argument<TArgumentGraphType>(string name, string? description)
            where TArgumentGraphType : GraphQL.Types.IGraphType { }
        public virtual GraphQL.Builders.ConnectionBuilder<TSourceType> Argument<TArgumentGraphType>(string name, string? description, System.Action<GraphQL.Types.QueryArgument>? configure)
            where TArgumentGraphType : GraphQL.Types.IGraphType { }
        public virtual GraphQL.Builders.ConnectionBuilder<TSourceType> Argument<TArgumentGraphType, TArgumentType>(string name, string? description, TArgumentType defaultValue = default)
            where TArgumentGraphType : GraphQL.Types.IGraphType { }
        public virtual GraphQL.Builders.ConnectionBuilder<TSourceType> Argument<TArgumentGraphType, TArgumentType>(string name, string? description, TArgumentType defaultValue, System.Action<GraphQL.Types.QueryArgument>? configure)
            where TArgumentGraphType : GraphQL.Types.IGraphType { }
        public GraphQL.Builders.ConnectionBuilder<TSourceType> Bidirectional() { }
        public virtual GraphQL.Builders.ConnectionBuilder<TSourceType> Configure(System.Action<GraphQL.Types.FieldType> configure) { }
        public virtual GraphQL.Builders.ConnectionBuilder<TSourceType> DeprecationReason(string? deprecationReason) { }
        public virtual GraphQL.Builders.ConnectionBuilder<TSourceType> Description(string? description) { }
        public virtual GraphQL.Builders.ConnectionBuilder<TSourceType> Directive(string name) { }
        public virtual GraphQL.Builders.ConnectionBuilder<TSourceType> Directive(string name, System.Action<GraphQL.Types.AppliedDirective> configure) { }
        public virtual GraphQL.Builders.ConnectionBuilder<TSourceType> Directive(string name, string argumentName, object? argumentValue) { }
        public virtual GraphQL.Builders.ConnectionBuilder<TSourceType> Name(string name) { }
        public virtual GraphQL.Builders.ConnectionBuilder<TSourceType> PageSize(int pageSize) { }
        public virtual void Resolve(System.Func<GraphQL.Builders.IResolveConnectionContext<TSourceType>, object?> resolver) { }
        public virtual void ResolveAsync(System.Func<GraphQL.Builders.IResolveConnectionContext<TSourceType>, System.Threading.Tasks.Task<object?>> resolver) { }
        public virtual GraphQL.Builders.ConnectionBuilder<TSourceType> ReturnAll() { }
        public virtual GraphQL.Builders.ConnectionBuilder<TSourceType, TNewReturnType> Returns<TNewReturnType>() { }
        public static GraphQL.Builders.ConnectionBuilder<TSourceType> Create<TNodeType>(string name = "default")
            where TNodeType : GraphQL.Types.IGraphType { }
        public static GraphQL.Builders.ConnectionBuilder<TSourceType> Create<TNodeType, TEdgeType>(string name = "default")
            where TNodeType : GraphQL.Types.IGraphType
            where TEdgeType : GraphQL.Types.Relay.EdgeType<TNodeType> { }
        public static GraphQL.Builders.ConnectionBuilder<TSourceType> Create<TNodeType, TEdgeType, TConnectionType>(string name = "default")
            where TNodeType : GraphQL.Types.IGraphType
            where TEdgeType : GraphQL.Types.Relay.EdgeType<TNodeType>
            where TConnectionType : GraphQL.Types.Relay.ConnectionType<TNodeType, TEdgeType> { }
    }
    public class ConnectionBuilder<TSourceType, TReturnType>
    {
        protected ConnectionBuilder(GraphQL.Types.FieldType fieldType) { }
        public GraphQL.Types.FieldType FieldType { get; set; }
        public virtual GraphQL.Builders.ConnectionBuilder<TSourceType, TReturnType> Argument<TArgumentGraphType>(string name, System.Action<GraphQL.Types.QueryArgument>? configure = null)
            where TArgumentGraphType : GraphQL.Types.IGraphType { }
        public virtual GraphQL.Builders.ConnectionBuilder<TSourceType, TReturnType> Argument<TArgumentGraphType>(string name, string? description, System.Action<GraphQL.Types.QueryArgument>? configure = null)
            where TArgumentGraphType : GraphQL.Types.IGraphType { }
        public virtual GraphQL.Builders.ConnectionBuilder<TSourceType, TReturnType> Argument<TArgumentGraphType, TArgumentType>(string name, string? description, TArgumentType defaultValue = default, System.Action<GraphQL.Types.QueryArgument>? configure = null)
            where TArgumentGraphType : GraphQL.Types.IGraphType { }
        public virtual GraphQL.Builders.ConnectionBuilder<TSourceType, TReturnType> Bidirectional() { }
        public virtual GraphQL.Builders.ConnectionBuilder<TSourceType, TReturnType> Configure(System.Action<GraphQL.Types.FieldType> configure) { }
        public virtual GraphQL.Builders.ConnectionBuilder<TSourceType, TReturnType> DeprecationReason(string? deprecationReason) { }
        public virtual GraphQL.Builders.ConnectionBuilder<TSourceType, TReturnType> Description(string? description) { }
        public virtual GraphQL.Builders.ConnectionBuilder<TSourceType, TReturnType> Directive(string name) { }
        public virtual GraphQL.Builders.ConnectionBuilder<TSourceType, TReturnType> Directive(string name, System.Action<GraphQL.Types.AppliedDirective> configure) { }
        public virtual GraphQL.Builders.ConnectionBuilder<TSourceType, TReturnType> Directive(string name, string argumentName, object? argumentValue) { }
        public virtual GraphQL.Builders.ConnectionBuilder<TSourceType, TReturnType> Name(string name) { }
        public virtual GraphQL.Builders.ConnectionBuilder<TSourceType, TReturnType> PageSize(int? pageSize) { }
        public virtual void Resolve(System.Func<GraphQL.Builders.IResolveConnectionContext<TSourceType>, TReturnType?> resolver) { }
        public virtual void ResolveAsync(System.Func<GraphQL.Builders.IResolveConnectionContext<TSourceType>, System.Threading.Tasks.Task<TReturnType?>> resolver) { }
        public virtual GraphQL.Builders.ConnectionBuilder<TSourceType, TNewReturnType> Returns<TNewReturnType>() { }
        public static GraphQL.Builders.ConnectionBuilder<TSourceType, TReturnType> Create<TNodeType>(string name = "default")
            where TNodeType : GraphQL.Types.IGraphType { }
        public static GraphQL.Builders.ConnectionBuilder<TSourceType, TReturnType> Create<TNodeType, TEdgeType>(string name = "default")
            where TNodeType : GraphQL.Types.IGraphType
            where TEdgeType : GraphQL.Types.Relay.EdgeType<TNodeType> { }
        public static GraphQL.Builders.ConnectionBuilder<TSourceType, TReturnType> Create<TNodeType, TEdgeType, TConnectionType>(string name = "default")
            where TNodeType : GraphQL.Types.IGraphType
            where TEdgeType : GraphQL.Types.Relay.EdgeType<TNodeType>
            where TConnectionType : GraphQL.Types.Relay.ConnectionType<TNodeType, TEdgeType> { }
    }
    [System.Obsolete("This class will be removed in v8.")]
    public static class FieldBuilder
    {
        [System.Obsolete("Please use FieldBuilder<TSourceType, TReturnType>.Create() method. This method wi" +
            "ll be removed in v8.")]
        public static GraphQL.Builders.FieldBuilder<TSourceType, TReturnType> Create<TSourceType, TReturnType>(GraphQL.Types.IGraphType type) { }
        [System.Obsolete("Please use FieldBuilder<TSourceType, TReturnType>.Create() method. This method wi" +
            "ll be removed in v8.")]
        public static GraphQL.Builders.FieldBuilder<TSourceType, TReturnType> Create<TSourceType, TReturnType>(System.Type? type = null) { }
    }
    public class FieldBuilder<TSourceType, TReturnType>
    {
        protected FieldBuilder(GraphQL.Types.FieldType fieldType) { }
        public GraphQL.Types.FieldType FieldType { get; }
        public virtual GraphQL.Builders.FieldBuilder<TSourceType, TReturnType> Argument(System.Type type, string name, System.Action<GraphQL.Types.QueryArgument>? configure = null) { }
        public virtual GraphQL.Builders.FieldBuilder<TSourceType, TReturnType> Argument<TArgumentGraphType>(string name, System.Action<GraphQL.Types.QueryArgument>? configure = null)
            where TArgumentGraphType : GraphQL.Types.IGraphType { }
        public virtual GraphQL.Builders.FieldBuilder<TSourceType, TReturnType> Argument<TArgumentGraphType>(string name, string? description, System.Action<GraphQL.Types.QueryArgument>? configure = null)
            where TArgumentGraphType : GraphQL.Types.IGraphType { }
        [System.Obsolete("Please use Action<QueryArgument> parameter from other Argument() method overloads" +
            " to set default value for parameter or use Arguments() method. This method will " +
            "be removed in v8.")]
        public virtual GraphQL.Builders.FieldBuilder<TSourceType, TReturnType> Argument<TArgumentGraphType, TArgumentType>(string name, string? description, TArgumentType? defaultValue = default, System.Action<GraphQL.Types.QueryArgument>? configure = null)
            where TArgumentGraphType : GraphQL.Types.IGraphType { }
        public virtual GraphQL.Builders.FieldBuilder<TSourceType, TReturnType> Arguments(params GraphQL.Types.QueryArgument[] arguments) { }
        public virtual GraphQL.Builders.FieldBuilder<TSourceType, TReturnType> Arguments(System.Collections.Generic.IEnumerable<GraphQL.Types.QueryArgument> arguments) { }
        public virtual GraphQL.Builders.FieldBuilder<TSourceType, TReturnType> ComplexityImpact(double impact) { }
        public virtual GraphQL.Builders.FieldBuilder<TSourceType, TReturnType> Configure(System.Action<GraphQL.Types.FieldType> configure) { }
        public virtual GraphQL.Builders.FieldBuilder<TSourceType, TReturnType> DefaultValue(TReturnType? defaultValue = default) { }
        public virtual GraphQL.Builders.FieldBuilder<TSourceType, TReturnType> DeprecationReason(string? deprecationReason) { }
        public virtual GraphQL.Builders.FieldBuilder<TSourceType, TReturnType> Description(string? description) { }
        public virtual GraphQL.Builders.FieldBuilder<TSourceType, TReturnType> Directive(string name) { }
        public virtual GraphQL.Builders.FieldBuilder<TSourceType, TReturnType> Directive(string name, System.Action<GraphQL.Types.AppliedDirective> configure) { }
        public virtual GraphQL.Builders.FieldBuilder<TSourceType, TReturnType> Directive(string name, string argumentName, object? argumentValue) { }
        public virtual GraphQL.Builders.FieldBuilder<TSourceType, TReturnType> Directive(string name, string argument1Name, object? argument1Value, string argument2Name, object? argument2Value) { }
        public virtual GraphQL.Builders.FieldBuilder<TSourceType, TReturnType> Name(string name) { }
        public virtual GraphQL.Builders.FieldBuilder<TSourceType, TReturnType> Resolve(GraphQL.Resolvers.IFieldResolver? resolver) { }
        public virtual GraphQL.Builders.FieldBuilder<TSourceType, TReturnType> Resolve(System.Func<GraphQL.IResolveFieldContext<TSourceType>, TReturnType?> resolve) { }
        public virtual GraphQL.Builders.FieldBuilder<TSourceType, TReturnType> ResolveAsync(System.Func<GraphQL.IResolveFieldContext<TSourceType>, System.Threading.Tasks.Task<TReturnType?>> resolve) { }
        public virtual GraphQL.Builders.FieldBuilder<TSourceType, TReturnType> ResolveDelegate(System.Delegate? resolve) { }
        public virtual GraphQL.Builders.FieldBuilder<TSourceType, TReturnType> ResolveStream(System.Func<GraphQL.IResolveFieldContext<TSourceType>, System.IObservable<TReturnType?>> sourceStreamResolver) { }
        public virtual GraphQL.Builders.FieldBuilder<TSourceType, TReturnType> ResolveStreamAsync(System.Func<GraphQL.IResolveFieldContext<TSourceType>, System.Threading.Tasks.Task<System.IObservable<TReturnType?>>> sourceStreamResolver) { }
        public virtual GraphQL.Builders.FieldBuilder<TSourceType, TNewReturnType> Returns<TNewReturnType>() { }
        public virtual GraphQL.Builders.FieldBuilder<TSourceType, TReturnType> Type(GraphQL.Types.IGraphType type) { }
        public static GraphQL.Builders.FieldBuilder<TSourceType, TReturnType> Create(GraphQL.Types.IGraphType type, string name = "default") { }
        public static GraphQL.Builders.FieldBuilder<TSourceType, TReturnType> Create(System.Type? type = null, string name = "default") { }
    }
    public interface IResolveConnectionContext : GraphQL.Execution.IProvideUserContext, GraphQL.IResolveFieldContext
    {
        string? After { get; }
        string? Before { get; }
        int? First { get; }
        bool IsUnidirectional { get; }
        int? Last { get; }
        int? PageSize { get; }
    }
    public interface IResolveConnectionContext<out T> : GraphQL.Builders.IResolveConnectionContext, GraphQL.Execution.IProvideUserContext, GraphQL.IResolveFieldContext, GraphQL.IResolveFieldContext<T> { }
    public class ResolveConnectionContext<T> : GraphQL.ResolveFieldContext<T>, GraphQL.Builders.IResolveConnectionContext, GraphQL.Builders.IResolveConnectionContext<T>, GraphQL.Execution.IProvideUserContext, GraphQL.IResolveFieldContext, GraphQL.IResolveFieldContext<T>
    {
        public ResolveConnectionContext(GraphQL.IResolveFieldContext context, bool isUnidirectional, int? defaultPageSize) { }
        public string? After { get; }
        public string? Before { get; }
        public int? First { get; }
        public bool IsUnidirectional { get; }
        public int? Last { get; }
        public int? PageSize { get; }
    }
}
namespace GraphQL.Caching
{
    public sealed class DefaultDocumentCache : GraphQL.Caching.IDocumentCache
    {
        public static readonly GraphQL.Caching.DefaultDocumentCache Instance;
        public System.Threading.Tasks.ValueTask<GraphQLParser.AST.GraphQLDocument?> GetAsync(string query) { }
        public System.Threading.Tasks.ValueTask SetAsync(string query, GraphQLParser.AST.GraphQLDocument value) { }
    }
    public interface IDocumentCache
    {
        System.Threading.Tasks.ValueTask<GraphQLParser.AST.GraphQLDocument?> GetAsync(string query);
        System.Threading.Tasks.ValueTask SetAsync(string query, GraphQLParser.AST.GraphQLDocument value);
    }
}
namespace GraphQL.Conversion
{
    public class CamelCaseNameConverter : GraphQL.Conversion.INameConverter
    {
        public static readonly GraphQL.Conversion.CamelCaseNameConverter Instance;
        public CamelCaseNameConverter() { }
        public string NameForArgument(string argumentName, GraphQL.Types.IComplexGraphType parentGraphType, GraphQL.Types.FieldType field) { }
        public string NameForField(string fieldName, GraphQL.Types.IComplexGraphType parentGraphType) { }
    }
    public class DefaultNameConverter : GraphQL.Conversion.INameConverter
    {
        public static readonly GraphQL.Conversion.DefaultNameConverter Instance;
        public DefaultNameConverter() { }
        public string NameForArgument(string argumentName, GraphQL.Types.IComplexGraphType parentGraphType, GraphQL.Types.FieldType field) { }
        public string NameForField(string fieldName, GraphQL.Types.IComplexGraphType parentGraphType) { }
    }
    public interface INameConverter
    {
        string NameForArgument(string argumentName, GraphQL.Types.IComplexGraphType parentGraphType, GraphQL.Types.FieldType field);
        string NameForField(string fieldName, GraphQL.Types.IComplexGraphType parentGraphType);
    }
    public class PascalCaseNameConverter : GraphQL.Conversion.INameConverter
    {
        public static readonly GraphQL.Conversion.PascalCaseNameConverter Instance;
        public PascalCaseNameConverter() { }
        public string NameForArgument(string argumentName, GraphQL.Types.IComplexGraphType parentGraphType, GraphQL.Types.FieldType field) { }
        public string NameForField(string fieldName, GraphQL.Types.IComplexGraphType parentGraphType) { }
    }
}
namespace GraphQL.DI
{
    public delegate System.Threading.Tasks.Task<GraphQL.ExecutionResult> ExecutionDelegate(GraphQL.ExecutionOptions options);
    public abstract class GraphQLBuilderBase : GraphQL.DI.IGraphQLBuilder
    {
        protected GraphQLBuilderBase() { }
        public abstract GraphQL.DI.IServiceRegister Services { get; }
        protected virtual void RegisterDefaultServices() { }
    }
    public interface IConfigureExecution
    {
        System.Threading.Tasks.Task<GraphQL.ExecutionResult> ExecuteAsync(GraphQL.ExecutionOptions options, GraphQL.DI.ExecutionDelegate next);
    }
    public interface IConfigureSchema
    {
        void Configure(GraphQL.Types.ISchema schema, System.IServiceProvider serviceProvider);
    }
    public interface IGraphQLBuilder
    {
        GraphQL.DI.IServiceRegister Services { get; }
    }
    public interface IServiceRegister
    {
        GraphQL.DI.IServiceRegister Configure<TOptions>(System.Action<TOptions, System.IServiceProvider>? action = null)
            where TOptions :  class, new ();
        GraphQL.DI.IServiceRegister Register(System.Type serviceType, object implementationInstance, bool replace = false);
        GraphQL.DI.IServiceRegister Register(System.Type serviceType, System.Func<System.IServiceProvider, object> implementationFactory, GraphQL.DI.ServiceLifetime serviceLifetime, bool replace = false);
        GraphQL.DI.IServiceRegister Register(System.Type serviceType, System.Type implementationType, GraphQL.DI.ServiceLifetime serviceLifetime, bool replace = false);
        GraphQL.DI.IServiceRegister TryRegister(System.Type serviceType, object implementationInstance, GraphQL.DI.RegistrationCompareMode mode = 0);
        GraphQL.DI.IServiceRegister TryRegister(System.Type serviceType, System.Func<System.IServiceProvider, object> implementationFactory, GraphQL.DI.ServiceLifetime serviceLifetime, GraphQL.DI.RegistrationCompareMode mode = 0);
        GraphQL.DI.IServiceRegister TryRegister(System.Type serviceType, System.Type implementationType, GraphQL.DI.ServiceLifetime serviceLifetime, GraphQL.DI.RegistrationCompareMode mode = 0);
    }
    public enum RegistrationCompareMode
    {
        ServiceType = 0,
        ServiceTypeAndImplementationType = 1,
    }
    public enum ServiceLifetime
    {
        Singleton = 0,
        Scoped = 1,
        Transient = 2,
    }
}
namespace GraphQL.DataLoader
{
    public interface IDataLoaderResult
    {
        System.Threading.Tasks.Task<object?> GetResultAsync(System.Threading.CancellationToken cancellationToken = default);
    }
    public interface IDataLoaderResult<T> : GraphQL.DataLoader.IDataLoaderResult
    {
        System.Threading.Tasks.Task<T> GetResultAsync(System.Threading.CancellationToken cancellationToken = default);
    }
}
namespace GraphQL.Execution
{
    public enum ArgumentSource
    {
        FieldDefault = 0,
        Literal = 1,
        Variable = 2,
        VariableDefault = 3,
    }
    public readonly struct ArgumentValue
    {
        public ArgumentValue(object? value, GraphQL.Execution.ArgumentSource source) { }
        public GraphQL.Execution.ArgumentSource Source { get; }
        public object? Value { get; }
        public static GraphQL.Execution.ArgumentValue NullLiteral { get; }
        public static GraphQL.Execution.ArgumentValue NullVariable { get; }
    }
    public class ArrayExecutionNode : GraphQL.Execution.ExecutionNode, GraphQL.Execution.IParentExecutionNode
    {
        public ArrayExecutionNode(GraphQL.Execution.ExecutionNode parent, GraphQL.Types.IGraphType graphType, GraphQLParser.AST.GraphQLField field, GraphQL.Types.FieldType fieldDefinition, int? indexInParentNode) { }
        public System.Collections.Generic.List<GraphQL.Execution.ExecutionNode>? Items { get; set; }
        public void ApplyToChildren<TState>(System.Action<GraphQL.Execution.ExecutionNode, TState> action, TState state, bool reverse = false) { }
        public override bool PropagateNull() { }
        public override object? ToValue() { }
    }
    public class DefaultExecutionStrategySelector : GraphQL.Execution.IExecutionStrategySelector
    {
        public DefaultExecutionStrategySelector() { }
        public DefaultExecutionStrategySelector(System.Collections.Generic.IEnumerable<GraphQL.Execution.ExecutionStrategyRegistration> registrations) { }
        public virtual GraphQL.Execution.IExecutionStrategy Select(GraphQL.Execution.ExecutionContext context) { }
    }
    public class DirectiveInfo
    {
        public DirectiveInfo(GraphQL.Types.Directive directive, System.Collections.Generic.IDictionary<string, GraphQL.Execution.ArgumentValue> arguments) { }
        public System.Collections.Generic.IDictionary<string, GraphQL.Execution.ArgumentValue> Arguments { get; }
        public GraphQL.Types.Directive Directive { get; }
        public object? GetArgument(System.Type argumentType, string name, object? defaultValue = null) { }
        public TType GetArgument<TType>(string name, TType defaultValue = default) { }
    }
    public abstract class DocumentError : GraphQL.ExecutionError
    {
        public DocumentError(string message) { }
        public DocumentError(string message, System.Exception? innerException) { }
    }
    public abstract class DocumentExecutionListenerBase : GraphQL.Execution.IDocumentExecutionListener
    {
        protected DocumentExecutionListenerBase() { }
        public virtual System.Threading.Tasks.Task AfterExecutionAsync(GraphQL.Execution.IExecutionContext context) { }
        public virtual System.Threading.Tasks.Task AfterValidationAsync(GraphQL.Execution.IExecutionContext context, GraphQL.Validation.IValidationResult validationResult) { }
        public virtual System.Threading.Tasks.Task BeforeExecutionAsync(GraphQL.Execution.IExecutionContext context) { }
    }
    public struct ErrorInfo
    {
        public System.Collections.Generic.IDictionary<string, object?>? Extensions;
        public string Message;
    }
    public class ErrorInfoProvider : GraphQL.Execution.IErrorInfoProvider
    {
        public ErrorInfoProvider() { }
        public ErrorInfoProvider(GraphQL.Execution.ErrorInfoProviderOptions options) { }
        public ErrorInfoProvider(System.Action<GraphQL.Execution.ErrorInfoProviderOptions> optionsBuilder) { }
        protected virtual System.Collections.Generic.IEnumerable<string> GetCodesForError(GraphQL.ExecutionError executionError) { }
        public virtual GraphQL.Execution.ErrorInfo GetInfo(GraphQL.ExecutionError executionError) { }
        public static string GetErrorCode(System.Exception exception) { }
        public static string GetErrorCode(System.Type exceptionType) { }
        public static string GetErrorCode<T>()
            where T : System.Exception { }
    }
    public class ErrorInfoProviderOptions
    {
        public ErrorInfoProviderOptions() { }
        public bool ExposeCode { get; set; }
        public bool ExposeCodes { get; set; }
        public bool ExposeData { get; set; }
        public bool ExposeExceptionStackTrace { get; set; }
        public bool ExposeExtensions { get; set; }
    }
    public class ExecutionContext : GraphQL.Execution.IExecutionArrayPool, GraphQL.Execution.IExecutionContext, GraphQL.Execution.IProvideUserContext, System.IDisposable
    {
        public ExecutionContext() { }
        public ExecutionContext(GraphQL.Execution.ExecutionContext context) { }
        public System.Threading.CancellationToken CancellationToken { get; set; }
        public GraphQLParser.AST.GraphQLDocument Document { get; set; }
        public GraphQL.ExecutionErrors Errors { get; set; }
        public GraphQL.Execution.IExecutionStrategy ExecutionStrategy { get; set; }
        public System.Collections.Generic.IReadOnlyDictionary<string, object?> InputExtensions { get; set; }
        public System.Collections.Generic.List<GraphQL.Execution.IDocumentExecutionListener> Listeners { get; set; }
        public int? MaxParallelExecutionCount { get; set; }
        public GraphQL.Instrumentation.Metrics Metrics { get; set; }
        public GraphQLParser.AST.GraphQLOperationDefinition Operation { get; set; }
        public System.Collections.Generic.Dictionary<string, object?> OutputExtensions { get; set; }
        public System.IServiceProvider? RequestServices { get; set; }
        public object? RootValue { get; set; }
        public GraphQL.Types.ISchema Schema { get; set; }
        public bool ThrowOnUnhandledException { get; set; }
        public System.Func<GraphQL.Execution.UnhandledExceptionContext, System.Threading.Tasks.Task> UnhandledExceptionDelegate { get; set; }
        public System.Security.Claims.ClaimsPrincipal? User { get; set; }
        public System.Collections.Generic.IDictionary<string, object?> UserContext { get; set; }
        public GraphQL.Validation.Variables Variables { get; set; }
        protected virtual void ClearContext() { }
        public void Dispose() { }
        public TElement[] Rent<TElement>(int minimumLength) { }
    }
    public static class ExecutionHelper
    {
        public static GraphQL.Execution.ArgumentValue CoerceValue(GraphQL.Types.IGraphType type, GraphQLParser.AST.GraphQLValue? input, GraphQL.Validation.Variables? variables = null, object? fieldDefault = null) { }
        public static System.Collections.Generic.Dictionary<string, GraphQL.Execution.ArgumentValue>? GetArguments(GraphQL.Types.QueryArguments? definitionArguments, GraphQLParser.AST.GraphQLArguments? astArguments, GraphQL.Validation.Variables? variables) { }
        public static System.Collections.Generic.IDictionary<string, GraphQL.Execution.DirectiveInfo>? GetDirectives(GraphQLParser.AST.GraphQLField field, GraphQL.Validation.Variables? variables, GraphQL.Types.ISchema schema) { }
    }
    public abstract class ExecutionNode
    {
        protected ExecutionNode(GraphQL.Execution.ExecutionNode parent, GraphQL.Types.IGraphType graphType, GraphQLParser.AST.GraphQLField field, GraphQL.Types.FieldType fieldDefinition, int? indexInParentNode) { }
        public GraphQLParser.AST.GraphQLField Field { get; }
        public GraphQL.Types.FieldType FieldDefinition { get; }
        public GraphQL.Types.IGraphType GraphType { get; }
        public int? IndexInParentNode { get; }
        public string? Name { get; }
        public GraphQL.Execution.ExecutionNode Parent { get; }
        public System.Collections.Generic.IEnumerable<object> Path { get; }
        public System.Collections.Generic.IEnumerable<object> ResponsePath { get; }
        public object? Result { get; set; }
        public virtual object? Source { get; }
        public GraphQL.Types.IObjectGraphType? GetParentType(GraphQL.Types.ISchema schema) { }
        public virtual bool PropagateNull() { }
        public abstract object? ToValue();
    }
    public abstract class ExecutionStrategy : GraphQL.Execution.IExecutionStrategy
    {
        protected ExecutionStrategy() { }
        protected virtual GraphQL.Execution.ExecutionNode BuildExecutionNode(GraphQL.Execution.ExecutionNode parent, GraphQL.Types.IGraphType graphType, GraphQLParser.AST.GraphQLField field, GraphQL.Types.FieldType fieldDefinition, int? indexInParentNode = default) { }
        protected virtual GraphQL.Execution.RootExecutionNode BuildExecutionRootNode(GraphQL.Execution.ExecutionContext context, GraphQL.Types.IObjectGraphType rootType) { }
        [return: System.Runtime.CompilerServices.TupleElementNames(new string[] {
                "field",
                "fieldType"})]
        protected virtual System.Collections.Generic.Dictionary<string, System.ValueTuple<GraphQLParser.AST.GraphQLField, GraphQL.Types.FieldType>> CollectFieldsFrom(GraphQL.Execution.ExecutionContext context, GraphQL.Types.IGraphType specificType, GraphQLParser.AST.GraphQLSelectionSet selectionSet, [System.Runtime.CompilerServices.TupleElementNames(new string[] {
                "field",
                "fieldType"})] System.Collections.Generic.Dictionary<string, System.ValueTuple<GraphQLParser.AST.GraphQLField, GraphQL.Types.FieldType>>? fields) { }
        protected virtual System.Threading.Tasks.Task CompleteDataLoaderNodeAsync(GraphQL.Execution.ExecutionContext context, GraphQL.Execution.ExecutionNode node) { }
        protected virtual System.Threading.Tasks.Task CompleteNodeAsync(GraphQL.Execution.ExecutionContext context, GraphQL.Execution.ExecutionNode node) { }
        protected bool DoesFragmentConditionMatch(GraphQL.Execution.ExecutionContext context, GraphQLParser.ROM fragmentName, GraphQL.Types.IGraphType type) { }
        public virtual System.Threading.Tasks.Task<GraphQL.ExecutionResult> ExecuteAsync(GraphQL.Execution.ExecutionContext context) { }
        protected virtual System.Threading.Tasks.Task ExecuteNodeAsync(GraphQL.Execution.ExecutionContext context, GraphQL.Execution.ExecutionNode node) { }
        public abstract System.Threading.Tasks.Task ExecuteNodeTreeAsync(GraphQL.Execution.ExecutionContext context, GraphQL.Execution.ExecutionNode rootNode);
        protected GraphQL.Types.FieldType? GetFieldDefinition(GraphQL.Types.ISchema schema, GraphQL.Types.IComplexGraphType parentType, GraphQLParser.AST.GraphQLField field) { }
        protected virtual GraphQL.Types.IObjectGraphType GetOperationRootType(GraphQL.Execution.ExecutionContext context) { }
        [return: System.Runtime.CompilerServices.TupleElementNames(new string[] {
                "field",
                "fieldType"})]
        public virtual System.Collections.Generic.Dictionary<string, System.ValueTuple<GraphQLParser.AST.GraphQLField, GraphQL.Types.FieldType>>? GetSubFields(GraphQL.Execution.ExecutionContext context, GraphQL.Execution.ExecutionNode node) { }
        protected virtual System.Threading.Tasks.Task<bool> ProcessNodeUnhandledExceptionAsync(GraphQL.Execution.ExecutionContext context, GraphQL.Execution.ExecutionNode node, System.Exception ex) { }
        protected virtual GraphQL.Resolvers.IFieldResolver SelectResolver(GraphQL.Execution.ExecutionNode node, GraphQL.Execution.ExecutionContext context) { }
        protected virtual System.Threading.Tasks.Task SetArrayItemNodesAsync(GraphQL.Execution.ExecutionContext context, GraphQL.Execution.ArrayExecutionNode parent) { }
        protected virtual void SetNodeError(GraphQL.Execution.ExecutionContext context, GraphQL.Execution.ExecutionNode node, GraphQL.ExecutionError error) { }
        protected virtual void SetSubFieldNodes(GraphQL.Execution.ExecutionContext context, GraphQL.Execution.ObjectExecutionNode parent) { }
        protected virtual bool ShouldIncludeNode(GraphQL.Execution.ExecutionContext context, GraphQLParser.AST.IHasDirectivesNode node) { }
        protected virtual void ValidateNodeResult(GraphQL.Execution.ExecutionContext context, GraphQL.Execution.ExecutionNode node) { }
    }
    public class ExecutionStrategyRegistration : System.IEquatable<GraphQL.Execution.ExecutionStrategyRegistration>
    {
        public ExecutionStrategyRegistration(GraphQL.Execution.IExecutionStrategy Strategy, GraphQLParser.AST.OperationType Operation) { }
        protected virtual System.Type EqualityContract { get; }
        public GraphQLParser.AST.OperationType Operation { get; set; }
        public GraphQL.Execution.IExecutionStrategy Strategy { get; set; }
    }
    public class GraphQLDocumentBuilder : GraphQL.Execution.IDocumentBuilder
    {
        public GraphQLDocumentBuilder() { }
        public bool IgnoreComments { get; set; }
        public bool IgnoreLocations { get; set; }
        public int? MaxDepth { get; set; }
        public GraphQLParser.AST.GraphQLDocument Build(string body) { }
    }
    public interface IDocumentBuilder
    {
        GraphQLParser.AST.GraphQLDocument Build(string body);
    }
    public interface IDocumentExecutionListener
    {
        System.Threading.Tasks.Task AfterExecutionAsync(GraphQL.Execution.IExecutionContext context);
        System.Threading.Tasks.Task AfterValidationAsync(GraphQL.Execution.IExecutionContext context, GraphQL.Validation.IValidationResult validationResult);
        System.Threading.Tasks.Task BeforeExecutionAsync(GraphQL.Execution.IExecutionContext context);
    }
    public interface IErrorInfoProvider
    {
        GraphQL.Execution.ErrorInfo GetInfo(GraphQL.ExecutionError executionError);
    }
    public interface IExecutionArrayPool
    {
        TElement[] Rent<TElement>(int minimumLength);
    }
    public interface IExecutionContext : GraphQL.Execution.IProvideUserContext
    {
        System.Threading.CancellationToken CancellationToken { get; }
        GraphQLParser.AST.GraphQLDocument Document { get; }
        GraphQL.ExecutionErrors Errors { get; }
        GraphQL.Execution.IExecutionStrategy ExecutionStrategy { get; }
        System.Collections.Generic.IReadOnlyDictionary<string, object?> InputExtensions { get; }
        System.Collections.Generic.List<GraphQL.Execution.IDocumentExecutionListener> Listeners { get; }
        int? MaxParallelExecutionCount { get; }
        GraphQL.Instrumentation.Metrics Metrics { get; }
        GraphQLParser.AST.GraphQLOperationDefinition Operation { get; }
        System.Collections.Generic.Dictionary<string, object?> OutputExtensions { get; }
        System.IServiceProvider? RequestServices { get; }
        object? RootValue { get; }
        GraphQL.Types.ISchema Schema { get; }
        bool ThrowOnUnhandledException { get; }
        System.Func<GraphQL.Execution.UnhandledExceptionContext, System.Threading.Tasks.Task> UnhandledExceptionDelegate { get; }
        System.Security.Claims.ClaimsPrincipal? User { get; }
        GraphQL.Validation.Variables Variables { get; }
    }
    public interface IExecutionStrategy
    {
        System.Threading.Tasks.Task<GraphQL.ExecutionResult> ExecuteAsync(GraphQL.Execution.ExecutionContext context);
        System.Threading.Tasks.Task ExecuteNodeTreeAsync(GraphQL.Execution.ExecutionContext context, GraphQL.Execution.ExecutionNode rootNode);
        [return: System.Runtime.CompilerServices.TupleElementNames(new string[] {
                "field",
                "fieldType"})]
        System.Collections.Generic.Dictionary<string, System.ValueTuple<GraphQLParser.AST.GraphQLField, GraphQL.Types.FieldType>>? GetSubFields(GraphQL.Execution.ExecutionContext executionContext, GraphQL.Execution.ExecutionNode executionNode);
    }
    public interface IExecutionStrategySelector
    {
        GraphQL.Execution.IExecutionStrategy Select(GraphQL.Execution.ExecutionContext context);
    }
    public interface IParentExecutionNode
    {
        void ApplyToChildren<TState>(System.Action<GraphQL.Execution.ExecutionNode, TState> action, TState state, bool reverse = false);
        System.Collections.Generic.IEnumerable<GraphQL.Execution.ExecutionNode> GetChildNodes();
    }
    public interface IProvideUserContext
    {
        System.Collections.Generic.IDictionary<string, object?> UserContext { get; }
    }
    [System.Serializable]
    public class InvalidOperationError : GraphQL.Execution.DocumentError
    {
        public InvalidOperationError(string message) { }
    }
    [System.Serializable]
    public class NoOperationError : GraphQL.Execution.DocumentError
    {
        public NoOperationError() { }
    }
    public class NullExecutionNode : GraphQL.Execution.ExecutionNode
    {
        public NullExecutionNode(GraphQL.Execution.ExecutionNode parent, GraphQL.Types.IGraphType graphType, GraphQLParser.AST.GraphQLField field, GraphQL.Types.FieldType fieldDefinition, int? indexInParentNode) { }
        public override object? ToValue() { }
    }
    public class ObjectExecutionNode : GraphQL.Execution.ExecutionNode, GraphQL.Execution.IParentExecutionNode
    {
        public ObjectExecutionNode(GraphQL.Execution.ExecutionNode parent, GraphQL.Types.IGraphType graphType, GraphQLParser.AST.GraphQLField field, GraphQL.Types.FieldType fieldDefinition, int? indexInParentNode) { }
        public virtual GraphQLParser.AST.GraphQLSelectionSet? SelectionSet { get; }
        public GraphQL.Execution.ExecutionNode[]? SubFields { get; set; }
        public void ApplyToChildren<TState>(System.Action<GraphQL.Execution.ExecutionNode, TState> action, TState state, bool reverse = false) { }
        public GraphQL.Types.IObjectGraphType? GetObjectGraphType(GraphQL.Types.ISchema schema) { }
        public override bool PropagateNull() { }
        public override object? ToValue() { }
    }
    public class ParallelExecutionStrategy : GraphQL.Execution.ExecutionStrategy
    {
        public ParallelExecutionStrategy() { }
        public static GraphQL.Execution.ParallelExecutionStrategy Instance { get; }
        public override System.Threading.Tasks.Task ExecuteNodeTreeAsync(GraphQL.Execution.ExecutionContext context, GraphQL.Execution.ExecutionNode rootNode) { }
    }
    public class QueryMissingError : GraphQL.Execution.RequestError
    {
        public QueryMissingError() { }
    }
    public class RequestError : GraphQL.ExecutionError
    {
        public RequestError(string message) { }
        public RequestError(string message, System.Exception? innerException) { }
    }
    public class RootExecutionNode : GraphQL.Execution.ObjectExecutionNode
    {
        public RootExecutionNode(GraphQL.Types.IObjectGraphType graphType, GraphQLParser.AST.GraphQLSelectionSet? selectionSet) { }
        public override GraphQLParser.AST.GraphQLSelectionSet? SelectionSet { get; }
    }
    public class SerialExecutionStrategy : GraphQL.Execution.ExecutionStrategy
    {
        public SerialExecutionStrategy() { }
        public static GraphQL.Execution.SerialExecutionStrategy Instance { get; }
        public override System.Threading.Tasks.Task ExecuteNodeTreeAsync(GraphQL.Execution.ExecutionContext context, GraphQL.Execution.ExecutionNode rootNode) { }
    }
    public class SubscriptionArrayExecutionNode : GraphQL.Execution.ArrayExecutionNode
    {
        public SubscriptionArrayExecutionNode(GraphQL.Execution.ExecutionNode parent, GraphQL.Types.IGraphType graphType, GraphQLParser.AST.GraphQLField field, GraphQL.Types.FieldType fieldDefinition, int? indexInParentNode, object source) { }
        public override object Source { get; }
    }
    public class SubscriptionExecutionStrategy : GraphQL.Execution.ExecutionStrategy
    {
        public SubscriptionExecutionStrategy() { }
        public SubscriptionExecutionStrategy(GraphQL.Execution.IExecutionStrategy baseExecutionStrategy) { }
        public static GraphQL.Execution.SubscriptionExecutionStrategy Instance { get; }
        protected GraphQL.Execution.ExecutionNode BuildSubscriptionExecutionNode(GraphQL.Execution.ExecutionNode parent, GraphQL.Types.IGraphType graphType, GraphQLParser.AST.GraphQLField field, GraphQL.Types.FieldType fieldDefinition, int? indexInParentNode, object source) { }
        protected virtual GraphQL.Execution.ExecutionContext CloneExecutionContext(GraphQL.Execution.ExecutionContext context, System.Threading.CancellationToken token) { }
        public override System.Threading.Tasks.Task<GraphQL.ExecutionResult> ExecuteAsync(GraphQL.Execution.ExecutionContext context) { }
        public override System.Threading.Tasks.Task ExecuteNodeTreeAsync(GraphQL.Execution.ExecutionContext context, GraphQL.Execution.ExecutionNode rootNode) { }
        protected virtual System.Threading.Tasks.Task<GraphQL.ExecutionError> HandleExceptionAsync(GraphQL.Execution.ExecutionContext context, GraphQL.Execution.ExecutionNode node, System.Exception exception, string defaultMessage) { }
        protected virtual System.Threading.Tasks.ValueTask<GraphQL.ExecutionResult> ProcessDataAsync(GraphQL.Execution.ExecutionContext context, GraphQL.Execution.ExecutionNode node, object? value) { }
        protected virtual System.Threading.Tasks.Task<GraphQL.ExecutionError> ProcessErrorAsync(GraphQL.Execution.ExecutionContext context, GraphQL.Execution.ExecutionNode node, System.Exception exception) { }
        protected virtual System.Threading.Tasks.Task<System.IObservable<GraphQL.ExecutionResult>?> ResolveResponseStreamAsync(GraphQL.Execution.ExecutionContext context, GraphQL.Execution.ExecutionNode node) { }
    }
    public class SubscriptionObjectExecutionNode : GraphQL.Execution.ObjectExecutionNode
    {
        public SubscriptionObjectExecutionNode(GraphQL.Execution.ExecutionNode parent, GraphQL.Types.IGraphType graphType, GraphQLParser.AST.GraphQLField field, GraphQL.Types.FieldType fieldDefinition, int? indexInParentNode, object source) { }
        public override object Source { get; }
    }
    public class SubscriptionValueExecutionNode : GraphQL.Execution.ValueExecutionNode
    {
        public SubscriptionValueExecutionNode(GraphQL.Execution.ExecutionNode parent, GraphQL.Types.ScalarGraphType graphType, GraphQLParser.AST.GraphQLField field, GraphQL.Types.FieldType fieldDefinition, int? indexInParentNode, object source) { }
        public override object Source { get; }
    }
    [System.Serializable]
    public class SyntaxError : GraphQL.Execution.DocumentError
    {
        public SyntaxError(GraphQLParser.Exceptions.GraphQLSyntaxErrorException ex) { }
    }
    [System.Serializable]
    public class UnhandledError : GraphQL.ExecutionError
    {
        public UnhandledError(string message, System.Exception innerException) { }
    }
    public class UnhandledExceptionContext
    {
        public UnhandledExceptionContext(GraphQL.Execution.IExecutionContext? context, GraphQL.IResolveFieldContext? fieldContext, System.Exception originalException) { }
        public GraphQL.Execution.IExecutionContext? Context { get; }
        public string? ErrorMessage { get; set; }
        public System.Exception Exception { get; set; }
        public GraphQL.IResolveFieldContext? FieldContext { get; }
        public System.Exception OriginalException { get; }
    }
    public class ValueExecutionNode : GraphQL.Execution.ExecutionNode
    {
        public ValueExecutionNode(GraphQL.Execution.ExecutionNode parent, GraphQL.Types.ScalarGraphType graphType, GraphQLParser.AST.GraphQLField field, GraphQL.Types.FieldType fieldDefinition, int? indexInParentNode) { }
        public GraphQL.Types.ScalarGraphType GraphType { get; }
        public override object? ToValue() { }
    }
}
namespace GraphQL.Instrumentation
{
    public class ApolloTrace
    {
        public ApolloTrace(System.DateTime start, double durationMs) { }
        public long Duration { get; }
        public System.DateTime EndTime { get; }
        public GraphQL.Instrumentation.ApolloTrace.ExecutionTrace Execution { get; }
        public GraphQL.Instrumentation.ApolloTrace.OperationTrace Parsing { get; }
        public System.DateTime StartTime { get; }
        public GraphQL.Instrumentation.ApolloTrace.OperationTrace Validation { get; }
        public int Version { get; }
        public class ExecutionTrace
        {
            public ExecutionTrace() { }
            public System.Collections.Generic.List<GraphQL.Instrumentation.ApolloTrace.ResolverTrace> Resolvers { get; }
        }
        public class OperationTrace
        {
            public OperationTrace() { }
            public long Duration { get; set; }
            public long StartOffset { get; set; }
        }
        public class ResolverTrace : GraphQL.Instrumentation.ApolloTrace.OperationTrace
        {
            public ResolverTrace() { }
            public string? FieldName { get; set; }
            public string? ParentType { get; set; }
            public System.Collections.Generic.List<object>? Path { get; set; }
            public string? ReturnType { get; set; }
        }
    }
    public static class ApolloTracingExtensions
    {
        public static GraphQL.Instrumentation.ApolloTrace CreateTrace(GraphQL.Instrumentation.PerfRecord[] perf, System.DateTime start) { }
        public static void EnrichWithApolloTracing(this GraphQL.ExecutionResult result, System.DateTime start) { }
    }
    public class FieldMiddlewareBuilder : GraphQL.Instrumentation.IFieldMiddlewareBuilder
    {
        public FieldMiddlewareBuilder() { }
        public System.Func<GraphQL.Instrumentation.FieldMiddlewareDelegate, GraphQL.Instrumentation.FieldMiddlewareDelegate>? Build() { }
        public GraphQL.Instrumentation.IFieldMiddlewareBuilder Use(System.Func<GraphQL.Instrumentation.FieldMiddlewareDelegate, GraphQL.Instrumentation.FieldMiddlewareDelegate> middleware) { }
    }
    public static class FieldMiddlewareBuilderExtensions
    {
        public static GraphQL.Instrumentation.IFieldMiddlewareBuilder Use(this GraphQL.Instrumentation.IFieldMiddlewareBuilder builder, GraphQL.Instrumentation.IFieldMiddleware middleware) { }
    }
    public delegate System.Threading.Tasks.ValueTask<object?> FieldMiddlewareDelegate(GraphQL.IResolveFieldContext context);
    public interface IFieldMiddleware
    {
        System.Threading.Tasks.ValueTask<object?> ResolveAsync(GraphQL.IResolveFieldContext context, GraphQL.Instrumentation.FieldMiddlewareDelegate next);
    }
    public interface IFieldMiddlewareBuilder
    {
        System.Func<GraphQL.Instrumentation.FieldMiddlewareDelegate, GraphQL.Instrumentation.FieldMiddlewareDelegate>? Build();
        GraphQL.Instrumentation.IFieldMiddlewareBuilder Use(System.Func<GraphQL.Instrumentation.FieldMiddlewareDelegate, GraphQL.Instrumentation.FieldMiddlewareDelegate> middleware);
    }
    public class InstrumentFieldsMiddleware : GraphQL.Instrumentation.IFieldMiddleware
    {
        public InstrumentFieldsMiddleware() { }
        public System.Threading.Tasks.ValueTask<object?> ResolveAsync(GraphQL.IResolveFieldContext context, GraphQL.Instrumentation.FieldMiddlewareDelegate next) { }
    }
    public class Metrics
    {
        public Metrics(bool enabled = true) { }
        public bool Enabled { get; }
        public static GraphQL.Instrumentation.Metrics None { get; }
        public GraphQL.Instrumentation.PerfRecord[]? Finish() { }
        public GraphQL.Instrumentation.Metrics SetOperationName(GraphQLParser.ROM name) { }
        public GraphQL.Instrumentation.Metrics Start(string? operationName) { }
        public GraphQL.Instrumentation.Metrics.Marker Subject(string category, string? subject, System.Collections.Generic.Dictionary<string, object?>? metadata = null) { }
        public readonly struct Marker : System.IDisposable
        {
            public static readonly GraphQL.Instrumentation.Metrics.Marker Empty;
            public Marker(GraphQL.Instrumentation.PerfRecord record, GraphQL.Instrumentation.ValueStopwatch stopwatch) { }
            public void Dispose() { }
        }
    }
    public class PerfRecord
    {
        public PerfRecord(string category, string? subject, double start, System.Collections.Generic.Dictionary<string, object?>? metadata = null) { }
        public string Category { get; set; }
        public double Duration { get; }
        public double End { get; set; }
        public System.Collections.Generic.Dictionary<string, object?>? Metadata { get; set; }
        public double Start { get; set; }
        public string? Subject { get; set; }
        public void MarkEnd(double end) { }
        public T? MetaField<T>(string key) { }
    }
    public readonly struct ValueStopwatch
    {
        public System.TimeSpan Elapsed { get; }
        public bool IsActive { get; }
        public static GraphQL.Instrumentation.ValueStopwatch StartNew() { }
    }
}
namespace GraphQL.Introspection
{
    public class AlphabeticalSchemaComparer : GraphQL.Introspection.ISchemaComparer
    {
        public AlphabeticalSchemaComparer() { }
        public virtual System.Collections.Generic.IComparer<GraphQL.Types.Directive> DirectiveComparer { get; }
        public virtual System.Collections.Generic.IComparer<GraphQL.Types.IGraphType> TypeComparer { get; }
        public virtual System.Collections.Generic.IComparer<GraphQL.Types.QueryArgument> ArgumentComparer(GraphQL.Types.IFieldType field) { }
        public virtual System.Collections.Generic.IComparer<GraphQL.Types.EnumValueDefinition> EnumValueComparer(GraphQL.Types.EnumerationGraphType parent) { }
        public virtual System.Collections.Generic.IComparer<GraphQL.Types.IFieldType> FieldComparer(GraphQL.Types.IGraphType parent) { }
    }
    public class DefaultSchemaComparer : GraphQL.Introspection.ISchemaComparer
    {
        public DefaultSchemaComparer() { }
        public virtual System.Collections.Generic.IComparer<GraphQL.Types.Directive>? DirectiveComparer { get; }
        public virtual System.Collections.Generic.IComparer<GraphQL.Types.IGraphType>? TypeComparer { get; }
        public virtual System.Collections.Generic.IComparer<GraphQL.Types.QueryArgument>? ArgumentComparer(GraphQL.Types.IFieldType field) { }
        public virtual System.Collections.Generic.IComparer<GraphQL.Types.EnumValueDefinition>? EnumValueComparer(GraphQL.Types.EnumerationGraphType parent) { }
        public virtual System.Collections.Generic.IComparer<GraphQL.Types.IFieldType>? FieldComparer(GraphQL.Types.IGraphType parent) { }
    }
    public class DefaultSchemaFilter : GraphQL.Introspection.ISchemaFilter
    {
        protected static readonly System.Threading.Tasks.Task<bool> Allowed;
        protected static readonly System.Threading.Tasks.Task<bool> Forbidden;
        public DefaultSchemaFilter() { }
        public virtual System.Threading.Tasks.Task<bool> AllowArgument(GraphQL.Types.IFieldType field, GraphQL.Types.QueryArgument argument) { }
        public virtual System.Threading.Tasks.Task<bool> AllowDirective(GraphQL.Types.Directive directive) { }
        public virtual System.Threading.Tasks.Task<bool> AllowEnumValue(GraphQL.Types.EnumerationGraphType parent, GraphQL.Types.EnumValueDefinition enumValue) { }
        public virtual System.Threading.Tasks.Task<bool> AllowField(GraphQL.Types.IGraphType parent, GraphQL.Types.IFieldType field) { }
        public virtual System.Threading.Tasks.Task<bool> AllowType(GraphQL.Types.IGraphType type) { }
    }
    public class ExperimentalIntrospectionFeaturesSchemaFilter : GraphQL.Introspection.DefaultSchemaFilter
    {
        public ExperimentalIntrospectionFeaturesSchemaFilter() { }
        public override System.Threading.Tasks.Task<bool> AllowField(GraphQL.Types.IGraphType parent, GraphQL.Types.IFieldType field) { }
        public override System.Threading.Tasks.Task<bool> AllowType(GraphQL.Types.IGraphType type) { }
    }
    public interface ISchemaComparer
    {
        System.Collections.Generic.IComparer<GraphQL.Types.Directive>? DirectiveComparer { get; }
        System.Collections.Generic.IComparer<GraphQL.Types.IGraphType>? TypeComparer { get; }
        System.Collections.Generic.IComparer<GraphQL.Types.QueryArgument>? ArgumentComparer(GraphQL.Types.IFieldType field);
        System.Collections.Generic.IComparer<GraphQL.Types.EnumValueDefinition>? EnumValueComparer(GraphQL.Types.EnumerationGraphType parent);
        System.Collections.Generic.IComparer<GraphQL.Types.IFieldType>? FieldComparer(GraphQL.Types.IGraphType parent);
    }
    public interface ISchemaFilter
    {
        System.Threading.Tasks.Task<bool> AllowArgument(GraphQL.Types.IFieldType field, GraphQL.Types.QueryArgument argument);
        System.Threading.Tasks.Task<bool> AllowDirective(GraphQL.Types.Directive directive);
        System.Threading.Tasks.Task<bool> AllowEnumValue(GraphQL.Types.EnumerationGraphType parent, GraphQL.Types.EnumValueDefinition enumValue);
        System.Threading.Tasks.Task<bool> AllowField(GraphQL.Types.IGraphType parent, GraphQL.Types.IFieldType field);
        System.Threading.Tasks.Task<bool> AllowType(GraphQL.Types.IGraphType type);
    }
    public class SchemaMetaFieldType : GraphQL.Types.FieldType
    {
        public SchemaMetaFieldType() { }
    }
    public enum TypeKind
    {
        [System.ComponentModel.Description("Indicates this type is a scalar.")]
        SCALAR = 0,
        [System.ComponentModel.Description("Indicates this type is an object. `fields` and `possibleTypes` are valid fields.")]
        OBJECT = 1,
        [System.ComponentModel.Description("Indicates this type is an interface. `fields` and `possibleTypes` are valid field" +
            "s.")]
        INTERFACE = 2,
        [System.ComponentModel.Description("Indicates this type is a union. `possibleTypes` is a valid field.")]
        UNION = 3,
        [System.ComponentModel.Description("Indicates this type is an enum. `enumValues` is a valid field.")]
        ENUM = 4,
        [System.ComponentModel.Description("Indicates this type is an input object. `inputFields` is a valid field.")]
        INPUT_OBJECT = 5,
        [System.ComponentModel.Description("Indicates this type is a list. `ofType` is a valid field.")]
        LIST = 6,
        [System.ComponentModel.Description("Indicates this type is a non-null. `ofType` is a valid field.")]
        NON_NULL = 7,
    }
    public class TypeMetaFieldType : GraphQL.Types.FieldType
    {
        public TypeMetaFieldType() { }
    }
    public class TypeNameMetaFieldType : GraphQL.Types.FieldType
    {
        public TypeNameMetaFieldType() { }
    }
    public class @__AppliedDirective : GraphQL.Types.ObjectGraphType<GraphQL.Types.AppliedDirective>
    {
        public @__AppliedDirective() { }
    }
    public class @__Directive : GraphQL.Types.ObjectGraphType<GraphQL.Types.Directive>
    {
        public @__Directive(bool allowAppliedDirectives = false, bool allowRepeatable = false) { }
    }
    public class @__DirectiveArgument : GraphQL.Types.ObjectGraphType<GraphQL.Types.DirectiveArgument>
    {
        public @__DirectiveArgument() { }
    }
    public class @__DirectiveLocation : GraphQL.Types.EnumerationGraphType<GraphQLParser.AST.DirectiveLocation>
    {
        public @__DirectiveLocation() { }
    }
    public class @__EnumValue : GraphQL.Types.ObjectGraphType<GraphQL.Types.EnumValueDefinition>
    {
        public @__EnumValue(bool allowAppliedDirectives = false) { }
    }
    public class @__Field : GraphQL.Types.ObjectGraphType<GraphQL.Types.IFieldType>
    {
        public @__Field(bool allowAppliedDirectives = false) { }
    }
    public class @__InputValue : GraphQL.Types.ObjectGraphType<GraphQL.Types.IProvideMetadata>
    {
        public @__InputValue(bool allowAppliedDirectives = false) { }
    }
    public class @__Schema : GraphQL.Types.ObjectGraphType<GraphQL.Types.ISchema>
    {
        public @__Schema(bool allowAppliedDirectives = false) { }
    }
    public class @__Type : GraphQL.Types.ObjectGraphType<GraphQL.Types.IGraphType>
    {
        public @__Type(bool allowAppliedDirectives = false) { }
    }
    public class @__TypeKind : GraphQL.Types.EnumerationGraphType<GraphQL.Introspection.TypeKind>
    {
        public @__TypeKind() { }
    }
}
namespace GraphQL.Reflection
{
    public interface IAccessor
    {
        System.Type DeclaringType { get; }
        string FieldName { get; }
        System.Reflection.MethodInfo MethodInfo { get; }
        System.Reflection.ParameterInfo[]? Parameters { get; }
        System.Type ReturnType { get; }
        System.Collections.Generic.IEnumerable<T> GetAttributes<T>()
            where T : System.Attribute;
        object? GetValue(object target, object?[]? arguments);
    }
}
namespace GraphQL.Resolvers
{
    public class ExpressionFieldResolver<TSourceType, TProperty> : GraphQL.Resolvers.IFieldResolver
    {
        public ExpressionFieldResolver(System.Linq.Expressions.Expression<System.Func<TSourceType, TProperty>> property) { }
    }
    public class FuncFieldResolver<TReturnType> : GraphQL.Resolvers.IFieldResolver
    {
        public FuncFieldResolver(System.Func<GraphQL.IResolveFieldContext, System.Threading.Tasks.ValueTask<TReturnType?>> resolver) { }
        public FuncFieldResolver(System.Func<GraphQL.IResolveFieldContext, TReturnType?> resolver) { }
        public System.Threading.Tasks.ValueTask<object?> ResolveAsync(GraphQL.IResolveFieldContext context) { }
    }
    public class FuncFieldResolver<TSourceType, TReturnType> : GraphQL.Resolvers.IFieldResolver
    {
        public FuncFieldResolver(System.Func<GraphQL.IResolveFieldContext<TSourceType>, System.Threading.Tasks.ValueTask<TReturnType?>> resolver) { }
        public FuncFieldResolver(System.Func<GraphQL.IResolveFieldContext<TSourceType>, TReturnType?> resolver) { }
        public System.Threading.Tasks.ValueTask<object?> ResolveAsync(GraphQL.IResolveFieldContext context) { }
    }
    public interface IFieldResolver
    {
        System.Threading.Tasks.ValueTask<object?> ResolveAsync(GraphQL.IResolveFieldContext context);
    }
    public interface ISourceStreamResolver
    {
        System.Threading.Tasks.ValueTask<System.IObservable<object?>> ResolveAsync(GraphQL.IResolveFieldContext context);
    }
    public class MemberResolver : GraphQL.Resolvers.IFieldResolver
    {
        public MemberResolver(System.Reflection.FieldInfo fieldInfo, System.Linq.Expressions.LambdaExpression instanceExpression) { }
        public MemberResolver(System.Reflection.PropertyInfo propertyInfo, System.Linq.Expressions.LambdaExpression instanceExpression) { }
        public MemberResolver(System.Reflection.MethodInfo methodInfo, System.Linq.Expressions.LambdaExpression instanceExpression, System.Collections.Generic.IList<System.Linq.Expressions.LambdaExpression> methodArgumentExpressions) { }
        protected virtual System.Func<GraphQL.IResolveFieldContext, System.Threading.Tasks.ValueTask<object?>> BuildFieldResolver(System.Linq.Expressions.ParameterExpression resolveFieldContextParameter, System.Linq.Expressions.Expression bodyExpression) { }
        public virtual System.Threading.Tasks.ValueTask<object?> ResolveAsync(GraphQL.IResolveFieldContext context) { }
    }
    public class NameFieldResolver : GraphQL.Resolvers.IFieldResolver
    {
        public static GraphQL.Resolvers.NameFieldResolver Instance { get; }
        public System.Threading.Tasks.ValueTask<object?> ResolveAsync(GraphQL.IResolveFieldContext context) { }
    }
    public sealed class SourceFieldResolver : GraphQL.Resolvers.IFieldResolver
    {
        public static GraphQL.Resolvers.SourceFieldResolver Instance { get; }
        public System.Threading.Tasks.ValueTask<object?> ResolveAsync(GraphQL.IResolveFieldContext context) { }
    }
    public class SourceStreamMethodResolver : GraphQL.Resolvers.MemberResolver, GraphQL.Resolvers.ISourceStreamResolver
    {
        public SourceStreamMethodResolver(System.Reflection.MethodInfo methodInfo, System.Linq.Expressions.LambdaExpression instanceExpression, System.Collections.Generic.IList<System.Linq.Expressions.LambdaExpression> methodArgumentExpressions) { }
        protected override System.Func<GraphQL.IResolveFieldContext, System.Threading.Tasks.ValueTask<object?>> BuildFieldResolver(System.Linq.Expressions.ParameterExpression resolveFieldContextParameter, System.Linq.Expressions.Expression bodyExpression) { }
        protected virtual System.Func<GraphQL.IResolveFieldContext, System.Threading.Tasks.ValueTask<System.IObservable<object?>>> BuildSourceStreamResolver(System.Linq.Expressions.ParameterExpression resolveFieldContextParameter, System.Linq.Expressions.Expression bodyExpression) { }
        public System.Threading.Tasks.ValueTask<System.IObservable<object?>> ResolveStreamAsync(GraphQL.IResolveFieldContext context) { }
    }
    public class SourceStreamResolver<TReturnType> : GraphQL.Resolvers.ISourceStreamResolver
    {
        public SourceStreamResolver(System.Func<GraphQL.IResolveFieldContext, System.IObservable<TReturnType?>> sourceStreamResolver) { }
        public SourceStreamResolver(System.Func<GraphQL.IResolveFieldContext, System.Threading.Tasks.ValueTask<System.IObservable<TReturnType?>>> sourceStreamResolver) { }
        public System.Threading.Tasks.ValueTask<System.IObservable<object?>> ResolveAsync(GraphQL.IResolveFieldContext context) { }
    }
    public class SourceStreamResolver<TSourceType, TReturnType> : GraphQL.Resolvers.ISourceStreamResolver
    {
        public SourceStreamResolver(System.Func<GraphQL.IResolveFieldContext<TSourceType>, System.IObservable<TReturnType?>> sourceStreamResolver) { }
        public SourceStreamResolver(System.Func<GraphQL.IResolveFieldContext<TSourceType>, System.Threading.Tasks.ValueTask<System.IObservable<TReturnType?>>> sourceStreamResolver) { }
        public System.Threading.Tasks.ValueTask<System.IObservable<object?>> ResolveAsync(GraphQL.IResolveFieldContext context) { }
    }
}
namespace GraphQL.Transport
{
    public class GraphQLRequest
    {
        public GraphQLRequest() { }
        public GraphQL.Inputs? Extensions { get; set; }
        public string? OperationName { get; set; }
        public string? Query { get; set; }
        public GraphQL.Inputs? Variables { get; set; }
    }
    public class OperationMessage
    {
        public OperationMessage() { }
        public string? Id { get; set; }
        public object? Payload { get; set; }
        public string? Type { get; set; }
    }
}
namespace GraphQL.Types
{
    public static class AbstractGraphTypeExtensions
    {
        public static GraphQL.Types.IObjectGraphType? GetObjectType(this GraphQL.Types.IAbstractGraphType abstractType, object value, GraphQL.Types.ISchema schema) { }
        public static bool IsPossibleType(this GraphQL.Types.IAbstractGraphType abstractType, GraphQL.Types.IGraphType type) { }
    }
    public class AppliedDirective : System.Collections.Generic.IEnumerable<GraphQL.Types.DirectiveArgument>, System.Collections.IEnumerable
    {
        public AppliedDirective(string name) { }
        public int ArgumentsCount { get; }
        public string Name { get; set; }
        public GraphQL.Types.AppliedDirective AddArgument(GraphQL.Types.DirectiveArgument argument) { }
        public GraphQL.Types.DirectiveArgument? FindArgument(string argumentName) { }
        public System.Collections.Generic.IEnumerator<GraphQL.Types.DirectiveArgument> GetEnumerator() { }
    }
    public class AppliedDirectives : System.Collections.Generic.IEnumerable<GraphQL.Types.AppliedDirective>, System.Collections.IEnumerable
    {
        public AppliedDirectives() { }
        public int Count { get; }
        public void Add(GraphQL.Types.AppliedDirective directive) { }
        public GraphQL.Types.AppliedDirective? Find(string name) { }
        public System.Collections.Generic.IEnumerator<GraphQL.Types.AppliedDirective> GetEnumerator() { }
        public int Remove(string name) { }
    }
    public class ArgumentInformation
    {
        public ArgumentInformation(System.Reflection.ParameterInfo parameterInfo, System.Type? sourceType, GraphQL.Types.FieldType? fieldType, GraphQL.Types.TypeInformation typeInformation) { }
        public ArgumentInformation(System.Reflection.ParameterInfo parameterInfo, System.Type? sourceType, GraphQL.Types.FieldType? fieldType, GraphQL.Types.TypeInformation typeInformation, System.Linq.Expressions.LambdaExpression? expression) { }
        public System.Linq.Expressions.LambdaExpression? Expression { get; set; }
        public GraphQL.Types.FieldType? FieldType { get; }
        public System.Reflection.ParameterInfo ParameterInfo { get; }
        public System.Type? SourceType { get; }
        public GraphQL.Types.TypeInformation TypeInformation { get; }
        public virtual void ApplyAttributes() { }
        [return: System.Runtime.CompilerServices.TupleElementNames(new string?[]?[] {
                "QueryArgument",
                "Expression"})]
        public virtual System.ValueTuple<GraphQL.Types.QueryArgument?, System.Linq.Expressions.LambdaExpression?> ConstructQueryArgument() { }
        public void SetDelegate<TParameterType>(System.Func<GraphQL.IResolveFieldContext, TParameterType?> argumentDelegate) { }
    }
    public class AutoRegisteringGraphTypeMappingProvider : GraphQL.Types.IGraphTypeMappingProvider
    {
        public AutoRegisteringGraphTypeMappingProvider() { }
        public AutoRegisteringGraphTypeMappingProvider(bool mapInputTypes, bool mapOutputTypes) { }
        public System.Type? GetGraphTypeFromClrType(System.Type clrType, bool isInputType, System.Type? preferredType) { }
    }
    public static class AutoRegisteringHelper
    {
        public static GraphQL.Resolvers.IFieldResolver BuildFieldResolver(System.Reflection.MemberInfo memberInfo, System.Type? sourceType, GraphQL.Types.FieldType? fieldType, System.Linq.Expressions.LambdaExpression instanceExpression) { }
        public static GraphQL.Resolvers.ISourceStreamResolver BuildSourceStreamResolver(System.Reflection.MethodInfo methodInfo, System.Type? sourceType, GraphQL.Types.FieldType? fieldType, System.Linq.Expressions.LambdaExpression instanceExpression) { }
    }
    public class AutoRegisteringInputObjectGraphType<TSourceType> : GraphQL.Types.InputObjectGraphType<TSourceType>
    {
        public AutoRegisteringInputObjectGraphType() { }
        public AutoRegisteringInputObjectGraphType(params System.Linq.Expressions.Expression<System.Func<TSourceType, object?>>[]? excludedProperties) { }
        protected virtual void ConfigureGraph() { }
        protected virtual GraphQL.Types.FieldType? CreateField(System.Reflection.MemberInfo memberInfo) { }
        protected virtual System.Collections.Generic.IEnumerable<System.Reflection.MemberInfo> GetRegisteredMembers() { }
        protected virtual GraphQL.Types.TypeInformation GetTypeInformation(System.Reflection.MemberInfo memberInfo) { }
        protected virtual System.Collections.Generic.IEnumerable<GraphQL.Types.FieldType> ProvideFields() { }
    }
    public class AutoRegisteringObjectGraphType<TSourceType> : GraphQL.Types.ObjectGraphType<TSourceType>
    {
        public AutoRegisteringObjectGraphType() { }
        public AutoRegisteringObjectGraphType(params System.Linq.Expressions.Expression<System.Func<TSourceType, object?>>[]? excludedProperties) { }
        protected virtual void ApplyArgumentAttributes(System.Reflection.ParameterInfo parameterInfo, GraphQL.Types.QueryArgument queryArgument) { }
        protected void BuildFieldType(GraphQL.Types.FieldType fieldType, System.Reflection.MemberInfo memberInfo) { }
        protected virtual System.Linq.Expressions.LambdaExpression BuildMemberInstanceExpression(System.Reflection.MemberInfo memberInfo) { }
        protected virtual void ConfigureGraph() { }
        protected virtual GraphQL.Types.FieldType? CreateField(System.Reflection.MemberInfo memberInfo) { }
        protected virtual GraphQL.Types.ArgumentInformation GetArgumentInformation<TParameterType>(GraphQL.Types.FieldType fieldType, System.Reflection.ParameterInfo parameterInfo) { }
        protected virtual System.Collections.Generic.IEnumerable<System.Reflection.MemberInfo> GetRegisteredMembers() { }
        protected virtual GraphQL.Types.TypeInformation GetTypeInformation(System.Reflection.MemberInfo memberInfo) { }
        protected virtual GraphQL.Types.TypeInformation GetTypeInformation(System.Reflection.ParameterInfo parameterInfo) { }
        protected virtual System.Collections.Generic.IEnumerable<GraphQL.Types.FieldType> ProvideFields() { }
    }
    public class AutoSchema<TQueryClrType> : GraphQL.Types.Schema
    {
        public AutoSchema(System.IServiceProvider serviceProvider) { }
    }
    public class BigIntGraphType : GraphQL.Types.ScalarGraphType
    {
        public BigIntGraphType() { }
        public override bool CanParseLiteral(GraphQLParser.AST.GraphQLValue value) { }
        public override object? ParseLiteral(GraphQLParser.AST.GraphQLValue value) { }
        public override object? ParseValue(object? value) { }
    }
    public class BooleanGraphType : GraphQL.Types.ScalarGraphType
    {
        public BooleanGraphType() { }
        public override bool CanParseLiteral(GraphQLParser.AST.GraphQLValue value) { }
        public override bool CanParseValue(object? value) { }
        public override object? ParseLiteral(GraphQLParser.AST.GraphQLValue value) { }
        public override object? ParseValue(object? value) { }
        public override GraphQLParser.AST.GraphQLValue ToAST(object? value) { }
    }
    public class ByteGraphType : GraphQL.Types.ScalarGraphType
    {
        public ByteGraphType() { }
        public override bool CanParseLiteral(GraphQLParser.AST.GraphQLValue value) { }
        public override object? ParseLiteral(GraphQLParser.AST.GraphQLValue value) { }
        public override object? ParseValue(object? value) { }
    }
    public class CamelCaseAttribute : GraphQL.Types.EnumCaseAttribute
    {
        public CamelCaseAttribute() { }
        public override string ChangeEnumCase(string val) { }
    }
    public abstract class ComplexGraphType<TSourceType> : GraphQL.Types.GraphType, GraphQL.Types.IComplexGraphType, GraphQL.Types.IGraphType, GraphQL.Types.INamedType, GraphQL.Types.IProvideDeprecationReason, GraphQL.Types.IProvideDescription, GraphQL.Types.IProvideMetadata
    {
        protected ComplexGraphType() { }
        public GraphQL.Types.TypeFields Fields { get; }
        public virtual GraphQL.Types.FieldType AddField(GraphQL.Types.FieldType fieldType) { }
        public GraphQL.Builders.ConnectionBuilder<TSourceType> Connection<TNodeType>()
            where TNodeType : GraphQL.Types.IGraphType { }
        public GraphQL.Builders.ConnectionBuilder<TSourceType> Connection<TNodeType, TEdgeType>()
            where TNodeType : GraphQL.Types.IGraphType
            where TEdgeType : GraphQL.Types.Relay.EdgeType<TNodeType> { }
        public GraphQL.Builders.ConnectionBuilder<TSourceType> Connection<TNodeType, TEdgeType, TConnectionType>()
            where TNodeType : GraphQL.Types.IGraphType
            where TEdgeType : GraphQL.Types.Relay.EdgeType<TNodeType>
            where TConnectionType : GraphQL.Types.Relay.ConnectionType<TNodeType, TEdgeType> { }
        protected virtual GraphQL.Builders.FieldBuilder<TSourceType, TReturnType> CreateBuilder<TReturnType>(GraphQL.Types.IGraphType type) { }
        protected virtual GraphQL.Builders.FieldBuilder<TSourceType, TReturnType> CreateBuilder<TReturnType>(System.Type type) { }
        public virtual GraphQL.Builders.FieldBuilder<TSourceType, object> Field(string name, GraphQL.Types.IGraphType type) { }
        public virtual GraphQL.Builders.FieldBuilder<TSourceType, object> Field(string name, System.Type type) { }
<<<<<<< HEAD
        [System.Obsolete("Please use one of the Field() methods returning FieldBuilder and then methods def" +
            "ined on it or just use AddField() method directly. This method will be removed i" +
            "n v8.")]
=======
        [System.Obsolete("Please use one of the Field() methods returning FieldBuilder and the methods defi" +
            "ned on it or just use AddField() method directly. This method may be removed in " +
            "a future release. For now you can continue to use this API but we do not encoura" +
            "ge this.")]
>>>>>>> db281644
        public GraphQL.Types.FieldType Field(System.Type type, string name, string? description = null, GraphQL.Types.QueryArguments? arguments = null, System.Func<GraphQL.IResolveFieldContext<TSourceType>, object?>? resolve = null, string? deprecationReason = null) { }
        public virtual GraphQL.Builders.FieldBuilder<TSourceType, object> Field<TGraphType>(string name)
            where TGraphType : GraphQL.Types.IGraphType { }
        public virtual GraphQL.Builders.FieldBuilder<TSourceType, TReturnType> Field<TReturnType>(string name, bool nullable = false) { }
        public virtual GraphQL.Builders.FieldBuilder<TSourceType, TProperty> Field<TProperty>(System.Linq.Expressions.Expression<System.Func<TSourceType, TProperty>> expression, bool nullable = false, System.Type? type = null) { }
        public virtual GraphQL.Builders.FieldBuilder<TSourceType, TProperty> Field<TProperty>(string name, System.Linq.Expressions.Expression<System.Func<TSourceType, TProperty>> expression, bool nullable = false, System.Type? type = null) { }
<<<<<<< HEAD
        [System.Obsolete("Please use one of the Field() methods returning FieldBuilder and then methods def" +
            "ined on it or just use AddField() method directly. This method will be removed i" +
            "n v8.")]
=======
        [System.Obsolete("Please use one of the Field() methods returning FieldBuilder and the methods defi" +
            "ned on it or just use AddField() method directly. This method may be removed in " +
            "a future release. For now you can continue to use this API but we do not encoura" +
            "ge this.")]
>>>>>>> db281644
        public GraphQL.Types.FieldType Field<TGraphType>(string name, string? description = null, GraphQL.Types.QueryArguments? arguments = null, System.Func<GraphQL.IResolveFieldContext<TSourceType>, object?>? resolve = null, string? deprecationReason = null)
            where TGraphType : GraphQL.Types.IGraphType { }
        public virtual GraphQL.Builders.FieldBuilder<TSourceType, TReturnType> Field<TGraphType, TReturnType>(string name = "default")
            where TGraphType : GraphQL.Types.IGraphType { }
<<<<<<< HEAD
        [System.Obsolete("Please use one of the Field() methods returning FieldBuilder and then methods def" +
            "ined on it or just use AddField() method directly. This method will be removed i" +
            "n v8.")]
        public GraphQL.Types.FieldType FieldAsync(System.Type type, string name, string? description = null, GraphQL.Types.QueryArguments? arguments = null, System.Func<GraphQL.IResolveFieldContext<TSourceType>, System.Threading.Tasks.Task<object?>>? resolve = null, string? deprecationReason = null) { }
        [System.Obsolete("Please use one of the Field() methods returning FieldBuilder and then methods def" +
            "ined on it or just use AddField() method directly. This method will be removed i" +
            "n v8.")]
        public GraphQL.Types.FieldType FieldAsync<TGraphType>(string name, string? description = null, GraphQL.Types.QueryArguments? arguments = null, System.Func<GraphQL.IResolveFieldContext<TSourceType>, System.Threading.Tasks.Task<object?>>? resolve = null, string? deprecationReason = null)
            where TGraphType : GraphQL.Types.IGraphType { }
        [System.Obsolete("Please use one of the Field() methods returning FieldBuilder and then methods def" +
            "ined on it or just use AddField() method directly. This method will be removed i" +
            "n v8.")]
        public GraphQL.Types.FieldType FieldAsync<TGraphType, TReturnType>(string name, string? description = null, GraphQL.Types.QueryArguments? arguments = null, System.Func<GraphQL.IResolveFieldContext<TSourceType>, System.Threading.Tasks.Task<TReturnType?>>? resolve = null, string? deprecationReason = null)
            where TGraphType : GraphQL.Types.IGraphType { }
        [System.Obsolete("Please use one of the Field() methods returning FieldBuilder and then methods def" +
            "ined on it or just use AddField() method directly. This method will be removed i" +
            "n v8.")]
        public GraphQL.Types.FieldType FieldDelegate<TGraphType>(string name, string? description = null, GraphQL.Types.QueryArguments? arguments = null, System.Delegate? resolve = null, string? deprecationReason = null)
            where TGraphType : GraphQL.Types.IGraphType { }
        [System.Obsolete("Please use one of the Field() methods returning FieldBuilder and then methods def" +
            "ined on it or just use AddField() method directly. This method will be removed i" +
            "n v8.")]
        public GraphQL.Types.FieldType FieldSubscribe<TGraphType>(string name, string? description = null, GraphQL.Types.QueryArguments? arguments = null, System.Func<GraphQL.IResolveFieldContext<TSourceType>, object?>? resolve = null, System.Func<GraphQL.IResolveFieldContext, System.IObservable<object?>>? subscribe = null, string? deprecationReason = null)
            where TGraphType : GraphQL.Types.IGraphType { }
        [System.Obsolete("Please use one of the Field() methods returning FieldBuilder and then methods def" +
            "ined on it or just use AddField() method directly. This method will be removed i" +
            "n v8.")]
=======
        [System.Obsolete("Please use one of the Field() methods returning FieldBuilder and the methods defi" +
            "ned on it or just use AddField() method directly. This method may be removed in " +
            "a future release. For now you can continue to use this API but we do not encoura" +
            "ge this.")]
        public GraphQL.Types.FieldType FieldAsync(System.Type type, string name, string? description = null, GraphQL.Types.QueryArguments? arguments = null, System.Func<GraphQL.IResolveFieldContext<TSourceType>, System.Threading.Tasks.Task<object?>>? resolve = null, string? deprecationReason = null) { }
        [System.Obsolete("Please use one of the Field() methods returning FieldBuilder and the methods defi" +
            "ned on it or just use AddField() method directly. This method may be removed in " +
            "a future release. For now you can continue to use this API but we do not encoura" +
            "ge this.")]
        public GraphQL.Types.FieldType FieldAsync<TGraphType>(string name, string? description = null, GraphQL.Types.QueryArguments? arguments = null, System.Func<GraphQL.IResolveFieldContext<TSourceType>, System.Threading.Tasks.Task<object?>>? resolve = null, string? deprecationReason = null)
            where TGraphType : GraphQL.Types.IGraphType { }
        [System.Obsolete("Please use one of the Field() methods returning FieldBuilder and the methods defi" +
            "ned on it or just use AddField() method directly. This method may be removed in " +
            "a future release. For now you can continue to use this API but we do not encoura" +
            "ge this.")]
        public GraphQL.Types.FieldType FieldAsync<TGraphType, TReturnType>(string name, string? description = null, GraphQL.Types.QueryArguments? arguments = null, System.Func<GraphQL.IResolveFieldContext<TSourceType>, System.Threading.Tasks.Task<TReturnType?>>? resolve = null, string? deprecationReason = null)
            where TGraphType : GraphQL.Types.IGraphType { }
        [System.Obsolete("Please use one of the Field() methods returning FieldBuilder and the methods defi" +
            "ned on it or just use AddField() method directly. This method may be removed in " +
            "a future release. For now you can continue to use this API but we do not encoura" +
            "ge this.")]
        public GraphQL.Types.FieldType FieldDelegate<TGraphType>(string name, string? description = null, GraphQL.Types.QueryArguments? arguments = null, System.Delegate? resolve = null, string? deprecationReason = null)
            where TGraphType : GraphQL.Types.IGraphType { }
        [System.Obsolete("Please use one of the Field() methods returning FieldBuilder and the methods defi" +
            "ned on it or just use AddField() method directly. This method may be removed in " +
            "a future release. For now you can continue to use this API but we do not encoura" +
            "ge this.")]
        public GraphQL.Types.FieldType FieldSubscribe<TGraphType>(string name, string? description = null, GraphQL.Types.QueryArguments? arguments = null, System.Func<GraphQL.IResolveFieldContext<TSourceType>, object?>? resolve = null, System.Func<GraphQL.IResolveFieldContext, System.IObservable<object?>>? subscribe = null, string? deprecationReason = null)
            where TGraphType : GraphQL.Types.IGraphType { }
        [System.Obsolete("Please use one of the Field() methods returning FieldBuilder and the methods defi" +
            "ned on it or just use AddField() method directly. This method may be removed in " +
            "a future release. For now you can continue to use this API but we do not encoura" +
            "ge this.")]
>>>>>>> db281644
        public GraphQL.Types.FieldType FieldSubscribeAsync<TGraphType>(string name, string? description = null, GraphQL.Types.QueryArguments? arguments = null, System.Func<GraphQL.IResolveFieldContext<TSourceType>, object?>? resolve = null, System.Func<GraphQL.IResolveFieldContext, System.Threading.Tasks.Task<System.IObservable<object?>>>? subscribeAsync = null, string? deprecationReason = null)
            where TGraphType : GraphQL.Types.IGraphType { }
        public GraphQL.Types.FieldType? GetField(GraphQLParser.ROM name) { }
        public bool HasField(string name) { }
    }
    public class ConstantCaseAttribute : GraphQL.Types.EnumCaseAttribute
    {
        public ConstantCaseAttribute() { }
        public override string ChangeEnumCase(string val) { }
    }
    public class DateGraphType : GraphQL.Types.ScalarGraphType
    {
        public DateGraphType() { }
        public override object? ParseLiteral(GraphQLParser.AST.GraphQLValue value) { }
        public override object? ParseValue(object? value) { }
        public override object? Serialize(object? value) { }
    }
    public class DateTimeGraphType : GraphQL.Types.ScalarGraphType
    {
        public DateTimeGraphType() { }
        public override object? ParseLiteral(GraphQLParser.AST.GraphQLValue value) { }
        public override object? ParseValue(object? value) { }
        public override object? Serialize(object? value) { }
    }
    public class DateTimeOffsetGraphType : GraphQL.Types.ScalarGraphType
    {
        public DateTimeOffsetGraphType() { }
        public override object? ParseLiteral(GraphQLParser.AST.GraphQLValue value) { }
        public override object? ParseValue(object? value) { }
        public override object? Serialize(object? value) { }
    }
    public class DecimalGraphType : GraphQL.Types.ScalarGraphType
    {
        public DecimalGraphType() { }
        public override bool CanParseLiteral(GraphQLParser.AST.GraphQLValue value) { }
        public override object? ParseLiteral(GraphQLParser.AST.GraphQLValue value) { }
        public override object? ParseValue(object? value) { }
    }
    public class DeprecatedDirective : GraphQL.Types.Directive
    {
        public DeprecatedDirective() { }
        public override bool? Introspectable { get; }
    }
    public class Directive : GraphQL.Utilities.MetadataProvider, GraphQL.Types.INamedType, GraphQL.Types.IProvideDescription
    {
        public Directive(string name, params GraphQLParser.AST.DirectiveLocation[] locations) { }
        public Directive(string name, System.Collections.Generic.IEnumerable<GraphQLParser.AST.DirectiveLocation> locations) { }
        public GraphQL.Types.QueryArguments? Arguments { get; set; }
        public string? Description { get; set; }
        public virtual bool? Introspectable { get; }
        public System.Collections.Generic.List<GraphQLParser.AST.DirectiveLocation> Locations { get; }
        public string Name { get; set; }
        public bool Repeatable { get; set; }
        public override string ToString() { }
        public virtual void Validate(GraphQL.Types.AppliedDirective applied) { }
    }
    public class DirectiveArgument
    {
        public DirectiveArgument(string name) { }
        public string Name { get; set; }
        public object? Value { get; set; }
    }
    [System.AttributeUsage(System.AttributeTargets.Enum, AllowMultiple=false)]
    public abstract class EnumCaseAttribute : System.Attribute
    {
        protected EnumCaseAttribute() { }
        public abstract string ChangeEnumCase(string val);
    }
    public class EnumValueDefinition : GraphQL.Utilities.MetadataProvider, GraphQL.Types.IProvideDeprecationReason, GraphQL.Types.IProvideDescription
    {
        public EnumValueDefinition(string name, object? value) { }
        public string? DeprecationReason { get; set; }
        public string? Description { get; set; }
        public string Name { get; set; }
        public object? Value { get; }
    }
    public class EnumValues : GraphQL.Types.EnumValuesBase
    {
        public EnumValues() { }
        public override int Count { get; }
        public override void Add(GraphQL.Types.EnumValueDefinition value) { }
        public override GraphQL.Types.EnumValueDefinition? FindByName(GraphQLParser.ROM name) { }
        public override GraphQL.Types.EnumValueDefinition? FindByValue(object? value) { }
        public override System.Collections.Generic.IEnumerator<GraphQL.Types.EnumValueDefinition> GetEnumerator() { }
    }
    public abstract class EnumValuesBase : System.Collections.Generic.IEnumerable<GraphQL.Types.EnumValueDefinition>, System.Collections.IEnumerable
    {
        protected EnumValuesBase() { }
        public abstract int Count { get; }
        public GraphQL.Types.EnumValueDefinition? this[string name] { get; }
        public abstract void Add(GraphQL.Types.EnumValueDefinition value);
        public abstract GraphQL.Types.EnumValueDefinition? FindByName(GraphQLParser.ROM name);
        public abstract GraphQL.Types.EnumValueDefinition? FindByValue(object? value);
        public abstract System.Collections.Generic.IEnumerator<GraphQL.Types.EnumValueDefinition> GetEnumerator();
    }
    public class EnumValues<TEnum> : GraphQL.Types.EnumValuesBase
        where TEnum : System.Enum
    {
        public EnumValues() { }
        public override int Count { get; }
        public override void Add(GraphQL.Types.EnumValueDefinition value) { }
        public override GraphQL.Types.EnumValueDefinition? FindByName(GraphQLParser.ROM name) { }
        public override GraphQL.Types.EnumValueDefinition? FindByValue(object? value) { }
        public override System.Collections.Generic.IEnumerator<GraphQL.Types.EnumValueDefinition> GetEnumerator() { }
    }
    public class EnumerationGraphType : GraphQL.Types.ScalarGraphType
    {
        public EnumerationGraphType() { }
        public GraphQL.Types.EnumValuesBase Values { get; }
        public void Add(GraphQL.Types.EnumValueDefinition value) { }
        public void Add(string name, object? value, string? description = null, string? deprecationReason = null) { }
        public override bool CanParseLiteral(GraphQLParser.AST.GraphQLValue value) { }
        public override bool CanParseValue(object? value) { }
        protected virtual GraphQL.Types.EnumValuesBase CreateValues() { }
        public override object? ParseLiteral(GraphQLParser.AST.GraphQLValue value) { }
        public override object? ParseValue(object? value) { }
        public override object? Serialize(object? value) { }
        public override GraphQLParser.AST.GraphQLValue ToAST(object? value) { }
    }
    public class EnumerationGraphType<TEnum> : GraphQL.Types.EnumerationGraphType
        where TEnum : System.Enum
    {
        public EnumerationGraphType() { }
        public override bool CanParseValue(object? value) { }
        protected virtual string ChangeEnumCase(string val) { }
        protected override GraphQL.Types.EnumValuesBase CreateValues() { }
        public override object? ParseValue(object? value) { }
    }
    public class FieldType : GraphQL.Utilities.MetadataProvider, GraphQL.Types.IFieldType, GraphQL.Types.IHaveDefaultValue, GraphQL.Types.IProvideDeprecationReason, GraphQL.Types.IProvideDescription, GraphQL.Types.IProvideMetadata, GraphQL.Types.IProvideResolvedType
    {
        public FieldType() { }
        public GraphQL.Types.QueryArguments? Arguments { get; set; }
        public object? DefaultValue { get; set; }
        public string? DeprecationReason { get; set; }
        public string? Description { get; set; }
        public string Name { get; set; }
        public GraphQL.Types.IGraphType? ResolvedType { get; set; }
        public GraphQL.Resolvers.IFieldResolver? Resolver { get; set; }
        public GraphQL.Resolvers.ISourceStreamResolver? StreamResolver { get; set; }
        public System.Type? Type { get; set; }
    }
    public class FloatGraphType : GraphQL.Types.ScalarGraphType
    {
        public FloatGraphType() { }
        public override bool CanParseLiteral(GraphQLParser.AST.GraphQLValue value) { }
        public override object? ParseLiteral(GraphQLParser.AST.GraphQLValue value) { }
        public override object? ParseValue(object? value) { }
    }
    public sealed class GraphQLClrInputTypeReference<T> : GraphQL.Types.InputObjectGraphType { }
    public sealed class GraphQLClrOutputTypeReference<T> : GraphQL.Types.InterfaceGraphType { }
    public sealed class GraphQLTypeReference : GraphQL.Types.InterfaceGraphType, GraphQL.Types.IComplexGraphType, GraphQL.Types.IGraphType, GraphQL.Types.IImplementInterfaces, GraphQL.Types.INamedType, GraphQL.Types.IObjectGraphType, GraphQL.Types.IProvideDeprecationReason, GraphQL.Types.IProvideDescription, GraphQL.Types.IProvideMetadata
    {
        public GraphQLTypeReference(string typeName) { }
        public GraphQL.Types.Interfaces Interfaces { get; }
        public System.Func<object, bool>? IsTypeOf { get; set; }
        public GraphQL.Types.ResolvedInterfaces ResolvedInterfaces { get; }
        public string TypeName { get; }
        public void AddResolvedInterface(GraphQL.Types.IInterfaceGraphType graphType) { }
        public override bool Equals(object? obj) { }
        public override int GetHashCode() { }
    }
    public abstract class GraphType : GraphQL.Utilities.MetadataProvider, GraphQL.Types.IGraphType, GraphQL.Types.INamedType, GraphQL.Types.IProvideDeprecationReason, GraphQL.Types.IProvideDescription, GraphQL.Types.IProvideMetadata
    {
        protected GraphType() { }
        public string? DeprecationReason { get; set; }
        public string? Description { get; set; }
        public string Name { get; set; }
        protected bool Equals(GraphQL.Types.IGraphType other) { }
        public override bool Equals(object? obj) { }
        public override int GetHashCode() { }
        public virtual void Initialize(GraphQL.Types.ISchema schema) { }
        public override string ToString() { }
    }
    public class GuidGraphType : GraphQL.Types.ScalarGraphType
    {
        public GuidGraphType() { }
        public override bool CanParseLiteral(GraphQLParser.AST.GraphQLValue value) { }
        public override bool CanParseValue(object? value) { }
        public override object? ParseLiteral(GraphQLParser.AST.GraphQLValue value) { }
        public override object? ParseValue(object? value) { }
        public override object? Serialize(object? value) { }
    }
    public interface IAbstractGraphType : GraphQL.Types.IGraphType, GraphQL.Types.INamedType, GraphQL.Types.IProvideDeprecationReason, GraphQL.Types.IProvideDescription, GraphQL.Types.IProvideMetadata
    {
        GraphQL.Types.PossibleTypes PossibleTypes { get; }
        System.Func<object, GraphQL.Types.IObjectGraphType?>? ResolveType { get; set; }
        void AddPossibleType(GraphQL.Types.IObjectGraphType type);
    }
    public interface IComplexGraphType : GraphQL.Types.IGraphType, GraphQL.Types.INamedType, GraphQL.Types.IProvideDeprecationReason, GraphQL.Types.IProvideDescription, GraphQL.Types.IProvideMetadata
    {
        GraphQL.Types.TypeFields Fields { get; }
        GraphQL.Types.FieldType AddField(GraphQL.Types.FieldType fieldType);
        GraphQL.Types.FieldType? GetField(GraphQLParser.ROM name);
        bool HasField(string name);
    }
    public interface IFieldType : GraphQL.Types.IHaveDefaultValue, GraphQL.Types.IProvideDeprecationReason, GraphQL.Types.IProvideDescription, GraphQL.Types.IProvideMetadata, GraphQL.Types.IProvideResolvedType
    {
        GraphQL.Types.QueryArguments? Arguments { get; set; }
        string Name { get; set; }
    }
    public interface IGraphType : GraphQL.Types.INamedType, GraphQL.Types.IProvideDeprecationReason, GraphQL.Types.IProvideDescription, GraphQL.Types.IProvideMetadata
    {
        void Initialize(GraphQL.Types.ISchema schema);
    }
    public interface IGraphTypeMappingProvider
    {
        System.Type? GetGraphTypeFromClrType(System.Type clrType, bool isInputType, System.Type? preferredGraphType);
    }
    public interface IHaveDefaultValue : GraphQL.Types.IProvideResolvedType
    {
        object? DefaultValue { get; }
    }
    public interface IImplementInterfaces
    {
        GraphQL.Types.Interfaces Interfaces { get; }
        GraphQL.Types.ResolvedInterfaces ResolvedInterfaces { get; }
    }
    public interface IInputObjectGraphType : GraphQL.Types.IComplexGraphType, GraphQL.Types.IGraphType, GraphQL.Types.INamedType, GraphQL.Types.IProvideDeprecationReason, GraphQL.Types.IProvideDescription, GraphQL.Types.IProvideMetadata
    {
        bool IsValidDefault(object value);
        object ParseDictionary(System.Collections.Generic.IDictionary<string, object?> value);
        GraphQLParser.AST.GraphQLValue ToAST(object value);
    }
    public interface IInterfaceGraphType : GraphQL.Types.IAbstractGraphType, GraphQL.Types.IComplexGraphType, GraphQL.Types.IGraphType, GraphQL.Types.INamedType, GraphQL.Types.IProvideDeprecationReason, GraphQL.Types.IProvideDescription, GraphQL.Types.IProvideMetadata { }
    public interface INamedType
    {
        string Name { get; set; }
    }
    public interface IObjectGraphType : GraphQL.Types.IComplexGraphType, GraphQL.Types.IGraphType, GraphQL.Types.IImplementInterfaces, GraphQL.Types.INamedType, GraphQL.Types.IProvideDeprecationReason, GraphQL.Types.IProvideDescription, GraphQL.Types.IProvideMetadata
    {
        System.Func<object, bool>? IsTypeOf { get; set; }
        void AddResolvedInterface(GraphQL.Types.IInterfaceGraphType graphType);
    }
    public interface IProvideDeprecationReason
    {
        string? DeprecationReason { get; set; }
    }
    public interface IProvideDescription
    {
        string? Description { get; set; }
    }
    public interface IProvideMetadata
    {
        System.Collections.Generic.Dictionary<string, object?> Metadata { get; }
        TType GetMetadata<TType>(string key, System.Func<TType> defaultValueFactory);
        TType GetMetadata<TType>(string key, TType defaultValue = default);
        bool HasMetadata(string key);
    }
    public interface IProvideResolvedType
    {
        GraphQL.Types.IGraphType? ResolvedType { get; set; }
    }
    public interface ISchema : GraphQL.Types.IProvideDescription, GraphQL.Types.IProvideMetadata
    {
        System.Collections.Generic.IEnumerable<GraphQL.Types.IGraphType> AdditionalTypeInstances { get; }
        System.Collections.Generic.IEnumerable<System.Type> AdditionalTypes { get; }
        GraphQL.Types.SchemaTypes AllTypes { get; }
        [System.Runtime.CompilerServices.TupleElementNames(new string[] {
                "clrType",
                "graphType"})]
        System.Collections.Generic.IEnumerable<System.ValueTuple<System.Type, System.Type>> BuiltInTypeMappings { get; }
        GraphQL.Introspection.ISchemaComparer Comparer { get; set; }
        GraphQL.Types.SchemaDirectives Directives { get; }
        GraphQL.ExperimentalFeatures Features { get; set; }
        GraphQL.Instrumentation.IFieldMiddlewareBuilder FieldMiddleware { get; }
        GraphQL.Introspection.ISchemaFilter Filter { get; set; }
        bool Initialized { get; }
        GraphQL.Types.IObjectGraphType? Mutation { get; set; }
        GraphQL.Conversion.INameConverter NameConverter { get; }
        GraphQL.Types.IObjectGraphType Query { get; set; }
        GraphQL.Types.FieldType SchemaMetaFieldType { get; }
        GraphQL.Types.IObjectGraphType? Subscription { get; set; }
        [System.Runtime.CompilerServices.TupleElementNames(new string[] {
                "clrType",
                "graphType"})]
        System.Collections.Generic.IEnumerable<System.ValueTuple<System.Type, System.Type>> TypeMappings { get; }
        GraphQL.Types.FieldType TypeMetaFieldType { get; }
        GraphQL.Types.FieldType TypeNameMetaFieldType { get; }
        void Initialize();
        void RegisterType(GraphQL.Types.IGraphType type);
        void RegisterType(System.Type type);
        void RegisterTypeMapping(System.Type clrType, System.Type graphType);
        void RegisterVisitor(GraphQL.Utilities.ISchemaNodeVisitor visitor);
        void RegisterVisitor(System.Type type);
    }
    public class IdGraphType : GraphQL.Types.ScalarGraphType
    {
        public IdGraphType() { }
        public override bool CanParseLiteral(GraphQLParser.AST.GraphQLValue value) { }
        public override object? ParseLiteral(GraphQLParser.AST.GraphQLValue value) { }
        public override object? ParseValue(object? value) { }
        public override object? Serialize(object? value) { }
    }
    public class IncludeDirective : GraphQL.Types.Directive
    {
        public IncludeDirective() { }
    }
    public class InputObjectGraphType : GraphQL.Types.InputObjectGraphType<object>
    {
        public InputObjectGraphType() { }
    }
    public class InputObjectGraphType<TSourceType> : GraphQL.Types.ComplexGraphType<TSourceType>, GraphQL.Types.IComplexGraphType, GraphQL.Types.IGraphType, GraphQL.Types.IInputObjectGraphType, GraphQL.Types.INamedType, GraphQL.Types.IProvideDeprecationReason, GraphQL.Types.IProvideDescription, GraphQL.Types.IProvideMetadata
    {
        public InputObjectGraphType() { }
        public virtual bool IsValidDefault(object value) { }
        public virtual object ParseDictionary(System.Collections.Generic.IDictionary<string, object?> value) { }
        public virtual GraphQLParser.AST.GraphQLValue ToAST(object? value) { }
    }
    public class IntGraphType : GraphQL.Types.ScalarGraphType
    {
        public IntGraphType() { }
        public override bool CanParseLiteral(GraphQLParser.AST.GraphQLValue value) { }
        public override object? ParseLiteral(GraphQLParser.AST.GraphQLValue value) { }
        public override object? ParseValue(object? value) { }
    }
    public class InterfaceGraphType : GraphQL.Types.InterfaceGraphType<object>
    {
        public InterfaceGraphType() { }
    }
    public class InterfaceGraphType<TSource> : GraphQL.Types.ComplexGraphType<TSource>, GraphQL.Types.IAbstractGraphType, GraphQL.Types.IComplexGraphType, GraphQL.Types.IGraphType, GraphQL.Types.IInterfaceGraphType, GraphQL.Types.INamedType, GraphQL.Types.IProvideDeprecationReason, GraphQL.Types.IProvideDescription, GraphQL.Types.IProvideMetadata
    {
        public InterfaceGraphType() { }
        public GraphQL.Types.PossibleTypes PossibleTypes { get; }
        public System.Func<object, GraphQL.Types.IObjectGraphType?>? ResolveType { get; set; }
        public void AddPossibleType(GraphQL.Types.IObjectGraphType type) { }
    }
    public class Interfaces : System.Collections.Generic.IEnumerable<System.Type>, System.Collections.IEnumerable
    {
        public Interfaces() { }
        public int Count { get; }
        public void Add(System.Type type) { }
        public void Add<TInterface>()
            where TInterface : GraphQL.Types.IInterfaceGraphType { }
        public bool Contains(System.Type type) { }
        public System.Collections.Generic.IEnumerator<System.Type> GetEnumerator() { }
    }
    public class LengthDirective : GraphQL.Types.Directive
    {
        public LengthDirective() { }
        public override bool? Introspectable { get; }
        public override void Validate(GraphQL.Types.AppliedDirective applied) { }
    }
    public class ListGraphType : GraphQL.Types.GraphType, GraphQL.Types.IProvideResolvedType
    {
        public ListGraphType(GraphQL.Types.IGraphType? type) { }
        public GraphQL.Types.IGraphType? ResolvedType { get; set; }
        public virtual System.Type? Type { get; }
        public override string ToString() { }
    }
    public sealed class ListGraphType<T> : GraphQL.Types.ListGraphType
        where T : GraphQL.Types.IGraphType
    {
        public ListGraphType() { }
        public override System.Type Type { get; }
    }
    public class LongGraphType : GraphQL.Types.ScalarGraphType
    {
        public LongGraphType() { }
        public override bool CanParseLiteral(GraphQLParser.AST.GraphQLValue value) { }
        public override object? ParseLiteral(GraphQLParser.AST.GraphQLValue value) { }
        public override object? ParseValue(object? value) { }
    }
    public class NonNullGraphType : GraphQL.Types.GraphType, GraphQL.Types.IProvideResolvedType
    {
        public NonNullGraphType(GraphQL.Types.IGraphType? type) { }
        public GraphQL.Types.IGraphType? ResolvedType { get; set; }
        public virtual System.Type? Type { get; }
        public override string ToString() { }
    }
    public sealed class NonNullGraphType<T> : GraphQL.Types.NonNullGraphType
        where T : GraphQL.Types.IGraphType
    {
        public NonNullGraphType() { }
        public override System.Type Type { get; }
    }
    public class ObjectGraphType : GraphQL.Types.ObjectGraphType<object?>
    {
        public ObjectGraphType() { }
    }
    [System.Obsolete("This class will be removed in v8.")]
    public static class ObjectGraphTypeExtensions
    {
        [System.Obsolete("Please use one of the Field() methods returning FieldBuilder and then methods def" +
            "ined on it or just use AddField() method directly. This method will be removed i" +
            "n v8.")]
        public static void Field(this GraphQL.Types.IObjectGraphType obj, string name, GraphQL.Types.IGraphType type, string? description = null, GraphQL.Types.QueryArguments? arguments = null, System.Func<GraphQL.IResolveFieldContext, object?>? resolve = null) { }
        [System.Obsolete("Please use one of the Field() methods returning FieldBuilder and then methods def" +
            "ined on it or just use AddField() method directly. This method will be removed i" +
            "n v8.")]
        public static void FieldAsync(this GraphQL.Types.IObjectGraphType obj, string name, GraphQL.Types.IGraphType type, string? description = null, GraphQL.Types.QueryArguments? arguments = null, System.Func<GraphQL.IResolveFieldContext, System.Threading.Tasks.Task<object?>>? resolve = null) { }
    }
    public class ObjectGraphType<TSourceType> : GraphQL.Types.ComplexGraphType<TSourceType>, GraphQL.Types.IComplexGraphType, GraphQL.Types.IGraphType, GraphQL.Types.IImplementInterfaces, GraphQL.Types.INamedType, GraphQL.Types.IObjectGraphType, GraphQL.Types.IProvideDeprecationReason, GraphQL.Types.IProvideDescription, GraphQL.Types.IProvideMetadata
    {
        public ObjectGraphType() { }
        public GraphQL.Types.Interfaces Interfaces { get; }
        public System.Func<object, bool>? IsTypeOf { get; set; }
        public GraphQL.Types.ResolvedInterfaces ResolvedInterfaces { get; }
        public void AddResolvedInterface(GraphQL.Types.IInterfaceGraphType graphType) { }
        public void Interface(System.Type type) { }
        public void Interface<TInterface>()
            where TInterface : GraphQL.Types.IInterfaceGraphType { }
    }
    public class PascalCaseAttribute : GraphQL.Types.EnumCaseAttribute
    {
        public PascalCaseAttribute() { }
        public override string ChangeEnumCase(string val) { }
    }
    public class PossibleTypes : System.Collections.Generic.IEnumerable<GraphQL.Types.IObjectGraphType>, System.Collections.IEnumerable
    {
        public PossibleTypes() { }
        public int Count { get; }
        public bool Contains(GraphQL.Types.IObjectGraphType type) { }
        public System.Collections.Generic.IEnumerator<GraphQL.Types.IObjectGraphType> GetEnumerator() { }
    }
    public class QueryArgument : GraphQL.Utilities.MetadataProvider, GraphQL.Types.IHaveDefaultValue, GraphQL.Types.IProvideDescription, GraphQL.Types.IProvideResolvedType
    {
        public QueryArgument(GraphQL.Types.IGraphType type) { }
        public QueryArgument(System.Type type) { }
        public object? DefaultValue { get; set; }
        public string? Description { get; set; }
        public string Name { get; set; }
        public GraphQL.Types.IGraphType? ResolvedType { get; set; }
        public System.Type? Type { get; }
    }
    public class QueryArgument<TType> : GraphQL.Types.QueryArgument
        where TType : GraphQL.Types.IGraphType
    {
        public QueryArgument() { }
    }
    public class QueryArguments : System.Collections.Generic.IEnumerable<GraphQL.Types.QueryArgument>, System.Collections.IEnumerable
    {
        public QueryArguments(params GraphQL.Types.QueryArgument[] args) { }
        public QueryArguments(System.Collections.Generic.IEnumerable<GraphQL.Types.QueryArgument> list) { }
        public int Count { get; }
        public GraphQL.Types.QueryArgument this[int index] { get; set; }
        public void Add(GraphQL.Types.QueryArgument argument) { }
        public GraphQL.Types.QueryArgument? Find(GraphQLParser.ROM name) { }
        public System.Collections.Generic.IEnumerator<GraphQL.Types.QueryArgument> GetEnumerator() { }
    }
    public class ResolvedInterfaces : System.Collections.Generic.IEnumerable<GraphQL.Types.IInterfaceGraphType>, System.Collections.IEnumerable
    {
        public ResolvedInterfaces() { }
        public int Count { get; }
        public bool Contains(GraphQL.Types.IInterfaceGraphType type) { }
        public System.Collections.Generic.IEnumerator<GraphQL.Types.IInterfaceGraphType> GetEnumerator() { }
    }
    public class SByteGraphType : GraphQL.Types.ScalarGraphType
    {
        public SByteGraphType() { }
        public override bool CanParseLiteral(GraphQLParser.AST.GraphQLValue value) { }
        public override object? ParseLiteral(GraphQLParser.AST.GraphQLValue value) { }
        public override object? ParseValue(object? value) { }
    }
    public abstract class ScalarGraphType : GraphQL.Types.GraphType
    {
        protected ScalarGraphType() { }
        public virtual bool CanParseLiteral(GraphQLParser.AST.GraphQLValue value) { }
        public virtual bool CanParseValue(object? value) { }
        public override void Initialize(GraphQL.Types.ISchema schema) { }
        public virtual bool IsValidDefault(object value) { }
        protected double ParseDoubleAccordingSpec<TValueNode>(TValueNode node)
            where TValueNode : GraphQLParser.AST.GraphQLValue, GraphQLParser.AST.IHasValueNode { }
        public virtual object? ParseLiteral(GraphQLParser.AST.GraphQLValue value) { }
        public abstract object? ParseValue(object? value);
        public virtual object? Serialize(object? value) { }
        [System.Diagnostics.CodeAnalysis.DoesNotReturn]
        protected GraphQLParser.AST.GraphQLValue ThrowASTConversionError(object? value) { }
        [System.Diagnostics.CodeAnalysis.DoesNotReturn]
        protected object ThrowLiteralConversionError(GraphQLParser.AST.GraphQLValue input, string? description = null) { }
        [System.Diagnostics.CodeAnalysis.DoesNotReturn]
        protected object ThrowSerializationError(object? value) { }
        [System.Diagnostics.CodeAnalysis.DoesNotReturn]
        protected object ThrowValueConversionError(object? value) { }
        public virtual GraphQLParser.AST.GraphQLValue ToAST(object? value) { }
    }
    public class Schema : GraphQL.Utilities.MetadataProvider, GraphQL.Types.IProvideDescription, GraphQL.Types.IProvideMetadata, GraphQL.Types.ISchema, System.IDisposable, System.IServiceProvider
    {
        public Schema() { }
        public Schema(System.IServiceProvider services) { }
        public Schema(System.IServiceProvider services, bool runConfigurations = true) { }
        public Schema(System.IServiceProvider services, System.Collections.Generic.IEnumerable<GraphQL.DI.IConfigureSchema> configurations) { }
        public System.Collections.Generic.IEnumerable<GraphQL.Types.IGraphType> AdditionalTypeInstances { get; }
        public System.Collections.Generic.IEnumerable<System.Type> AdditionalTypes { get; }
        public GraphQL.Types.SchemaTypes AllTypes { get; }
        [System.Runtime.CompilerServices.TupleElementNames(new string[] {
                "clrType",
                "graphType"})]
        public System.Collections.Generic.IEnumerable<System.ValueTuple<System.Type, System.Type>> BuiltInTypeMappings { get; }
        public GraphQL.Introspection.ISchemaComparer Comparer { get; set; }
        public string? Description { get; set; }
        public GraphQL.Types.SchemaDirectives Directives { get; }
        public GraphQL.ExperimentalFeatures Features { get; set; }
        public GraphQL.Instrumentation.IFieldMiddlewareBuilder FieldMiddleware { get; }
        public GraphQL.Introspection.ISchemaFilter Filter { get; set; }
        public bool Initialized { get; }
        public GraphQL.Types.IObjectGraphType? Mutation { get; set; }
        public GraphQL.Conversion.INameConverter NameConverter { get; set; }
        public GraphQL.Types.IObjectGraphType Query { get; set; }
        public GraphQL.Types.FieldType SchemaMetaFieldType { get; }
        public GraphQL.Types.IObjectGraphType? Subscription { get; set; }
        [System.Runtime.CompilerServices.TupleElementNames(new string[] {
                "clrType",
                "graphType"})]
        public System.Collections.Generic.IEnumerable<System.ValueTuple<System.Type, System.Type>> TypeMappings { get; }
        public GraphQL.Types.FieldType TypeMetaFieldType { get; }
        public GraphQL.Types.FieldType TypeNameMetaFieldType { get; }
        protected virtual void CoerceInputTypeDefaultValues() { }
        protected virtual GraphQL.Types.SchemaTypes CreateSchemaTypes() { }
        public void Dispose() { }
        protected virtual void Dispose(bool disposing) { }
        public void Initialize() { }
        public void RegisterType(GraphQL.Types.IGraphType type) { }
        public void RegisterType(System.Type type) { }
        public void RegisterTypeMapping(System.Type clrType, System.Type graphType) { }
        public void RegisterTypes(params System.Type[] types) { }
        public void RegisterVisitor(GraphQL.Utilities.ISchemaNodeVisitor visitor) { }
        public void RegisterVisitor(System.Type type) { }
        protected virtual void Validate() { }
        public static GraphQL.Types.Schema For(string typeDefinitions, System.Action<GraphQL.Utilities.SchemaBuilder>? configure = null) { }
        public static GraphQL.Types.Schema For<TSchemaBuilder>(string typeDefinitions, System.Action<TSchemaBuilder>? configure = null)
            where TSchemaBuilder : GraphQL.Utilities.SchemaBuilder, new () { }
    }
    public class SchemaDirectives : System.Collections.Generic.IEnumerable<GraphQL.Types.Directive>, System.Collections.IEnumerable
    {
        public SchemaDirectives() { }
        public int Count { get; }
        public virtual GraphQL.Types.DeprecatedDirective Deprecated { get; }
        public virtual GraphQL.Types.IncludeDirective Include { get; }
        public virtual GraphQL.Types.SkipDirective Skip { get; }
        public GraphQL.Types.Directive? Find(GraphQLParser.ROM name) { }
        public System.Collections.Generic.IEnumerator<GraphQL.Types.Directive> GetEnumerator() { }
        public void Register(GraphQL.Types.Directive directive) { }
        public void Register(params GraphQL.Types.Directive[] directives) { }
    }
    public class SchemaTypes : System.Collections.Generic.IEnumerable<GraphQL.Types.IGraphType>, System.Collections.IEnumerable
    {
        protected SchemaTypes() { }
        public SchemaTypes(GraphQL.Types.ISchema schema, System.IServiceProvider serviceProvider) { }
        public SchemaTypes(GraphQL.Types.ISchema schema, System.IServiceProvider serviceProvider, System.Collections.Generic.IEnumerable<GraphQL.Types.IGraphTypeMappingProvider>? graphTypeMappings) { }
        public int Count { get; }
        protected virtual System.Collections.Generic.Dictionary<GraphQLParser.ROM, GraphQL.Types.IGraphType> Dictionary { get; }
        public GraphQL.Types.IGraphType? this[GraphQLParser.ROM typeName] { get; }
        protected virtual GraphQL.Types.FieldType SchemaMetaFieldType { get; }
        protected virtual GraphQL.Types.FieldType TypeMetaFieldType { get; }
        protected virtual GraphQL.Types.FieldType TypeNameMetaFieldType { get; }
        public static System.Collections.ObjectModel.ReadOnlyDictionary<System.Type, System.Type> BuiltInScalarMappings { get; }
        public void ApplyMiddleware(GraphQL.Instrumentation.IFieldMiddlewareBuilder fieldMiddlewareBuilder) { }
        public void ApplyMiddleware(System.Func<GraphQL.Instrumentation.FieldMiddlewareDelegate, GraphQL.Instrumentation.FieldMiddlewareDelegate> transform) { }
        protected virtual GraphQL.Types.IGraphType BuildGraphQLType(System.Type type, System.Func<System.Type, GraphQL.Types.IGraphType> resolve) { }
        public System.Collections.Generic.IEnumerator<GraphQL.Types.IGraphType> GetEnumerator() { }
        protected virtual System.Type? GetGraphTypeFromClrType(System.Type clrType, bool isInputType, System.Collections.Generic.IEnumerable<GraphQL.Types.IGraphTypeMappingProvider>? typeMappings) { }
        protected void Initialize(GraphQL.Types.ISchema schema, System.IServiceProvider serviceProvider, System.Collections.Generic.IEnumerable<GraphQL.Types.IGraphTypeMappingProvider>? graphTypeMappings) { }
    }
    public class ShortGraphType : GraphQL.Types.ScalarGraphType
    {
        public ShortGraphType() { }
        public override bool CanParseLiteral(GraphQLParser.AST.GraphQLValue value) { }
        public override object? ParseLiteral(GraphQLParser.AST.GraphQLValue value) { }
        public override object? ParseValue(object? value) { }
    }
    public class SkipDirective : GraphQL.Types.Directive
    {
        public SkipDirective() { }
    }
    public class StringGraphType : GraphQL.Types.ScalarGraphType
    {
        public StringGraphType() { }
        public override bool CanParseLiteral(GraphQLParser.AST.GraphQLValue value) { }
        public override bool CanParseValue(object? value) { }
        public override object? ParseLiteral(GraphQLParser.AST.GraphQLValue value) { }
        public override object? ParseValue(object? value) { }
    }
    public class TimeSpanMillisecondsGraphType : GraphQL.Types.ScalarGraphType
    {
        public TimeSpanMillisecondsGraphType() { }
        public override object? ParseLiteral(GraphQLParser.AST.GraphQLValue value) { }
        public override object? ParseValue(object? value) { }
        public override object? Serialize(object? value) { }
    }
    public class TimeSpanSecondsGraphType : GraphQL.Types.ScalarGraphType
    {
        public TimeSpanSecondsGraphType() { }
        public override object? ParseLiteral(GraphQLParser.AST.GraphQLValue value) { }
        public override object? ParseValue(object? value) { }
        public override object? Serialize(object? value) { }
    }
    public static class TypeExtensions
    {
        public static string FullName(this GraphQLParser.AST.GraphQLType type) { }
        public static GraphQL.Types.IGraphType? GraphTypeFromType(this GraphQLParser.AST.GraphQLType type, GraphQL.Types.ISchema schema) { }
        public static string Name(this GraphQLParser.AST.GraphQLType type) { }
        public static GraphQL.Types.IGraphType? NamedGraphTypeFromType(this GraphQLParser.AST.GraphQLType type, GraphQL.Types.ISchema schema) { }
    }
    public class TypeFields : System.Collections.Generic.IEnumerable<GraphQL.Types.FieldType>, System.Collections.IEnumerable
    {
        public TypeFields() { }
        public int Count { get; }
        public bool Contains(GraphQL.Types.FieldType field) { }
        public bool Contains(GraphQL.Types.IFieldType field) { }
        public GraphQL.Types.FieldType? Find(string name) { }
        public System.Collections.Generic.IEnumerator<GraphQL.Types.FieldType> GetEnumerator() { }
    }
    public class TypeInformation
    {
        public TypeInformation(System.Reflection.MethodInfo methodInfo) { }
        public TypeInformation(System.Reflection.ParameterInfo parameterInfo) { }
        public TypeInformation(System.Reflection.FieldInfo fieldInfo, bool isInput) { }
        public TypeInformation(System.Reflection.PropertyInfo propertyInfo, bool isInput) { }
        public TypeInformation(System.Reflection.ParameterInfo parameterInfo, System.Type type, bool isNullable, bool isList, bool listIsNullable, System.Type? graphType) { }
        public TypeInformation(System.Reflection.MemberInfo memberInfo, bool isInputType, System.Type type, bool isNullable, bool isList, bool listIsNullable, System.Type? graphType) { }
        public System.Type? GraphType { get; set; }
        public bool IsInputType { get; }
        public bool IsList { get; set; }
        public bool IsNullable { get; set; }
        public bool ListIsNullable { get; set; }
        public System.Reflection.MemberInfo MemberInfo { get; }
        public System.Reflection.ParameterInfo? ParameterInfo { get; }
        public System.Type Type { get; set; }
        public virtual void ApplyAttributes() { }
        public virtual System.Type ConstructGraphType() { }
    }
    public class UIntGraphType : GraphQL.Types.ScalarGraphType
    {
        public UIntGraphType() { }
        public override bool CanParseLiteral(GraphQLParser.AST.GraphQLValue value) { }
        public override object? ParseLiteral(GraphQLParser.AST.GraphQLValue value) { }
        public override object? ParseValue(object? value) { }
    }
    public class ULongGraphType : GraphQL.Types.ScalarGraphType
    {
        public ULongGraphType() { }
        public override bool CanParseLiteral(GraphQLParser.AST.GraphQLValue value) { }
        public override object? ParseLiteral(GraphQLParser.AST.GraphQLValue value) { }
        public override object? ParseValue(object? value) { }
    }
    public class UShortGraphType : GraphQL.Types.ScalarGraphType
    {
        public UShortGraphType() { }
        public override bool CanParseLiteral(GraphQLParser.AST.GraphQLValue value) { }
        public override object? ParseLiteral(GraphQLParser.AST.GraphQLValue value) { }
        public override object? ParseValue(object? value) { }
    }
    public class UnionGraphType : GraphQL.Types.GraphType, GraphQL.Types.IAbstractGraphType, GraphQL.Types.IGraphType, GraphQL.Types.INamedType, GraphQL.Types.IProvideDeprecationReason, GraphQL.Types.IProvideDescription, GraphQL.Types.IProvideMetadata
    {
        public UnionGraphType() { }
        public GraphQL.Types.PossibleTypes PossibleTypes { get; }
        public System.Func<object, GraphQL.Types.IObjectGraphType?>? ResolveType { get; set; }
        public System.Collections.Generic.IEnumerable<System.Type> Types { get; set; }
        public void AddPossibleType(GraphQL.Types.IObjectGraphType type) { }
        public void Type(System.Type type) { }
        public void Type<TType>()
            where TType : GraphQL.Types.IObjectGraphType { }
    }
    public class UriGraphType : GraphQL.Types.ScalarGraphType
    {
        public UriGraphType() { }
        public override object? ParseLiteral(GraphQLParser.AST.GraphQLValue value) { }
        public override object? ParseValue(object? value) { }
        public override object? Serialize(object? value) { }
    }
}
namespace GraphQL.Types.Relay
{
    public class ConnectionType<TNodeType> : GraphQL.Types.Relay.ConnectionType<TNodeType, GraphQL.Types.Relay.EdgeType<TNodeType>>
        where TNodeType : GraphQL.Types.IGraphType
    {
        public ConnectionType() { }
    }
    public class ConnectionType<TNodeType, TEdgeType> : GraphQL.Types.ObjectGraphType<object>
        where TNodeType : GraphQL.Types.IGraphType
        where TEdgeType : GraphQL.Types.Relay.EdgeType<TNodeType>
    {
        public ConnectionType() { }
    }
    public class EdgeType<TNodeType> : GraphQL.Types.ObjectGraphType<object>
        where TNodeType : GraphQL.Types.IGraphType
    {
        public EdgeType() { }
    }
    public class PageInfoType : GraphQL.Types.ObjectGraphType<object>
    {
        public PageInfoType() { }
    }
}
namespace GraphQL.Types.Relay.DataObjects
{
    public class Connection<TNode> : GraphQL.Types.Relay.DataObjects.Connection<TNode, GraphQL.Types.Relay.DataObjects.Edge<TNode>>
    {
        public Connection() { }
    }
    public class Connection<TNode, TEdge>
        where TEdge : GraphQL.Types.Relay.DataObjects.Edge<TNode>
    {
        public Connection() { }
        public System.Collections.Generic.List<TEdge>? Edges { get; set; }
        public System.Collections.Generic.List<TNode?>? Items { get; }
        public GraphQL.Types.Relay.DataObjects.PageInfo? PageInfo { get; set; }
        public int? TotalCount { get; set; }
    }
    public class Edge<TNode>
    {
        public Edge() { }
        public string? Cursor { get; set; }
        public TNode Node { get; set; }
    }
    public class PageInfo
    {
        public PageInfo() { }
        public string? EndCursor { get; set; }
        public bool HasNextPage { get; set; }
        public bool HasPreviousPage { get; set; }
        public string? StartCursor { get; set; }
    }
}
namespace GraphQL.Utilities
{
    public sealed class AppliedDirectivesValidationVisitor : GraphQL.Utilities.ISchemaNodeVisitor
    {
        public static readonly GraphQL.Utilities.AppliedDirectivesValidationVisitor Instance;
        public void VisitDirective(GraphQL.Types.Directive directive, GraphQL.Types.ISchema schema) { }
        public void VisitDirectiveArgumentDefinition(GraphQL.Types.QueryArgument argument, GraphQL.Types.Directive directive, GraphQL.Types.ISchema schema) { }
        public void VisitEnum(GraphQL.Types.EnumerationGraphType type, GraphQL.Types.ISchema schema) { }
        public void VisitEnumValue(GraphQL.Types.EnumValueDefinition value, GraphQL.Types.EnumerationGraphType type, GraphQL.Types.ISchema schema) { }
        public void VisitInputObject(GraphQL.Types.IInputObjectGraphType type, GraphQL.Types.ISchema schema) { }
        public void VisitInputObjectFieldDefinition(GraphQL.Types.FieldType field, GraphQL.Types.IInputObjectGraphType type, GraphQL.Types.ISchema schema) { }
        public void VisitInterface(GraphQL.Types.IInterfaceGraphType type, GraphQL.Types.ISchema schema) { }
        public void VisitInterfaceFieldArgumentDefinition(GraphQL.Types.QueryArgument argument, GraphQL.Types.FieldType field, GraphQL.Types.IInterfaceGraphType type, GraphQL.Types.ISchema schema) { }
        public void VisitInterfaceFieldDefinition(GraphQL.Types.FieldType field, GraphQL.Types.IInterfaceGraphType type, GraphQL.Types.ISchema schema) { }
        public void VisitObject(GraphQL.Types.IObjectGraphType type, GraphQL.Types.ISchema schema) { }
        public void VisitObjectFieldArgumentDefinition(GraphQL.Types.QueryArgument argument, GraphQL.Types.FieldType field, GraphQL.Types.IObjectGraphType type, GraphQL.Types.ISchema schema) { }
        public void VisitObjectFieldDefinition(GraphQL.Types.FieldType field, GraphQL.Types.IObjectGraphType type, GraphQL.Types.ISchema schema) { }
        public void VisitScalar(GraphQL.Types.ScalarGraphType type, GraphQL.Types.ISchema schema) { }
        public void VisitSchema(GraphQL.Types.ISchema schema) { }
        public void VisitUnion(GraphQL.Types.UnionGraphType type, GraphQL.Types.ISchema schema) { }
    }
    public class ArgumentConfig : GraphQL.Utilities.MetadataProvider
    {
        public ArgumentConfig(string name) { }
        public object? DefaultValue { get; set; }
        public string? Description { get; set; }
        public string Name { get; }
    }
    public abstract class BaseSchemaNodeVisitor : GraphQL.Utilities.ISchemaNodeVisitor
    {
        protected BaseSchemaNodeVisitor() { }
        public virtual void VisitDirective(GraphQL.Types.Directive directive, GraphQL.Types.ISchema schema) { }
        public virtual void VisitDirectiveArgumentDefinition(GraphQL.Types.QueryArgument argument, GraphQL.Types.Directive directive, GraphQL.Types.ISchema schema) { }
        public virtual void VisitEnum(GraphQL.Types.EnumerationGraphType type, GraphQL.Types.ISchema schema) { }
        public virtual void VisitEnumValue(GraphQL.Types.EnumValueDefinition value, GraphQL.Types.EnumerationGraphType type, GraphQL.Types.ISchema schema) { }
        public virtual void VisitInputObject(GraphQL.Types.IInputObjectGraphType type, GraphQL.Types.ISchema schema) { }
        public virtual void VisitInputObjectFieldDefinition(GraphQL.Types.FieldType field, GraphQL.Types.IInputObjectGraphType type, GraphQL.Types.ISchema schema) { }
        public virtual void VisitInterface(GraphQL.Types.IInterfaceGraphType type, GraphQL.Types.ISchema schema) { }
        public virtual void VisitInterfaceFieldArgumentDefinition(GraphQL.Types.QueryArgument argument, GraphQL.Types.FieldType field, GraphQL.Types.IInterfaceGraphType type, GraphQL.Types.ISchema schema) { }
        public virtual void VisitInterfaceFieldDefinition(GraphQL.Types.FieldType field, GraphQL.Types.IInterfaceGraphType type, GraphQL.Types.ISchema schema) { }
        public virtual void VisitObject(GraphQL.Types.IObjectGraphType type, GraphQL.Types.ISchema schema) { }
        public virtual void VisitObjectFieldArgumentDefinition(GraphQL.Types.QueryArgument argument, GraphQL.Types.FieldType field, GraphQL.Types.IObjectGraphType type, GraphQL.Types.ISchema schema) { }
        public virtual void VisitObjectFieldDefinition(GraphQL.Types.FieldType field, GraphQL.Types.IObjectGraphType type, GraphQL.Types.ISchema schema) { }
        public virtual void VisitScalar(GraphQL.Types.ScalarGraphType type, GraphQL.Types.ISchema schema) { }
        public virtual void VisitSchema(GraphQL.Types.ISchema schema) { }
        public virtual void VisitUnion(GraphQL.Types.UnionGraphType type, GraphQL.Types.ISchema schema) { }
    }
    public class FieldConfig : GraphQL.Utilities.MetadataProvider
    {
        public FieldConfig(string name) { }
        public object? DefaultValue { get; set; }
        public string? DeprecationReason { get; set; }
        public string? Description { get; set; }
        public string Name { get; }
        public GraphQL.Resolvers.IFieldResolver? Resolver { get; set; }
        public GraphQL.Reflection.IAccessor? ResolverAccessor { get; set; }
        public GraphQL.Resolvers.ISourceStreamResolver? StreamResolver { get; set; }
        public GraphQL.Reflection.IAccessor? StreamResolverAccessor { get; set; }
        public GraphQL.Utilities.ArgumentConfig ArgumentFor(string argumentName) { }
    }
    public interface ISchemaNodeVisitor
    {
        void VisitDirective(GraphQL.Types.Directive directive, GraphQL.Types.ISchema schema);
        void VisitDirectiveArgumentDefinition(GraphQL.Types.QueryArgument argument, GraphQL.Types.Directive directive, GraphQL.Types.ISchema schema);
        void VisitEnum(GraphQL.Types.EnumerationGraphType type, GraphQL.Types.ISchema schema);
        void VisitEnumValue(GraphQL.Types.EnumValueDefinition value, GraphQL.Types.EnumerationGraphType type, GraphQL.Types.ISchema schema);
        void VisitInputObject(GraphQL.Types.IInputObjectGraphType type, GraphQL.Types.ISchema schema);
        void VisitInputObjectFieldDefinition(GraphQL.Types.FieldType field, GraphQL.Types.IInputObjectGraphType type, GraphQL.Types.ISchema schema);
        void VisitInterface(GraphQL.Types.IInterfaceGraphType type, GraphQL.Types.ISchema schema);
        void VisitInterfaceFieldArgumentDefinition(GraphQL.Types.QueryArgument argument, GraphQL.Types.FieldType field, GraphQL.Types.IInterfaceGraphType type, GraphQL.Types.ISchema schema);
        void VisitInterfaceFieldDefinition(GraphQL.Types.FieldType field, GraphQL.Types.IInterfaceGraphType type, GraphQL.Types.ISchema schema);
        void VisitObject(GraphQL.Types.IObjectGraphType type, GraphQL.Types.ISchema schema);
        void VisitObjectFieldArgumentDefinition(GraphQL.Types.QueryArgument argument, GraphQL.Types.FieldType field, GraphQL.Types.IObjectGraphType type, GraphQL.Types.ISchema schema);
        void VisitObjectFieldDefinition(GraphQL.Types.FieldType field, GraphQL.Types.IObjectGraphType type, GraphQL.Types.ISchema schema);
        void VisitScalar(GraphQL.Types.ScalarGraphType type, GraphQL.Types.ISchema schema);
        void VisitSchema(GraphQL.Types.ISchema schema);
        void VisitUnion(GraphQL.Types.UnionGraphType type, GraphQL.Types.ISchema schema);
    }
    public class MetadataProvider : GraphQL.Types.IProvideMetadata
    {
        public MetadataProvider() { }
        public System.Collections.Generic.Dictionary<string, object?> Metadata { get; }
        public void CopyMetadataTo(GraphQL.Types.IProvideMetadata target) { }
        public TType GetMetadata<TType>(string key, System.Func<TType> defaultValueFactory) { }
        public TType GetMetadata<TType>(string key, TType defaultValue = default) { }
        public bool HasMetadata(string key) { }
    }
    public static class NameValidator
    {
        public static void ValidateDefault(string name, GraphQL.Utilities.NamedElement type) { }
        public static void ValidateName(string name, GraphQL.Utilities.NamedElement type) { }
    }
    public enum NamedElement
    {
        Field = 0,
        Type = 1,
        Argument = 2,
        EnumValue = 3,
        Directive = 4,
    }
    public class SchemaBuilder
    {
        protected readonly System.Collections.Generic.Dictionary<string, GraphQL.Types.IGraphType> _types;
        public SchemaBuilder() { }
        public bool AllowUnknownFields { get; set; }
        public bool AllowUnknownTypes { get; set; }
        public bool IgnoreComments { get; set; }
        public bool IgnoreLocations { get; set; }
        public bool RunConfigurations { get; set; }
        public System.IServiceProvider ServiceProvider { get; set; }
        public GraphQL.Utilities.TypeSettings Types { get; }
        public virtual GraphQL.Types.Schema Build(string typeDefinitions) { }
        protected virtual GraphQL.Types.Schema CreateSchema() { }
        protected virtual GraphQL.Types.IGraphType? GetType(string name) { }
        protected virtual void PreConfigure(GraphQL.Types.Schema schema) { }
        protected virtual GraphQL.Types.QueryArgument ToArgument(GraphQL.Utilities.ArgumentConfig argumentConfig, GraphQLParser.AST.GraphQLInputValueDefinition inputDef) { }
        protected virtual GraphQL.Types.Directive ToDirective(GraphQLParser.AST.GraphQLDirectiveDefinition directiveDef) { }
        protected virtual GraphQL.Types.EnumerationGraphType ToEnumerationType(GraphQLParser.AST.GraphQLEnumTypeDefinition enumDef) { }
        protected virtual GraphQL.Types.FieldType ToFieldType(string parentTypeName, GraphQLParser.AST.GraphQLFieldDefinition fieldDef) { }
        protected virtual GraphQL.Types.FieldType ToFieldType(string parentTypeName, GraphQLParser.AST.GraphQLInputValueDefinition inputDef) { }
        protected virtual GraphQL.Types.InputObjectGraphType ToInputObjectType(GraphQLParser.AST.GraphQLInputObjectTypeDefinition inputDef) { }
        protected virtual GraphQL.Types.InterfaceGraphType ToInterfaceType(GraphQLParser.AST.GraphQLInterfaceTypeDefinition interfaceDef) { }
        protected virtual GraphQL.Types.IObjectGraphType ToObjectGraphType(GraphQLParser.AST.GraphQLObjectTypeDefinition astType, bool isExtensionType = false) { }
        protected virtual GraphQL.Types.FieldType ToSubscriptionFieldType(string parentTypeName, GraphQLParser.AST.GraphQLFieldDefinition fieldDef) { }
        protected virtual GraphQL.Types.UnionGraphType ToUnionType(GraphQLParser.AST.GraphQLUnionTypeDefinition unionDef) { }
        protected virtual void Validate(GraphQLParser.AST.GraphQLDocument document) { }
    }
    public class SchemaPrinter
    {
        public SchemaPrinter(GraphQL.Types.ISchema schema, GraphQL.Utilities.SchemaPrinterOptions? options = null) { }
        protected GraphQL.Utilities.SchemaPrinterOptions Options { get; }
        protected GraphQL.Types.ISchema Schema { get; set; }
        public string[] BreakLine(string line, int len) { }
        public string FormatDefaultValue(object? value, GraphQL.Types.IGraphType graphType) { }
        protected string FormatDescription(string? description, string indentation = "") { }
        protected virtual bool IsDefinedDirective(string directiveName) { }
        protected virtual bool IsDefinedType(string typeName) { }
        public bool IsSchemaOfCommonNames(GraphQL.Types.ISchema schema) { }
        public string Print() { }
        public string PrintArgs(GraphQL.Types.FieldType field) { }
        public virtual string PrintComment(string? comment, string indentation = "", bool firstInBlock = true) { }
        public string PrintDeprecation(string? reason) { }
        public string PrintDescription(string? description, string indentation = "", bool firstInBlock = true) { }
        public string PrintDirective(GraphQL.Types.Directive directive) { }
        public string PrintEnum(GraphQL.Types.EnumerationGraphType type) { }
        public virtual string PrintFields(GraphQL.Types.IComplexGraphType type) { }
        public string PrintFilteredSchema(System.Func<string, bool> directiveFilter, System.Func<string, bool> typeFilter) { }
        public string PrintInputObject(GraphQL.Types.IInputObjectGraphType type) { }
        public string PrintInputValue(GraphQL.Types.FieldType field) { }
        public string PrintInputValue(GraphQL.Types.QueryArgument argument) { }
        public virtual string PrintInterface(GraphQL.Types.IInterfaceGraphType type) { }
        public string PrintIntrospectionSchema() { }
        public virtual string PrintObject(GraphQL.Types.IObjectGraphType type) { }
        public string PrintScalar(GraphQL.Types.ScalarGraphType type) { }
        public string? PrintSchemaDefinition(GraphQL.Types.ISchema schema) { }
        public string PrintType(GraphQL.Types.IGraphType type) { }
        public string PrintUnion(GraphQL.Types.UnionGraphType type) { }
        protected static bool IsBuiltInDirective(string directiveName) { }
        protected static bool IsBuiltInScalar(string typeName) { }
        protected static bool IsIntrospectionType(string typeName) { }
    }
    public class SchemaPrinterOptions
    {
        public SchemaPrinterOptions() { }
        public GraphQL.Introspection.ISchemaComparer? Comparer { get; set; }
        public bool IncludeDeprecationReasons { get; set; }
        public bool IncludeDescriptions { get; set; }
        public bool OldImplementsSyntax { get; set; }
        public bool PrintDescriptionsAsComments { get; set; }
    }
    public sealed class SchemaValidationVisitor : GraphQL.Utilities.BaseSchemaNodeVisitor
    {
        public static readonly GraphQL.Utilities.SchemaValidationVisitor Instance;
        public override void VisitDirective(GraphQL.Types.Directive directive, GraphQL.Types.ISchema schema) { }
        public override void VisitDirectiveArgumentDefinition(GraphQL.Types.QueryArgument argument, GraphQL.Types.Directive directive, GraphQL.Types.ISchema schema) { }
        public override void VisitEnum(GraphQL.Types.EnumerationGraphType type, GraphQL.Types.ISchema schema) { }
        public override void VisitInputObject(GraphQL.Types.IInputObjectGraphType type, GraphQL.Types.ISchema schema) { }
        public override void VisitInputObjectFieldDefinition(GraphQL.Types.FieldType field, GraphQL.Types.IInputObjectGraphType type, GraphQL.Types.ISchema schema) { }
        public override void VisitInterface(GraphQL.Types.IInterfaceGraphType type, GraphQL.Types.ISchema schema) { }
        public override void VisitInterfaceFieldArgumentDefinition(GraphQL.Types.QueryArgument argument, GraphQL.Types.FieldType field, GraphQL.Types.IInterfaceGraphType type, GraphQL.Types.ISchema schema) { }
        public override void VisitInterfaceFieldDefinition(GraphQL.Types.FieldType field, GraphQL.Types.IInterfaceGraphType type, GraphQL.Types.ISchema schema) { }
        public override void VisitObject(GraphQL.Types.IObjectGraphType type, GraphQL.Types.ISchema schema) { }
        public override void VisitObjectFieldArgumentDefinition(GraphQL.Types.QueryArgument argument, GraphQL.Types.FieldType field, GraphQL.Types.IObjectGraphType type, GraphQL.Types.ISchema schema) { }
        public override void VisitObjectFieldDefinition(GraphQL.Types.FieldType field, GraphQL.Types.IObjectGraphType type, GraphQL.Types.ISchema schema) { }
        public override void VisitUnion(GraphQL.Types.UnionGraphType type, GraphQL.Types.ISchema schema) { }
    }
    public static class StringUtils
    {
        public static int DamerauLevenshteinDistance(string source, string target, int threshold) { }
        public static string QuotedOrList(System.Collections.Generic.IEnumerable<string> items, int maxLength = 5) { }
        public static string[] SuggestionList(string input, System.Collections.Generic.IEnumerable<string>? options) { }
    }
    public class TypeConfig : GraphQL.Utilities.MetadataProvider
    {
        public TypeConfig(string name) { }
        public string? DeprecationReason { get; set; }
        public string? Description { get; set; }
        public System.Func<object, bool>? IsTypeOfFunc { get; set; }
        public string Name { get; }
        public System.Func<object, GraphQL.Types.IObjectGraphType>? ResolveType { get; set; }
        public System.Type? Type { get; set; }
        public GraphQL.Utilities.FieldConfig FieldFor(string fieldName) { }
        public void IsTypeOf<T>() { }
    }
    public class TypeSettings
    {
        public TypeSettings() { }
        public GraphQL.Utilities.TypeConfig For(string typeName) { }
        public GraphQL.Utilities.TypeSettings ForAll(System.Action<GraphQL.Utilities.TypeConfig> configure) { }
        public void Include(System.Type type) { }
        public void Include(string name, System.Type type) { }
        public void Include(System.Type type, System.Type typeOfType) { }
        public void Include(string name, System.Type type, System.Type typeOfType) { }
        public void Include<TType>() { }
        public void Include<TType>(string name) { }
        public void Include<TType, TTypeOfType>() { }
        public void Include<TType, TTypeOfType>(string name) { }
    }
}
namespace GraphQL.Utilities.Federation
{
    public class AnyScalarGraphType : GraphQL.Types.ScalarGraphType
    {
        public AnyScalarGraphType() { }
        public override bool CanParseLiteral(GraphQLParser.AST.GraphQLValue value) { }
        public override bool CanParseValue(object? value) { }
        public override bool IsValidDefault(object value) { }
        public override object? ParseLiteral(GraphQLParser.AST.GraphQLValue value) { }
        public override object? ParseValue(object? value) { }
        public override GraphQLParser.AST.GraphQLValue ToAST(object? value) { }
    }
    public class FederatedResolveContext
    {
        public FederatedResolveContext() { }
        public System.Collections.Generic.Dictionary<string, object?> Arguments { get; set; }
        public GraphQL.IResolveFieldContext ParentFieldContext { get; set; }
    }
    public class FederatedSchema
    {
        public FederatedSchema() { }
        public static GraphQL.Types.Schema For(string typeDefinitions, System.Action<GraphQL.Utilities.Federation.FederatedSchemaBuilder>? configure = null) { }
        public static GraphQL.Types.Schema For<TFederatedSchemaBuilder>(string typeDefinitions, System.Action<TFederatedSchemaBuilder>? configure = null)
            where TFederatedSchemaBuilder : GraphQL.Utilities.Federation.FederatedSchemaBuilder, new () { }
    }
    public class FederatedSchemaBuilder : GraphQL.Utilities.SchemaBuilder
    {
        public FederatedSchemaBuilder() { }
        public override GraphQL.Types.Schema Build(string typeDefinitions) { }
        protected override void PreConfigure(GraphQL.Types.Schema schema) { }
    }
    public class FederatedSchemaPrinter : GraphQL.Utilities.SchemaPrinter
    {
        public FederatedSchemaPrinter(GraphQL.Types.ISchema schema, GraphQL.Utilities.SchemaPrinterOptions? options = null) { }
        public bool IsFederatedDirective(string directiveName) { }
        public bool IsFederatedType(string typeName) { }
        public string PrintAstDirective(GraphQLParser.AST.GraphQLDirective directive) { }
        public string PrintFederatedDirectives(GraphQL.Types.IGraphType type) { }
        public string PrintFederatedDirectivesFromAst(GraphQL.Types.IProvideMetadata type) { }
        public string PrintFederatedSchema() { }
        public override string PrintFields(GraphQL.Types.IComplexGraphType type) { }
        public override string PrintInterface(GraphQL.Types.IInterfaceGraphType type) { }
        public override string PrintObject(GraphQL.Types.IObjectGraphType type) { }
    }
    public class FuncFederatedResolver<T> : GraphQL.Utilities.Federation.IFederatedResolver
    {
        public FuncFederatedResolver(System.Func<GraphQL.Utilities.Federation.FederatedResolveContext, System.Threading.Tasks.Task<T?>> func) { }
        public System.Threading.Tasks.Task<object?> Resolve(GraphQL.Utilities.Federation.FederatedResolveContext context) { }
    }
    public interface IFederatedResolver
    {
        System.Threading.Tasks.Task<object?> Resolve(GraphQL.Utilities.Federation.FederatedResolveContext context);
    }
    public class ServiceGraphType : GraphQL.Types.ObjectGraphType
    {
        public ServiceGraphType() { }
    }
    public static class TypeConfigExtensions
    {
        public static void ResolveReferenceAsync(this GraphQL.Utilities.TypeConfig config, GraphQL.Utilities.Federation.IFederatedResolver resolver) { }
        public static void ResolveReferenceAsync<T>(this GraphQL.Utilities.TypeConfig config, System.Func<GraphQL.Utilities.Federation.FederatedResolveContext, System.Threading.Tasks.Task<T?>> resolver) { }
    }
}
namespace GraphQL.Validation
{
    public class BaseVariableVisitor : GraphQL.Validation.IVariableVisitor
    {
        public BaseVariableVisitor() { }
        public virtual System.Threading.Tasks.ValueTask VisitFieldAsync(GraphQL.Validation.ValidationContext context, GraphQLParser.AST.GraphQLVariableDefinition variable, GraphQL.VariableName variableName, GraphQL.Types.IInputObjectGraphType type, GraphQL.Types.FieldType field, object? variableValue, object? parsedValue) { }
        public virtual System.Threading.Tasks.ValueTask VisitListAsync(GraphQL.Validation.ValidationContext context, GraphQLParser.AST.GraphQLVariableDefinition variable, GraphQL.VariableName variableName, GraphQL.Types.ListGraphType type, object? variableValue, System.Collections.Generic.IList<object?>? parsedValue) { }
        public virtual System.Threading.Tasks.ValueTask VisitObjectAsync(GraphQL.Validation.ValidationContext context, GraphQLParser.AST.GraphQLVariableDefinition variable, GraphQL.VariableName variableName, GraphQL.Types.IInputObjectGraphType type, object? variableValue, object? parsedValue) { }
        public virtual System.Threading.Tasks.ValueTask VisitScalarAsync(GraphQL.Validation.ValidationContext context, GraphQLParser.AST.GraphQLVariableDefinition variable, GraphQL.VariableName variableName, GraphQL.Types.ScalarGraphType type, object? variableValue, object? parsedValue) { }
    }
    public class BasicVisitor : GraphQLParser.Visitors.ASTVisitor<GraphQL.Validation.BasicVisitor.State>
    {
        public BasicVisitor(params GraphQL.Validation.INodeVisitor[] visitors) { }
        public BasicVisitor(System.Collections.Generic.IList<GraphQL.Validation.INodeVisitor> visitors) { }
        public override System.Threading.Tasks.ValueTask VisitAsync(GraphQLParser.AST.ASTNode? node, GraphQL.Validation.BasicVisitor.State context) { }
        public readonly struct State : GraphQLParser.Visitors.IASTVisitorContext
        {
            public State(GraphQL.Validation.ValidationContext context) { }
            public System.Threading.CancellationToken CancellationToken { get; }
            public GraphQL.Validation.ValidationContext Context { get; }
        }
    }
    public class DocumentValidator : GraphQL.Validation.IDocumentValidator
    {
        public static readonly System.Collections.Generic.IEnumerable<GraphQL.Validation.IValidationRule> CoreRules;
        public DocumentValidator() { }
        [return: System.Runtime.CompilerServices.TupleElementNames(new string[] {
                "validationResult",
                "variables"})]
        public System.Threading.Tasks.Task<System.ValueTuple<GraphQL.Validation.IValidationResult, GraphQL.Validation.Variables>> ValidateAsync(in GraphQL.Validation.ValidationOptions options) { }
    }
    public interface IDocumentValidator
    {
        [return: System.Runtime.CompilerServices.TupleElementNames(new string[] {
                "validationResult",
                "variables"})]
        System.Threading.Tasks.Task<System.ValueTuple<GraphQL.Validation.IValidationResult, GraphQL.Validation.Variables>> ValidateAsync(in GraphQL.Validation.ValidationOptions options);
    }
    public interface INodeVisitor
    {
        System.Threading.Tasks.ValueTask EnterAsync(GraphQLParser.AST.ASTNode node, GraphQL.Validation.ValidationContext context);
        System.Threading.Tasks.ValueTask LeaveAsync(GraphQLParser.AST.ASTNode node, GraphQL.Validation.ValidationContext context);
    }
    public interface IValidationResult
    {
        GraphQL.ExecutionErrors Errors { get; }
        bool IsValid { get; }
    }
    public interface IValidationRule
    {
        System.Threading.Tasks.ValueTask<GraphQL.Validation.INodeVisitor?> ValidateAsync(GraphQL.Validation.ValidationContext context);
    }
    public interface IVariableVisitor
    {
        System.Threading.Tasks.ValueTask VisitFieldAsync(GraphQL.Validation.ValidationContext context, GraphQLParser.AST.GraphQLVariableDefinition variable, GraphQL.VariableName variableName, GraphQL.Types.IInputObjectGraphType type, GraphQL.Types.FieldType field, object? variableValue, object? parsedValue);
        System.Threading.Tasks.ValueTask VisitListAsync(GraphQL.Validation.ValidationContext context, GraphQLParser.AST.GraphQLVariableDefinition variable, GraphQL.VariableName variableName, GraphQL.Types.ListGraphType type, object? variableValue, System.Collections.Generic.IList<object?>? parsedValue);
        System.Threading.Tasks.ValueTask VisitObjectAsync(GraphQL.Validation.ValidationContext context, GraphQLParser.AST.GraphQLVariableDefinition variable, GraphQL.VariableName variableName, GraphQL.Types.IInputObjectGraphType type, object? variableValue, object? parsedValue);
        System.Threading.Tasks.ValueTask VisitScalarAsync(GraphQL.Validation.ValidationContext context, GraphQLParser.AST.GraphQLVariableDefinition variable, GraphQL.VariableName variableName, GraphQL.Types.ScalarGraphType type, object? variableValue, object? parsedValue);
    }
    public interface IVariableVisitorProvider
    {
        GraphQL.Validation.IVariableVisitor GetVisitor(GraphQL.Validation.ValidationContext context);
    }
    [System.Serializable]
    public class InvalidVariableError : GraphQL.Validation.ValidationError
    {
        public InvalidVariableError(GraphQL.Validation.ValidationContext context, GraphQLParser.AST.GraphQLVariableDefinition node, GraphQL.VariableName variableName, string message) { }
        public InvalidVariableError(GraphQL.Validation.ValidationContext context, GraphQLParser.AST.GraphQLVariableDefinition node, GraphQL.VariableName variableName, string message, System.Exception innerException) { }
    }
    public class MatchingNodeVisitor<TNode> : GraphQL.Validation.INodeVisitor
        where TNode : GraphQLParser.AST.ASTNode
    {
        public MatchingNodeVisitor(System.Action<TNode, GraphQL.Validation.ValidationContext>? enter = null, System.Action<TNode, GraphQL.Validation.ValidationContext>? leave = null) { }
    }
    public class MatchingNodeVisitor<TNode, TState> : GraphQL.Validation.INodeVisitor
        where TNode : GraphQLParser.AST.ASTNode
    {
        public MatchingNodeVisitor(TState? state, System.Action<TNode, GraphQL.Validation.ValidationContext, TState?>? enter = null, System.Action<TNode, GraphQL.Validation.ValidationContext, TState?>? leave = null) { }
    }
    public sealed class NodeVisitors : GraphQL.Validation.INodeVisitor
    {
        public NodeVisitors(params GraphQL.Validation.INodeVisitor[] nodeVisitors) { }
    }
    public sealed class SuccessfullyValidatedResult : GraphQL.Validation.IValidationResult
    {
        public static readonly GraphQL.Validation.IValidationResult Instance;
        public GraphQL.ExecutionErrors Errors { get; }
        public bool IsValid { get; }
    }
    public class TypeInfo : GraphQL.Validation.INodeVisitor
    {
        public TypeInfo(GraphQL.Types.ISchema schema) { }
        public System.Threading.Tasks.ValueTask EnterAsync(GraphQLParser.AST.ASTNode node, GraphQL.Validation.ValidationContext context) { }
        public GraphQLParser.AST.ASTNode? GetAncestor(int index) { }
        public GraphQL.Types.QueryArgument? GetArgument() { }
        public GraphQL.Types.Directive? GetDirective() { }
        public GraphQL.Types.FieldType? GetFieldDef(int index = 0) { }
        public GraphQL.Types.IGraphType? GetInputType(int index = 0) { }
        public GraphQL.Types.IGraphType? GetLastType(int index = 0) { }
        public GraphQL.Types.IGraphType? GetParentType(int index = 0) { }
        public System.Threading.Tasks.ValueTask LeaveAsync(GraphQLParser.AST.ASTNode node, GraphQL.Validation.ValidationContext context) { }
    }
    public class ValidationContext : GraphQL.Execution.IProvideUserContext
    {
        public ValidationContext() { }
        public System.Threading.CancellationToken CancellationToken { get; set; }
        public GraphQLParser.AST.GraphQLDocument Document { get; set; }
        public System.Collections.Generic.IEnumerable<GraphQL.Validation.ValidationError> Errors { get; }
        public GraphQL.Inputs Extensions { get; set; }
        public bool HasErrors { get; }
        public GraphQL.Instrumentation.Metrics Metrics { get; set; }
        public GraphQLParser.AST.GraphQLOperationDefinition Operation { get; set; }
        public System.IServiceProvider? RequestServices { get; set; }
        public GraphQL.Types.ISchema Schema { get; set; }
        public GraphQL.Validation.TypeInfo TypeInfo { get; set; }
        public System.Security.Claims.ClaimsPrincipal? User { get; set; }
        public System.Collections.Generic.IDictionary<string, object?> UserContext { get; set; }
        public GraphQL.Inputs Variables { get; set; }
        public System.Collections.Generic.List<GraphQLParser.AST.GraphQLFragmentSpread> GetFragmentSpreads(GraphQLParser.AST.GraphQLSelectionSet node) { }
        public System.Collections.Generic.List<GraphQL.Validation.VariableUsage>? GetRecursiveVariables(GraphQLParser.AST.GraphQLOperationDefinition operation) { }
        public System.Collections.Generic.List<GraphQLParser.AST.GraphQLFragmentDefinition>? GetRecursivelyReferencedFragments(GraphQLParser.AST.GraphQLOperationDefinition operation) { }
        public System.Collections.Generic.List<GraphQLParser.AST.GraphQLFragmentDefinition>? GetRecursivelyReferencedFragments(System.Collections.Generic.List<GraphQLParser.AST.GraphQLOperationDefinition> operations) { }
        public System.Threading.Tasks.ValueTask<GraphQL.Validation.Variables> GetVariableValuesAsync(GraphQL.Validation.IVariableVisitor? visitor = null) { }
        public System.Collections.Generic.List<GraphQL.Validation.VariableUsage>? GetVariables<TNode>(TNode node)
            where TNode : GraphQLParser.AST.ASTNode, GraphQLParser.AST.IHasSelectionSetNode { }
        public string? IsValidLiteralValue(GraphQL.Types.IGraphType type, GraphQLParser.AST.GraphQLValue valueAst) { }
        public void ReportError(GraphQL.Validation.ValidationError error) { }
    }
    [System.Serializable]
    public class ValidationError : GraphQL.Execution.DocumentError
    {
        public ValidationError(string message) { }
        public ValidationError(string message, System.Exception? innerException) { }
        public ValidationError(GraphQLParser.ROM originalQuery, string number, string message, GraphQLParser.AST.ASTNode node) { }
        public ValidationError(GraphQLParser.ROM originalQuery, string number, string message, params GraphQLParser.AST.ASTNode[] nodes) { }
        public ValidationError(GraphQLParser.ROM originalQuery, string number, string message, System.Exception? innerException, GraphQLParser.AST.ASTNode node) { }
        public ValidationError(GraphQLParser.ROM originalQuery, string number, string message, System.Exception? innerException, params GraphQLParser.AST.ASTNode[]? nodes) { }
        public System.Collections.Generic.IEnumerable<GraphQLParser.AST.ASTNode> Nodes { get; }
        public string? Number { get; set; }
    }
    public readonly struct ValidationOptions
    {
        public ValidationOptions() { }
        public System.Threading.CancellationToken CancellationToken { get; set; }
        public GraphQLParser.AST.GraphQLDocument Document { get; set; }
        public GraphQL.Inputs Extensions { get; set; }
        public GraphQL.Instrumentation.Metrics Metrics { get; set; }
        public GraphQLParser.AST.GraphQLOperationDefinition Operation { get; set; }
        public System.IServiceProvider? RequestServices { get; set; }
        public System.Collections.Generic.IEnumerable<GraphQL.Validation.IValidationRule>? Rules { get; set; }
        public GraphQL.Types.ISchema Schema { get; set; }
        public System.Security.Claims.ClaimsPrincipal? User { get; set; }
        public System.Collections.Generic.IDictionary<string, object?> UserContext { get; set; }
        public GraphQL.Inputs Variables { get; set; }
    }
    public class ValidationResult : GraphQL.Validation.IValidationResult
    {
        public ValidationResult(params GraphQL.Validation.ValidationError[] errors) { }
        public ValidationResult(System.Collections.Generic.IEnumerable<GraphQL.Validation.ValidationError> errors) { }
        public GraphQL.ExecutionErrors Errors { get; }
        public bool IsValid { get; }
    }
    public class Variable
    {
        public Variable(string name) { }
        public bool IsDefault { get; set; }
        public string Name { get; }
        public object? Value { get; set; }
        public bool ValueSpecified { get; }
    }
    public class VariableUsage
    {
        public VariableUsage(GraphQLParser.AST.GraphQLVariable node, GraphQL.Types.IGraphType type) { }
        public GraphQLParser.AST.GraphQLVariable Node { get; }
        public GraphQL.Types.IGraphType Type { get; }
    }
    public class Variables : System.Collections.Generic.IEnumerable<GraphQL.Validation.Variable>, System.Collections.IEnumerable
    {
        public Variables() { }
        public static GraphQL.Validation.Variables None { get; }
        public virtual void Add(GraphQL.Validation.Variable variable) { }
        public System.Collections.Generic.IEnumerator<GraphQL.Validation.Variable> GetEnumerator() { }
        public bool ValueFor(GraphQLParser.ROM name, out GraphQL.Execution.ArgumentValue value) { }
        public object? ValueFor(string name, object? defaultValue = null) { }
    }
}
namespace GraphQL.Validation.Complexity
{
    public static class ComplexityAnalayzerMetadataExtensions
    {
        public static double? GetComplexityImpact(this GraphQL.Types.IProvideMetadata provider) { }
        public static TMetadataProvider WithComplexityImpact<TMetadataProvider>(this TMetadataProvider provider, double impact)
            where TMetadataProvider : GraphQL.Types.IProvideMetadata { }
    }
    [System.Obsolete("Please write a custom complexity analyzer as a validation rule. This class will b" +
        "e removed in v8.")]
    public class ComplexityAnalyzer : GraphQL.Validation.Complexity.IComplexityAnalyzer
    {
        public ComplexityAnalyzer() { }
        protected virtual void Analyzed(GraphQLParser.AST.GraphQLDocument document, GraphQL.Validation.Complexity.ComplexityConfiguration complexityParameters, GraphQL.Validation.Complexity.ComplexityResult complexityResult) { }
        public void Validate(GraphQLParser.AST.GraphQLDocument document, GraphQL.Validation.Complexity.ComplexityConfiguration complexityParameters, GraphQL.Types.ISchema? schema = null) { }
    }
    public class ComplexityConfiguration
    {
        public ComplexityConfiguration() { }
        public double? FieldImpact { get; set; }
        public int? MaxComplexity { get; set; }
        public int? MaxDepth { get; set; }
        public int MaxRecursionCount { get; set; }
    }
    public class ComplexityResult
    {
        public ComplexityResult() { }
        public double Complexity { get; set; }
        public System.Collections.Generic.Dictionary<GraphQLParser.AST.ASTNode, double> ComplexityMap { get; }
        public int TotalQueryDepth { get; set; }
    }
    [System.Obsolete("Please write a custom complexity analyzer as a validation rule. This interface wi" +
        "ll be removed in v8.")]
    public interface IComplexityAnalyzer
    {
        void Validate(GraphQLParser.AST.GraphQLDocument document, GraphQL.Validation.Complexity.ComplexityConfiguration parameters, GraphQL.Types.ISchema? schema = null);
    }
}
namespace GraphQL.Validation.Errors
{
    [System.Serializable]
    public class ArgumentsOfCorrectTypeError : GraphQL.Validation.ValidationError
    {
        public ArgumentsOfCorrectTypeError(GraphQL.Validation.ValidationContext context, GraphQLParser.AST.GraphQLArgument node, string verboseErrors) { }
    }
    [System.Serializable]
    public class DefaultValuesOfCorrectTypeError : GraphQL.Validation.ValidationError
    {
        public DefaultValuesOfCorrectTypeError(GraphQL.Validation.ValidationContext context, GraphQLParser.AST.GraphQLVariableDefinition varDefAst, GraphQL.Types.IGraphType inputType, string verboseErrors) { }
    }
    [System.Serializable]
    public class DirectivesInAllowedLocationsError : GraphQL.Validation.ValidationError
    {
        public DirectivesInAllowedLocationsError(GraphQL.Validation.ValidationContext context, GraphQLParser.AST.GraphQLDirective node, GraphQLParser.AST.DirectiveLocation candidateLocation) { }
    }
    [System.Serializable]
    public class FieldsOnCorrectTypeError : GraphQL.Validation.ValidationError
    {
        public FieldsOnCorrectTypeError(GraphQL.Validation.ValidationContext context, GraphQLParser.AST.GraphQLField node, GraphQL.Types.IGraphType type, System.Collections.Generic.IEnumerable<string> suggestedTypeNames, System.Collections.Generic.IEnumerable<string> suggestedFieldNames) { }
    }
    [System.Serializable]
    public class FragmentsOnCompositeTypesError : GraphQL.Validation.ValidationError
    {
        public FragmentsOnCompositeTypesError(GraphQL.Validation.ValidationContext context, GraphQLParser.AST.GraphQLFragmentDefinition node) { }
        public FragmentsOnCompositeTypesError(GraphQL.Validation.ValidationContext context, GraphQLParser.AST.GraphQLInlineFragment node) { }
    }
    [System.Serializable]
    public class InputFieldsAndArgumentsOfCorrectLengthError : GraphQL.Validation.ValidationError
    {
        public InputFieldsAndArgumentsOfCorrectLengthError(GraphQL.Validation.ValidationContext context, GraphQLParser.AST.ASTNode node, int? length, int? min, int? max) { }
        public InputFieldsAndArgumentsOfCorrectLengthError(GraphQL.Validation.ValidationContext context, GraphQLParser.AST.GraphQLVariableDefinition node, GraphQL.VariableName variableName, int? length, int? min, int? max) { }
    }
    [System.Serializable]
    public class KnownArgumentNamesError : GraphQL.Validation.ValidationError
    {
        public KnownArgumentNamesError(GraphQL.Validation.ValidationContext context, GraphQLParser.AST.GraphQLArgument node, GraphQL.Types.Directive directive) { }
        public KnownArgumentNamesError(GraphQL.Validation.ValidationContext context, GraphQLParser.AST.GraphQLArgument node, GraphQL.Types.FieldType fieldDef, GraphQL.Types.IGraphType parentType) { }
    }
    [System.Serializable]
    public class KnownDirectivesError : GraphQL.Validation.ValidationError
    {
        public KnownDirectivesError(GraphQL.Validation.ValidationContext context, GraphQLParser.AST.GraphQLDirective node) { }
    }
    [System.Serializable]
    public class KnownFragmentNamesError : GraphQL.Validation.ValidationError
    {
        public KnownFragmentNamesError(GraphQL.Validation.ValidationContext context, GraphQLParser.AST.GraphQLFragmentSpread node, string fragmentName) { }
    }
    [System.Serializable]
    public class KnownTypeNamesError : GraphQL.Validation.ValidationError
    {
        public KnownTypeNamesError(GraphQL.Validation.ValidationContext context, GraphQLParser.AST.GraphQLNamedType node, string[] suggestedTypes) { }
    }
    [System.Serializable]
    public class LoneAnonymousOperationError : GraphQL.Validation.ValidationError
    {
        public LoneAnonymousOperationError(GraphQL.Validation.ValidationContext context, GraphQLParser.AST.GraphQLOperationDefinition node) { }
    }
    [System.Serializable]
    public class NoFragmentCyclesError : GraphQL.Validation.ValidationError
    {
        public NoFragmentCyclesError(GraphQL.Validation.ValidationContext context, string fragName, string[] spreadNames, params GraphQLParser.AST.ASTNode[] nodes) { }
    }
    [System.Serializable]
    public class NoUndefinedVariablesError : GraphQL.Validation.ValidationError
    {
        public NoUndefinedVariablesError(GraphQL.Validation.ValidationContext context, GraphQLParser.AST.GraphQLOperationDefinition node, GraphQLParser.AST.GraphQLVariable variableReference) { }
    }
    [System.Serializable]
    public class NoUnusedFragmentsError : GraphQL.Validation.ValidationError
    {
        public NoUnusedFragmentsError(GraphQL.Validation.ValidationContext context, GraphQLParser.AST.GraphQLFragmentDefinition node) { }
    }
    [System.Serializable]
    public class NoUnusedVariablesError : GraphQL.Validation.ValidationError
    {
        public NoUnusedVariablesError(GraphQL.Validation.ValidationContext context, GraphQLParser.AST.GraphQLVariableDefinition node, GraphQLParser.AST.GraphQLOperationDefinition op) { }
    }
    [System.Serializable]
    public class OverlappingFieldsCanBeMergedError : GraphQL.Validation.ValidationError
    {
        public OverlappingFieldsCanBeMergedError(GraphQL.Validation.ValidationContext context, GraphQL.Validation.Rules.OverlappingFieldsCanBeMerged.Conflict conflict) { }
    }
    [System.Serializable]
    public class PossibleFragmentSpreadsError : GraphQL.Validation.ValidationError
    {
        public PossibleFragmentSpreadsError(GraphQL.Validation.ValidationContext context, GraphQLParser.AST.GraphQLFragmentSpread node, GraphQL.Types.IGraphType parentType, GraphQL.Types.IGraphType fragType) { }
        public PossibleFragmentSpreadsError(GraphQL.Validation.ValidationContext context, GraphQLParser.AST.GraphQLInlineFragment node, GraphQL.Types.IGraphType parentType, GraphQL.Types.IGraphType fragType) { }
    }
    [System.Serializable]
    public class ProvidedNonNullArgumentsError : GraphQL.Validation.ValidationError
    {
        public ProvidedNonNullArgumentsError(GraphQL.Validation.ValidationContext context, GraphQLParser.AST.GraphQLDirective node, GraphQL.Types.QueryArgument arg) { }
        public ProvidedNonNullArgumentsError(GraphQL.Validation.ValidationContext context, GraphQLParser.AST.GraphQLField node, GraphQL.Types.QueryArgument arg) { }
    }
    [System.Serializable]
    public class ScalarLeafsError : GraphQL.Validation.ValidationError
    {
        public ScalarLeafsError(GraphQL.Validation.ValidationContext context, GraphQLParser.AST.GraphQLField node, GraphQL.Types.IGraphType type) { }
        public ScalarLeafsError(GraphQL.Validation.ValidationContext context, GraphQLParser.AST.GraphQLSelectionSet node, GraphQLParser.AST.GraphQLField field, GraphQL.Types.IGraphType type) { }
    }
    [System.Serializable]
    public class SingleRootFieldSubscriptionsError : GraphQL.Validation.ValidationError
    {
        public SingleRootFieldSubscriptionsError(GraphQL.Validation.ValidationContext context, GraphQLParser.AST.GraphQLOperationDefinition operation, params GraphQLParser.AST.ASTNode[] nodes) { }
    }
    [System.Serializable]
    public class UniqueArgumentNamesError : GraphQL.Validation.ValidationError
    {
        public UniqueArgumentNamesError(GraphQL.Validation.ValidationContext context, GraphQLParser.AST.GraphQLArgument node, GraphQLParser.AST.GraphQLArgument otherNode) { }
    }
    [System.Serializable]
    public class UniqueDirectivesPerLocationError : GraphQL.Validation.ValidationError
    {
        public UniqueDirectivesPerLocationError(GraphQL.Validation.ValidationContext context, GraphQLParser.AST.GraphQLDirective node) { }
    }
    [System.Serializable]
    public class UniqueFragmentNamesError : GraphQL.Validation.ValidationError
    {
        public UniqueFragmentNamesError(GraphQL.Validation.ValidationContext context, GraphQLParser.AST.GraphQLFragmentDefinition node, GraphQLParser.AST.GraphQLFragmentDefinition altNode) { }
    }
    [System.Serializable]
    public class UniqueInputFieldNamesError : GraphQL.Validation.ValidationError
    {
        public UniqueInputFieldNamesError(GraphQL.Validation.ValidationContext context, GraphQLParser.AST.GraphQLValue node, GraphQLParser.AST.GraphQLObjectField altNode) { }
    }
    [System.Serializable]
    public class UniqueOperationNamesError : GraphQL.Validation.ValidationError
    {
        public UniqueOperationNamesError(GraphQL.Validation.ValidationContext context, GraphQLParser.AST.GraphQLOperationDefinition node) { }
    }
    [System.Serializable]
    public class UniqueVariableNamesError : GraphQL.Validation.ValidationError
    {
        public UniqueVariableNamesError(GraphQL.Validation.ValidationContext context, GraphQLParser.AST.GraphQLVariableDefinition node, GraphQLParser.AST.GraphQLVariableDefinition altNode) { }
    }
    [System.Serializable]
    public class VariablesAreInputTypesError : GraphQL.Validation.ValidationError
    {
        public VariablesAreInputTypesError(GraphQL.Validation.ValidationContext context, GraphQLParser.AST.GraphQLVariableDefinition node, GraphQL.Types.IGraphType type) { }
    }
    [System.Serializable]
    public class VariablesInAllowedPositionError : GraphQL.Validation.ValidationError
    {
        public VariablesInAllowedPositionError(GraphQL.Validation.ValidationContext context, GraphQLParser.AST.GraphQLVariableDefinition varDef, GraphQL.Types.IGraphType varType, GraphQL.Validation.VariableUsage usage) { }
    }
}
namespace GraphQL.Validation.Errors.Custom
{
    public class ComplexityError : GraphQL.Validation.ValidationError
    {
        public ComplexityError(string message) { }
    }
}
namespace GraphQL.Validation.Rules
{
    public class ArgumentsOfCorrectType : GraphQL.Validation.IValidationRule
    {
        public static readonly GraphQL.Validation.Rules.ArgumentsOfCorrectType Instance;
        public ArgumentsOfCorrectType() { }
        public System.Threading.Tasks.ValueTask<GraphQL.Validation.INodeVisitor?> ValidateAsync(GraphQL.Validation.ValidationContext context) { }
    }
    public class DefaultValuesOfCorrectType : GraphQL.Validation.IValidationRule
    {
        public static readonly GraphQL.Validation.Rules.DefaultValuesOfCorrectType Instance;
        public DefaultValuesOfCorrectType() { }
        public System.Threading.Tasks.ValueTask<GraphQL.Validation.INodeVisitor?> ValidateAsync(GraphQL.Validation.ValidationContext context) { }
    }
    public class FieldsOnCorrectType : GraphQL.Validation.IValidationRule
    {
        public static readonly GraphQL.Validation.Rules.FieldsOnCorrectType Instance;
        public FieldsOnCorrectType() { }
        public System.Threading.Tasks.ValueTask<GraphQL.Validation.INodeVisitor?> ValidateAsync(GraphQL.Validation.ValidationContext context) { }
    }
    public class FragmentsOnCompositeTypes : GraphQL.Validation.IValidationRule
    {
        public static readonly GraphQL.Validation.Rules.FragmentsOnCompositeTypes Instance;
        public FragmentsOnCompositeTypes() { }
        public System.Threading.Tasks.ValueTask<GraphQL.Validation.INodeVisitor?> ValidateAsync(GraphQL.Validation.ValidationContext context) { }
    }
    public class InputFieldsAndArgumentsOfCorrectLength : GraphQL.Validation.IValidationRule, GraphQL.Validation.IVariableVisitorProvider
    {
        public static readonly GraphQL.Validation.Rules.InputFieldsAndArgumentsOfCorrectLength Instance;
        public InputFieldsAndArgumentsOfCorrectLength() { }
        public GraphQL.Validation.IVariableVisitor GetVisitor(GraphQL.Validation.ValidationContext _) { }
        public System.Threading.Tasks.ValueTask<GraphQL.Validation.INodeVisitor?> ValidateAsync(GraphQL.Validation.ValidationContext context) { }
    }
    public class KnownArgumentNames : GraphQL.Validation.IValidationRule
    {
        public static readonly GraphQL.Validation.Rules.KnownArgumentNames Instance;
        public KnownArgumentNames() { }
        public System.Threading.Tasks.ValueTask<GraphQL.Validation.INodeVisitor?> ValidateAsync(GraphQL.Validation.ValidationContext context) { }
    }
    public class KnownDirectivesInAllowedLocations : GraphQL.Validation.IValidationRule
    {
        public static readonly GraphQL.Validation.Rules.KnownDirectivesInAllowedLocations Instance;
        public KnownDirectivesInAllowedLocations() { }
        public System.Threading.Tasks.ValueTask<GraphQL.Validation.INodeVisitor?> ValidateAsync(GraphQL.Validation.ValidationContext context) { }
    }
    public class KnownFragmentNames : GraphQL.Validation.IValidationRule
    {
        public static readonly GraphQL.Validation.Rules.KnownFragmentNames Instance;
        public KnownFragmentNames() { }
        public System.Threading.Tasks.ValueTask<GraphQL.Validation.INodeVisitor?> ValidateAsync(GraphQL.Validation.ValidationContext context) { }
    }
    public class KnownTypeNames : GraphQL.Validation.IValidationRule
    {
        public static readonly GraphQL.Validation.Rules.KnownTypeNames Instance;
        public KnownTypeNames() { }
        public System.Threading.Tasks.ValueTask<GraphQL.Validation.INodeVisitor?> ValidateAsync(GraphQL.Validation.ValidationContext context) { }
    }
    public class LoneAnonymousOperation : GraphQL.Validation.IValidationRule
    {
        public static readonly GraphQL.Validation.Rules.LoneAnonymousOperation Instance;
        public LoneAnonymousOperation() { }
        public System.Threading.Tasks.ValueTask<GraphQL.Validation.INodeVisitor?> ValidateAsync(GraphQL.Validation.ValidationContext context) { }
    }
    public class NoFragmentCycles : GraphQL.Validation.IValidationRule
    {
        public static readonly GraphQL.Validation.Rules.NoFragmentCycles Instance;
        public NoFragmentCycles() { }
        public System.Threading.Tasks.ValueTask<GraphQL.Validation.INodeVisitor?> ValidateAsync(GraphQL.Validation.ValidationContext context) { }
    }
    public class NoUndefinedVariables : GraphQL.Validation.IValidationRule
    {
        public static readonly GraphQL.Validation.Rules.NoUndefinedVariables Instance;
        public NoUndefinedVariables() { }
        public System.Threading.Tasks.ValueTask<GraphQL.Validation.INodeVisitor?> ValidateAsync(GraphQL.Validation.ValidationContext context) { }
    }
    public class NoUnusedFragments : GraphQL.Validation.IValidationRule
    {
        public static readonly GraphQL.Validation.Rules.NoUnusedFragments Instance;
        public NoUnusedFragments() { }
        public System.Threading.Tasks.ValueTask<GraphQL.Validation.INodeVisitor?> ValidateAsync(GraphQL.Validation.ValidationContext context) { }
    }
    public class NoUnusedVariables : GraphQL.Validation.IValidationRule
    {
        public static readonly GraphQL.Validation.Rules.NoUnusedVariables Instance;
        public NoUnusedVariables() { }
        public System.Threading.Tasks.ValueTask<GraphQL.Validation.INodeVisitor?> ValidateAsync(GraphQL.Validation.ValidationContext context) { }
    }
    public class OverlappingFieldsCanBeMerged : GraphQL.Validation.IValidationRule
    {
        public static readonly GraphQL.Validation.Rules.OverlappingFieldsCanBeMerged Instance;
        public OverlappingFieldsCanBeMerged() { }
        public System.Threading.Tasks.ValueTask<GraphQL.Validation.INodeVisitor?> ValidateAsync(GraphQL.Validation.ValidationContext context) { }
        public class Conflict
        {
            public Conflict() { }
            public System.Collections.Generic.List<GraphQLParser.AST.ISelectionNode> FieldsLeft { get; set; }
            public System.Collections.Generic.List<GraphQLParser.AST.ISelectionNode> FieldsRight { get; set; }
            public GraphQL.Validation.Rules.OverlappingFieldsCanBeMerged.ConflictReason Reason { get; set; }
        }
        public class ConflictReason
        {
            public ConflictReason() { }
            public GraphQL.Validation.Rules.OverlappingFieldsCanBeMerged.Message Message { get; set; }
            public string Name { get; set; }
        }
        public class Message
        {
            public Message() { }
            public string? Msg { get; set; }
            public System.Collections.Generic.List<GraphQL.Validation.Rules.OverlappingFieldsCanBeMerged.ConflictReason>? Msgs { get; set; }
        }
    }
    public class PossibleFragmentSpreads : GraphQL.Validation.IValidationRule
    {
        public static readonly GraphQL.Validation.Rules.PossibleFragmentSpreads Instance;
        public PossibleFragmentSpreads() { }
        public System.Threading.Tasks.ValueTask<GraphQL.Validation.INodeVisitor?> ValidateAsync(GraphQL.Validation.ValidationContext context) { }
    }
    public class ProvidedNonNullArguments : GraphQL.Validation.IValidationRule
    {
        public static readonly GraphQL.Validation.Rules.ProvidedNonNullArguments Instance;
        public ProvidedNonNullArguments() { }
        public System.Threading.Tasks.ValueTask<GraphQL.Validation.INodeVisitor?> ValidateAsync(GraphQL.Validation.ValidationContext context) { }
    }
    public class ScalarLeafs : GraphQL.Validation.IValidationRule
    {
        public static readonly GraphQL.Validation.Rules.ScalarLeafs Instance;
        public ScalarLeafs() { }
        public System.Threading.Tasks.ValueTask<GraphQL.Validation.INodeVisitor?> ValidateAsync(GraphQL.Validation.ValidationContext context) { }
    }
    public class SingleRootFieldSubscriptions : GraphQL.Validation.IValidationRule
    {
        public static readonly GraphQL.Validation.Rules.SingleRootFieldSubscriptions Instance;
        public SingleRootFieldSubscriptions() { }
        public System.Threading.Tasks.ValueTask<GraphQL.Validation.INodeVisitor?> ValidateAsync(GraphQL.Validation.ValidationContext context) { }
    }
    public class UniqueArgumentNames : GraphQL.Validation.IValidationRule
    {
        public static readonly GraphQL.Validation.Rules.UniqueArgumentNames Instance;
        public UniqueArgumentNames() { }
        public System.Threading.Tasks.ValueTask<GraphQL.Validation.INodeVisitor?> ValidateAsync(GraphQL.Validation.ValidationContext context) { }
    }
    public class UniqueDirectivesPerLocation : GraphQL.Validation.IValidationRule
    {
        public static readonly GraphQL.Validation.Rules.UniqueDirectivesPerLocation Instance;
        public UniqueDirectivesPerLocation() { }
        public System.Threading.Tasks.ValueTask<GraphQL.Validation.INodeVisitor?> ValidateAsync(GraphQL.Validation.ValidationContext context) { }
    }
    public class UniqueFragmentNames : GraphQL.Validation.IValidationRule
    {
        public static readonly GraphQL.Validation.Rules.UniqueFragmentNames Instance;
        public UniqueFragmentNames() { }
        public System.Threading.Tasks.ValueTask<GraphQL.Validation.INodeVisitor?> ValidateAsync(GraphQL.Validation.ValidationContext context) { }
    }
    public class UniqueInputFieldNames : GraphQL.Validation.IValidationRule
    {
        public static readonly GraphQL.Validation.Rules.UniqueInputFieldNames Instance;
        public UniqueInputFieldNames() { }
        public System.Threading.Tasks.ValueTask<GraphQL.Validation.INodeVisitor?> ValidateAsync(GraphQL.Validation.ValidationContext context) { }
    }
    public class UniqueOperationNames : GraphQL.Validation.IValidationRule
    {
        public static readonly GraphQL.Validation.Rules.UniqueOperationNames Instance;
        public UniqueOperationNames() { }
        public System.Threading.Tasks.ValueTask<GraphQL.Validation.INodeVisitor?> ValidateAsync(GraphQL.Validation.ValidationContext context) { }
    }
    public class UniqueVariableNames : GraphQL.Validation.IValidationRule
    {
        public static readonly GraphQL.Validation.Rules.UniqueVariableNames Instance;
        public UniqueVariableNames() { }
        public System.Threading.Tasks.ValueTask<GraphQL.Validation.INodeVisitor?> ValidateAsync(GraphQL.Validation.ValidationContext context) { }
    }
    public class VariablesAreInputTypes : GraphQL.Validation.IValidationRule
    {
        public static readonly GraphQL.Validation.Rules.VariablesAreInputTypes Instance;
        public VariablesAreInputTypes() { }
        public System.Threading.Tasks.ValueTask<GraphQL.Validation.INodeVisitor?> ValidateAsync(GraphQL.Validation.ValidationContext context) { }
    }
    public class VariablesInAllowedPosition : GraphQL.Validation.IValidationRule
    {
        public static readonly GraphQL.Validation.Rules.VariablesInAllowedPosition Instance;
        public VariablesInAllowedPosition() { }
        public System.Threading.Tasks.ValueTask<GraphQL.Validation.INodeVisitor?> ValidateAsync(GraphQL.Validation.ValidationContext context) { }
    }
}
namespace GraphQL.Validation.Rules.Custom
{
    public class ComplexityValidationRule : GraphQL.Validation.IValidationRule
    {
        public ComplexityValidationRule(GraphQL.Validation.Complexity.ComplexityConfiguration complexityConfiguration) { }
        [System.Obsolete("Please write a custom complexity analyzer as a validation rule. This constructor " +
            "will be removed in v8.")]
        public ComplexityValidationRule(GraphQL.Validation.Complexity.ComplexityConfiguration complexityConfiguration, GraphQL.Validation.Complexity.IComplexityAnalyzer complexityAnalyzer) { }
        public System.Threading.Tasks.ValueTask<GraphQL.Validation.INodeVisitor?> ValidateAsync(GraphQL.Validation.ValidationContext context) { }
    }
}<|MERGE_RESOLUTION|>--- conflicted
+++ resolved
@@ -1776,65 +1776,24 @@
         protected virtual GraphQL.Builders.FieldBuilder<TSourceType, TReturnType> CreateBuilder<TReturnType>(System.Type type) { }
         public virtual GraphQL.Builders.FieldBuilder<TSourceType, object> Field(string name, GraphQL.Types.IGraphType type) { }
         public virtual GraphQL.Builders.FieldBuilder<TSourceType, object> Field(string name, System.Type type) { }
-<<<<<<< HEAD
-        [System.Obsolete("Please use one of the Field() methods returning FieldBuilder and then methods def" +
-            "ined on it or just use AddField() method directly. This method will be removed i" +
-            "n v8.")]
-=======
         [System.Obsolete("Please use one of the Field() methods returning FieldBuilder and the methods defi" +
             "ned on it or just use AddField() method directly. This method may be removed in " +
             "a future release. For now you can continue to use this API but we do not encoura" +
             "ge this.")]
->>>>>>> db281644
         public GraphQL.Types.FieldType Field(System.Type type, string name, string? description = null, GraphQL.Types.QueryArguments? arguments = null, System.Func<GraphQL.IResolveFieldContext<TSourceType>, object?>? resolve = null, string? deprecationReason = null) { }
         public virtual GraphQL.Builders.FieldBuilder<TSourceType, object> Field<TGraphType>(string name)
             where TGraphType : GraphQL.Types.IGraphType { }
         public virtual GraphQL.Builders.FieldBuilder<TSourceType, TReturnType> Field<TReturnType>(string name, bool nullable = false) { }
         public virtual GraphQL.Builders.FieldBuilder<TSourceType, TProperty> Field<TProperty>(System.Linq.Expressions.Expression<System.Func<TSourceType, TProperty>> expression, bool nullable = false, System.Type? type = null) { }
         public virtual GraphQL.Builders.FieldBuilder<TSourceType, TProperty> Field<TProperty>(string name, System.Linq.Expressions.Expression<System.Func<TSourceType, TProperty>> expression, bool nullable = false, System.Type? type = null) { }
-<<<<<<< HEAD
-        [System.Obsolete("Please use one of the Field() methods returning FieldBuilder and then methods def" +
-            "ined on it or just use AddField() method directly. This method will be removed i" +
-            "n v8.")]
-=======
         [System.Obsolete("Please use one of the Field() methods returning FieldBuilder and the methods defi" +
             "ned on it or just use AddField() method directly. This method may be removed in " +
             "a future release. For now you can continue to use this API but we do not encoura" +
             "ge this.")]
->>>>>>> db281644
         public GraphQL.Types.FieldType Field<TGraphType>(string name, string? description = null, GraphQL.Types.QueryArguments? arguments = null, System.Func<GraphQL.IResolveFieldContext<TSourceType>, object?>? resolve = null, string? deprecationReason = null)
             where TGraphType : GraphQL.Types.IGraphType { }
         public virtual GraphQL.Builders.FieldBuilder<TSourceType, TReturnType> Field<TGraphType, TReturnType>(string name = "default")
             where TGraphType : GraphQL.Types.IGraphType { }
-<<<<<<< HEAD
-        [System.Obsolete("Please use one of the Field() methods returning FieldBuilder and then methods def" +
-            "ined on it or just use AddField() method directly. This method will be removed i" +
-            "n v8.")]
-        public GraphQL.Types.FieldType FieldAsync(System.Type type, string name, string? description = null, GraphQL.Types.QueryArguments? arguments = null, System.Func<GraphQL.IResolveFieldContext<TSourceType>, System.Threading.Tasks.Task<object?>>? resolve = null, string? deprecationReason = null) { }
-        [System.Obsolete("Please use one of the Field() methods returning FieldBuilder and then methods def" +
-            "ined on it or just use AddField() method directly. This method will be removed i" +
-            "n v8.")]
-        public GraphQL.Types.FieldType FieldAsync<TGraphType>(string name, string? description = null, GraphQL.Types.QueryArguments? arguments = null, System.Func<GraphQL.IResolveFieldContext<TSourceType>, System.Threading.Tasks.Task<object?>>? resolve = null, string? deprecationReason = null)
-            where TGraphType : GraphQL.Types.IGraphType { }
-        [System.Obsolete("Please use one of the Field() methods returning FieldBuilder and then methods def" +
-            "ined on it or just use AddField() method directly. This method will be removed i" +
-            "n v8.")]
-        public GraphQL.Types.FieldType FieldAsync<TGraphType, TReturnType>(string name, string? description = null, GraphQL.Types.QueryArguments? arguments = null, System.Func<GraphQL.IResolveFieldContext<TSourceType>, System.Threading.Tasks.Task<TReturnType?>>? resolve = null, string? deprecationReason = null)
-            where TGraphType : GraphQL.Types.IGraphType { }
-        [System.Obsolete("Please use one of the Field() methods returning FieldBuilder and then methods def" +
-            "ined on it or just use AddField() method directly. This method will be removed i" +
-            "n v8.")]
-        public GraphQL.Types.FieldType FieldDelegate<TGraphType>(string name, string? description = null, GraphQL.Types.QueryArguments? arguments = null, System.Delegate? resolve = null, string? deprecationReason = null)
-            where TGraphType : GraphQL.Types.IGraphType { }
-        [System.Obsolete("Please use one of the Field() methods returning FieldBuilder and then methods def" +
-            "ined on it or just use AddField() method directly. This method will be removed i" +
-            "n v8.")]
-        public GraphQL.Types.FieldType FieldSubscribe<TGraphType>(string name, string? description = null, GraphQL.Types.QueryArguments? arguments = null, System.Func<GraphQL.IResolveFieldContext<TSourceType>, object?>? resolve = null, System.Func<GraphQL.IResolveFieldContext, System.IObservable<object?>>? subscribe = null, string? deprecationReason = null)
-            where TGraphType : GraphQL.Types.IGraphType { }
-        [System.Obsolete("Please use one of the Field() methods returning FieldBuilder and then methods def" +
-            "ined on it or just use AddField() method directly. This method will be removed i" +
-            "n v8.")]
-=======
         [System.Obsolete("Please use one of the Field() methods returning FieldBuilder and the methods defi" +
             "ned on it or just use AddField() method directly. This method may be removed in " +
             "a future release. For now you can continue to use this API but we do not encoura" +
@@ -1868,7 +1827,6 @@
             "ned on it or just use AddField() method directly. This method may be removed in " +
             "a future release. For now you can continue to use this API but we do not encoura" +
             "ge this.")]
->>>>>>> db281644
         public GraphQL.Types.FieldType FieldSubscribeAsync<TGraphType>(string name, string? description = null, GraphQL.Types.QueryArguments? arguments = null, System.Func<GraphQL.IResolveFieldContext<TSourceType>, object?>? resolve = null, System.Func<GraphQL.IResolveFieldContext, System.Threading.Tasks.Task<System.IObservable<object?>>>? subscribeAsync = null, string? deprecationReason = null)
             where TGraphType : GraphQL.Types.IGraphType { }
         public GraphQL.Types.FieldType? GetField(GraphQLParser.ROM name) { }
