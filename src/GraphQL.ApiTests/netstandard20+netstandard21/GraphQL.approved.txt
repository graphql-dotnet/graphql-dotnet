--- conflicted
+++ resolved
@@ -1460,7 +1460,6 @@
         public override object? ToValue() { }
     }
 }
-<<<<<<< HEAD
 namespace GraphQL.Federation
 {
     [System.AttributeUsage(System.AttributeTargets.Class | System.AttributeTargets.Method | System.AttributeTargets.Property | System.AttributeTargets.Field)]
@@ -1541,7 +1540,8 @@
         public ShareableAttribute() { }
         public override void Modify(GraphQL.Types.IGraphType graphType) { }
         public override void Modify(GraphQL.Types.FieldType fieldType, bool isInputType) { }
-=======
+    }
+}
 namespace GraphQL.Federation.Types
 {
     public class AnyScalarGraphType : GraphQL.Types.ComplexScalarGraphType
@@ -1575,7 +1575,6 @@
     public class ServiceGraphType : GraphQL.Types.ObjectGraphType
     {
         public ServiceGraphType(GraphQL.Utilities.PrintOptions? printOptions) { }
->>>>>>> 8c5a6c06
     }
 }
 namespace GraphQL.Instrumentation
