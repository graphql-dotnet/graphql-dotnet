--- conflicted
+++ resolved
@@ -1464,7 +1464,6 @@
         public override object? ToValue() { }
     }
 }
-<<<<<<< HEAD
 namespace GraphQL.Federation
 {
     [System.AttributeUsage(System.AttributeTargets.Method | System.AttributeTargets.Property | System.AttributeTargets.Field)]
@@ -1620,8 +1619,6 @@
         public object Value { get; init; }
     }
 }
-=======
->>>>>>> 8c5a6c06
 namespace GraphQL.Federation.Types
 {
     public class AnyScalarGraphType : GraphQL.Types.ComplexScalarGraphType
@@ -3241,11 +3238,8 @@
 }
 namespace GraphQL.Utilities.Federation
 {
-<<<<<<< HEAD
     [System.Obsolete("This class will be removed in v9 as it is not needed with GraphQL.Federation.Reso" +
         "lvers.IFederationResolver.")]
-=======
->>>>>>> 8c5a6c06
     public class FederatedResolveContext
     {
         public FederatedResolveContext() { }
