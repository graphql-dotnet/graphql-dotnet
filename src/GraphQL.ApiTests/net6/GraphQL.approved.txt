--- conflicted
+++ resolved
@@ -862,7 +862,6 @@
         public virtual GraphQL.Builders.FieldBuilder<TSourceType, TReturnType> Directive(string name, string argument1Name, object? argument1Value, string argument2Name, object? argument2Value) { }
         public virtual GraphQL.Builders.FieldBuilder<TSourceType, TReturnType> Name(string name) { }
         public virtual GraphQL.Builders.FieldBuilder<TSourceType, TReturnType> Resolve(GraphQL.Resolvers.IFieldResolver? resolver) { }
-        public virtual GraphQL.Builders.FieldBuilder<TSourceType, TReturnType> Resolve(System.Delegate? resolve) { }
         public virtual GraphQL.Builders.FieldBuilder<TSourceType, TReturnType> Resolve(System.Func<GraphQL.IResolveFieldContext<TSourceType>, TReturnType?> resolve) { }
         public virtual GraphQL.Builders.FieldBuilder<TSourceType, TReturnType> ResolveAsync(System.Func<GraphQL.IResolveFieldContext<TSourceType>, System.Threading.Tasks.Task<TReturnType?>> resolve) { }
         public virtual GraphQL.Builders.FieldBuilder<TSourceType, TReturnType> ResolveDelegate(System.Delegate? resolve) { }
@@ -1775,55 +1774,25 @@
         protected virtual GraphQL.Builders.FieldBuilder<TSourceType, TReturnType> CreateBuilder<TReturnType>(GraphQL.Types.IGraphType type) { }
         protected virtual GraphQL.Builders.FieldBuilder<TSourceType, TReturnType> CreateBuilder<TReturnType>(System.Type type) { }
         public virtual GraphQL.Builders.FieldBuilder<TSourceType, object> Field(string name, GraphQL.Types.IGraphType type) { }
-<<<<<<< HEAD
-        public virtual GraphQL.Builders.FieldBuilder<TSourceType, object> Field(System.Type type, string name = "default") { }
-        [System.Obsolete("Please use one of the Field() methods returning FieldBuilder and then methods def" +
-            "ined on it or just use AddField() method directly. This method will be removed i" +
-            "n v8.")]
-        public GraphQL.Types.FieldType Field(System.Type type, string name, string? description = null, GraphQL.Types.QueryArguments? arguments = null, System.Func<GraphQL.IResolveFieldContext<TSourceType>, object?>? resolve = null, string? deprecationReason = null) { }
-        public virtual GraphQL.Builders.FieldBuilder<TSourceType, object> Field<TGraphType>(string name = "default")
-=======
         public virtual GraphQL.Builders.FieldBuilder<TSourceType, object> Field(string name, System.Type type) { }
         public GraphQL.Types.FieldType Field(System.Type type, string name, string? description = null, GraphQL.Types.QueryArguments? arguments = null, System.Func<GraphQL.IResolveFieldContext<TSourceType>, object?>? resolve = null, string? deprecationReason = null) { }
         public virtual GraphQL.Builders.FieldBuilder<TSourceType, object> Field<TGraphType>(string name)
->>>>>>> f1f8348c
             where TGraphType : GraphQL.Types.IGraphType { }
         public virtual GraphQL.Builders.FieldBuilder<TSourceType, TProperty> Field<TProperty>(System.Linq.Expressions.Expression<System.Func<TSourceType, TProperty>> expression, bool nullable = false, System.Type? type = null) { }
         public virtual GraphQL.Builders.FieldBuilder<TSourceType, TProperty> Field<TProperty>(string name, System.Linq.Expressions.Expression<System.Func<TSourceType, TProperty>> expression, bool nullable = false, System.Type? type = null) { }
-        [System.Obsolete("Please use one of the Field() methods returning FieldBuilder and then methods def" +
-            "ined on it or just use AddField() method directly. This method will be removed i" +
-            "n v8.")]
         public GraphQL.Types.FieldType Field<TGraphType>(string name, string? description = null, GraphQL.Types.QueryArguments? arguments = null, System.Func<GraphQL.IResolveFieldContext<TSourceType>, object?>? resolve = null, string? deprecationReason = null)
             where TGraphType : GraphQL.Types.IGraphType { }
         public virtual GraphQL.Builders.FieldBuilder<TSourceType, TReturnType> Field<TGraphType, TReturnType>(string name = "default")
             where TGraphType : GraphQL.Types.IGraphType { }
-        [System.Obsolete("Please use one of the Field() methods returning FieldBuilder and then methods def" +
-            "ined on it or just use AddField() method directly. This method will be removed i" +
-            "n v8.")]
         public GraphQL.Types.FieldType FieldAsync(System.Type type, string name, string? description = null, GraphQL.Types.QueryArguments? arguments = null, System.Func<GraphQL.IResolveFieldContext<TSourceType>, System.Threading.Tasks.Task<object?>>? resolve = null, string? deprecationReason = null) { }
-        [System.Obsolete("Please use one of the Field() methods returning FieldBuilder and then methods def" +
-            "ined on it or just use AddField() method directly. This method will be removed i" +
-            "n v8.")]
         public GraphQL.Types.FieldType FieldAsync<TGraphType>(string name, string? description = null, GraphQL.Types.QueryArguments? arguments = null, System.Func<GraphQL.IResolveFieldContext<TSourceType>, System.Threading.Tasks.Task<object?>>? resolve = null, string? deprecationReason = null)
             where TGraphType : GraphQL.Types.IGraphType { }
-        [System.Obsolete("Please use one of the Field() methods returning FieldBuilder and then methods def" +
-            "ined on it or just use AddField() method directly. This method will be removed i" +
-            "n v8.")]
         public GraphQL.Types.FieldType FieldAsync<TGraphType, TReturnType>(string name, string? description = null, GraphQL.Types.QueryArguments? arguments = null, System.Func<GraphQL.IResolveFieldContext<TSourceType>, System.Threading.Tasks.Task<TReturnType?>>? resolve = null, string? deprecationReason = null)
             where TGraphType : GraphQL.Types.IGraphType { }
-        [System.Obsolete("Please use one of the Field() methods returning FieldBuilder and then methods def" +
-            "ined on it or just use AddField() method directly. This method will be removed i" +
-            "n v8.")]
         public GraphQL.Types.FieldType FieldDelegate<TGraphType>(string name, string? description = null, GraphQL.Types.QueryArguments? arguments = null, System.Delegate? resolve = null, string? deprecationReason = null)
             where TGraphType : GraphQL.Types.IGraphType { }
-        [System.Obsolete("Please use one of the Field() methods returning FieldBuilder and then methods def" +
-            "ined on it or just use AddField() method directly. This method will be removed i" +
-            "n v8.")]
         public GraphQL.Types.FieldType FieldSubscribe<TGraphType>(string name, string? description = null, GraphQL.Types.QueryArguments? arguments = null, System.Func<GraphQL.IResolveFieldContext<TSourceType>, object?>? resolve = null, System.Func<GraphQL.IResolveFieldContext, System.IObservable<object?>>? subscribe = null, string? deprecationReason = null)
             where TGraphType : GraphQL.Types.IGraphType { }
-        [System.Obsolete("Please use one of the Field() methods returning FieldBuilder and then methods def" +
-            "ined on it or just use AddField() method directly. This method will be removed i" +
-            "n v8.")]
         public GraphQL.Types.FieldType FieldSubscribeAsync<TGraphType>(string name, string? description = null, GraphQL.Types.QueryArguments? arguments = null, System.Func<GraphQL.IResolveFieldContext<TSourceType>, object?>? resolve = null, System.Func<GraphQL.IResolveFieldContext, System.Threading.Tasks.Task<System.IObservable<object?>>>? subscribeAsync = null, string? deprecationReason = null)
             where TGraphType : GraphQL.Types.IGraphType { }
         public GraphQL.Types.FieldType? GetField(GraphQLParser.ROM name) { }
