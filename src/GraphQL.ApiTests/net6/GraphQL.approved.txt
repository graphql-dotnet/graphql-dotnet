namespace GraphQL
{
    public static class AuthorizationExtensions
    {
        public const string POLICY_KEY = "Authorization__Policies";
        public static GraphQL.Builders.ConnectionBuilder<TSourceType> AuthorizeWith<TSourceType>(this GraphQL.Builders.ConnectionBuilder<TSourceType> builder, string policy) { }
        public static TMetadataProvider AuthorizeWith<TMetadataProvider>(this TMetadataProvider provider, string policy)
            where TMetadataProvider : GraphQL.Types.IProvideMetadata { }
        public static GraphQL.Builders.FieldBuilder<TSourceType, TReturnType> AuthorizeWith<TSourceType, TReturnType>(this GraphQL.Builders.FieldBuilder<TSourceType, TReturnType> builder, string policy) { }
        public static System.Collections.Generic.List<string>? GetPolicies(this GraphQL.Types.IProvideMetadata provider) { }
        public static bool RequiresAuthorization(this GraphQL.Types.IProvideMetadata provider) { }
    }
    [System.Flags]
    public enum AutoRegisteringMode
    {
        Input = 1,
        Output = 2,
        Both = 3,
    }
    public static class BoolBox
    {
        public static readonly object False;
        public static readonly object True;
        public static object Boxed(this bool value) { }
        public static object? Boxed(this bool? value) { }
    }
    public sealed class DefaultServiceProvider : System.IServiceProvider
    {
        public DefaultServiceProvider() { }
        public object? GetService(System.Type serviceType) { }
    }
    public static class DirectivesExtensions
    {
        public static TMetadataProvider ApplyDirective<TMetadataProvider>(this TMetadataProvider provider, string name)
            where TMetadataProvider : GraphQL.Types.IProvideMetadata { }
        public static TMetadataProvider ApplyDirective<TMetadataProvider>(this TMetadataProvider provider, string name, System.Action<GraphQL.Types.AppliedDirective> configure)
            where TMetadataProvider : GraphQL.Types.IProvideMetadata { }
        public static TMetadataProvider ApplyDirective<TMetadataProvider>(this TMetadataProvider provider, string name, string argumentName, object? argumentValue)
            where TMetadataProvider : GraphQL.Types.IProvideMetadata { }
        public static TMetadataProvider ApplyDirective<TMetadataProvider>(this TMetadataProvider provider, string name, string argument1Name, object? argument1Value, string argument2Name, object? argument2Value)
            where TMetadataProvider : GraphQL.Types.IProvideMetadata { }
        public static GraphQL.Types.AppliedDirective? FindAppliedDirective(this GraphQL.Types.IProvideMetadata provider, string name) { }
        public static GraphQL.Types.AppliedDirectives? GetAppliedDirectives(this GraphQL.Types.IProvideMetadata provider) { }
        public static bool HasAppliedDirectives(this GraphQL.Types.IProvideMetadata provider) { }
        public static TMetadataProvider RemoveAppliedDirective<TMetadataProvider>(this TMetadataProvider provider, string name)
            where TMetadataProvider : GraphQL.Types.IProvideMetadata { }
    }
    [System.AttributeUsage(System.AttributeTargets.Class | System.AttributeTargets.All, AllowMultiple=false, Inherited=true)]
    public sealed class DoNotMapClrTypeAttribute : System.Attribute
    {
        public DoNotMapClrTypeAttribute() { }
    }
    [System.AttributeUsage(System.AttributeTargets.Class | System.AttributeTargets.All, AllowMultiple=false, Inherited=true)]
    public sealed class DoNotRegisterAttribute : System.Attribute
    {
        public DoNotRegisterAttribute() { }
    }
    public class DocumentExecuter : GraphQL.IDocumentExecuter
    {
        public DocumentExecuter() { }
        public DocumentExecuter(GraphQL.Execution.IDocumentBuilder documentBuilder, GraphQL.Validation.IDocumentValidator documentValidator, GraphQL.Validation.Complexity.IComplexityAnalyzer complexityAnalyzer) { }
        public DocumentExecuter(GraphQL.Execution.IDocumentBuilder documentBuilder, GraphQL.Validation.IDocumentValidator documentValidator, GraphQL.Validation.Complexity.IComplexityAnalyzer complexityAnalyzer, GraphQL.Caching.IDocumentCache documentCache) { }
        public DocumentExecuter(GraphQL.Execution.IDocumentBuilder documentBuilder, GraphQL.Validation.IDocumentValidator documentValidator, GraphQL.Validation.Complexity.IComplexityAnalyzer complexityAnalyzer, GraphQL.Caching.IDocumentCache documentCache, System.Collections.Generic.IEnumerable<GraphQL.DI.IConfigureExecutionOptions> configurations) { }
        protected virtual GraphQL.Execution.ExecutionContext BuildExecutionContext(GraphQL.ExecutionOptions options, GraphQLParser.AST.GraphQLDocument document, GraphQLParser.AST.GraphQLOperationDefinition operation, GraphQL.Validation.Variables variables, GraphQL.Instrumentation.Metrics metrics) { }
        public virtual System.Threading.Tasks.Task<GraphQL.ExecutionResult> ExecuteAsync(GraphQL.ExecutionOptions options) { }
        protected virtual GraphQLParser.AST.GraphQLOperationDefinition? GetOperation(string? operationName, GraphQLParser.AST.GraphQLDocument document) { }
        protected virtual GraphQL.Execution.IExecutionStrategy SelectExecutionStrategy(GraphQL.Execution.ExecutionContext context) { }
    }
    public static class DocumentExecuterExtensions
    {
        public static System.Threading.Tasks.Task<GraphQL.ExecutionResult> ExecuteAsync(this GraphQL.IDocumentExecuter executer, System.Action<GraphQL.ExecutionOptions> configure) { }
    }
    [System.Serializable]
    public class ExecutionError : System.Exception
    {
        public ExecutionError(string message) { }
        public ExecutionError(string message, System.Collections.IDictionary data) { }
        public ExecutionError(string message, System.Exception? exception) { }
        public string? Code { get; set; }
        public System.Collections.Generic.List<GraphQLParser.Location>? Locations { get; }
        public System.Collections.Generic.IEnumerable<object>? Path { get; set; }
        public void AddLocation(GraphQLParser.Location location) { }
    }
    public static class ExecutionErrorExtensions
    {
        public static TError AddLocation<TError>(this TError error, GraphQLParser.AST.ASTNode? abstractNode, GraphQLParser.AST.GraphQLDocument? document)
            where TError : GraphQL.ExecutionError { }
    }
    public class ExecutionErrors : System.Collections.Generic.IEnumerable<GraphQL.ExecutionError>, System.Collections.IEnumerable
    {
        public ExecutionErrors() { }
        public int Count { get; }
        public GraphQL.ExecutionError this[int index] { get; }
        public virtual void Add(GraphQL.ExecutionError error) { }
        public virtual void AddRange(System.Collections.Generic.IEnumerable<GraphQL.ExecutionError> errors) { }
        public System.Collections.Generic.IEnumerator<GraphQL.ExecutionError> GetEnumerator() { }
    }
    public class ExecutionOptions : GraphQL.Execution.IProvideUserContext
    {
        public ExecutionOptions() { }
        public System.Collections.Generic.IEnumerable<GraphQL.Validation.IValidationRule>? CachedDocumentValidationRules { get; set; }
        public System.Threading.CancellationToken CancellationToken { get; set; }
        public GraphQL.Validation.Complexity.ComplexityConfiguration? ComplexityConfiguration { get; set; }
        public GraphQLParser.AST.GraphQLDocument? Document { get; set; }
        public bool EnableMetrics { get; set; }
        public GraphQL.Inputs? Extensions { get; set; }
        public System.Collections.Generic.List<GraphQL.Execution.IDocumentExecutionListener> Listeners { get; }
        public int? MaxParallelExecutionCount { get; set; }
        public string? OperationName { get; set; }
        public string? Query { get; set; }
        public System.IServiceProvider? RequestServices { get; set; }
        public object? Root { get; set; }
        public GraphQL.Types.ISchema? Schema { get; set; }
        public bool ThrowOnUnhandledException { get; set; }
        public System.Func<GraphQL.Execution.UnhandledExceptionContext, System.Threading.Tasks.Task> UnhandledExceptionDelegate { get; set; }
        public System.Collections.Generic.IDictionary<string, object?> UserContext { get; set; }
        public System.Collections.Generic.IEnumerable<GraphQL.Validation.IValidationRule>? ValidationRules { get; set; }
        public GraphQL.Inputs? Variables { get; set; }
    }
    public class ExecutionResult
    {
        public ExecutionResult() { }
        public ExecutionResult(GraphQL.ExecutionResult result) { }
        public object? Data { get; set; }
        public GraphQLParser.AST.GraphQLDocument? Document { get; set; }
        public GraphQL.ExecutionErrors? Errors { get; set; }
        public bool Executed { get; set; }
        public System.Collections.Generic.Dictionary<string, object?>? Extensions { get; set; }
        public GraphQLParser.AST.GraphQLOperationDefinition? Operation { get; set; }
        public GraphQL.Instrumentation.PerfRecord[]? Perf { get; set; }
        public GraphQLParser.ROM Query { get; set; }
        public GraphQL.ExecutionResult AddError(GraphQL.ExecutionError error) { }
        public GraphQL.ExecutionResult AddErrors(GraphQL.ExecutionErrors errors) { }
    }
    public class ExperimentalFeatures
    {
        public ExperimentalFeatures() { }
        public bool AppliedDirectives { get; set; }
        public bool RepeatableDirectives { get; set; }
    }
    public enum ExperimentalIntrospectionFeaturesMode
    {
        ExecutionOnly = 0,
        IntrospectionAndExecution = 1,
    }
    public sealed class FuncServiceProvider : System.IServiceProvider
    {
        public FuncServiceProvider(System.Func<System.Type, object?> resolver) { }
        public object? GetService(System.Type type) { }
    }
    public static class GlobalSwitches
    {
        public static System.Action<string, GraphQL.Utilities.NamedElement> NameValidation;
        public static bool EnableReadDefaultValueFromAttributes { get; set; }
        public static bool EnableReadDeprecationReasonFromAttributes { get; set; }
        public static bool EnableReadDescriptionFromAttributes { get; set; }
        public static bool EnableReadDescriptionFromXmlDocumentation { get; set; }
        public static bool UseDeclaringTypeNames { get; set; }
    }
    [System.AttributeUsage(System.AttributeTargets.Class | System.AttributeTargets.Method | System.AttributeTargets.Property | System.AttributeTargets.Field | System.AttributeTargets.All, AllowMultiple=true)]
    public abstract class GraphQLAttribute : System.Attribute
    {
        protected GraphQLAttribute() { }
        public virtual void Modify(GraphQL.Types.IGraphType graphType) { }
        public virtual void Modify(GraphQL.Types.TypeInformation typeInformation) { }
        public virtual void Modify(GraphQL.Utilities.FieldConfig field) { }
        public virtual void Modify(GraphQL.Utilities.TypeConfig type) { }
        public virtual void Modify(GraphQL.Types.FieldType fieldType, bool isInputType) { }
        public virtual bool ShouldInclude(System.Reflection.MemberInfo memberInfo, bool isInputType) { }
    }
    public class GraphQLAuthorizeAttribute : GraphQL.GraphQLAttribute
    {
        public GraphQLAuthorizeAttribute(string policy) { }
        public string Policy { get; }
        public override void Modify(GraphQL.Types.IGraphType graphType) { }
        public override void Modify(GraphQL.Utilities.FieldConfig field) { }
        public override void Modify(GraphQL.Utilities.TypeConfig type) { }
        public override void Modify(GraphQL.Types.FieldType fieldType, bool isInputType) { }
    }
    public static class GraphQLBuilderExtensions
    {
        public static GraphQL.DI.IGraphQLBuilder AddClrTypeMappings(this GraphQL.DI.IGraphQLBuilder builder) { }
        public static GraphQL.DI.IGraphQLBuilder AddClrTypeMappings(this GraphQL.DI.IGraphQLBuilder builder, System.Reflection.Assembly assembly) { }
        public static GraphQL.DI.IGraphQLBuilder AddComplexityAnalyzer(this GraphQL.DI.IGraphQLBuilder builder, System.Action<GraphQL.Validation.Complexity.ComplexityConfiguration>? action = null) { }
        public static GraphQL.DI.IGraphQLBuilder AddComplexityAnalyzer(this GraphQL.DI.IGraphQLBuilder builder, System.Action<GraphQL.Validation.Complexity.ComplexityConfiguration, System.IServiceProvider?>? action) { }
        public static GraphQL.DI.IGraphQLBuilder AddComplexityAnalyzer<TAnalyzer>(this GraphQL.DI.IGraphQLBuilder builder, System.Action<GraphQL.Validation.Complexity.ComplexityConfiguration>? action = null)
            where TAnalyzer :  class, GraphQL.Validation.Complexity.IComplexityAnalyzer { }
        public static GraphQL.DI.IGraphQLBuilder AddComplexityAnalyzer<TAnalyzer>(this GraphQL.DI.IGraphQLBuilder builder, System.Action<GraphQL.Validation.Complexity.ComplexityConfiguration, System.IServiceProvider?>? action)
            where TAnalyzer :  class, GraphQL.Validation.Complexity.IComplexityAnalyzer { }
        public static GraphQL.DI.IGraphQLBuilder AddComplexityAnalyzer<TAnalyzer>(this GraphQL.DI.IGraphQLBuilder builder, System.Func<System.IServiceProvider, TAnalyzer> analyzerFactory, System.Action<GraphQL.Validation.Complexity.ComplexityConfiguration>? action = null)
            where TAnalyzer :  class, GraphQL.Validation.Complexity.IComplexityAnalyzer { }
        public static GraphQL.DI.IGraphQLBuilder AddComplexityAnalyzer<TAnalyzer>(this GraphQL.DI.IGraphQLBuilder builder, System.Func<System.IServiceProvider, TAnalyzer> analyzerFactory, System.Action<GraphQL.Validation.Complexity.ComplexityConfiguration, System.IServiceProvider?>? action)
            where TAnalyzer :  class, GraphQL.Validation.Complexity.IComplexityAnalyzer { }
        public static GraphQL.DI.IGraphQLBuilder AddComplexityAnalyzer<TAnalyzer>(this GraphQL.DI.IGraphQLBuilder builder, TAnalyzer analyzer, System.Action<GraphQL.Validation.Complexity.ComplexityConfiguration>? action = null)
            where TAnalyzer :  class, GraphQL.Validation.Complexity.IComplexityAnalyzer { }
        public static GraphQL.DI.IGraphQLBuilder AddComplexityAnalyzer<TAnalyzer>(this GraphQL.DI.IGraphQLBuilder builder, TAnalyzer analyzer, System.Action<GraphQL.Validation.Complexity.ComplexityConfiguration, System.IServiceProvider?>? action)
            where TAnalyzer :  class, GraphQL.Validation.Complexity.IComplexityAnalyzer { }
        public static GraphQL.DI.IGraphQLBuilder AddDocumentCache<TDocumentCache>(this GraphQL.DI.IGraphQLBuilder builder)
            where TDocumentCache :  class, GraphQL.Caching.IDocumentCache { }
        public static GraphQL.DI.IGraphQLBuilder AddDocumentCache<TDocumentCache>(this GraphQL.DI.IGraphQLBuilder builder, System.Func<System.IServiceProvider, TDocumentCache> documentCacheFactory)
            where TDocumentCache :  class, GraphQL.Caching.IDocumentCache { }
        public static GraphQL.DI.IGraphQLBuilder AddDocumentCache<TDocumentCache>(this GraphQL.DI.IGraphQLBuilder builder, TDocumentCache documentCache)
            where TDocumentCache :  class, GraphQL.Caching.IDocumentCache { }
        public static GraphQL.DI.IGraphQLBuilder AddDocumentExecuter<TDocumentExecuter>(this GraphQL.DI.IGraphQLBuilder builder)
            where TDocumentExecuter :  class, GraphQL.IDocumentExecuter { }
        public static GraphQL.DI.IGraphQLBuilder AddDocumentExecuter<TDocumentExecuter>(this GraphQL.DI.IGraphQLBuilder builder, System.Func<System.IServiceProvider, TDocumentExecuter> documentExecuterFactory)
            where TDocumentExecuter :  class, GraphQL.IDocumentExecuter { }
        public static GraphQL.DI.IGraphQLBuilder AddDocumentExecuter<TDocumentExecuter>(this GraphQL.DI.IGraphQLBuilder builder, TDocumentExecuter documentExecuter)
            where TDocumentExecuter :  class, GraphQL.IDocumentExecuter { }
        public static GraphQL.DI.IGraphQLBuilder AddDocumentListener<TDocumentListener>(this GraphQL.DI.IGraphQLBuilder builder, GraphQL.DI.ServiceLifetime serviceLifetime = 0)
            where TDocumentListener :  class, GraphQL.Execution.IDocumentExecutionListener { }
        public static GraphQL.DI.IGraphQLBuilder AddDocumentListener<TDocumentListener>(this GraphQL.DI.IGraphQLBuilder builder, TDocumentListener documentListener)
            where TDocumentListener :  class, GraphQL.Execution.IDocumentExecutionListener { }
        public static GraphQL.DI.IGraphQLBuilder AddDocumentListener<TDocumentListener>(this GraphQL.DI.IGraphQLBuilder builder, System.Func<System.IServiceProvider, TDocumentListener> documentListenerFactory, GraphQL.DI.ServiceLifetime serviceLifetime = 0)
            where TDocumentListener :  class, GraphQL.Execution.IDocumentExecutionListener { }
        public static GraphQL.DI.IGraphQLBuilder AddErrorInfoProvider(this GraphQL.DI.IGraphQLBuilder builder, System.Action<GraphQL.Execution.ErrorInfoProviderOptions>? action = null) { }
        public static GraphQL.DI.IGraphQLBuilder AddErrorInfoProvider(this GraphQL.DI.IGraphQLBuilder builder, System.Action<GraphQL.Execution.ErrorInfoProviderOptions, System.IServiceProvider>? action) { }
        public static GraphQL.DI.IGraphQLBuilder AddErrorInfoProvider<TProvider>(this GraphQL.DI.IGraphQLBuilder builder)
            where TProvider :  class, GraphQL.Execution.IErrorInfoProvider { }
        public static GraphQL.DI.IGraphQLBuilder AddErrorInfoProvider<TProvider>(this GraphQL.DI.IGraphQLBuilder builder, System.Func<System.IServiceProvider, TProvider> errorInfoProviderFactory)
            where TProvider :  class, GraphQL.Execution.IErrorInfoProvider { }
        public static GraphQL.DI.IGraphQLBuilder AddErrorInfoProvider<TProvider>(this GraphQL.DI.IGraphQLBuilder builder, TProvider errorInfoProvider)
            where TProvider :  class, GraphQL.Execution.IErrorInfoProvider { }
        public static GraphQL.DI.IGraphQLBuilder AddGraphTypes(this GraphQL.DI.IGraphQLBuilder builder) { }
        public static GraphQL.DI.IGraphQLBuilder AddGraphTypes(this GraphQL.DI.IGraphQLBuilder builder, System.Reflection.Assembly assembly) { }
        public static GraphQL.DI.IGraphQLBuilder AddMetrics(this GraphQL.DI.IGraphQLBuilder builder, bool enable = true) { }
        public static GraphQL.DI.IGraphQLBuilder AddMetrics(this GraphQL.DI.IGraphQLBuilder builder, System.Func<GraphQL.ExecutionOptions, bool> enablePredicate) { }
        public static GraphQL.DI.IGraphQLBuilder AddMetrics(this GraphQL.DI.IGraphQLBuilder builder, System.Func<GraphQL.ExecutionOptions, bool> enablePredicate, System.Func<System.IServiceProvider, GraphQL.Types.ISchema, bool> installPredicate) { }
        public static GraphQL.DI.IGraphQLBuilder AddMiddleware<TMiddleware>(this GraphQL.DI.IGraphQLBuilder builder, bool install = true, GraphQL.DI.ServiceLifetime serviceLifetime = 2)
            where TMiddleware :  class, GraphQL.Instrumentation.IFieldMiddleware { }
        public static GraphQL.DI.IGraphQLBuilder AddMiddleware<TMiddleware>(this GraphQL.DI.IGraphQLBuilder builder, System.Func<System.IServiceProvider, GraphQL.Types.ISchema, bool> installPredicate, GraphQL.DI.ServiceLifetime serviceLifetime = 2)
            where TMiddleware :  class, GraphQL.Instrumentation.IFieldMiddleware { }
        public static GraphQL.DI.IGraphQLBuilder AddMiddleware<TMiddleware>(this GraphQL.DI.IGraphQLBuilder builder, TMiddleware middleware, bool install = true)
            where TMiddleware :  class, GraphQL.Instrumentation.IFieldMiddleware { }
        public static GraphQL.DI.IGraphQLBuilder AddMiddleware<TMiddleware>(this GraphQL.DI.IGraphQLBuilder builder, TMiddleware middleware, System.Func<System.IServiceProvider, GraphQL.Types.ISchema, bool> installPredicate)
            where TMiddleware :  class, GraphQL.Instrumentation.IFieldMiddleware { }
        public static GraphQL.DI.IGraphQLBuilder AddSchema<TSchema>(this GraphQL.DI.IGraphQLBuilder builder, GraphQL.DI.ServiceLifetime serviceLifetime = 0)
            where TSchema :  class, GraphQL.Types.ISchema { }
        public static GraphQL.DI.IGraphQLBuilder AddSchema<TSchema>(this GraphQL.DI.IGraphQLBuilder builder, TSchema schema)
            where TSchema :  class, GraphQL.Types.ISchema { }
        public static GraphQL.DI.IGraphQLBuilder AddSchema<TSchema>(this GraphQL.DI.IGraphQLBuilder builder, System.Func<System.IServiceProvider, TSchema> schemaFactory, GraphQL.DI.ServiceLifetime serviceLifetime = 0)
            where TSchema :  class, GraphQL.Types.ISchema { }
        public static GraphQL.DI.IGraphQLBuilder AddSerializer<TSerializer>(this GraphQL.DI.IGraphQLBuilder builder)
            where TSerializer :  class, GraphQL.IGraphQLSerializer { }
        public static GraphQL.DI.IGraphQLBuilder AddSerializer<TSerializer>(this GraphQL.DI.IGraphQLBuilder builder, System.Func<System.IServiceProvider, TSerializer> serializerFactory)
            where TSerializer :  class, GraphQL.IGraphQLSerializer { }
        public static GraphQL.DI.IGraphQLBuilder AddSerializer<TSerializer>(this GraphQL.DI.IGraphQLBuilder builder, TSerializer serializer)
            where TSerializer :  class, GraphQL.IGraphQLSerializer { }
        public static GraphQL.DI.IGraphQLBuilder AddValidationRule<TValidationRule>(this GraphQL.DI.IGraphQLBuilder builder, bool useForCachedDocuments = false)
            where TValidationRule :  class, GraphQL.Validation.IValidationRule { }
        public static GraphQL.DI.IGraphQLBuilder AddValidationRule<TValidationRule>(this GraphQL.DI.IGraphQLBuilder builder, System.Func<System.IServiceProvider, TValidationRule> validationRuleFactory, bool useForCachedDocuments = false)
            where TValidationRule :  class, GraphQL.Validation.IValidationRule { }
        public static GraphQL.DI.IGraphQLBuilder AddValidationRule<TValidationRule>(this GraphQL.DI.IGraphQLBuilder builder, TValidationRule validationRule, bool useForCachedDocuments = false)
            where TValidationRule :  class, GraphQL.Validation.IValidationRule { }
        public static GraphQL.DI.IServiceRegister Configure<TOptions>(this GraphQL.DI.IServiceRegister services, System.Action<TOptions>? action)
            where TOptions :  class, new () { }
        public static GraphQL.DI.IGraphQLBuilder ConfigureExecutionOptions(this GraphQL.DI.IGraphQLBuilder builder, System.Action<GraphQL.ExecutionOptions> action) { }
        public static GraphQL.DI.IGraphQLBuilder ConfigureExecutionOptions(this GraphQL.DI.IGraphQLBuilder builder, System.Func<GraphQL.ExecutionOptions, System.Threading.Tasks.Task> action) { }
        public static GraphQL.DI.IGraphQLBuilder ConfigureSchema(this GraphQL.DI.IGraphQLBuilder builder, System.Action<GraphQL.Types.ISchema> action) { }
        public static GraphQL.DI.IGraphQLBuilder ConfigureSchema(this GraphQL.DI.IGraphQLBuilder builder, System.Action<GraphQL.Types.ISchema, System.IServiceProvider> action) { }
        public static GraphQL.DI.IServiceRegister Register<TService>(this GraphQL.DI.IServiceRegister services, GraphQL.DI.ServiceLifetime serviceLifetime, bool replace = false)
            where TService :  class { }
        public static GraphQL.DI.IServiceRegister Register<TService>(this GraphQL.DI.IServiceRegister services, TService implementationInstance, bool replace = false)
            where TService :  class { }
        public static GraphQL.DI.IServiceRegister Register<TService>(this GraphQL.DI.IServiceRegister services, System.Func<System.IServiceProvider, TService> implementationFactory, GraphQL.DI.ServiceLifetime serviceLifetime, bool replace = false)
            where TService :  class { }
        public static GraphQL.DI.IServiceRegister Register<TService, TImplementation>(this GraphQL.DI.IServiceRegister services, GraphQL.DI.ServiceLifetime serviceLifetime, bool replace = false)
            where TService :  class
            where TImplementation :  class, TService { }
        public static GraphQL.DI.IServiceRegister TryRegister<TService>(this GraphQL.DI.IServiceRegister services, GraphQL.DI.ServiceLifetime serviceLifetime)
            where TService :  class { }
        public static GraphQL.DI.IServiceRegister TryRegister<TService>(this GraphQL.DI.IServiceRegister services, TService implementationInstance)
            where TService :  class { }
        public static GraphQL.DI.IServiceRegister TryRegister<TService>(this GraphQL.DI.IServiceRegister services, System.Func<System.IServiceProvider, TService> implementationFactory, GraphQL.DI.ServiceLifetime serviceLifetime)
            where TService :  class { }
        public static GraphQL.DI.IServiceRegister TryRegister<TService, TImplementation>(this GraphQL.DI.IServiceRegister services, GraphQL.DI.ServiceLifetime serviceLifetime)
            where TService :  class
            where TImplementation :  class, TService { }
    }
    public static class GraphQLExtensions
    {
        public static object? DefaultValueOf<TSourceType, TProperty>(this System.Linq.Expressions.Expression<System.Func<TSourceType, TProperty>> expression) { }
        public static string? DeprecationReasonOf<TSourceType, TProperty>(this System.Linq.Expressions.Expression<System.Func<TSourceType, TProperty>> expression) { }
        public static string? DescriptionOf<TSourceType, TProperty>(this System.Linq.Expressions.Expression<System.Func<TSourceType, TProperty>> expression) { }
        public static bool DoTypesOverlap(GraphQL.Types.IGraphType typeA, GraphQL.Types.IGraphType typeB) { }
        public static GraphQL.Types.IGraphType GetNamedType(this GraphQL.Types.IGraphType type) { }
        public static System.Type GetNamedType(this System.Type type) { }
        public static bool IsCompositeType(this GraphQL.Types.IGraphType type) { }
        public static bool IsInputObjectType(this GraphQL.Types.IGraphType type) { }
        public static bool IsInputType(this GraphQL.Types.IGraphType type) { }
        public static bool IsInputType(this System.Type type) { }
        public static bool IsLeafType(this GraphQL.Types.IGraphType type) { }
        public static bool IsOutputType(this GraphQL.Types.IGraphType type) { }
        public static bool IsOutputType(this System.Type type) { }
        public static bool IsSubtypeOf(this GraphQL.Types.IGraphType maybeSubType, GraphQL.Types.IGraphType superType) { }
        public static bool IsValidDefault(this GraphQL.Types.IGraphType type, object value) { }
        public static bool IsValidInterfaceFor(this GraphQL.Types.IInterfaceGraphType iface, GraphQL.Types.IObjectGraphType type, bool throwError = true) { }
        public static string NameOf<TSourceType, TProperty>(this System.Linq.Expressions.Expression<System.Func<TSourceType, TProperty>> expression) { }
        public static GraphQLParser.AST.GraphQLValue ToAST(this GraphQL.Types.IGraphType type, object value) { }
        public static TMetadataProvider WithMetadata<TMetadataProvider>(this TMetadataProvider provider, string key, object? value)
            where TMetadataProvider : GraphQL.Types.IProvideMetadata { }
    }
    [System.AttributeUsage(System.AttributeTargets.Class | System.AttributeTargets.Method | System.AttributeTargets.Property | System.AttributeTargets.Field | System.AttributeTargets.All)]
    public sealed class GraphQLMetadataAttribute : GraphQL.GraphQLAttribute
    {
        public GraphQLMetadataAttribute() { }
        public GraphQLMetadataAttribute(string name) { }
        public string? DeprecationReason { get; set; }
        public string? Description { get; set; }
        [System.Obsolete("Please use the [InputType] attribute instead of this property.")]
        public System.Type? InputType { get; set; }
        public System.Type? IsTypeOf { get; set; }
        public string? Name { get; set; }
        [System.Obsolete("Please use the [OutputType] attribute instead of this property.")]
        public System.Type? OutputType { get; set; }
        public GraphQL.ResolverType ResolverType { get; set; }
        public override void Modify(GraphQL.Types.IGraphType graphType) { }
        public override void Modify(GraphQL.Utilities.FieldConfig field) { }
        public override void Modify(GraphQL.Utilities.TypeConfig type) { }
        public override void Modify(GraphQL.Types.FieldType fieldType, bool isInputType) { }
    }
    public interface IDocumentExecuter
    {
        System.Threading.Tasks.Task<GraphQL.ExecutionResult> ExecuteAsync(GraphQL.ExecutionOptions options);
    }
    public interface IGraphQLSerializer
    {
        System.Threading.Tasks.ValueTask<T> ReadAsync<T>(System.IO.Stream stream, System.Threading.CancellationToken cancellationToken = default);
        T ReadNode<T>(object? value);
        System.Threading.Tasks.Task WriteAsync<T>(System.IO.Stream stream, T? value, System.Threading.CancellationToken cancellationToken = default);
    }
    public interface IGraphQLTextSerializer : GraphQL.IGraphQLSerializer
    {
        T Deserialize<T>(string? value);
        string Serialize<T>(T? value);
    }
    public interface IResolveFieldContext : GraphQL.Execution.IProvideUserContext
    {
        System.Collections.Generic.IDictionary<string, GraphQL.Execution.ArgumentValue>? Arguments { get; }
        GraphQL.Execution.IExecutionArrayPool ArrayPool { get; }
        System.Threading.CancellationToken CancellationToken { get; }
        GraphQLParser.AST.GraphQLDocument Document { get; }
        GraphQL.ExecutionErrors Errors { get; }
        GraphQLParser.AST.GraphQLField FieldAst { get; }
        GraphQL.Types.FieldType FieldDefinition { get; }
        System.Collections.Generic.IReadOnlyDictionary<string, object?> InputExtensions { get; }
        GraphQL.Instrumentation.Metrics Metrics { get; }
        GraphQLParser.AST.GraphQLOperationDefinition Operation { get; }
        System.Collections.Generic.IDictionary<string, object?> OutputExtensions { get; }
        GraphQL.IResolveFieldContext? Parent { get; }
        GraphQL.Types.IObjectGraphType ParentType { get; }
        System.Collections.Generic.IEnumerable<object> Path { get; }
        System.IServiceProvider? RequestServices { get; }
        System.Collections.Generic.IEnumerable<object> ResponsePath { get; }
        object? RootValue { get; }
        GraphQL.Types.ISchema Schema { get; }
        object? Source { get; }
        [System.Runtime.CompilerServices.TupleElementNames(new string[] {
                "Field",
                "FieldType"})]
        System.Collections.Generic.Dictionary<string, System.ValueTuple<GraphQLParser.AST.GraphQLField, GraphQL.Types.FieldType>>? SubFields { get; }
        GraphQL.Validation.Variables Variables { get; }
    }
    public interface IResolveFieldContext<out TSource> : GraphQL.Execution.IProvideUserContext, GraphQL.IResolveFieldContext
    {
        TSource Source { get; }
    }
    [System.AttributeUsage(System.AttributeTargets.Method | System.AttributeTargets.Property | System.AttributeTargets.Field | System.AttributeTargets.All)]
    public class IdAttribute : GraphQL.GraphQLAttribute
    {
        public IdAttribute() { }
        public override void Modify(GraphQL.Types.TypeInformation typeInformation) { }
    }
<<<<<<< HEAD
    [System.AttributeUsage(System.AttributeTargets.Method | System.AttributeTargets.Property | System.AttributeTargets.Field | System.AttributeTargets.All)]
    public class IgnoreAttribute : System.Attribute
=======
    [System.AttributeUsage(System.AttributeTargets.Property | System.AttributeTargets.All, AllowMultiple=false)]
    public class IgnoreAttribute : GraphQL.GraphQLAttribute
>>>>>>> d6dc5431
    {
        public IgnoreAttribute() { }
        public override bool ShouldInclude(System.Reflection.MemberInfo memberInfo, bool isInputType) { }
    }
    [System.AttributeUsage(System.AttributeTargets.Class | System.AttributeTargets.Property | System.AttributeTargets.Field | System.AttributeTargets.All)]
    public class InputNameAttribute : GraphQL.GraphQLAttribute
    {
        public InputNameAttribute(string name) { }
        public string Name { get; set; }
        public override void Modify(GraphQL.Types.IGraphType graphType) { }
        public override void Modify(GraphQL.Types.FieldType fieldType, bool isInputType) { }
    }
    [System.AttributeUsage(System.AttributeTargets.Class | System.AttributeTargets.Property | System.AttributeTargets.Field | System.AttributeTargets.All)]
    public class InputTypeAttribute : GraphQL.GraphQLAttribute
    {
        public InputTypeAttribute(System.Type graphType) { }
        public System.Type InputType { get; set; }
        public override void Modify(GraphQL.Types.FieldType fieldType, bool isInputType) { }
    }
    public class Inputs : System.Collections.ObjectModel.ReadOnlyDictionary<string, object?>
    {
        public static readonly GraphQL.Inputs Empty;
        public Inputs(System.Collections.Generic.IDictionary<string, object?> dictionary) { }
    }
    public static class InputsExtensions
    {
        public static GraphQL.Inputs ToInputs(this System.Collections.Generic.Dictionary<string, object?> dictionary) { }
    }
    public class LightweightCache<TKey, TValue> : System.Collections.Generic.IEnumerable<TValue>, System.Collections.IEnumerable
    {
        public LightweightCache() { }
        public LightweightCache(System.Collections.Generic.IDictionary<TKey, TValue> dictionary) { }
        public LightweightCache(System.Func<TKey, TValue> onMissing) { }
        public LightweightCache(System.Collections.Generic.IDictionary<TKey, TValue> dictionary, System.Func<TKey, TValue> onMissing) { }
        public int Count { get; }
        public TValue this[TKey key] { get; set; }
        public System.Collections.Generic.IEnumerable<TKey> Keys { get; }
        public System.Func<TKey, TValue> OnMissing { set; }
        public void Clear() { }
        public void ClearAll() { }
        public void Each(System.Action<TValue> action) { }
        public void Each(System.Action<TKey, TValue> action) { }
        public bool Exists(System.Predicate<TValue> predicate) { }
        public void Fill(TKey key, TValue value) { }
        public void FillDefault(TKey key) { }
        public TValue? Find(System.Predicate<TValue> predicate) { }
        public TValue[] GetAll() { }
        public System.Collections.Generic.IEnumerator<TValue> GetEnumerator() { }
        public bool Has(TKey key) { }
        public void Remove(TKey key) { }
        public bool TryRetrieve(TKey key, out TValue? value) { }
        public void WithValue(TKey key, System.Action<TValue> action) { }
    }
    public static class MemoryExtensions
    {
        public static System.Collections.Generic.IList<T> Constrained<T>(this T[] array, int count) { }
    }
    [System.AttributeUsage(System.AttributeTargets.Class | System.AttributeTargets.Method | System.AttributeTargets.Property | System.AttributeTargets.Field | System.AttributeTargets.All, AllowMultiple=true)]
    public class MetadataAttribute : GraphQL.GraphQLAttribute
    {
        public MetadataAttribute(string key, object? value) { }
        public string Key { get; set; }
        public object? Value { get; set; }
        public override void Modify(GraphQL.Types.IGraphType graphType) { }
        public override void Modify(GraphQL.Utilities.FieldConfig field) { }
        public override void Modify(GraphQL.Utilities.TypeConfig type) { }
        public override void Modify(GraphQL.Types.FieldType fieldType, bool isInputType) { }
    }
    [System.AttributeUsage(System.AttributeTargets.Class | System.AttributeTargets.Method | System.AttributeTargets.Property | System.AttributeTargets.Field | System.AttributeTargets.All)]
    public class NameAttribute : GraphQL.GraphQLAttribute
    {
        public NameAttribute(string name) { }
        public string Name { get; set; }
        public override void Modify(GraphQL.Types.IGraphType graphType) { }
        public override void Modify(GraphQL.Types.FieldType fieldType, bool isInputType) { }
    }
    public static class ObjectExtensions
    {
        public static object? GetPropertyValue(this object? propertyValue, System.Type fieldType, GraphQL.Types.IGraphType? mappedType = null) { }
        public static bool IsDefinedEnumValue(System.Type type, object? value) { }
        public static object ToObject(this System.Collections.Generic.IDictionary<string, object?> source, System.Type type, GraphQL.Types.IGraphType? mappedType = null) { }
        public static T ToObject<T>(this System.Collections.Generic.IDictionary<string, object?> source)
            where T :  class { }
    }
    [System.AttributeUsage(System.AttributeTargets.Class | System.AttributeTargets.Method | System.AttributeTargets.Property | System.AttributeTargets.Field | System.AttributeTargets.All)]
    public class OutputNameAttribute : GraphQL.GraphQLAttribute
    {
        public OutputNameAttribute(string name) { }
        public string Name { get; set; }
        public override void Modify(GraphQL.Types.IGraphType graphType) { }
        public override void Modify(GraphQL.Types.FieldType fieldType, bool isInputType) { }
    }
    [System.AttributeUsage(System.AttributeTargets.Class | System.AttributeTargets.Method | System.AttributeTargets.Property | System.AttributeTargets.Field | System.AttributeTargets.All)]
    public class OutputTypeAttribute : GraphQL.GraphQLAttribute
    {
        public OutputTypeAttribute(System.Type graphType) { }
        public System.Type OutputType { get; set; }
        public override void Modify(GraphQL.Types.FieldType fieldType, bool isInputType) { }
    }
    public class ReadonlyResolveFieldContext : GraphQL.Execution.IProvideUserContext, GraphQL.IResolveFieldContext, GraphQL.IResolveFieldContext<object?>
    {
        public ReadonlyResolveFieldContext(GraphQL.Execution.ExecutionNode node, GraphQL.Execution.ExecutionContext context) { }
        public System.Collections.Generic.IDictionary<string, GraphQL.Execution.ArgumentValue>? Arguments { get; }
        public GraphQL.Execution.IExecutionArrayPool ArrayPool { get; }
        public System.Threading.CancellationToken CancellationToken { get; }
        public GraphQLParser.AST.GraphQLDocument Document { get; }
        public GraphQL.ExecutionErrors Errors { get; }
        public GraphQLParser.AST.GraphQLField FieldAst { get; }
        public GraphQL.Types.FieldType FieldDefinition { get; }
        public System.Collections.Generic.IReadOnlyDictionary<string, object?> InputExtensions { get; }
        public GraphQL.Instrumentation.Metrics Metrics { get; }
        public GraphQLParser.AST.GraphQLOperationDefinition Operation { get; }
        public System.Collections.Generic.IDictionary<string, object?> OutputExtensions { get; }
        public GraphQL.IResolveFieldContext? Parent { get; }
        public GraphQL.Types.IObjectGraphType ParentType { get; }
        public System.Collections.Generic.IEnumerable<object> Path { get; }
        public System.IServiceProvider? RequestServices { get; }
        public System.Collections.Generic.IEnumerable<object> ResponsePath { get; }
        public object? RootValue { get; }
        public GraphQL.Types.ISchema Schema { get; }
        public object? Source { get; }
        [System.Runtime.CompilerServices.TupleElementNames(new string[] {
                "Field",
                "FieldType"})]
        public System.Collections.Generic.Dictionary<string, System.ValueTuple<GraphQLParser.AST.GraphQLField, GraphQL.Types.FieldType>>? SubFields { get; }
        public System.Collections.Generic.IDictionary<string, object?> UserContext { get; }
        public GraphQL.Validation.Variables Variables { get; }
    }
    public class ResolveFieldContext : GraphQL.Execution.IProvideUserContext, GraphQL.IResolveFieldContext, GraphQL.IResolveFieldContext<object?>
    {
        public ResolveFieldContext() { }
        public ResolveFieldContext(GraphQL.IResolveFieldContext context) { }
        public System.Collections.Generic.IDictionary<string, GraphQL.Execution.ArgumentValue>? Arguments { get; set; }
        public GraphQL.Execution.IExecutionArrayPool ArrayPool { get; set; }
        public System.Threading.CancellationToken CancellationToken { get; set; }
        public GraphQLParser.AST.GraphQLDocument Document { get; set; }
        public GraphQL.ExecutionErrors Errors { get; set; }
        public GraphQLParser.AST.GraphQLField FieldAst { get; set; }
        public GraphQL.Types.FieldType FieldDefinition { get; set; }
        public System.Collections.Generic.IReadOnlyDictionary<string, object?> InputExtensions { get; set; }
        public GraphQL.Instrumentation.Metrics Metrics { get; set; }
        public GraphQLParser.AST.GraphQLOperationDefinition Operation { get; set; }
        public System.Collections.Generic.IDictionary<string, object?> OutputExtensions { get; set; }
        public GraphQL.IResolveFieldContext? Parent { get; set; }
        public GraphQL.Types.IObjectGraphType ParentType { get; set; }
        public System.Collections.Generic.IEnumerable<object> Path { get; set; }
        public System.IServiceProvider? RequestServices { get; set; }
        public System.Collections.Generic.IEnumerable<object> ResponsePath { get; set; }
        public object? RootValue { get; set; }
        public GraphQL.Types.ISchema Schema { get; set; }
        public object? Source { get; set; }
        [System.Runtime.CompilerServices.TupleElementNames(new string[] {
                "Field",
                "FieldType"})]
        public System.Collections.Generic.Dictionary<string, System.ValueTuple<GraphQLParser.AST.GraphQLField, GraphQL.Types.FieldType>>? SubFields { get; set; }
        public System.Collections.Generic.IDictionary<string, object?> UserContext { get; set; }
        public GraphQL.Validation.Variables Variables { get; set; }
    }
    public static class ResolveFieldContextExtensions
    {
        public static GraphQL.IResolveFieldContext<TSourceType> As<TSourceType>(this GraphQL.IResolveFieldContext context) { }
        public static GraphQL.Subscription.IResolveEventStreamContext<T> As<T>(this GraphQL.Subscription.IResolveEventStreamContext context) { }
        public static GraphQL.IResolveFieldContext Copy(this GraphQL.IResolveFieldContext context) { }
        public static GraphQL.IResolveFieldContext<TSource> Copy<TSource>(this GraphQL.IResolveFieldContext<TSource> context) { }
        public static object? GetArgument(this GraphQL.IResolveFieldContext context, System.Type argumentType, string name, object? defaultValue = null) { }
        public static TType GetArgument<TType>(this GraphQL.IResolveFieldContext context, string name, TType defaultValue = default) { }
        public static object? GetOutputExtension(this GraphQL.IResolveFieldContext context, string path) { }
        public static bool HasArgument(this GraphQL.IResolveFieldContext context, string name) { }
        public static void SetOutputExtension(this GraphQL.IResolveFieldContext context, string path, object? value) { }
    }
    public class ResolveFieldContext<TSource> : GraphQL.ResolveFieldContext, GraphQL.Execution.IProvideUserContext, GraphQL.IResolveFieldContext, GraphQL.IResolveFieldContext<TSource>
    {
        public ResolveFieldContext() { }
        public ResolveFieldContext(GraphQL.IResolveFieldContext context) { }
        public new TSource Source { get; set; }
    }
    public enum ResolverType
    {
        Resolver = 0,
        Subscriber = 1,
    }
    public static class SchemaExtensions
    {
        public static void AutoRegister(this GraphQL.Types.ISchema schema, System.Type clrType, GraphQL.AutoRegisteringMode mode = 3) { }
        public static void AutoRegister<TClrType>(this GraphQL.Types.ISchema schema, GraphQL.AutoRegisteringMode mode = 3) { }
        public static TSchema EnableExperimentalIntrospectionFeatures<TSchema>(this TSchema schema, GraphQL.ExperimentalIntrospectionFeaturesMode mode = 0)
            where TSchema : GraphQL.Types.ISchema { }
        public static System.Threading.Tasks.Task<string> ExecuteAsync(this GraphQL.Types.ISchema schema, GraphQL.IGraphQLTextSerializer serializer, System.Action<GraphQL.ExecutionOptions> configure) { }
        public static void RegisterType<T>(this GraphQL.Types.ISchema schema)
            where T : GraphQL.Types.IGraphType { }
        public static void RegisterTypeMapping<TClrType, TGraphType>(this GraphQL.Types.ISchema schema)
            where TGraphType : GraphQL.Types.IGraphType { }
        public static void RegisterTypeMappings(this GraphQL.Types.ISchema schema) { }
        public static void RegisterTypeMappings(this GraphQL.Types.ISchema schema, System.Reflection.Assembly assembly) { }
        public static void RegisterTypes<TSchema>(this TSchema schema, params GraphQL.Types.IGraphType[] types)
            where TSchema : GraphQL.Types.ISchema { }
        public static TSchema RegisterTypes<TSchema>(this TSchema schema, params System.Type[] types)
            where TSchema : GraphQL.Types.ISchema { }
        public static void RegisterVisitor<TVisitor>(this GraphQL.Types.ISchema schema)
            where TVisitor : GraphQL.Utilities.ISchemaNodeVisitor { }
        public static TSchema ReplaceScalar<TSchema>(this TSchema schema, GraphQL.Types.ScalarGraphType scalar)
            where TSchema : GraphQL.Types.ISchema { }
        public static void Run(this GraphQL.Utilities.ISchemaNodeVisitor visitor, GraphQL.Types.ISchema schema) { }
    }
    public static class StringExtensions
    {
        public static string ToCamelCase(this string s) { }
        public static string ToConstantCase(this string value) { }
        public static string ToPascalCase(this string s) { }
        public static string TrimGraphQLTypes(this string name) { }
    }
    public static class TypeExtensions
    {
        public static object? DefaultValue(this System.Reflection.MemberInfo memberInfo) { }
        public static string? Description(this System.Reflection.MemberInfo memberInfo) { }
        public static System.Type GetGraphTypeFromType(this System.Type type, bool isNullable = false, GraphQL.TypeMappingMode mode = 0) { }
        public static string GraphQLName(this System.Type type) { }
        public static bool ImplementsGenericType(this System.Type type, System.Type genericType) { }
        public static bool IsConcrete(this System.Type type) { }
        public static bool IsGraphType(this System.Type type) { }
        public static string? ObsoleteMessage(this System.Reflection.MemberInfo memberInfo) { }
    }
    public enum TypeMappingMode
    {
        UseBuiltInScalarMappings = 0,
        InputType = 1,
        OutputType = 2,
    }
    public static class ValueConverter
    {
        public static object? ConvertTo(object? value, System.Type targetType) { }
        public static T? ConvertTo<T>(object? value) { }
        public static void Register(System.Type valueType, System.Type targetType, System.Func<object, object>? conversion) { }
        public static void Register<TTarget>(System.Func<System.Collections.Generic.IDictionary<string, object>, TTarget>? conversion)
            where TTarget :  class { }
        public static void Register<TSource, TTarget>(System.Func<TSource, TTarget>? conversion) { }
    }
    public struct VariableName
    {
        public VariableName(GraphQL.VariableName variableName, int index) { }
        public VariableName(GraphQL.VariableName variableName, string childName) { }
        public string? ChildName { get; set; }
        public int? Index { get; set; }
        public string Name { get; set; }
        public override string ToString() { }
        public static string op_Implicit(GraphQL.VariableName variableName) { }
        public static GraphQL.VariableName op_Implicit(string name) { }
    }
}
namespace GraphQL.Builders
{
    public static class ConnectionBuilder
    {
        public static GraphQL.Builders.ConnectionBuilder<TSourceType> Create<TNodeType, TSourceType>()
            where TNodeType : GraphQL.Types.IGraphType { }
        public static GraphQL.Builders.ConnectionBuilder<TSourceType> Create<TNodeType, TEdgeType, TSourceType>()
            where TNodeType : GraphQL.Types.IGraphType
            where TEdgeType : GraphQL.Types.Relay.EdgeType<TNodeType> { }
        public static GraphQL.Builders.ConnectionBuilder<TSourceType> Create<TNodeType, TEdgeType, TConnectionType, TSourceType>()
            where TNodeType : GraphQL.Types.IGraphType
            where TEdgeType : GraphQL.Types.Relay.EdgeType<TNodeType>
            where TConnectionType : GraphQL.Types.Relay.ConnectionType<TNodeType, TEdgeType> { }
    }
    public class ConnectionBuilder<TSourceType>
    {
        public GraphQL.Types.FieldType FieldType { get; set; }
        public virtual GraphQL.Builders.ConnectionBuilder<TSourceType> Argument<TArgumentGraphType>(string name, System.Action<GraphQL.Types.QueryArgument>? configure = null)
            where TArgumentGraphType : GraphQL.Types.IGraphType { }
        public virtual GraphQL.Builders.ConnectionBuilder<TSourceType> Argument<TArgumentGraphType>(string name, string? description)
            where TArgumentGraphType : GraphQL.Types.IGraphType { }
        public virtual GraphQL.Builders.ConnectionBuilder<TSourceType> Argument<TArgumentGraphType>(string name, string? description, System.Action<GraphQL.Types.QueryArgument>? configure)
            where TArgumentGraphType : GraphQL.Types.IGraphType { }
        public virtual GraphQL.Builders.ConnectionBuilder<TSourceType> Argument<TArgumentGraphType, TArgumentType>(string name, string? description, TArgumentType defaultValue = default)
            where TArgumentGraphType : GraphQL.Types.IGraphType { }
        public virtual GraphQL.Builders.ConnectionBuilder<TSourceType> Argument<TArgumentGraphType, TArgumentType>(string name, string? description, TArgumentType defaultValue, System.Action<GraphQL.Types.QueryArgument>? configure)
            where TArgumentGraphType : GraphQL.Types.IGraphType { }
        public GraphQL.Builders.ConnectionBuilder<TSourceType> Bidirectional() { }
        public virtual GraphQL.Builders.ConnectionBuilder<TSourceType> Configure(System.Action<GraphQL.Types.FieldType> configure) { }
        public virtual GraphQL.Builders.ConnectionBuilder<TSourceType> DeprecationReason(string? deprecationReason) { }
        public virtual GraphQL.Builders.ConnectionBuilder<TSourceType> Description(string? description) { }
        public virtual GraphQL.Builders.ConnectionBuilder<TSourceType> Directive(string name) { }
        public virtual GraphQL.Builders.ConnectionBuilder<TSourceType> Directive(string name, System.Action<GraphQL.Types.AppliedDirective> configure) { }
        public virtual GraphQL.Builders.ConnectionBuilder<TSourceType> Directive(string name, string argumentName, object? argumentValue) { }
        public virtual GraphQL.Builders.ConnectionBuilder<TSourceType> Name(string name) { }
        public virtual GraphQL.Builders.ConnectionBuilder<TSourceType> PageSize(int pageSize) { }
        public virtual void Resolve(System.Func<GraphQL.Builders.IResolveConnectionContext<TSourceType>, object> resolver) { }
        public virtual void ResolveAsync(System.Func<GraphQL.Builders.IResolveConnectionContext<TSourceType>, System.Threading.Tasks.Task<object?>> resolver) { }
        public virtual GraphQL.Builders.ConnectionBuilder<TSourceType> ReturnAll() { }
        public virtual GraphQL.Builders.ConnectionBuilder<TSourceType, TNewReturnType> Returns<TNewReturnType>() { }
        public static GraphQL.Builders.ConnectionBuilder<TSourceType> Create<TNodeType>(string name = "default")
            where TNodeType : GraphQL.Types.IGraphType { }
        public static GraphQL.Builders.ConnectionBuilder<TSourceType> Create<TNodeType, TEdgeType>(string name = "default")
            where TNodeType : GraphQL.Types.IGraphType
            where TEdgeType : GraphQL.Types.Relay.EdgeType<TNodeType> { }
        public static GraphQL.Builders.ConnectionBuilder<TSourceType> Create<TNodeType, TEdgeType, TConnectionType>(string name = "default")
            where TNodeType : GraphQL.Types.IGraphType
            where TEdgeType : GraphQL.Types.Relay.EdgeType<TNodeType>
            where TConnectionType : GraphQL.Types.Relay.ConnectionType<TNodeType, TEdgeType> { }
    }
    public class ConnectionBuilder<TSourceType, TReturnType>
    {
        public GraphQL.Types.FieldType FieldType { get; set; }
        public virtual GraphQL.Builders.ConnectionBuilder<TSourceType, TReturnType> Argument<TArgumentGraphType>(string name, System.Action<GraphQL.Types.QueryArgument>? configure = null)
            where TArgumentGraphType : GraphQL.Types.IGraphType { }
        public virtual GraphQL.Builders.ConnectionBuilder<TSourceType, TReturnType> Argument<TArgumentGraphType>(string name, string? description, System.Action<GraphQL.Types.QueryArgument>? configure = null)
            where TArgumentGraphType : GraphQL.Types.IGraphType { }
        public virtual GraphQL.Builders.ConnectionBuilder<TSourceType, TReturnType> Argument<TArgumentGraphType, TArgumentType>(string name, string? description, TArgumentType defaultValue = default, System.Action<GraphQL.Types.QueryArgument>? configure = null)
            where TArgumentGraphType : GraphQL.Types.IGraphType { }
        public virtual GraphQL.Builders.ConnectionBuilder<TSourceType, TReturnType> Bidirectional() { }
        public virtual GraphQL.Builders.ConnectionBuilder<TSourceType, TReturnType> Configure(System.Action<GraphQL.Types.FieldType> configure) { }
        public virtual GraphQL.Builders.ConnectionBuilder<TSourceType, TReturnType> DeprecationReason(string? deprecationReason) { }
        public virtual GraphQL.Builders.ConnectionBuilder<TSourceType, TReturnType> Description(string? description) { }
        public virtual GraphQL.Builders.ConnectionBuilder<TSourceType, TReturnType> Directive(string name) { }
        public virtual GraphQL.Builders.ConnectionBuilder<TSourceType, TReturnType> Directive(string name, System.Action<GraphQL.Types.AppliedDirective> configure) { }
        public virtual GraphQL.Builders.ConnectionBuilder<TSourceType, TReturnType> Directive(string name, string argumentName, object? argumentValue) { }
        public virtual GraphQL.Builders.ConnectionBuilder<TSourceType, TReturnType> Name(string name) { }
        public virtual GraphQL.Builders.ConnectionBuilder<TSourceType, TReturnType> PageSize(int? pageSize) { }
        public virtual void Resolve(System.Func<GraphQL.Builders.IResolveConnectionContext<TSourceType>, TReturnType> resolver) { }
        public virtual void ResolveAsync(System.Func<GraphQL.Builders.IResolveConnectionContext<TSourceType>, System.Threading.Tasks.Task<TReturnType?>> resolver) { }
        public virtual GraphQL.Builders.ConnectionBuilder<TSourceType, TNewReturnType> Returns<TNewReturnType>() { }
        public static GraphQL.Builders.ConnectionBuilder<TSourceType, TReturnType> Create<TNodeType>(string name = "default")
            where TNodeType : GraphQL.Types.IGraphType { }
        public static GraphQL.Builders.ConnectionBuilder<TSourceType, TReturnType> Create<TNodeType, TEdgeType>(string name = "default")
            where TNodeType : GraphQL.Types.IGraphType
            where TEdgeType : GraphQL.Types.Relay.EdgeType<TNodeType> { }
        public static GraphQL.Builders.ConnectionBuilder<TSourceType, TReturnType> Create<TNodeType, TEdgeType, TConnectionType>(string name = "default")
            where TNodeType : GraphQL.Types.IGraphType
            where TEdgeType : GraphQL.Types.Relay.EdgeType<TNodeType>
            where TConnectionType : GraphQL.Types.Relay.ConnectionType<TNodeType, TEdgeType> { }
    }
    public static class FieldBuilder
    {
        public static GraphQL.Builders.FieldBuilder<TSourceType, TReturnType> Create<TSourceType, TReturnType>(GraphQL.Types.IGraphType type) { }
        public static GraphQL.Builders.FieldBuilder<TSourceType, TReturnType> Create<TSourceType, TReturnType>(System.Type? type = null) { }
    }
    public class FieldBuilder<TSourceType, TReturnType>
    {
        public GraphQL.Types.EventStreamFieldType FieldType { get; }
        public virtual GraphQL.Builders.FieldBuilder<TSourceType, TReturnType> Argument<TArgumentGraphType>(string name, System.Action<GraphQL.Types.QueryArgument>? configure = null)
            where TArgumentGraphType : GraphQL.Types.IGraphType { }
        public virtual GraphQL.Builders.FieldBuilder<TSourceType, TReturnType> Argument<TArgumentGraphType>(string name, string? description, System.Action<GraphQL.Types.QueryArgument>? configure = null)
            where TArgumentGraphType : GraphQL.Types.IGraphType { }
        public virtual GraphQL.Builders.FieldBuilder<TSourceType, TReturnType> Argument<TArgumentGraphType, TArgumentType>(string name, string? description, TArgumentType? defaultValue = default, System.Action<GraphQL.Types.QueryArgument>? configure = null)
            where TArgumentGraphType : GraphQL.Types.IGraphType { }
        public virtual GraphQL.Builders.FieldBuilder<TSourceType, TReturnType> Configure(System.Action<GraphQL.Types.FieldType> configure) { }
        public virtual GraphQL.Builders.FieldBuilder<TSourceType, TReturnType> DefaultValue(TReturnType? defaultValue = default) { }
        public virtual GraphQL.Builders.FieldBuilder<TSourceType, TReturnType> DeprecationReason(string? deprecationReason) { }
        public virtual GraphQL.Builders.FieldBuilder<TSourceType, TReturnType> Description(string? description) { }
        public virtual GraphQL.Builders.FieldBuilder<TSourceType, TReturnType> Directive(string name) { }
        public virtual GraphQL.Builders.FieldBuilder<TSourceType, TReturnType> Directive(string name, System.Action<GraphQL.Types.AppliedDirective> configure) { }
        public virtual GraphQL.Builders.FieldBuilder<TSourceType, TReturnType> Directive(string name, string argumentName, object? argumentValue) { }
        public virtual GraphQL.Builders.FieldBuilder<TSourceType, TReturnType> Name(string name) { }
        public virtual GraphQL.Builders.FieldBuilder<TSourceType, TReturnType> Resolve(GraphQL.Resolvers.IFieldResolver? resolver) { }
        public virtual GraphQL.Builders.FieldBuilder<TSourceType, TReturnType> Resolve(System.Func<GraphQL.IResolveFieldContext<TSourceType>, TReturnType> resolve) { }
        public virtual GraphQL.Builders.FieldBuilder<TSourceType, TReturnType> ResolveAsync(System.Func<GraphQL.IResolveFieldContext<TSourceType>, System.Threading.Tasks.Task<TReturnType?>> resolve) { }
        public virtual GraphQL.Builders.FieldBuilder<TSourceType, TNewReturnType> Returns<TNewReturnType>() { }
        public virtual GraphQL.Builders.FieldBuilder<TSourceType, TReturnType> Subscribe(System.Func<GraphQL.Subscription.IResolveEventStreamContext<TSourceType>, System.IObservable<TReturnType?>> subscribe) { }
        public virtual GraphQL.Builders.FieldBuilder<TSourceType, TReturnType> SubscribeAsync(System.Func<GraphQL.Subscription.IResolveEventStreamContext<TSourceType>, System.Threading.Tasks.Task<System.IObservable<TReturnType?>>> subscribeAsync) { }
        public virtual GraphQL.Builders.FieldBuilder<TSourceType, TReturnType> Type(GraphQL.Types.IGraphType type) { }
        public static GraphQL.Builders.FieldBuilder<TSourceType, TReturnType> Create(GraphQL.Types.IGraphType type, string name = "default") { }
        public static GraphQL.Builders.FieldBuilder<TSourceType, TReturnType> Create(System.Type? type = null, string name = "default") { }
    }
    public interface IResolveConnectionContext : GraphQL.Execution.IProvideUserContext, GraphQL.IResolveFieldContext
    {
        string? After { get; }
        string? Before { get; }
        int? First { get; }
        bool IsUnidirectional { get; }
        int? Last { get; }
        int? PageSize { get; }
    }
    public interface IResolveConnectionContext<out T> : GraphQL.Builders.IResolveConnectionContext, GraphQL.Execution.IProvideUserContext, GraphQL.IResolveFieldContext, GraphQL.IResolveFieldContext<T> { }
    public class ResolveConnectionContext<T> : GraphQL.ResolveFieldContext<T>, GraphQL.Builders.IResolveConnectionContext, GraphQL.Builders.IResolveConnectionContext<T>, GraphQL.Execution.IProvideUserContext, GraphQL.IResolveFieldContext, GraphQL.IResolveFieldContext<T>
    {
        public ResolveConnectionContext(GraphQL.IResolveFieldContext context, bool isUnidirectional, int? defaultPageSize) { }
        public string? After { get; }
        public string? Before { get; }
        public int? First { get; }
        public bool IsUnidirectional { get; }
        public int? Last { get; }
        public int? PageSize { get; }
    }
}
namespace GraphQL.Caching
{
    public sealed class DefaultDocumentCache : GraphQL.Caching.IDocumentCache
    {
        public static readonly GraphQL.Caching.DefaultDocumentCache Instance;
        public System.Threading.Tasks.ValueTask<GraphQLParser.AST.GraphQLDocument?> GetAsync(string query) { }
        public System.Threading.Tasks.ValueTask SetAsync(string query, GraphQLParser.AST.GraphQLDocument value) { }
    }
    public interface IDocumentCache
    {
        System.Threading.Tasks.ValueTask<GraphQLParser.AST.GraphQLDocument?> GetAsync(string query);
        System.Threading.Tasks.ValueTask SetAsync(string query, GraphQLParser.AST.GraphQLDocument value);
    }
}
namespace GraphQL.Conversion
{
    public class CamelCaseNameConverter : GraphQL.Conversion.INameConverter
    {
        public static readonly GraphQL.Conversion.CamelCaseNameConverter Instance;
        public CamelCaseNameConverter() { }
        public string NameForArgument(string argumentName, GraphQL.Types.IComplexGraphType parentGraphType, GraphQL.Types.FieldType field) { }
        public string NameForField(string fieldName, GraphQL.Types.IComplexGraphType parentGraphType) { }
    }
    public class DefaultNameConverter : GraphQL.Conversion.INameConverter
    {
        public static readonly GraphQL.Conversion.DefaultNameConverter Instance;
        public DefaultNameConverter() { }
        public string NameForArgument(string argumentName, GraphQL.Types.IComplexGraphType parentGraphType, GraphQL.Types.FieldType field) { }
        public string NameForField(string fieldName, GraphQL.Types.IComplexGraphType parentGraphType) { }
    }
    public interface INameConverter
    {
        string NameForArgument(string argumentName, GraphQL.Types.IComplexGraphType parentGraphType, GraphQL.Types.FieldType field);
        string NameForField(string fieldName, GraphQL.Types.IComplexGraphType parentGraphType);
    }
    public class PascalCaseNameConverter : GraphQL.Conversion.INameConverter
    {
        public static readonly GraphQL.Conversion.PascalCaseNameConverter Instance;
        public PascalCaseNameConverter() { }
        public string NameForArgument(string argumentName, GraphQL.Types.IComplexGraphType parentGraphType, GraphQL.Types.FieldType field) { }
        public string NameForField(string fieldName, GraphQL.Types.IComplexGraphType parentGraphType) { }
    }
}
namespace GraphQL.DI
{
    public abstract class GraphQLBuilderBase : GraphQL.DI.IGraphQLBuilder
    {
        protected GraphQLBuilderBase() { }
        public abstract GraphQL.DI.IServiceRegister Services { get; }
        protected virtual void RegisterDefaultServices() { }
    }
    public interface IConfigureExecutionOptions
    {
        System.Threading.Tasks.Task ConfigureAsync(GraphQL.ExecutionOptions executionOptions);
    }
    public interface IConfigureSchema
    {
        void Configure(GraphQL.Types.ISchema schema, System.IServiceProvider serviceProvider);
    }
    public interface IGraphQLBuilder
    {
        GraphQL.DI.IServiceRegister Services { get; }
    }
    public interface IServiceRegister
    {
        GraphQL.DI.IServiceRegister Configure<TOptions>(System.Action<TOptions, System.IServiceProvider>? action = null)
            where TOptions :  class, new ();
        GraphQL.DI.IServiceRegister Register(System.Type serviceType, object implementationInstance, bool replace = false);
        GraphQL.DI.IServiceRegister Register(System.Type serviceType, System.Func<System.IServiceProvider, object> implementationFactory, GraphQL.DI.ServiceLifetime serviceLifetime, bool replace = false);
        GraphQL.DI.IServiceRegister Register(System.Type serviceType, System.Type implementationType, GraphQL.DI.ServiceLifetime serviceLifetime, bool replace = false);
        GraphQL.DI.IServiceRegister TryRegister(System.Type serviceType, object implementationInstance);
        GraphQL.DI.IServiceRegister TryRegister(System.Type serviceType, System.Func<System.IServiceProvider, object> implementationFactory, GraphQL.DI.ServiceLifetime serviceLifetime);
        GraphQL.DI.IServiceRegister TryRegister(System.Type serviceType, System.Type implementationType, GraphQL.DI.ServiceLifetime serviceLifetime);
    }
    public enum ServiceLifetime
    {
        Singleton = 0,
        Scoped = 1,
        Transient = 2,
    }
}
namespace GraphQL.DataLoader
{
    public interface IDataLoaderResult
    {
        System.Threading.Tasks.Task<object?> GetResultAsync(System.Threading.CancellationToken cancellationToken = default);
    }
    public interface IDataLoaderResult<T> : GraphQL.DataLoader.IDataLoaderResult
    {
        System.Threading.Tasks.Task<T?> GetResultAsync(System.Threading.CancellationToken cancellationToken = default);
    }
}
namespace GraphQL.Execution
{
    public enum ArgumentSource
    {
        FieldDefault = 0,
        Literal = 1,
        Variable = 2,
        VariableDefault = 3,
    }
    public readonly struct ArgumentValue
    {
        public ArgumentValue(object? value, GraphQL.Execution.ArgumentSource source) { }
        public GraphQL.Execution.ArgumentSource Source { get; }
        public object? Value { get; }
        public static GraphQL.Execution.ArgumentValue NullLiteral { get; }
        public static GraphQL.Execution.ArgumentValue NullVariable { get; }
    }
    public class ArrayExecutionNode : GraphQL.Execution.ExecutionNode, GraphQL.Execution.IParentExecutionNode
    {
        public ArrayExecutionNode(GraphQL.Execution.ExecutionNode parent, GraphQL.Types.IGraphType graphType, GraphQLParser.AST.GraphQLField field, GraphQL.Types.FieldType fieldDefinition, int? indexInParentNode) { }
        public System.Collections.Generic.List<GraphQL.Execution.ExecutionNode>? Items { get; set; }
        public void ApplyToChildren<TState>(System.Action<GraphQL.Execution.ExecutionNode, TState> action, TState state, bool reverse = false) { }
        public override bool PropagateNull() { }
        public override object? ToValue() { }
    }
    public abstract class DocumentError : GraphQL.ExecutionError
    {
        public DocumentError(string message) { }
        public DocumentError(string message, System.Exception? innerException) { }
    }
    public abstract class DocumentExecutionListenerBase : GraphQL.Execution.IDocumentExecutionListener
    {
        protected DocumentExecutionListenerBase() { }
        public virtual System.Threading.Tasks.Task AfterExecutionAsync(GraphQL.Execution.IExecutionContext context) { }
        public virtual System.Threading.Tasks.Task AfterValidationAsync(GraphQL.Execution.IExecutionContext context, GraphQL.Validation.IValidationResult validationResult) { }
        public virtual System.Threading.Tasks.Task BeforeExecutionAsync(GraphQL.Execution.IExecutionContext context) { }
    }
    public struct ErrorInfo
    {
        public System.Collections.Generic.IDictionary<string, object?>? Extensions;
        public string Message;
    }
    public class ErrorInfoProvider : GraphQL.Execution.IErrorInfoProvider
    {
        public ErrorInfoProvider() { }
        public ErrorInfoProvider(GraphQL.Execution.ErrorInfoProviderOptions options) { }
        public ErrorInfoProvider(System.Action<GraphQL.Execution.ErrorInfoProviderOptions> optionsBuilder) { }
        protected virtual System.Collections.Generic.IEnumerable<string> GetCodesForError(GraphQL.ExecutionError executionError) { }
        public virtual GraphQL.Execution.ErrorInfo GetInfo(GraphQL.ExecutionError executionError) { }
        public static string GetErrorCode(System.Exception exception) { }
        public static string GetErrorCode(System.Type exceptionType) { }
        public static string GetErrorCode<T>()
            where T : System.Exception { }
    }
    public class ErrorInfoProviderOptions
    {
        public ErrorInfoProviderOptions() { }
        public bool ExposeCode { get; set; }
        public bool ExposeCodes { get; set; }
        public bool ExposeData { get; set; }
        public bool ExposeExceptionStackTrace { get; set; }
        public bool ExposeExtensions { get; set; }
    }
    public class ExecutionContext : GraphQL.Execution.IExecutionArrayPool, GraphQL.Execution.IExecutionContext, GraphQL.Execution.IProvideUserContext, System.IDisposable
    {
        public ExecutionContext() { }
        public System.Threading.CancellationToken CancellationToken { get; set; }
        public GraphQLParser.AST.GraphQLDocument Document { get; set; }
        public GraphQL.ExecutionErrors Errors { get; set; }
        public GraphQL.Execution.IExecutionStrategy ExecutionStrategy { get; set; }
        public System.Collections.Generic.IReadOnlyDictionary<string, object?> InputExtensions { get; set; }
        public System.Collections.Generic.List<GraphQL.Execution.IDocumentExecutionListener> Listeners { get; set; }
        public int? MaxParallelExecutionCount { get; set; }
        public GraphQL.Instrumentation.Metrics Metrics { get; set; }
        public GraphQLParser.AST.GraphQLOperationDefinition Operation { get; set; }
        public System.Collections.Generic.Dictionary<string, object?> OutputExtensions { get; set; }
        public System.IServiceProvider? RequestServices { get; set; }
        public object? RootValue { get; set; }
        public GraphQL.Types.ISchema Schema { get; set; }
        public bool ThrowOnUnhandledException { get; set; }
        public System.Func<GraphQL.Execution.UnhandledExceptionContext, System.Threading.Tasks.Task> UnhandledExceptionDelegate { get; set; }
        public System.Collections.Generic.IDictionary<string, object?> UserContext { get; set; }
        public GraphQL.Validation.Variables Variables { get; set; }
        protected virtual void ClearContext() { }
        public void Dispose() { }
        public TElement[] Rent<TElement>(int minimumLength) { }
    }
    public static class ExecutionHelper
    {
        public static GraphQL.Execution.ArgumentValue CoerceValue(GraphQL.Types.IGraphType type, GraphQLParser.AST.GraphQLValue? input, GraphQL.Validation.Variables? variables = null, object? fieldDefault = null) { }
        public static System.Collections.Generic.Dictionary<string, GraphQL.Execution.ArgumentValue>? GetArgumentValues(GraphQL.Types.QueryArguments? definitionArguments, GraphQLParser.AST.GraphQLArguments? astArguments, GraphQL.Validation.Variables? variables) { }
    }
    public abstract class ExecutionNode
    {
        protected ExecutionNode(GraphQL.Execution.ExecutionNode parent, GraphQL.Types.IGraphType graphType, GraphQLParser.AST.GraphQLField field, GraphQL.Types.FieldType fieldDefinition, int? indexInParentNode) { }
        public GraphQLParser.AST.GraphQLField Field { get; }
        public GraphQL.Types.FieldType FieldDefinition { get; }
        public GraphQL.Types.IGraphType GraphType { get; }
        public int? IndexInParentNode { get; }
        public string? Name { get; }
        public GraphQL.Execution.ExecutionNode Parent { get; }
        public System.Collections.Generic.IEnumerable<object> Path { get; }
        public System.Collections.Generic.IEnumerable<object> ResponsePath { get; }
        public object? Result { get; set; }
        public virtual object? Source { get; }
        public GraphQL.Types.IObjectGraphType? GetParentType(GraphQL.Types.ISchema schema) { }
        public virtual bool PropagateNull() { }
        public abstract object? ToValue();
    }
    public abstract class ExecutionStrategy : GraphQL.Execution.IExecutionStrategy
    {
        protected ExecutionStrategy() { }
        protected virtual GraphQL.Execution.ExecutionNode BuildExecutionNode(GraphQL.Execution.ExecutionNode parent, GraphQL.Types.IGraphType graphType, GraphQLParser.AST.GraphQLField field, GraphQL.Types.FieldType fieldDefinition, int? indexInParentNode = default) { }
        protected virtual GraphQL.Execution.RootExecutionNode BuildExecutionRootNode(GraphQL.Execution.ExecutionContext context, GraphQL.Types.IObjectGraphType rootType) { }
        [return: System.Runtime.CompilerServices.TupleElementNames(new string[] {
                "field",
                "fieldType"})]
        protected virtual System.Collections.Generic.Dictionary<string, System.ValueTuple<GraphQLParser.AST.GraphQLField, GraphQL.Types.FieldType>> CollectFieldsFrom(GraphQL.Execution.ExecutionContext context, GraphQL.Types.IGraphType specificType, GraphQLParser.AST.GraphQLSelectionSet selectionSet, [System.Runtime.CompilerServices.TupleElementNames(new string[] {
                "field",
                "fieldType"})] System.Collections.Generic.Dictionary<string, System.ValueTuple<GraphQLParser.AST.GraphQLField, GraphQL.Types.FieldType>>? fields) { }
        protected virtual System.Threading.Tasks.Task CompleteDataLoaderNodeAsync(GraphQL.Execution.ExecutionContext context, GraphQL.Execution.ExecutionNode node) { }
        protected virtual System.Threading.Tasks.Task CompleteNodeAsync(GraphQL.Execution.ExecutionContext context, GraphQL.Execution.ExecutionNode node) { }
        protected bool DoesFragmentConditionMatch(GraphQL.Execution.ExecutionContext context, GraphQLParser.ROM fragmentName, GraphQL.Types.IGraphType type) { }
        public virtual System.Threading.Tasks.Task<GraphQL.ExecutionResult> ExecuteAsync(GraphQL.Execution.ExecutionContext context) { }
        protected virtual System.Threading.Tasks.Task ExecuteNodeAsync(GraphQL.Execution.ExecutionContext context, GraphQL.Execution.ExecutionNode node) { }
        protected abstract System.Threading.Tasks.Task ExecuteNodeTreeAsync(GraphQL.Execution.ExecutionContext context, GraphQL.Execution.ObjectExecutionNode rootNode);
        protected GraphQL.Types.FieldType? GetFieldDefinition(GraphQL.Types.ISchema schema, GraphQL.Types.IComplexGraphType parentType, GraphQLParser.AST.GraphQLField field) { }
        protected virtual GraphQL.Types.IObjectGraphType GetOperationRootType(GraphQL.Execution.ExecutionContext context) { }
        [return: System.Runtime.CompilerServices.TupleElementNames(new string[] {
                "field",
                "fieldType"})]
        public virtual System.Collections.Generic.Dictionary<string, System.ValueTuple<GraphQLParser.AST.GraphQLField, GraphQL.Types.FieldType>>? GetSubFields(GraphQL.Execution.ExecutionContext context, GraphQL.Execution.ExecutionNode node) { }
        protected virtual System.Threading.Tasks.Task<bool> ProcessNodeUnhandledExceptionAsync(GraphQL.Execution.ExecutionContext context, GraphQL.Execution.ExecutionNode node, System.Exception ex) { }
        protected virtual System.Threading.Tasks.Task SetArrayItemNodesAsync(GraphQL.Execution.ExecutionContext context, GraphQL.Execution.ArrayExecutionNode parent) { }
        protected virtual void SetNodeError(GraphQL.Execution.ExecutionContext context, GraphQL.Execution.ExecutionNode node, GraphQL.ExecutionError error) { }
        protected virtual void SetSubFieldNodes(GraphQL.Execution.ExecutionContext context, GraphQL.Execution.ObjectExecutionNode parent) { }
        protected virtual bool ShouldIncludeNode(GraphQL.Execution.ExecutionContext context, GraphQLParser.AST.IHasDirectivesNode node) { }
        protected virtual void ValidateNodeResult(GraphQL.Execution.ExecutionContext context, GraphQL.Execution.ExecutionNode node) { }
    }
    public class GraphQLDocumentBuilder : GraphQL.Execution.IDocumentBuilder
    {
        public GraphQLDocumentBuilder() { }
        public bool IgnoreComments { get; set; }
        public bool IgnoreLocations { get; set; }
        public int? MaxDepth { get; set; }
        public GraphQLParser.AST.GraphQLDocument Build(string body) { }
    }
    public interface IDocumentBuilder
    {
        GraphQLParser.AST.GraphQLDocument Build(string body);
    }
    public interface IDocumentExecutionListener
    {
        System.Threading.Tasks.Task AfterExecutionAsync(GraphQL.Execution.IExecutionContext context);
        System.Threading.Tasks.Task AfterValidationAsync(GraphQL.Execution.IExecutionContext context, GraphQL.Validation.IValidationResult validationResult);
        System.Threading.Tasks.Task BeforeExecutionAsync(GraphQL.Execution.IExecutionContext context);
    }
    public interface IErrorInfoProvider
    {
        GraphQL.Execution.ErrorInfo GetInfo(GraphQL.ExecutionError executionError);
    }
    public interface IExecutionArrayPool
    {
        TElement[] Rent<TElement>(int minimumLength);
    }
    public interface IExecutionContext : GraphQL.Execution.IProvideUserContext
    {
        System.Threading.CancellationToken CancellationToken { get; }
        GraphQLParser.AST.GraphQLDocument Document { get; }
        GraphQL.ExecutionErrors Errors { get; }
        GraphQL.Execution.IExecutionStrategy ExecutionStrategy { get; }
        System.Collections.Generic.IReadOnlyDictionary<string, object?> InputExtensions { get; }
        System.Collections.Generic.List<GraphQL.Execution.IDocumentExecutionListener> Listeners { get; }
        int? MaxParallelExecutionCount { get; }
        GraphQL.Instrumentation.Metrics Metrics { get; }
        GraphQLParser.AST.GraphQLOperationDefinition Operation { get; }
        System.Collections.Generic.Dictionary<string, object?> OutputExtensions { get; }
        System.IServiceProvider? RequestServices { get; }
        object? RootValue { get; }
        GraphQL.Types.ISchema Schema { get; }
        bool ThrowOnUnhandledException { get; }
        System.Func<GraphQL.Execution.UnhandledExceptionContext, System.Threading.Tasks.Task> UnhandledExceptionDelegate { get; }
        GraphQL.Validation.Variables Variables { get; }
    }
    public interface IExecutionStrategy
    {
        System.Threading.Tasks.Task<GraphQL.ExecutionResult> ExecuteAsync(GraphQL.Execution.ExecutionContext context);
        [return: System.Runtime.CompilerServices.TupleElementNames(new string[] {
                "field",
                "fieldType"})]
        System.Collections.Generic.Dictionary<string, System.ValueTuple<GraphQLParser.AST.GraphQLField, GraphQL.Types.FieldType>>? GetSubFields(GraphQL.Execution.ExecutionContext executionContext, GraphQL.Execution.ExecutionNode executionNode);
    }
    public interface IParentExecutionNode
    {
        void ApplyToChildren<TState>(System.Action<GraphQL.Execution.ExecutionNode, TState> action, TState state, bool reverse = false);
        System.Collections.Generic.IEnumerable<GraphQL.Execution.ExecutionNode> GetChildNodes();
    }
    public interface IProvideUserContext
    {
        System.Collections.Generic.IDictionary<string, object?> UserContext { get; }
    }
    [System.Serializable]
    public class InvalidOperationError : GraphQL.Execution.DocumentError
    {
        public InvalidOperationError(string message) { }
    }
    [System.Serializable]
    public class NoOperationError : GraphQL.Execution.DocumentError
    {
        public NoOperationError() { }
    }
    public class NullExecutionNode : GraphQL.Execution.ExecutionNode
    {
        public NullExecutionNode(GraphQL.Execution.ExecutionNode parent, GraphQL.Types.IGraphType graphType, GraphQLParser.AST.GraphQLField field, GraphQL.Types.FieldType fieldDefinition, int? indexInParentNode) { }
        public override object? ToValue() { }
    }
    public class ObjectExecutionNode : GraphQL.Execution.ExecutionNode, GraphQL.Execution.IParentExecutionNode
    {
        public ObjectExecutionNode(GraphQL.Execution.ExecutionNode parent, GraphQL.Types.IGraphType graphType, GraphQLParser.AST.GraphQLField field, GraphQL.Types.FieldType fieldDefinition, int? indexInParentNode) { }
        public virtual GraphQLParser.AST.GraphQLSelectionSet? SelectionSet { get; }
        public GraphQL.Execution.ExecutionNode[]? SubFields { get; set; }
        public void ApplyToChildren<TState>(System.Action<GraphQL.Execution.ExecutionNode, TState> action, TState state, bool reverse = false) { }
        public GraphQL.Types.IObjectGraphType? GetObjectGraphType(GraphQL.Types.ISchema schema) { }
        public override bool PropagateNull() { }
        public override object? ToValue() { }
    }
    public class ParallelExecutionStrategy : GraphQL.Execution.ExecutionStrategy
    {
        public ParallelExecutionStrategy() { }
        public static GraphQL.Execution.ParallelExecutionStrategy Instance { get; }
        protected System.Threading.Tasks.Task ExecuteNodeTreeAsync(GraphQL.Execution.ExecutionContext context, GraphQL.Execution.ExecutionNode rootNode) { }
        protected override System.Threading.Tasks.Task ExecuteNodeTreeAsync(GraphQL.Execution.ExecutionContext context, GraphQL.Execution.ObjectExecutionNode rootNode) { }
    }
    public class RootExecutionNode : GraphQL.Execution.ObjectExecutionNode
    {
        public RootExecutionNode(GraphQL.Types.IObjectGraphType graphType, GraphQLParser.AST.GraphQLSelectionSet? selectionSet) { }
        public override GraphQLParser.AST.GraphQLSelectionSet? SelectionSet { get; }
    }
    public class SerialExecutionStrategy : GraphQL.Execution.ExecutionStrategy
    {
        public SerialExecutionStrategy() { }
        public static GraphQL.Execution.SerialExecutionStrategy Instance { get; }
        protected override System.Threading.Tasks.Task ExecuteNodeTreeAsync(GraphQL.Execution.ExecutionContext context, GraphQL.Execution.ObjectExecutionNode rootNode) { }
    }
    public class SubscriptionArrayExecutionNode : GraphQL.Execution.ArrayExecutionNode
    {
        public SubscriptionArrayExecutionNode(GraphQL.Execution.ExecutionNode parent, GraphQL.Types.IGraphType graphType, GraphQLParser.AST.GraphQLField field, GraphQL.Types.FieldType fieldDefinition, int? indexInParentNode, object source) { }
        public override object Source { get; }
    }
    public class SubscriptionObjectExecutionNode : GraphQL.Execution.ObjectExecutionNode
    {
        public SubscriptionObjectExecutionNode(GraphQL.Execution.ExecutionNode parent, GraphQL.Types.IGraphType graphType, GraphQLParser.AST.GraphQLField field, GraphQL.Types.FieldType fieldDefinition, int? indexInParentNode, object source) { }
        public override object Source { get; }
    }
    public class SubscriptionValueExecutionNode : GraphQL.Execution.ValueExecutionNode
    {
        public SubscriptionValueExecutionNode(GraphQL.Execution.ExecutionNode parent, GraphQL.Types.ScalarGraphType graphType, GraphQLParser.AST.GraphQLField field, GraphQL.Types.FieldType fieldDefinition, int? indexInParentNode, object source) { }
        public override object Source { get; }
    }
    [System.Serializable]
    public class SyntaxError : GraphQL.Execution.DocumentError
    {
        public SyntaxError(GraphQLParser.Exceptions.GraphQLSyntaxErrorException ex) { }
    }
    [System.Serializable]
    public class UnhandledError : GraphQL.ExecutionError
    {
        public UnhandledError(string message, System.Exception innerException) { }
    }
    public class UnhandledExceptionContext
    {
        public UnhandledExceptionContext(GraphQL.Execution.IExecutionContext? context, GraphQL.IResolveFieldContext? fieldContext, System.Exception originalException) { }
        public GraphQL.Execution.IExecutionContext? Context { get; }
        public string? ErrorMessage { get; set; }
        public System.Exception Exception { get; set; }
        public GraphQL.IResolveFieldContext? FieldContext { get; }
        public System.Exception OriginalException { get; }
    }
    public class ValueExecutionNode : GraphQL.Execution.ExecutionNode
    {
        public ValueExecutionNode(GraphQL.Execution.ExecutionNode parent, GraphQL.Types.ScalarGraphType graphType, GraphQLParser.AST.GraphQLField field, GraphQL.Types.FieldType fieldDefinition, int? indexInParentNode) { }
        public GraphQL.Types.ScalarGraphType GraphType { get; }
        public override object? ToValue() { }
    }
}
namespace GraphQL.Instrumentation
{
    public class ApolloTrace
    {
        public ApolloTrace(System.DateTime start, double durationMs) { }
        public long Duration { get; }
        public System.DateTime EndTime { get; }
        public GraphQL.Instrumentation.ApolloTrace.ExecutionTrace Execution { get; }
        public GraphQL.Instrumentation.ApolloTrace.OperationTrace Parsing { get; }
        public System.DateTime StartTime { get; }
        public GraphQL.Instrumentation.ApolloTrace.OperationTrace Validation { get; }
        public int Version { get; }
        public class ExecutionTrace
        {
            public ExecutionTrace() { }
            public System.Collections.Generic.List<GraphQL.Instrumentation.ApolloTrace.ResolverTrace> Resolvers { get; }
        }
        public class OperationTrace
        {
            public OperationTrace() { }
            public long Duration { get; set; }
            public long StartOffset { get; set; }
        }
        public class ResolverTrace : GraphQL.Instrumentation.ApolloTrace.OperationTrace
        {
            public ResolverTrace() { }
            public string? FieldName { get; set; }
            public string? ParentType { get; set; }
            public System.Collections.Generic.List<object>? Path { get; set; }
            public string? ReturnType { get; set; }
        }
    }
    public static class ApolloTracingExtensions
    {
        public static GraphQL.Instrumentation.ApolloTrace CreateTrace(GraphQL.Instrumentation.PerfRecord[] perf, System.DateTime start) { }
        public static void EnrichWithApolloTracing(this GraphQL.ExecutionResult result, System.DateTime start) { }
    }
    public class FieldMiddlewareBuilder : GraphQL.Instrumentation.IFieldMiddlewareBuilder
    {
        public FieldMiddlewareBuilder() { }
        public System.Func<GraphQL.Instrumentation.FieldMiddlewareDelegate, GraphQL.Instrumentation.FieldMiddlewareDelegate>? Build() { }
        public GraphQL.Instrumentation.IFieldMiddlewareBuilder Use(System.Func<GraphQL.Instrumentation.FieldMiddlewareDelegate, GraphQL.Instrumentation.FieldMiddlewareDelegate> middleware) { }
    }
    public static class FieldMiddlewareBuilderExtensions
    {
        public static GraphQL.Instrumentation.IFieldMiddlewareBuilder Use(this GraphQL.Instrumentation.IFieldMiddlewareBuilder builder, GraphQL.Instrumentation.IFieldMiddleware middleware) { }
    }
    public delegate System.Threading.Tasks.Task<object?> FieldMiddlewareDelegate(GraphQL.IResolveFieldContext context);
    public interface IFieldMiddleware
    {
        System.Threading.Tasks.Task<object?> Resolve(GraphQL.IResolveFieldContext context, GraphQL.Instrumentation.FieldMiddlewareDelegate next);
    }
    public interface IFieldMiddlewareBuilder
    {
        System.Func<GraphQL.Instrumentation.FieldMiddlewareDelegate, GraphQL.Instrumentation.FieldMiddlewareDelegate>? Build();
        GraphQL.Instrumentation.IFieldMiddlewareBuilder Use(System.Func<GraphQL.Instrumentation.FieldMiddlewareDelegate, GraphQL.Instrumentation.FieldMiddlewareDelegate> middleware);
    }
    public class InstrumentFieldsMiddleware : GraphQL.Instrumentation.IFieldMiddleware
    {
        public InstrumentFieldsMiddleware() { }
        public System.Threading.Tasks.Task<object?> Resolve(GraphQL.IResolveFieldContext context, GraphQL.Instrumentation.FieldMiddlewareDelegate next) { }
    }
    public class Metrics
    {
        public Metrics(bool enabled = true) { }
        public bool Enabled { get; }
        public static GraphQL.Instrumentation.Metrics None { get; }
        public GraphQL.Instrumentation.PerfRecord[]? Finish() { }
        public GraphQL.Instrumentation.Metrics SetOperationName(GraphQLParser.ROM name) { }
        public GraphQL.Instrumentation.Metrics Start(string? operationName) { }
        public GraphQL.Instrumentation.Metrics.Marker Subject(string category, string? subject, System.Collections.Generic.Dictionary<string, object?>? metadata = null) { }
        public readonly struct Marker : System.IDisposable
        {
            public static readonly GraphQL.Instrumentation.Metrics.Marker Empty;
            public Marker(GraphQL.Instrumentation.PerfRecord record, GraphQL.Instrumentation.ValueStopwatch stopwatch) { }
            public void Dispose() { }
        }
    }
    public class PerfRecord
    {
        public PerfRecord(string category, string? subject, double start, System.Collections.Generic.Dictionary<string, object?>? metadata = null) { }
        public string Category { get; set; }
        public double Duration { get; }
        public double End { get; set; }
        public System.Collections.Generic.Dictionary<string, object?>? Metadata { get; set; }
        public double Start { get; set; }
        public string? Subject { get; set; }
        public void MarkEnd(double end) { }
        public T? MetaField<T>(string key) { }
    }
    public readonly struct ValueStopwatch
    {
        public System.TimeSpan Elapsed { get; }
        public bool IsActive { get; }
        public static GraphQL.Instrumentation.ValueStopwatch StartNew() { }
    }
}
namespace GraphQL.Introspection
{
    public class AlphabeticalSchemaComparer : GraphQL.Introspection.ISchemaComparer
    {
        public AlphabeticalSchemaComparer() { }
        public virtual System.Collections.Generic.IComparer<GraphQL.Types.DirectiveGraphType> DirectiveComparer { get; }
        public virtual System.Collections.Generic.IComparer<GraphQL.Types.IGraphType> TypeComparer { get; }
        public virtual System.Collections.Generic.IComparer<GraphQL.Types.QueryArgument> ArgumentComparer(GraphQL.Types.IFieldType field) { }
        public virtual System.Collections.Generic.IComparer<GraphQL.Types.EnumValueDefinition> EnumValueComparer(GraphQL.Types.EnumerationGraphType parent) { }
        public virtual System.Collections.Generic.IComparer<GraphQL.Types.IFieldType> FieldComparer(GraphQL.Types.IGraphType parent) { }
    }
    public class DefaultSchemaComparer : GraphQL.Introspection.ISchemaComparer
    {
        public DefaultSchemaComparer() { }
        public virtual System.Collections.Generic.IComparer<GraphQL.Types.DirectiveGraphType>? DirectiveComparer { get; }
        public virtual System.Collections.Generic.IComparer<GraphQL.Types.IGraphType>? TypeComparer { get; }
        public virtual System.Collections.Generic.IComparer<GraphQL.Types.QueryArgument>? ArgumentComparer(GraphQL.Types.IFieldType field) { }
        public virtual System.Collections.Generic.IComparer<GraphQL.Types.EnumValueDefinition>? EnumValueComparer(GraphQL.Types.EnumerationGraphType parent) { }
        public virtual System.Collections.Generic.IComparer<GraphQL.Types.IFieldType>? FieldComparer(GraphQL.Types.IGraphType parent) { }
    }
    public class DefaultSchemaFilter : GraphQL.Introspection.ISchemaFilter
    {
        protected static readonly System.Threading.Tasks.Task<bool> Allowed;
        protected static readonly System.Threading.Tasks.Task<bool> Forbidden;
        public DefaultSchemaFilter() { }
        public virtual System.Threading.Tasks.Task<bool> AllowArgument(GraphQL.Types.IFieldType field, GraphQL.Types.QueryArgument argument) { }
        public virtual System.Threading.Tasks.Task<bool> AllowDirective(GraphQL.Types.DirectiveGraphType directive) { }
        public virtual System.Threading.Tasks.Task<bool> AllowEnumValue(GraphQL.Types.EnumerationGraphType parent, GraphQL.Types.EnumValueDefinition enumValue) { }
        public virtual System.Threading.Tasks.Task<bool> AllowField(GraphQL.Types.IGraphType parent, GraphQL.Types.IFieldType field) { }
        public virtual System.Threading.Tasks.Task<bool> AllowType(GraphQL.Types.IGraphType type) { }
    }
    public class ExperimentalIntrospectionFeaturesSchemaFilter : GraphQL.Introspection.DefaultSchemaFilter
    {
        public ExperimentalIntrospectionFeaturesSchemaFilter() { }
        public override System.Threading.Tasks.Task<bool> AllowField(GraphQL.Types.IGraphType parent, GraphQL.Types.IFieldType field) { }
        public override System.Threading.Tasks.Task<bool> AllowType(GraphQL.Types.IGraphType type) { }
    }
    public interface ISchemaComparer
    {
        System.Collections.Generic.IComparer<GraphQL.Types.DirectiveGraphType>? DirectiveComparer { get; }
        System.Collections.Generic.IComparer<GraphQL.Types.IGraphType>? TypeComparer { get; }
        System.Collections.Generic.IComparer<GraphQL.Types.QueryArgument>? ArgumentComparer(GraphQL.Types.IFieldType field);
        System.Collections.Generic.IComparer<GraphQL.Types.EnumValueDefinition>? EnumValueComparer(GraphQL.Types.EnumerationGraphType parent);
        System.Collections.Generic.IComparer<GraphQL.Types.IFieldType>? FieldComparer(GraphQL.Types.IGraphType parent);
    }
    public interface ISchemaFilter
    {
        System.Threading.Tasks.Task<bool> AllowArgument(GraphQL.Types.IFieldType field, GraphQL.Types.QueryArgument argument);
        System.Threading.Tasks.Task<bool> AllowDirective(GraphQL.Types.DirectiveGraphType directive);
        System.Threading.Tasks.Task<bool> AllowEnumValue(GraphQL.Types.EnumerationGraphType parent, GraphQL.Types.EnumValueDefinition enumValue);
        System.Threading.Tasks.Task<bool> AllowField(GraphQL.Types.IGraphType parent, GraphQL.Types.IFieldType field);
        System.Threading.Tasks.Task<bool> AllowType(GraphQL.Types.IGraphType type);
    }
    public class SchemaMetaFieldType : GraphQL.Types.FieldType
    {
        public SchemaMetaFieldType() { }
    }
    public enum TypeKind
    {
        [System.ComponentModel.Description("Indicates this type is a scalar.")]
        SCALAR = 0,
        [System.ComponentModel.Description("Indicates this type is an object. `fields` and `possibleTypes` are valid fields.")]
        OBJECT = 1,
        [System.ComponentModel.Description("Indicates this type is an interface. `fields` and `possibleTypes` are valid field" +
            "s.")]
        INTERFACE = 2,
        [System.ComponentModel.Description("Indicates this type is a union. `possibleTypes` is a valid field.")]
        UNION = 3,
        [System.ComponentModel.Description("Indicates this type is an enum. `enumValues` is a valid field.")]
        ENUM = 4,
        [System.ComponentModel.Description("Indicates this type is an input object. `inputFields` is a valid field.")]
        INPUT_OBJECT = 5,
        [System.ComponentModel.Description("Indicates this type is a list. `ofType` is a valid field.")]
        LIST = 6,
        [System.ComponentModel.Description("Indicates this type is a non-null. `ofType` is a valid field.")]
        NON_NULL = 7,
    }
    public class TypeMetaFieldType : GraphQL.Types.FieldType
    {
        public TypeMetaFieldType() { }
    }
    public class TypeNameMetaFieldType : GraphQL.Types.FieldType
    {
        public TypeNameMetaFieldType() { }
    }
    public class @__AppliedDirective : GraphQL.Types.ObjectGraphType<GraphQL.Types.AppliedDirective>
    {
        public @__AppliedDirective() { }
    }
    public class @__Directive : GraphQL.Types.ObjectGraphType<GraphQL.Types.DirectiveGraphType>
    {
        public @__Directive(bool allowAppliedDirectives = false, bool allowRepeatable = false) { }
    }
    public class @__DirectiveArgument : GraphQL.Types.ObjectGraphType<GraphQL.Types.DirectiveArgument>
    {
        public @__DirectiveArgument() { }
    }
    public class @__DirectiveLocation : GraphQL.Types.EnumerationGraphType<GraphQLParser.AST.DirectiveLocation>
    {
        public @__DirectiveLocation() { }
    }
    public class @__EnumValue : GraphQL.Types.ObjectGraphType<GraphQL.Types.EnumValueDefinition>
    {
        public @__EnumValue(bool allowAppliedDirectives = false) { }
    }
    public class @__Field : GraphQL.Types.ObjectGraphType<GraphQL.Types.IFieldType>
    {
        public @__Field(bool allowAppliedDirectives = false) { }
    }
    public class @__InputValue : GraphQL.Types.ObjectGraphType<GraphQL.Types.IProvideMetadata>
    {
        public @__InputValue(bool allowAppliedDirectives = false) { }
    }
    public class @__Schema : GraphQL.Types.ObjectGraphType<GraphQL.Types.ISchema>
    {
        public @__Schema(bool allowAppliedDirectives = false) { }
    }
    public class @__Type : GraphQL.Types.ObjectGraphType<GraphQL.Types.IGraphType>
    {
        public @__Type(bool allowAppliedDirectives = false) { }
    }
    public class @__TypeKind : GraphQL.Types.EnumerationGraphType<GraphQL.Introspection.TypeKind>
    {
        public @__TypeKind() { }
    }
}
namespace GraphQL.Reflection
{
    public interface IAccessor
    {
        System.Type DeclaringType { get; }
        string FieldName { get; }
        System.Reflection.MethodInfo MethodInfo { get; }
        System.Reflection.ParameterInfo[]? Parameters { get; }
        System.Type ReturnType { get; }
        System.Collections.Generic.IEnumerable<T> GetAttributes<T>()
            where T : System.Attribute;
        object? GetValue(object target, object?[]? arguments);
    }
}
namespace GraphQL.Resolvers
{
    public class AsyncEventStreamResolver : GraphQL.Resolvers.IAsyncEventStreamResolver
    {
        public AsyncEventStreamResolver(GraphQL.Reflection.IAccessor accessor, System.IServiceProvider serviceProvider) { }
    }
    public class AsyncEventStreamResolver<T> : GraphQL.Resolvers.IAsyncEventStreamResolver, GraphQL.Resolvers.IAsyncEventStreamResolver<T>
    {
        public AsyncEventStreamResolver(System.Func<GraphQL.Subscription.IResolveEventStreamContext, System.Threading.Tasks.Task<System.IObservable<T?>>> subscriber) { }
        public System.Threading.Tasks.Task<System.IObservable<T?>> SubscribeAsync(GraphQL.Subscription.IResolveEventStreamContext context) { }
    }
    public class AsyncEventStreamResolver<TSourceType, TReturnType> : GraphQL.Resolvers.IAsyncEventStreamResolver, GraphQL.Resolvers.IAsyncEventStreamResolver<TReturnType>
    {
        public AsyncEventStreamResolver(System.Func<GraphQL.Subscription.IResolveEventStreamContext<TSourceType>, System.Threading.Tasks.Task<System.IObservable<TReturnType?>>> subscriber) { }
        public System.Threading.Tasks.Task<System.IObservable<TReturnType?>> SubscribeAsync(GraphQL.Subscription.IResolveEventStreamContext context) { }
    }
    public class AsyncFieldResolver<TReturnType> : GraphQL.Resolvers.IFieldResolver, GraphQL.Resolvers.IFieldResolver<System.Threading.Tasks.Task<TReturnType?>>
    {
        public AsyncFieldResolver(System.Func<GraphQL.IResolveFieldContext, System.Threading.Tasks.Task<TReturnType?>> resolver) { }
        public System.Threading.Tasks.Task<TReturnType?> Resolve(GraphQL.IResolveFieldContext context) { }
    }
    public class AsyncFieldResolver<TSourceType, TReturnType> : GraphQL.Resolvers.IFieldResolver, GraphQL.Resolvers.IFieldResolver<System.Threading.Tasks.Task<TReturnType?>>
    {
        public AsyncFieldResolver(System.Func<GraphQL.IResolveFieldContext<TSourceType>, System.Threading.Tasks.Task<TReturnType?>> resolver) { }
        public System.Threading.Tasks.Task<TReturnType?> Resolve(GraphQL.IResolveFieldContext context) { }
    }
    public class DelegateFieldModelBinderResolver : GraphQL.Resolvers.IFieldResolver
    {
        public DelegateFieldModelBinderResolver(System.Delegate resolver) { }
        public object? Resolve(GraphQL.IResolveFieldContext context) { }
    }
    public class EventStreamResolver : GraphQL.Resolvers.IEventStreamResolver
    {
        public EventStreamResolver(GraphQL.Reflection.IAccessor accessor, System.IServiceProvider serviceProvider) { }
        public System.IObservable<object?> Subscribe(GraphQL.Subscription.IResolveEventStreamContext context) { }
    }
    public class EventStreamResolver<T> : GraphQL.Resolvers.IEventStreamResolver, GraphQL.Resolvers.IEventStreamResolver<T>
    {
        public EventStreamResolver(System.Func<GraphQL.Subscription.IResolveEventStreamContext, System.IObservable<T?>> subscriber) { }
        public System.IObservable<T?> Subscribe(GraphQL.Subscription.IResolveEventStreamContext context) { }
    }
    public class EventStreamResolver<TSourceType, TReturnType> : GraphQL.Resolvers.IEventStreamResolver, GraphQL.Resolvers.IEventStreamResolver<TReturnType>
    {
        public EventStreamResolver(System.Func<GraphQL.Subscription.IResolveEventStreamContext<TSourceType>, System.IObservable<TReturnType?>> subscriber) { }
        public System.IObservable<TReturnType?> Subscribe(GraphQL.Subscription.IResolveEventStreamContext context) { }
    }
    public class ExpressionFieldResolver<TSourceType, TProperty> : GraphQL.Resolvers.IFieldResolver, GraphQL.Resolvers.IFieldResolver<TProperty>
    {
        public ExpressionFieldResolver(System.Linq.Expressions.Expression<System.Func<TSourceType, TProperty>> property) { }
        public TProperty? Resolve(GraphQL.IResolveFieldContext context) { }
    }
    public static class FieldResolverExtensions
    {
        public static System.Threading.Tasks.Task<object?> ResolveAsync(this GraphQL.Resolvers.IFieldResolver resolver, GraphQL.IResolveFieldContext context) { }
    }
    public class FuncFieldResolver<TReturnType> : GraphQL.Resolvers.IFieldResolver, GraphQL.Resolvers.IFieldResolver<TReturnType>
    {
        public FuncFieldResolver(System.Func<GraphQL.IResolveFieldContext, TReturnType?> resolver) { }
        public TReturnType? Resolve(GraphQL.IResolveFieldContext context) { }
    }
    public class FuncFieldResolver<TSourceType, TReturnType> : GraphQL.Resolvers.IFieldResolver, GraphQL.Resolvers.IFieldResolver<TReturnType>
    {
        public FuncFieldResolver(System.Func<GraphQL.IResolveFieldContext<TSourceType>, TReturnType?> resolver) { }
        public TReturnType? Resolve(GraphQL.IResolveFieldContext context) { }
    }
    public interface IAsyncEventStreamResolver
    {
        System.Threading.Tasks.Task<System.IObservable<object?>> SubscribeAsync(GraphQL.Subscription.IResolveEventStreamContext context);
    }
    public interface IAsyncEventStreamResolver<T> : GraphQL.Resolvers.IAsyncEventStreamResolver
    {
        System.Threading.Tasks.Task<System.IObservable<T?>> SubscribeAsync(GraphQL.Subscription.IResolveEventStreamContext context);
    }
    public interface IEventStreamResolver
    {
        System.IObservable<object?> Subscribe(GraphQL.Subscription.IResolveEventStreamContext context);
    }
    public interface IEventStreamResolver<out T> : GraphQL.Resolvers.IEventStreamResolver
    {
        System.IObservable<T?> Subscribe(GraphQL.Subscription.IResolveEventStreamContext context);
    }
    public interface IFieldResolver
    {
        object? Resolve(GraphQL.IResolveFieldContext context);
    }
    public interface IFieldResolver<out T> : GraphQL.Resolvers.IFieldResolver
    {
        T? Resolve(GraphQL.IResolveFieldContext context);
    }
    public class NameFieldResolver : GraphQL.Resolvers.IFieldResolver
    {
        public static GraphQL.Resolvers.NameFieldResolver Instance { get; }
        public object? Resolve(GraphQL.IResolveFieldContext context) { }
    }
}
namespace GraphQL.Subscription
{
    public interface IResolveEventStreamContext : GraphQL.Execution.IProvideUserContext, GraphQL.IResolveFieldContext { }
    public interface IResolveEventStreamContext<out TSource> : GraphQL.Execution.IProvideUserContext, GraphQL.IResolveFieldContext, GraphQL.IResolveFieldContext<TSource>, GraphQL.Subscription.IResolveEventStreamContext { }
    public class ResolveEventStreamContext : GraphQL.Subscription.ResolveEventStreamContext<object?>, GraphQL.Execution.IProvideUserContext, GraphQL.IResolveFieldContext, GraphQL.Subscription.IResolveEventStreamContext
    {
        public ResolveEventStreamContext() { }
    }
    public class ResolveEventStreamContext<T> : GraphQL.ResolveFieldContext<T>, GraphQL.Execution.IProvideUserContext, GraphQL.IResolveFieldContext, GraphQL.IResolveFieldContext<T>, GraphQL.Subscription.IResolveEventStreamContext, GraphQL.Subscription.IResolveEventStreamContext<T>
    {
        public ResolveEventStreamContext() { }
        public ResolveEventStreamContext(GraphQL.Subscription.IResolveEventStreamContext context) { }
    }
    public class SubscriptionExecutionResult : GraphQL.ExecutionResult
    {
        public SubscriptionExecutionResult() { }
        public SubscriptionExecutionResult(GraphQL.ExecutionResult result) { }
        public System.Collections.Generic.IDictionary<string, System.IObservable<GraphQL.ExecutionResult>>? Streams { get; set; }
    }
}
namespace GraphQL.Transport
{
    public class GraphQLRequest
    {
        public GraphQLRequest() { }
        public GraphQL.Inputs? Extensions { get; set; }
        public string? OperationName { get; set; }
        public string Query { get; set; }
        public GraphQL.Inputs? Variables { get; set; }
    }
    public class OperationMessage
    {
        public OperationMessage() { }
        public string? Id { get; set; }
        public object? Payload { get; set; }
        public string? Type { get; set; }
    }
}
namespace GraphQL.Types
{
    public static class AbstractGraphTypeExtensions
    {
        public static GraphQL.Types.IObjectGraphType? GetObjectType(this GraphQL.Types.IAbstractGraphType abstractType, object value, GraphQL.Types.ISchema schema) { }
        public static bool IsPossibleType(this GraphQL.Types.IAbstractGraphType abstractType, GraphQL.Types.IGraphType type) { }
    }
    public class AppliedDirective : System.Collections.Generic.IEnumerable<GraphQL.Types.DirectiveArgument>, System.Collections.IEnumerable
    {
        public AppliedDirective(string name) { }
        public int ArgumentsCount { get; }
        public string Name { get; set; }
        public GraphQL.Types.AppliedDirective AddArgument(GraphQL.Types.DirectiveArgument argument) { }
        public GraphQL.Types.DirectiveArgument? FindArgument(string argumentName) { }
        public System.Collections.Generic.IEnumerator<GraphQL.Types.DirectiveArgument> GetEnumerator() { }
    }
    public class AppliedDirectives : System.Collections.Generic.IEnumerable<GraphQL.Types.AppliedDirective>, System.Collections.IEnumerable
    {
        public AppliedDirectives() { }
        public int Count { get; }
        public void Add(GraphQL.Types.AppliedDirective directive) { }
        public GraphQL.Types.AppliedDirective? Find(string name) { }
        public System.Collections.Generic.IEnumerator<GraphQL.Types.AppliedDirective> GetEnumerator() { }
        public int Remove(string name) { }
    }
    public class AutoRegisteringInputObjectGraphType<TSourceType> : GraphQL.Types.InputObjectGraphType<TSourceType>
    {
        public AutoRegisteringInputObjectGraphType() { }
        public AutoRegisteringInputObjectGraphType(params System.Linq.Expressions.Expression<>[]? excludedProperties) { }
        protected virtual void ConfigureGraph() { }
        protected virtual GraphQL.Types.FieldType? CreateField(System.Reflection.MemberInfo memberInfo) { }
        protected virtual System.Collections.Generic.IEnumerable<System.Reflection.MemberInfo> GetRegisteredMembers() { }
        protected virtual GraphQL.Types.TypeInformation GetTypeInformation(System.Reflection.MemberInfo memberInfo) { }
        protected virtual System.Collections.Generic.IEnumerable<GraphQL.Types.FieldType> ProvideFields() { }
    }
    public class AutoRegisteringObjectGraphType<TSourceType> : GraphQL.Types.ObjectGraphType<TSourceType>
    {
        public AutoRegisteringObjectGraphType() { }
        public AutoRegisteringObjectGraphType(params System.Linq.Expressions.Expression<>[]? excludedProperties) { }
        protected virtual void ConfigureGraph() { }
        protected virtual GraphQL.Types.FieldType? CreateField(System.Reflection.MemberInfo memberInfo) { }
        protected virtual System.Collections.Generic.IEnumerable<System.Reflection.MemberInfo> GetRegisteredMembers() { }
        protected virtual GraphQL.Types.TypeInformation GetTypeInformation(System.Reflection.MemberInfo memberInfo) { }
        protected virtual System.Collections.Generic.IEnumerable<GraphQL.Types.FieldType> ProvideFields() { }
    }
    public class BigIntGraphType : GraphQL.Types.ScalarGraphType
    {
        public BigIntGraphType() { }
        public override bool CanParseLiteral(GraphQLParser.AST.GraphQLValue value) { }
        public override object? ParseLiteral(GraphQLParser.AST.GraphQLValue value) { }
        public override object? ParseValue(object? value) { }
    }
    public class BooleanGraphType : GraphQL.Types.ScalarGraphType
    {
        public BooleanGraphType() { }
        public override bool CanParseLiteral(GraphQLParser.AST.GraphQLValue value) { }
        public override bool CanParseValue(object? value) { }
        public override object? ParseLiteral(GraphQLParser.AST.GraphQLValue value) { }
        public override object? ParseValue(object? value) { }
        public override GraphQLParser.AST.GraphQLValue? ToAST(object? value) { }
    }
    public class ByteGraphType : GraphQL.Types.ScalarGraphType
    {
        public ByteGraphType() { }
        public override bool CanParseLiteral(GraphQLParser.AST.GraphQLValue value) { }
        public override object? ParseLiteral(GraphQLParser.AST.GraphQLValue value) { }
        public override object? ParseValue(object? value) { }
    }
    public class CamelCaseAttribute : GraphQL.Types.EnumCaseAttribute
    {
        public CamelCaseAttribute() { }
        public override string ChangeEnumCase(string val) { }
    }
    public abstract class ComplexGraphType<TSourceType> : GraphQL.Types.GraphType, GraphQL.Types.IComplexGraphType, GraphQL.Types.IGraphType, GraphQL.Types.INamedType, GraphQL.Types.IProvideDeprecationReason, GraphQL.Types.IProvideDescription, GraphQL.Types.IProvideMetadata
    {
        protected ComplexGraphType() { }
        public GraphQL.Types.TypeFields Fields { get; }
        public virtual GraphQL.Types.FieldType AddField(GraphQL.Types.FieldType fieldType) { }
        public GraphQL.Builders.ConnectionBuilder<TSourceType> Connection<TNodeType>()
            where TNodeType : GraphQL.Types.IGraphType { }
        public GraphQL.Builders.ConnectionBuilder<TSourceType> Connection<TNodeType, TEdgeType>()
            where TNodeType : GraphQL.Types.IGraphType
            where TEdgeType : GraphQL.Types.Relay.EdgeType<TNodeType> { }
        public GraphQL.Builders.ConnectionBuilder<TSourceType> Connection<TNodeType, TEdgeType, TConnectionType>()
            where TNodeType : GraphQL.Types.IGraphType
            where TEdgeType : GraphQL.Types.Relay.EdgeType<TNodeType>
            where TConnectionType : GraphQL.Types.Relay.ConnectionType<TNodeType, TEdgeType> { }
        public GraphQL.Types.FieldType Field(System.Type type, string name, string? description = null, GraphQL.Types.QueryArguments? arguments = null, System.Func<GraphQL.IResolveFieldContext<TSourceType>, object?>? resolve = null, string? deprecationReason = null) { }
        public virtual GraphQL.Builders.FieldBuilder<TSourceType, object> Field<TGraphType>()
            where TGraphType : GraphQL.Types.IGraphType { }
        public virtual GraphQL.Builders.FieldBuilder<TSourceType, TProperty> Field<TProperty>(System.Linq.Expressions.Expression<System.Func<TSourceType, TProperty>> expression, bool nullable = false, System.Type? type = null) { }
        public virtual GraphQL.Builders.FieldBuilder<TSourceType, TProperty> Field<TProperty>(string name, System.Linq.Expressions.Expression<System.Func<TSourceType, TProperty>> expression, bool nullable = false, System.Type? type = null) { }
        public GraphQL.Types.FieldType Field<TGraphType>(string name, string? description = null, GraphQL.Types.QueryArguments? arguments = null, System.Func<GraphQL.IResolveFieldContext<TSourceType>, object?>? resolve = null, string? deprecationReason = null)
            where TGraphType : GraphQL.Types.IGraphType { }
        public virtual GraphQL.Builders.FieldBuilder<TSourceType, TReturnType> Field<TGraphType, TReturnType>(string name = "default")
            where TGraphType : GraphQL.Types.IGraphType { }
        public GraphQL.Types.FieldType FieldAsync(System.Type type, string name, string? description = null, GraphQL.Types.QueryArguments? arguments = null, System.Func<GraphQL.IResolveFieldContext<TSourceType>, System.Threading.Tasks.Task<object?>>? resolve = null, string? deprecationReason = null) { }
        public GraphQL.Types.FieldType FieldAsync<TGraphType>(string name, string? description = null, GraphQL.Types.QueryArguments? arguments = null, System.Func<GraphQL.IResolveFieldContext<TSourceType>, System.Threading.Tasks.Task<object?>>? resolve = null, string? deprecationReason = null)
            where TGraphType : GraphQL.Types.IGraphType { }
        public GraphQL.Types.FieldType FieldAsync<TGraphType, TReturnType>(string name, string? description = null, GraphQL.Types.QueryArguments? arguments = null, System.Func<GraphQL.IResolveFieldContext<TSourceType>, System.Threading.Tasks.Task<TReturnType?>>? resolve = null, string? deprecationReason = null)
            where TGraphType : GraphQL.Types.IGraphType { }
        public GraphQL.Types.FieldType FieldDelegate<TGraphType>(string name, string? description = null, GraphQL.Types.QueryArguments? arguments = null, System.Delegate? resolve = null, string? deprecationReason = null)
            where TGraphType : GraphQL.Types.IGraphType { }
        public GraphQL.Types.FieldType FieldSubscribe<TGraphType>(string name, string? description = null, GraphQL.Types.QueryArguments? arguments = null, System.Func<GraphQL.IResolveFieldContext<TSourceType>, object?>? resolve = null, System.Func<GraphQL.Subscription.IResolveEventStreamContext, System.IObservable<object?>>? subscribe = null, string? deprecationReason = null)
            where TGraphType : GraphQL.Types.IGraphType { }
        public GraphQL.Types.FieldType FieldSubscribeAsync<TGraphType>(string name, string? description = null, GraphQL.Types.QueryArguments? arguments = null, System.Func<GraphQL.IResolveFieldContext<TSourceType>, object?>? resolve = null, System.Func<GraphQL.Subscription.IResolveEventStreamContext, System.Threading.Tasks.Task<System.IObservable<object?>>>? subscribeAsync = null, string? deprecationReason = null)
            where TGraphType : GraphQL.Types.IGraphType { }
        public GraphQL.Types.FieldType? GetField(GraphQLParser.ROM name) { }
        public bool HasField(string name) { }
    }
    public class ConstantCaseAttribute : GraphQL.Types.EnumCaseAttribute
    {
        public ConstantCaseAttribute() { }
        public override string ChangeEnumCase(string val) { }
    }
    public class DateGraphType : GraphQL.Types.ScalarGraphType
    {
        public DateGraphType() { }
        public override object? ParseLiteral(GraphQLParser.AST.GraphQLValue value) { }
        public override object? ParseValue(object? value) { }
        public override object? Serialize(object? value) { }
    }
    public class DateOnlyGraphType : GraphQL.Types.ScalarGraphType
    {
        public DateOnlyGraphType() { }
        public override object? ParseLiteral(GraphQLParser.AST.GraphQLValue value) { }
        public override object? ParseValue(object? value) { }
        public override object? Serialize(object? value) { }
    }
    public class DateTimeGraphType : GraphQL.Types.ScalarGraphType
    {
        public DateTimeGraphType() { }
        public override object? ParseLiteral(GraphQLParser.AST.GraphQLValue value) { }
        public override object? ParseValue(object? value) { }
        public override object? Serialize(object? value) { }
    }
    public class DateTimeOffsetGraphType : GraphQL.Types.ScalarGraphType
    {
        public DateTimeOffsetGraphType() { }
        public override object? ParseLiteral(GraphQLParser.AST.GraphQLValue value) { }
        public override object? ParseValue(object? value) { }
        public override object? Serialize(object? value) { }
    }
    public class DecimalGraphType : GraphQL.Types.ScalarGraphType
    {
        public DecimalGraphType() { }
        public override bool CanParseLiteral(GraphQLParser.AST.GraphQLValue value) { }
        public override object? ParseLiteral(GraphQLParser.AST.GraphQLValue value) { }
        public override object? ParseValue(object? value) { }
    }
    public class DeprecatedDirective : GraphQL.Types.DirectiveGraphType
    {
        public DeprecatedDirective() { }
        public override bool? Introspectable { get; }
    }
    public class DirectiveArgument
    {
        public DirectiveArgument(string name) { }
        public string Name { get; set; }
        public object? Value { get; set; }
    }
    public class DirectiveGraphType : GraphQL.Utilities.MetadataProvider, GraphQL.Types.INamedType, GraphQL.Types.IProvideDescription
    {
        public DirectiveGraphType(string name, params GraphQLParser.AST.DirectiveLocation[] locations) { }
        public DirectiveGraphType(string name, System.Collections.Generic.IEnumerable<GraphQLParser.AST.DirectiveLocation> locations) { }
        public GraphQL.Types.QueryArguments? Arguments { get; set; }
        public string? Description { get; set; }
        public virtual bool? Introspectable { get; }
        public System.Collections.Generic.List<GraphQLParser.AST.DirectiveLocation> Locations { get; }
        public string Name { get; set; }
        public bool Repeatable { get; set; }
        public override string ToString() { }
        public virtual void Validate(GraphQL.Types.AppliedDirective applied) { }
    }
    [System.AttributeUsage(System.AttributeTargets.Enum | System.AttributeTargets.All, AllowMultiple=false)]
    public abstract class EnumCaseAttribute : System.Attribute
    {
        protected EnumCaseAttribute() { }
        public abstract string ChangeEnumCase(string val);
    }
    public class EnumValueDefinition : GraphQL.Utilities.MetadataProvider, GraphQL.Types.IProvideDeprecationReason, GraphQL.Types.IProvideDescription
    {
        public EnumValueDefinition() { }
        public string? DeprecationReason { get; set; }
        public string? Description { get; set; }
        public string Name { get; set; }
        public object? Value { get; set; }
    }
    public class EnumValues : System.Collections.Generic.IEnumerable<GraphQL.Types.EnumValueDefinition>, System.Collections.IEnumerable
    {
        public EnumValues() { }
        public int Count { get; }
        public GraphQL.Types.EnumValueDefinition? this[string name] { get; }
        public void Add(GraphQL.Types.EnumValueDefinition value) { }
        public GraphQL.Types.EnumValueDefinition? FindByName(string name, System.StringComparison comparison = 5) { }
        public GraphQL.Types.EnumValueDefinition? FindByValue(object? value) { }
        public System.Collections.Generic.IEnumerator<GraphQL.Types.EnumValueDefinition> GetEnumerator() { }
    }
    public class EnumerationGraphType : GraphQL.Types.ScalarGraphType
    {
        public EnumerationGraphType() { }
        public GraphQL.Types.EnumValues Values { get; }
        public void AddValue(GraphQL.Types.EnumValueDefinition value) { }
        public void AddValue(string name, string? description, object? value, string? deprecationReason = null) { }
        public override bool CanParseLiteral(GraphQLParser.AST.GraphQLValue value) { }
        public override bool CanParseValue(object? value) { }
        public override object? ParseLiteral(GraphQLParser.AST.GraphQLValue value) { }
        public override object? ParseValue(object? value) { }
        public override object? Serialize(object? value) { }
        public override GraphQLParser.AST.GraphQLValue? ToAST(object? value) { }
    }
    public class EnumerationGraphType<TEnum> : GraphQL.Types.EnumerationGraphType
        where TEnum : System.Enum
    {
        public EnumerationGraphType() { }
        protected virtual string ChangeEnumCase(string val) { }
    }
    public class EventStreamFieldType : GraphQL.Types.FieldType
    {
        public EventStreamFieldType() { }
        public GraphQL.Resolvers.IAsyncEventStreamResolver? AsyncSubscriber { get; set; }
        public GraphQL.Resolvers.IEventStreamResolver? Subscriber { get; set; }
    }
    public class FieldType : GraphQL.Utilities.MetadataProvider, GraphQL.Types.IFieldType, GraphQL.Types.IHaveDefaultValue, GraphQL.Types.IProvideDeprecationReason, GraphQL.Types.IProvideDescription, GraphQL.Types.IProvideMetadata, GraphQL.Types.IProvideResolvedType
    {
        public FieldType() { }
        public GraphQL.Types.QueryArguments? Arguments { get; set; }
        public object? DefaultValue { get; set; }
        public string? DeprecationReason { get; set; }
        public string? Description { get; set; }
        public string Name { get; set; }
        public GraphQL.Types.IGraphType? ResolvedType { get; set; }
        public GraphQL.Resolvers.IFieldResolver? Resolver { get; set; }
        public System.Type? Type { get; set; }
    }
    public class FloatGraphType : GraphQL.Types.ScalarGraphType
    {
        public FloatGraphType() { }
        public override bool CanParseLiteral(GraphQLParser.AST.GraphQLValue value) { }
        public override object? ParseLiteral(GraphQLParser.AST.GraphQLValue value) { }
        public override object? ParseValue(object? value) { }
    }
    public sealed class GraphQLClrInputTypeReference<T> : GraphQL.Types.InputObjectGraphType { }
    public sealed class GraphQLClrOutputTypeReference<T> : GraphQL.Types.InterfaceGraphType { }
    public sealed class GraphQLTypeReference : GraphQL.Types.InterfaceGraphType, GraphQL.Types.IComplexGraphType, GraphQL.Types.IGraphType, GraphQL.Types.IImplementInterfaces, GraphQL.Types.INamedType, GraphQL.Types.IObjectGraphType, GraphQL.Types.IProvideDeprecationReason, GraphQL.Types.IProvideDescription, GraphQL.Types.IProvideMetadata
    {
        public GraphQLTypeReference(string typeName) { }
        public GraphQL.Types.Interfaces Interfaces { get; }
        public System.Func<object, bool>? IsTypeOf { get; set; }
        public GraphQL.Types.ResolvedInterfaces ResolvedInterfaces { get; }
        public string TypeName { get; }
        public void AddResolvedInterface(GraphQL.Types.IInterfaceGraphType graphType) { }
        public override bool Equals(object? obj) { }
        public override int GetHashCode() { }
    }
    public abstract class GraphType : GraphQL.Utilities.MetadataProvider, GraphQL.Types.IGraphType, GraphQL.Types.INamedType, GraphQL.Types.IProvideDeprecationReason, GraphQL.Types.IProvideDescription, GraphQL.Types.IProvideMetadata
    {
        protected GraphType() { }
        public string? DeprecationReason { get; set; }
        public string? Description { get; set; }
        public string Name { get; set; }
        protected bool Equals(GraphQL.Types.IGraphType other) { }
        public override bool Equals(object? obj) { }
        public override int GetHashCode() { }
        public override string ToString() { }
    }
    public class GuidGraphType : GraphQL.Types.ScalarGraphType
    {
        public GuidGraphType() { }
        public override bool CanParseLiteral(GraphQLParser.AST.GraphQLValue value) { }
        public override bool CanParseValue(object? value) { }
        public override object? ParseLiteral(GraphQLParser.AST.GraphQLValue value) { }
        public override object? ParseValue(object? value) { }
        public override object? Serialize(object? value) { }
    }
    public interface IAbstractGraphType : GraphQL.Types.IGraphType, GraphQL.Types.INamedType, GraphQL.Types.IProvideDeprecationReason, GraphQL.Types.IProvideDescription, GraphQL.Types.IProvideMetadata
    {
        GraphQL.Types.PossibleTypes PossibleTypes { get; }
        System.Func<object, GraphQL.Types.IObjectGraphType?>? ResolveType { get; set; }
        void AddPossibleType(GraphQL.Types.IObjectGraphType type);
    }
    public interface IComplexGraphType : GraphQL.Types.IGraphType, GraphQL.Types.INamedType, GraphQL.Types.IProvideDeprecationReason, GraphQL.Types.IProvideDescription, GraphQL.Types.IProvideMetadata
    {
        GraphQL.Types.TypeFields Fields { get; }
        GraphQL.Types.FieldType AddField(GraphQL.Types.FieldType fieldType);
        GraphQL.Types.FieldType? GetField(GraphQLParser.ROM name);
        bool HasField(string name);
    }
    public interface IFieldType : GraphQL.Types.IHaveDefaultValue, GraphQL.Types.IProvideDeprecationReason, GraphQL.Types.IProvideDescription, GraphQL.Types.IProvideMetadata, GraphQL.Types.IProvideResolvedType
    {
        GraphQL.Types.QueryArguments? Arguments { get; set; }
        string Name { get; set; }
    }
    public interface IGraphType : GraphQL.Types.INamedType, GraphQL.Types.IProvideDeprecationReason, GraphQL.Types.IProvideDescription, GraphQL.Types.IProvideMetadata { }
    public interface IHaveDefaultValue : GraphQL.Types.IProvideResolvedType
    {
        object? DefaultValue { get; }
    }
    public interface IImplementInterfaces
    {
        GraphQL.Types.Interfaces Interfaces { get; }
        GraphQL.Types.ResolvedInterfaces ResolvedInterfaces { get; }
    }
    public interface IInputObjectGraphType : GraphQL.Types.IComplexGraphType, GraphQL.Types.IGraphType, GraphQL.Types.INamedType, GraphQL.Types.IProvideDeprecationReason, GraphQL.Types.IProvideDescription, GraphQL.Types.IProvideMetadata
    {
        bool IsValidDefault(object value);
        object ParseDictionary(System.Collections.Generic.IDictionary<string, object?> value);
        GraphQLParser.AST.GraphQLObjectValue? ToAST(object value);
    }
    public interface IInterfaceGraphType : GraphQL.Types.IAbstractGraphType, GraphQL.Types.IComplexGraphType, GraphQL.Types.IGraphType, GraphQL.Types.INamedType, GraphQL.Types.IProvideDeprecationReason, GraphQL.Types.IProvideDescription, GraphQL.Types.IProvideMetadata { }
    public interface INamedType
    {
        string Name { get; set; }
    }
    public interface IObjectGraphType : GraphQL.Types.IComplexGraphType, GraphQL.Types.IGraphType, GraphQL.Types.IImplementInterfaces, GraphQL.Types.INamedType, GraphQL.Types.IProvideDeprecationReason, GraphQL.Types.IProvideDescription, GraphQL.Types.IProvideMetadata
    {
        System.Func<object, bool>? IsTypeOf { get; set; }
        void AddResolvedInterface(GraphQL.Types.IInterfaceGraphType graphType);
    }
    public interface IProvideDeprecationReason
    {
        string? DeprecationReason { get; set; }
    }
    public interface IProvideDescription
    {
        string? Description { get; set; }
    }
    public interface IProvideMetadata
    {
        System.Collections.Generic.Dictionary<string, object?> Metadata { get; }
        TType? GetMetadata<TType>(string key, System.Func<TType?> defaultValueFactory);
        TType? GetMetadata<TType>(string key, TType? defaultValue = default);
        bool HasMetadata(string key);
    }
    public interface IProvideResolvedType
    {
        GraphQL.Types.IGraphType? ResolvedType { get; set; }
    }
    public interface ISchema : GraphQL.Types.IProvideDescription, GraphQL.Types.IProvideMetadata
    {
        System.Collections.Generic.IEnumerable<GraphQL.Types.IGraphType> AdditionalTypeInstances { get; }
        System.Collections.Generic.IEnumerable<System.Type> AdditionalTypes { get; }
        GraphQL.Types.SchemaTypes AllTypes { get; }
        [System.Runtime.CompilerServices.TupleElementNames(new string[] {
                "clrType",
                "graphType"})]
        System.Collections.Generic.IEnumerable<System.ValueTuple<System.Type, System.Type>> BuiltInTypeMappings { get; }
        GraphQL.Introspection.ISchemaComparer Comparer { get; set; }
        GraphQL.Types.SchemaDirectives Directives { get; }
        GraphQL.ExperimentalFeatures Features { get; set; }
        GraphQL.Instrumentation.IFieldMiddlewareBuilder FieldMiddleware { get; }
        GraphQL.Introspection.ISchemaFilter Filter { get; set; }
        bool Initialized { get; }
        GraphQL.Types.IObjectGraphType? Mutation { get; set; }
        GraphQL.Conversion.INameConverter NameConverter { get; }
        GraphQL.Types.IObjectGraphType Query { get; set; }
        GraphQL.Types.FieldType SchemaMetaFieldType { get; }
        GraphQL.Types.IObjectGraphType? Subscription { get; set; }
        [System.Runtime.CompilerServices.TupleElementNames(new string[] {
                "clrType",
                "graphType"})]
        System.Collections.Generic.IEnumerable<System.ValueTuple<System.Type, System.Type>> TypeMappings { get; }
        GraphQL.Types.FieldType TypeMetaFieldType { get; }
        GraphQL.Types.FieldType TypeNameMetaFieldType { get; }
        void Initialize();
        void RegisterType(GraphQL.Types.IGraphType type);
        void RegisterType(System.Type type);
        void RegisterTypeMapping(System.Type clrType, System.Type graphType);
        void RegisterVisitor(GraphQL.Utilities.ISchemaNodeVisitor visitor);
        void RegisterVisitor(System.Type type);
    }
    public class IdGraphType : GraphQL.Types.ScalarGraphType
    {
        public IdGraphType() { }
        public override bool CanParseLiteral(GraphQLParser.AST.GraphQLValue value) { }
        public override object? ParseLiteral(GraphQLParser.AST.GraphQLValue value) { }
        public override object? ParseValue(object? value) { }
        public override object? Serialize(object? value) { }
    }
    public class IncludeDirective : GraphQL.Types.DirectiveGraphType
    {
        public IncludeDirective() { }
    }
    public class InputObjectGraphType : GraphQL.Types.InputObjectGraphType<object>
    {
        public InputObjectGraphType() { }
    }
    public class InputObjectGraphType<TSourceType> : GraphQL.Types.ComplexGraphType<TSourceType>, GraphQL.Types.IComplexGraphType, GraphQL.Types.IGraphType, GraphQL.Types.IInputObjectGraphType, GraphQL.Types.INamedType, GraphQL.Types.IProvideDeprecationReason, GraphQL.Types.IProvideDescription, GraphQL.Types.IProvideMetadata
    {
        public InputObjectGraphType() { }
        public virtual bool IsValidDefault(object value) { }
        public virtual object ParseDictionary(System.Collections.Generic.IDictionary<string, object?> value) { }
        public virtual GraphQLParser.AST.GraphQLObjectValue? ToAST(object value) { }
    }
    public class IntGraphType : GraphQL.Types.ScalarGraphType
    {
        public IntGraphType() { }
        public override bool CanParseLiteral(GraphQLParser.AST.GraphQLValue value) { }
        public override object? ParseLiteral(GraphQLParser.AST.GraphQLValue value) { }
        public override object? ParseValue(object? value) { }
    }
    public class InterfaceGraphType : GraphQL.Types.InterfaceGraphType<object>
    {
        public InterfaceGraphType() { }
    }
    public class InterfaceGraphType<TSource> : GraphQL.Types.ComplexGraphType<TSource>, GraphQL.Types.IAbstractGraphType, GraphQL.Types.IComplexGraphType, GraphQL.Types.IGraphType, GraphQL.Types.IInterfaceGraphType, GraphQL.Types.INamedType, GraphQL.Types.IProvideDeprecationReason, GraphQL.Types.IProvideDescription, GraphQL.Types.IProvideMetadata
    {
        public InterfaceGraphType() { }
        public GraphQL.Types.PossibleTypes PossibleTypes { get; }
        public System.Func<object, GraphQL.Types.IObjectGraphType?>? ResolveType { get; set; }
        public void AddPossibleType(GraphQL.Types.IObjectGraphType type) { }
    }
    public class Interfaces : System.Collections.Generic.IEnumerable<System.Type>, System.Collections.IEnumerable
    {
        public Interfaces() { }
        public int Count { get; }
        public void Add(System.Type type) { }
        public void Add<TInterface>()
            where TInterface : GraphQL.Types.IInterfaceGraphType { }
        public bool Contains(System.Type type) { }
        public System.Collections.Generic.IEnumerator<System.Type> GetEnumerator() { }
    }
    public class LengthDirective : GraphQL.Types.DirectiveGraphType
    {
        public LengthDirective() { }
        public override bool? Introspectable { get; }
        public override void Validate(GraphQL.Types.AppliedDirective applied) { }
    }
    public class ListGraphType : GraphQL.Types.GraphType, GraphQL.Types.IProvideResolvedType
    {
        public ListGraphType(GraphQL.Types.IGraphType? type) { }
        public GraphQL.Types.IGraphType? ResolvedType { get; set; }
        public virtual System.Type? Type { get; }
        public override string ToString() { }
    }
    public sealed class ListGraphType<T> : GraphQL.Types.ListGraphType
        where T : GraphQL.Types.IGraphType
    {
        public ListGraphType() { }
        public override System.Type Type { get; }
    }
    public class LongGraphType : GraphQL.Types.ScalarGraphType
    {
        public LongGraphType() { }
        public override bool CanParseLiteral(GraphQLParser.AST.GraphQLValue value) { }
        public override object? ParseLiteral(GraphQLParser.AST.GraphQLValue value) { }
        public override object? ParseValue(object? value) { }
    }
    public class NonNullGraphType : GraphQL.Types.GraphType, GraphQL.Types.IProvideResolvedType
    {
        public NonNullGraphType(GraphQL.Types.IGraphType? type) { }
        public GraphQL.Types.IGraphType? ResolvedType { get; set; }
        public virtual System.Type? Type { get; }
        public override string ToString() { }
    }
    public sealed class NonNullGraphType<T> : GraphQL.Types.NonNullGraphType
        where T : GraphQL.Types.IGraphType
    {
        public NonNullGraphType() { }
        public override System.Type Type { get; }
    }
    public class ObjectGraphType : GraphQL.Types.ObjectGraphType<object?>
    {
        public ObjectGraphType() { }
    }
    public static class ObjectGraphTypeExtensions
    {
        public static void Field(this GraphQL.Types.IObjectGraphType obj, string name, GraphQL.Types.IGraphType type, string? description = null, GraphQL.Types.QueryArguments? arguments = null, System.Func<GraphQL.IResolveFieldContext, object?>? resolve = null) { }
        public static void FieldAsync(this GraphQL.Types.IObjectGraphType obj, string name, GraphQL.Types.IGraphType type, string? description = null, GraphQL.Types.QueryArguments? arguments = null, System.Func<GraphQL.IResolveFieldContext, System.Threading.Tasks.Task<object?>>? resolve = null) { }
    }
    public class ObjectGraphType<TSourceType> : GraphQL.Types.ComplexGraphType<TSourceType>, GraphQL.Types.IComplexGraphType, GraphQL.Types.IGraphType, GraphQL.Types.IImplementInterfaces, GraphQL.Types.INamedType, GraphQL.Types.IObjectGraphType, GraphQL.Types.IProvideDeprecationReason, GraphQL.Types.IProvideDescription, GraphQL.Types.IProvideMetadata
    {
        public ObjectGraphType() { }
        public GraphQL.Types.Interfaces Interfaces { get; }
        public System.Func<object, bool>? IsTypeOf { get; set; }
        public GraphQL.Types.ResolvedInterfaces ResolvedInterfaces { get; }
        public void AddResolvedInterface(GraphQL.Types.IInterfaceGraphType graphType) { }
        public void Interface(System.Type type) { }
        public void Interface<TInterface>()
            where TInterface : GraphQL.Types.IInterfaceGraphType { }
    }
    public class PascalCaseAttribute : GraphQL.Types.EnumCaseAttribute
    {
        public PascalCaseAttribute() { }
        public override string ChangeEnumCase(string val) { }
    }
    public class PossibleTypes : System.Collections.Generic.IEnumerable<GraphQL.Types.IObjectGraphType>, System.Collections.IEnumerable
    {
        public PossibleTypes() { }
        public int Count { get; }
        public bool Contains(GraphQL.Types.IObjectGraphType type) { }
        public System.Collections.Generic.IEnumerator<GraphQL.Types.IObjectGraphType> GetEnumerator() { }
    }
    public class QueryArgument : GraphQL.Utilities.MetadataProvider, GraphQL.Types.IHaveDefaultValue, GraphQL.Types.IProvideDescription, GraphQL.Types.IProvideResolvedType
    {
        public QueryArgument(GraphQL.Types.IGraphType type) { }
        public QueryArgument(System.Type type) { }
        public object? DefaultValue { get; set; }
        public string? Description { get; set; }
        public string Name { get; set; }
        public GraphQL.Types.IGraphType? ResolvedType { get; set; }
        public System.Type? Type { get; }
    }
    public class QueryArgument<TType> : GraphQL.Types.QueryArgument
        where TType : GraphQL.Types.IGraphType
    {
        public QueryArgument() { }
    }
    public class QueryArguments : System.Collections.Generic.IEnumerable<GraphQL.Types.QueryArgument>, System.Collections.IEnumerable
    {
        public QueryArguments(params GraphQL.Types.QueryArgument[] args) { }
        public QueryArguments(System.Collections.Generic.IEnumerable<GraphQL.Types.QueryArgument> list) { }
        public int Count { get; }
        public GraphQL.Types.QueryArgument this[int index] { get; set; }
        public void Add(GraphQL.Types.QueryArgument argument) { }
        public GraphQL.Types.QueryArgument? Find(GraphQLParser.ROM name) { }
        public System.Collections.Generic.IEnumerator<GraphQL.Types.QueryArgument> GetEnumerator() { }
    }
    public class ResolvedInterfaces : System.Collections.Generic.IEnumerable<GraphQL.Types.IInterfaceGraphType>, System.Collections.IEnumerable
    {
        public ResolvedInterfaces() { }
        public int Count { get; }
        public bool Contains(GraphQL.Types.IInterfaceGraphType type) { }
        public System.Collections.Generic.IEnumerator<GraphQL.Types.IInterfaceGraphType> GetEnumerator() { }
    }
    public class SByteGraphType : GraphQL.Types.ScalarGraphType
    {
        public SByteGraphType() { }
        public override bool CanParseLiteral(GraphQLParser.AST.GraphQLValue value) { }
        public override object? ParseLiteral(GraphQLParser.AST.GraphQLValue value) { }
        public override object? ParseValue(object? value) { }
    }
    public abstract class ScalarGraphType : GraphQL.Types.GraphType
    {
        protected ScalarGraphType() { }
        public virtual bool CanParseLiteral(GraphQLParser.AST.GraphQLValue value) { }
        public virtual bool CanParseValue(object? value) { }
        public virtual bool IsValidDefault(object value) { }
        protected double ParseDoubleAccordingSpec<TValueNode>(TValueNode node)
            where TValueNode : GraphQLParser.AST.GraphQLValue, GraphQLParser.AST.IHasValueNode { }
        public virtual object? ParseLiteral(GraphQLParser.AST.GraphQLValue value) { }
        public abstract object? ParseValue(object? value);
        public virtual object? Serialize(object? value) { }
        protected GraphQLParser.AST.GraphQLValue ThrowASTConversionError(object? value) { }
        protected object ThrowLiteralConversionError(GraphQLParser.AST.GraphQLValue input, string? description = null) { }
        protected object ThrowSerializationError(object? value) { }
        protected object ThrowValueConversionError(object? value) { }
        public virtual GraphQLParser.AST.GraphQLValue? ToAST(object? value) { }
    }
    public class Schema : GraphQL.Utilities.MetadataProvider, GraphQL.Types.IProvideDescription, GraphQL.Types.IProvideMetadata, GraphQL.Types.ISchema, System.IDisposable, System.IServiceProvider
    {
        public Schema() { }
        public Schema(System.IServiceProvider services) { }
        public Schema(System.IServiceProvider services, bool runConfigurations = true) { }
        public Schema(System.IServiceProvider services, System.Collections.Generic.IEnumerable<GraphQL.DI.IConfigureSchema> configurations) { }
        public System.Collections.Generic.IEnumerable<GraphQL.Types.IGraphType> AdditionalTypeInstances { get; }
        public System.Collections.Generic.IEnumerable<System.Type> AdditionalTypes { get; }
        public GraphQL.Types.SchemaTypes AllTypes { get; }
        [System.Runtime.CompilerServices.TupleElementNames(new string[] {
                "clrType",
                "graphType"})]
        public System.Collections.Generic.IEnumerable<System.ValueTuple<System.Type, System.Type>> BuiltInTypeMappings { get; }
        public GraphQL.Introspection.ISchemaComparer Comparer { get; set; }
        public string? Description { get; set; }
        public GraphQL.Types.SchemaDirectives Directives { get; }
        public GraphQL.ExperimentalFeatures Features { get; set; }
        public GraphQL.Instrumentation.IFieldMiddlewareBuilder FieldMiddleware { get; }
        public GraphQL.Introspection.ISchemaFilter Filter { get; set; }
        public bool Initialized { get; }
        public GraphQL.Types.IObjectGraphType? Mutation { get; set; }
        public GraphQL.Conversion.INameConverter NameConverter { get; set; }
        public GraphQL.Types.IObjectGraphType Query { get; set; }
        public GraphQL.Types.FieldType SchemaMetaFieldType { get; }
        public GraphQL.Types.IObjectGraphType? Subscription { get; set; }
        [System.Runtime.CompilerServices.TupleElementNames(new string[] {
                "clrType",
                "graphType"})]
        public System.Collections.Generic.IEnumerable<System.ValueTuple<System.Type, System.Type>> TypeMappings { get; }
        public GraphQL.Types.FieldType TypeMetaFieldType { get; }
        public GraphQL.Types.FieldType TypeNameMetaFieldType { get; }
        protected virtual void CoerceInputTypeDefaultValues() { }
        protected virtual GraphQL.Types.SchemaTypes CreateSchemaTypes() { }
        public void Dispose() { }
        protected virtual void Dispose(bool disposing) { }
        public void Initialize() { }
        public void RegisterType(GraphQL.Types.IGraphType type) { }
        public void RegisterType(System.Type type) { }
        public void RegisterTypeMapping(System.Type clrType, System.Type graphType) { }
        public void RegisterTypes(params System.Type[] types) { }
        public void RegisterVisitor(GraphQL.Utilities.ISchemaNodeVisitor visitor) { }
        public void RegisterVisitor(System.Type type) { }
        protected virtual void Validate() { }
        public static GraphQL.Types.Schema For(string typeDefinitions, System.Action<GraphQL.Utilities.SchemaBuilder>? configure = null) { }
        public static GraphQL.Types.Schema For<TSchemaBuilder>(string typeDefinitions, System.Action<TSchemaBuilder>? configure = null)
            where TSchemaBuilder : GraphQL.Utilities.SchemaBuilder, new () { }
    }
    public class SchemaDirectives : System.Collections.Generic.IEnumerable<GraphQL.Types.DirectiveGraphType>, System.Collections.IEnumerable
    {
        public SchemaDirectives() { }
        public int Count { get; }
        public virtual GraphQL.Types.DeprecatedDirective Deprecated { get; }
        public virtual GraphQL.Types.IncludeDirective Include { get; }
        public virtual GraphQL.Types.SkipDirective Skip { get; }
        public GraphQL.Types.DirectiveGraphType? Find(GraphQLParser.ROM name) { }
        public System.Collections.Generic.IEnumerator<GraphQL.Types.DirectiveGraphType> GetEnumerator() { }
        public void Register(GraphQL.Types.DirectiveGraphType directive) { }
        public void Register(params GraphQL.Types.DirectiveGraphType[] directives) { }
    }
    public class SchemaTypes : System.Collections.Generic.IEnumerable<GraphQL.Types.IGraphType>, System.Collections.IEnumerable
    {
        protected SchemaTypes() { }
        public SchemaTypes(GraphQL.Types.ISchema schema, System.IServiceProvider serviceProvider) { }
        public int Count { get; }
        protected virtual System.Collections.Generic.Dictionary<GraphQLParser.ROM, GraphQL.Types.IGraphType> Dictionary { get; }
        public GraphQL.Types.IGraphType? this[GraphQLParser.ROM typeName] { get; }
        protected virtual GraphQL.Types.FieldType SchemaMetaFieldType { get; }
        protected virtual GraphQL.Types.FieldType TypeMetaFieldType { get; }
        protected virtual GraphQL.Types.FieldType TypeNameMetaFieldType { get; }
        public void ApplyMiddleware(GraphQL.Instrumentation.IFieldMiddlewareBuilder fieldMiddlewareBuilder) { }
        public void ApplyMiddleware(System.Func<GraphQL.Instrumentation.FieldMiddlewareDelegate, GraphQL.Instrumentation.FieldMiddlewareDelegate> transform) { }
        protected virtual GraphQL.Types.IGraphType BuildGraphQLType(System.Type type, System.Func<System.Type, GraphQL.Types.IGraphType> resolve) { }
        public System.Collections.Generic.IEnumerator<GraphQL.Types.IGraphType> GetEnumerator() { }
        protected virtual System.Type? GetGraphTypeFromClrType(System.Type clrType, bool isInputType, [System.Runtime.CompilerServices.TupleElementNames(new string[] {
                "ClrType",
                "GraphType"})] System.Collections.Generic.List<System.ValueTuple<System.Type, System.Type>> typeMappings) { }
        protected void Initialize(GraphQL.Types.ISchema schema, System.IServiceProvider serviceProvider) { }
    }
    public class ShortGraphType : GraphQL.Types.ScalarGraphType
    {
        public ShortGraphType() { }
        public override bool CanParseLiteral(GraphQLParser.AST.GraphQLValue value) { }
        public override object? ParseLiteral(GraphQLParser.AST.GraphQLValue value) { }
        public override object? ParseValue(object? value) { }
    }
    public class SkipDirective : GraphQL.Types.DirectiveGraphType
    {
        public SkipDirective() { }
    }
    public class StringGraphType : GraphQL.Types.ScalarGraphType
    {
        public StringGraphType() { }
        public override bool CanParseLiteral(GraphQLParser.AST.GraphQLValue value) { }
        public override bool CanParseValue(object? value) { }
        public override object? ParseLiteral(GraphQLParser.AST.GraphQLValue value) { }
        public override object? ParseValue(object? value) { }
    }
    public class TimeOnlyGraphType : GraphQL.Types.ScalarGraphType
    {
        public TimeOnlyGraphType() { }
        public override object? ParseLiteral(GraphQLParser.AST.GraphQLValue value) { }
        public override object? ParseValue(object? value) { }
        public override object? Serialize(object? value) { }
    }
    public class TimeSpanMillisecondsGraphType : GraphQL.Types.ScalarGraphType
    {
        public TimeSpanMillisecondsGraphType() { }
        public override object? ParseLiteral(GraphQLParser.AST.GraphQLValue value) { }
        public override object? ParseValue(object? value) { }
        public override object? Serialize(object? value) { }
    }
    public class TimeSpanSecondsGraphType : GraphQL.Types.ScalarGraphType
    {
        public TimeSpanSecondsGraphType() { }
        public override object? ParseLiteral(GraphQLParser.AST.GraphQLValue value) { }
        public override object? ParseValue(object? value) { }
        public override object? Serialize(object? value) { }
    }
    public static class TypeExtensions
    {
        public static string FullName(this GraphQLParser.AST.GraphQLType type) { }
        public static GraphQL.Types.IGraphType? GraphTypeFromType(this GraphQLParser.AST.GraphQLType type, GraphQL.Types.ISchema schema) { }
        public static string Name(this GraphQLParser.AST.GraphQLType type) { }
        public static GraphQL.Types.IGraphType? NamedGraphTypeFromType(this GraphQLParser.AST.GraphQLType type, GraphQL.Types.ISchema schema) { }
    }
    public class TypeFields : System.Collections.Generic.IEnumerable<GraphQL.Types.FieldType>, System.Collections.IEnumerable
    {
        public TypeFields() { }
        public int Count { get; }
        public bool Contains(GraphQL.Types.FieldType field) { }
        public bool Contains(GraphQL.Types.IFieldType field) { }
        public GraphQL.Types.FieldType? Find(string name) { }
        public System.Collections.Generic.IEnumerator<GraphQL.Types.FieldType> GetEnumerator() { }
    }
    public class TypeInformation
    {
        public TypeInformation(System.Reflection.MethodInfo methodInfo) { }
        public TypeInformation(System.Reflection.FieldInfo fieldInfo, bool isInput) { }
        public TypeInformation(System.Reflection.PropertyInfo propertyInfo, bool isInputProperty) { }
        public TypeInformation(System.Reflection.MemberInfo memberInfo, bool isInputType, System.Type type, bool isNullable, bool isList, bool listIsNullable, System.Type? graphType) { }
        public System.Type? GraphType { get; set; }
        public bool IsInputType { get; }
        public bool IsList { get; set; }
        public bool IsNullable { get; set; }
        public bool ListIsNullable { get; set; }
        public System.Reflection.MemberInfo MemberInfo { get; }
        public System.Type Type { get; set; }
        public virtual void ApplyAttributes() { }
        public virtual System.Type ConstructGraphType() { }
    }
    public class UIntGraphType : GraphQL.Types.ScalarGraphType
    {
        public UIntGraphType() { }
        public override bool CanParseLiteral(GraphQLParser.AST.GraphQLValue value) { }
        public override object? ParseLiteral(GraphQLParser.AST.GraphQLValue value) { }
        public override object? ParseValue(object? value) { }
    }
    public class ULongGraphType : GraphQL.Types.ScalarGraphType
    {
        public ULongGraphType() { }
        public override bool CanParseLiteral(GraphQLParser.AST.GraphQLValue value) { }
        public override object? ParseLiteral(GraphQLParser.AST.GraphQLValue value) { }
        public override object? ParseValue(object? value) { }
    }
    public class UShortGraphType : GraphQL.Types.ScalarGraphType
    {
        public UShortGraphType() { }
        public override bool CanParseLiteral(GraphQLParser.AST.GraphQLValue value) { }
        public override object? ParseLiteral(GraphQLParser.AST.GraphQLValue value) { }
        public override object? ParseValue(object? value) { }
    }
    public class UnionGraphType : GraphQL.Types.GraphType, GraphQL.Types.IAbstractGraphType, GraphQL.Types.IGraphType, GraphQL.Types.INamedType, GraphQL.Types.IProvideDeprecationReason, GraphQL.Types.IProvideDescription, GraphQL.Types.IProvideMetadata
    {
        public UnionGraphType() { }
        public GraphQL.Types.PossibleTypes PossibleTypes { get; }
        public System.Func<object, GraphQL.Types.IObjectGraphType?>? ResolveType { get; set; }
        public System.Collections.Generic.IEnumerable<System.Type> Types { get; set; }
        public void AddPossibleType(GraphQL.Types.IObjectGraphType type) { }
        public void Type(System.Type type) { }
        public void Type<TType>()
            where TType : GraphQL.Types.IObjectGraphType { }
    }
    public class UriGraphType : GraphQL.Types.ScalarGraphType
    {
        public UriGraphType() { }
        public override object? ParseLiteral(GraphQLParser.AST.GraphQLValue value) { }
        public override object? ParseValue(object? value) { }
        public override object? Serialize(object? value) { }
    }
}
namespace GraphQL.Types.Relay
{
    public class ConnectionType<TNodeType> : GraphQL.Types.Relay.ConnectionType<TNodeType, GraphQL.Types.Relay.EdgeType<TNodeType>>
        where TNodeType : GraphQL.Types.IGraphType
    {
        public ConnectionType() { }
    }
    public class ConnectionType<TNodeType, TEdgeType> : GraphQL.Types.ObjectGraphType<object>
        where TNodeType : GraphQL.Types.IGraphType
        where TEdgeType : GraphQL.Types.Relay.EdgeType<TNodeType>
    {
        public ConnectionType() { }
    }
    public class EdgeType<TNodeType> : GraphQL.Types.ObjectGraphType<object>
        where TNodeType : GraphQL.Types.IGraphType
    {
        public EdgeType() { }
    }
    public class PageInfoType : GraphQL.Types.ObjectGraphType<object>
    {
        public PageInfoType() { }
    }
}
namespace GraphQL.Types.Relay.DataObjects
{
    public class Connection<TNode> : GraphQL.Types.Relay.DataObjects.Connection<TNode, GraphQL.Types.Relay.DataObjects.Edge<TNode>>
    {
        public Connection() { }
    }
    public class Connection<TNode, TEdge>
        where TEdge : GraphQL.Types.Relay.DataObjects.Edge<TNode>
    {
        public Connection() { }
        public System.Collections.Generic.List<TEdge>? Edges { get; set; }
        public System.Collections.Generic.List<TNode?>? Items { get; }
        public GraphQL.Types.Relay.DataObjects.PageInfo? PageInfo { get; set; }
        public int? TotalCount { get; set; }
    }
    public class Edge<TNode>
    {
        public Edge() { }
        public string? Cursor { get; set; }
        public TNode Node { get; set; }
    }
    public class PageInfo
    {
        public PageInfo() { }
        public string? EndCursor { get; set; }
        public bool HasNextPage { get; set; }
        public bool HasPreviousPage { get; set; }
        public string? StartCursor { get; set; }
    }
}
namespace GraphQL.Utilities
{
    public sealed class AppliedDirectivesValidationVisitor : GraphQL.Utilities.ISchemaNodeVisitor
    {
        public static readonly GraphQL.Utilities.AppliedDirectivesValidationVisitor Instance;
        public void VisitDirective(GraphQL.Types.DirectiveGraphType type, GraphQL.Types.ISchema schema) { }
        public void VisitDirectiveArgumentDefinition(GraphQL.Types.QueryArgument argument, GraphQL.Types.DirectiveGraphType type, GraphQL.Types.ISchema schema) { }
        public void VisitEnum(GraphQL.Types.EnumerationGraphType type, GraphQL.Types.ISchema schema) { }
        public void VisitEnumValue(GraphQL.Types.EnumValueDefinition value, GraphQL.Types.EnumerationGraphType type, GraphQL.Types.ISchema schema) { }
        public void VisitInputObject(GraphQL.Types.IInputObjectGraphType type, GraphQL.Types.ISchema schema) { }
        public void VisitInputObjectFieldDefinition(GraphQL.Types.FieldType field, GraphQL.Types.IInputObjectGraphType type, GraphQL.Types.ISchema schema) { }
        public void VisitInterface(GraphQL.Types.IInterfaceGraphType type, GraphQL.Types.ISchema schema) { }
        public void VisitInterfaceFieldArgumentDefinition(GraphQL.Types.QueryArgument argument, GraphQL.Types.FieldType field, GraphQL.Types.IInterfaceGraphType type, GraphQL.Types.ISchema schema) { }
        public void VisitInterfaceFieldDefinition(GraphQL.Types.FieldType field, GraphQL.Types.IInterfaceGraphType type, GraphQL.Types.ISchema schema) { }
        public void VisitObject(GraphQL.Types.IObjectGraphType type, GraphQL.Types.ISchema schema) { }
        public void VisitObjectFieldArgumentDefinition(GraphQL.Types.QueryArgument argument, GraphQL.Types.FieldType field, GraphQL.Types.IObjectGraphType type, GraphQL.Types.ISchema schema) { }
        public void VisitObjectFieldDefinition(GraphQL.Types.FieldType field, GraphQL.Types.IObjectGraphType type, GraphQL.Types.ISchema schema) { }
        public void VisitScalar(GraphQL.Types.ScalarGraphType type, GraphQL.Types.ISchema schema) { }
        public void VisitSchema(GraphQL.Types.ISchema schema) { }
        public void VisitUnion(GraphQL.Types.UnionGraphType type, GraphQL.Types.ISchema schema) { }
    }
    public class ArgumentConfig : GraphQL.Utilities.MetadataProvider
    {
        public ArgumentConfig(string name) { }
        public object? DefaultValue { get; set; }
        public string? Description { get; set; }
        public string Name { get; }
    }
    public abstract class BaseSchemaNodeVisitor : GraphQL.Utilities.ISchemaNodeVisitor
    {
        protected BaseSchemaNodeVisitor() { }
        public virtual void VisitDirective(GraphQL.Types.DirectiveGraphType type, GraphQL.Types.ISchema schema) { }
        public virtual void VisitDirectiveArgumentDefinition(GraphQL.Types.QueryArgument argument, GraphQL.Types.DirectiveGraphType type, GraphQL.Types.ISchema schema) { }
        public virtual void VisitEnum(GraphQL.Types.EnumerationGraphType type, GraphQL.Types.ISchema schema) { }
        public virtual void VisitEnumValue(GraphQL.Types.EnumValueDefinition value, GraphQL.Types.EnumerationGraphType type, GraphQL.Types.ISchema schema) { }
        public virtual void VisitInputObject(GraphQL.Types.IInputObjectGraphType type, GraphQL.Types.ISchema schema) { }
        public virtual void VisitInputObjectFieldDefinition(GraphQL.Types.FieldType field, GraphQL.Types.IInputObjectGraphType type, GraphQL.Types.ISchema schema) { }
        public virtual void VisitInterface(GraphQL.Types.IInterfaceGraphType type, GraphQL.Types.ISchema schema) { }
        public virtual void VisitInterfaceFieldArgumentDefinition(GraphQL.Types.QueryArgument argument, GraphQL.Types.FieldType field, GraphQL.Types.IInterfaceGraphType type, GraphQL.Types.ISchema schema) { }
        public virtual void VisitInterfaceFieldDefinition(GraphQL.Types.FieldType field, GraphQL.Types.IInterfaceGraphType type, GraphQL.Types.ISchema schema) { }
        public virtual void VisitObject(GraphQL.Types.IObjectGraphType type, GraphQL.Types.ISchema schema) { }
        public virtual void VisitObjectFieldArgumentDefinition(GraphQL.Types.QueryArgument argument, GraphQL.Types.FieldType field, GraphQL.Types.IObjectGraphType type, GraphQL.Types.ISchema schema) { }
        public virtual void VisitObjectFieldDefinition(GraphQL.Types.FieldType field, GraphQL.Types.IObjectGraphType type, GraphQL.Types.ISchema schema) { }
        public virtual void VisitScalar(GraphQL.Types.ScalarGraphType type, GraphQL.Types.ISchema schema) { }
        public virtual void VisitSchema(GraphQL.Types.ISchema schema) { }
        public virtual void VisitUnion(GraphQL.Types.UnionGraphType type, GraphQL.Types.ISchema schema) { }
    }
    public class FieldConfig : GraphQL.Utilities.MetadataProvider
    {
        public FieldConfig(string name) { }
        public GraphQL.Resolvers.IAsyncEventStreamResolver? AsyncSubscriber { get; set; }
        public object? DefaultValue { get; set; }
        public string? DeprecationReason { get; set; }
        public string? Description { get; set; }
        public string Name { get; }
        public GraphQL.Resolvers.IFieldResolver? Resolver { get; set; }
        public GraphQL.Reflection.IAccessor? ResolverAccessor { get; set; }
        public GraphQL.Resolvers.IEventStreamResolver? Subscriber { get; set; }
        public GraphQL.Reflection.IAccessor? SubscriberAccessor { get; set; }
        public GraphQL.Utilities.ArgumentConfig ArgumentFor(string argumentName) { }
    }
    public interface ISchemaNodeVisitor
    {
        void VisitDirective(GraphQL.Types.DirectiveGraphType type, GraphQL.Types.ISchema schema);
        void VisitDirectiveArgumentDefinition(GraphQL.Types.QueryArgument argument, GraphQL.Types.DirectiveGraphType type, GraphQL.Types.ISchema schema);
        void VisitEnum(GraphQL.Types.EnumerationGraphType type, GraphQL.Types.ISchema schema);
        void VisitEnumValue(GraphQL.Types.EnumValueDefinition value, GraphQL.Types.EnumerationGraphType type, GraphQL.Types.ISchema schema);
        void VisitInputObject(GraphQL.Types.IInputObjectGraphType type, GraphQL.Types.ISchema schema);
        void VisitInputObjectFieldDefinition(GraphQL.Types.FieldType field, GraphQL.Types.IInputObjectGraphType type, GraphQL.Types.ISchema schema);
        void VisitInterface(GraphQL.Types.IInterfaceGraphType type, GraphQL.Types.ISchema schema);
        void VisitInterfaceFieldArgumentDefinition(GraphQL.Types.QueryArgument argument, GraphQL.Types.FieldType field, GraphQL.Types.IInterfaceGraphType type, GraphQL.Types.ISchema schema);
        void VisitInterfaceFieldDefinition(GraphQL.Types.FieldType field, GraphQL.Types.IInterfaceGraphType type, GraphQL.Types.ISchema schema);
        void VisitObject(GraphQL.Types.IObjectGraphType type, GraphQL.Types.ISchema schema);
        void VisitObjectFieldArgumentDefinition(GraphQL.Types.QueryArgument argument, GraphQL.Types.FieldType field, GraphQL.Types.IObjectGraphType type, GraphQL.Types.ISchema schema);
        void VisitObjectFieldDefinition(GraphQL.Types.FieldType field, GraphQL.Types.IObjectGraphType type, GraphQL.Types.ISchema schema);
        void VisitScalar(GraphQL.Types.ScalarGraphType type, GraphQL.Types.ISchema schema);
        void VisitSchema(GraphQL.Types.ISchema schema);
        void VisitUnion(GraphQL.Types.UnionGraphType type, GraphQL.Types.ISchema schema);
    }
    public class MetadataProvider : GraphQL.Types.IProvideMetadata
    {
        public MetadataProvider() { }
        public System.Collections.Generic.Dictionary<string, object?> Metadata { get; }
        public void CopyMetadataTo(GraphQL.Types.IProvideMetadata target) { }
        public TType? GetMetadata<TType>(string key, System.Func<TType?> defaultValueFactory) { }
        public TType? GetMetadata<TType>(string key, TType? defaultValue = default) { }
        public bool HasMetadata(string key) { }
    }
    public static class NameValidator
    {
        public static void ValidateDefault(string name, GraphQL.Utilities.NamedElement type) { }
        public static void ValidateName(string name, GraphQL.Utilities.NamedElement type) { }
    }
    public enum NamedElement
    {
        Field = 0,
        Type = 1,
        Argument = 2,
        EnumValue = 3,
        Directive = 4,
    }
    public class SchemaBuilder
    {
        protected readonly System.Collections.Generic.Dictionary<string, GraphQL.Types.IGraphType> _types;
        public SchemaBuilder() { }
        public bool AllowUnknownFields { get; set; }
        public bool AllowUnknownTypes { get; set; }
        public bool IgnoreComments { get; set; }
        public bool IgnoreLocations { get; set; }
        public System.IServiceProvider ServiceProvider { get; set; }
        public GraphQL.Utilities.TypeSettings Types { get; }
        public virtual GraphQL.Types.Schema Build(string typeDefinitions) { }
        protected virtual GraphQL.Types.IGraphType? GetType(string name) { }
        protected virtual void PreConfigure(GraphQL.Types.Schema schema) { }
        protected virtual GraphQL.Types.QueryArgument ToArgument(GraphQL.Utilities.ArgumentConfig argumentConfig, GraphQLParser.AST.GraphQLInputValueDefinition inputDef) { }
        protected virtual GraphQL.Types.DirectiveGraphType ToDirective(GraphQLParser.AST.GraphQLDirectiveDefinition directiveDef) { }
        protected virtual GraphQL.Types.EnumerationGraphType ToEnumerationType(GraphQLParser.AST.GraphQLEnumTypeDefinition enumDef) { }
        protected virtual GraphQL.Types.FieldType ToFieldType(string parentTypeName, GraphQLParser.AST.GraphQLFieldDefinition fieldDef) { }
        protected virtual GraphQL.Types.FieldType ToFieldType(string parentTypeName, GraphQLParser.AST.GraphQLInputValueDefinition inputDef) { }
        protected virtual GraphQL.Types.InputObjectGraphType ToInputObjectType(GraphQLParser.AST.GraphQLInputObjectTypeDefinition inputDef) { }
        protected virtual GraphQL.Types.InterfaceGraphType ToInterfaceType(GraphQLParser.AST.GraphQLInterfaceTypeDefinition interfaceDef) { }
        protected virtual GraphQL.Types.IObjectGraphType ToObjectGraphType(GraphQLParser.AST.GraphQLObjectTypeDefinition astType, bool isExtensionType = false) { }
        protected virtual GraphQL.Types.FieldType ToSubscriptionFieldType(string parentTypeName, GraphQLParser.AST.GraphQLFieldDefinition fieldDef) { }
        protected virtual GraphQL.Types.UnionGraphType ToUnionType(GraphQLParser.AST.GraphQLUnionTypeDefinition unionDef) { }
        protected virtual void Validate(GraphQLParser.AST.GraphQLDocument document) { }
    }
    public class SchemaPrinter
    {
        public SchemaPrinter(GraphQL.Types.ISchema schema, GraphQL.Utilities.SchemaPrinterOptions? options = null) { }
        protected GraphQL.Utilities.SchemaPrinterOptions Options { get; }
        protected GraphQL.Types.ISchema Schema { get; set; }
        public string[] BreakLine(string line, int len) { }
        public string FormatDefaultValue(object? value, GraphQL.Types.IGraphType graphType) { }
        protected string FormatDescription(string? description, string indentation = "") { }
        protected virtual bool IsDefinedDirective(string directiveName) { }
        protected virtual bool IsDefinedType(string typeName) { }
        public bool IsSchemaOfCommonNames(GraphQL.Types.ISchema schema) { }
        public string Print() { }
        public string PrintArgs(GraphQL.Types.FieldType field) { }
        public virtual string PrintComment(string? comment, string indentation = "", bool firstInBlock = true) { }
        public string PrintDeprecation(string? reason) { }
        public string PrintDescription(string? description, string indentation = "", bool firstInBlock = true) { }
        public string PrintDirective(GraphQL.Types.DirectiveGraphType directive) { }
        public string PrintEnum(GraphQL.Types.EnumerationGraphType type) { }
        public virtual string PrintFields(GraphQL.Types.IComplexGraphType type) { }
        public string PrintFilteredSchema(System.Func<string, bool> directiveFilter, System.Func<string, bool> typeFilter) { }
        public string PrintInputObject(GraphQL.Types.IInputObjectGraphType type) { }
        public string PrintInputValue(GraphQL.Types.FieldType field) { }
        public string PrintInputValue(GraphQL.Types.QueryArgument argument) { }
        public virtual string PrintInterface(GraphQL.Types.IInterfaceGraphType type) { }
        public string PrintIntrospectionSchema() { }
        public virtual string PrintObject(GraphQL.Types.IObjectGraphType type) { }
        public string PrintScalar(GraphQL.Types.ScalarGraphType type) { }
        public string? PrintSchemaDefinition(GraphQL.Types.ISchema schema) { }
        public string PrintType(GraphQL.Types.IGraphType type) { }
        public string PrintUnion(GraphQL.Types.UnionGraphType type) { }
        protected static bool IsBuiltInDirective(string directiveName) { }
        protected static bool IsBuiltInScalar(string typeName) { }
        protected static bool IsIntrospectionType(string typeName) { }
    }
    public class SchemaPrinterOptions
    {
        public SchemaPrinterOptions() { }
        public GraphQL.Introspection.ISchemaComparer? Comparer { get; set; }
        public bool IncludeDeprecationReasons { get; set; }
        public bool IncludeDescriptions { get; set; }
        public bool OldImplementsSyntax { get; set; }
        public bool PrintDescriptionsAsComments { get; set; }
    }
    public sealed class SchemaValidationVisitor : GraphQL.Utilities.BaseSchemaNodeVisitor
    {
        public static readonly GraphQL.Utilities.SchemaValidationVisitor Instance;
        public override void VisitDirective(GraphQL.Types.DirectiveGraphType type, GraphQL.Types.ISchema schema) { }
        public override void VisitDirectiveArgumentDefinition(GraphQL.Types.QueryArgument argument, GraphQL.Types.DirectiveGraphType type, GraphQL.Types.ISchema schema) { }
        public override void VisitEnum(GraphQL.Types.EnumerationGraphType type, GraphQL.Types.ISchema schema) { }
        public override void VisitInputObject(GraphQL.Types.IInputObjectGraphType type, GraphQL.Types.ISchema schema) { }
        public override void VisitInputObjectFieldDefinition(GraphQL.Types.FieldType field, GraphQL.Types.IInputObjectGraphType type, GraphQL.Types.ISchema schema) { }
        public override void VisitInterface(GraphQL.Types.IInterfaceGraphType type, GraphQL.Types.ISchema schema) { }
        public override void VisitInterfaceFieldArgumentDefinition(GraphQL.Types.QueryArgument argument, GraphQL.Types.FieldType field, GraphQL.Types.IInterfaceGraphType type, GraphQL.Types.ISchema schema) { }
        public override void VisitInterfaceFieldDefinition(GraphQL.Types.FieldType field, GraphQL.Types.IInterfaceGraphType type, GraphQL.Types.ISchema schema) { }
        public override void VisitObject(GraphQL.Types.IObjectGraphType type, GraphQL.Types.ISchema schema) { }
        public override void VisitObjectFieldArgumentDefinition(GraphQL.Types.QueryArgument argument, GraphQL.Types.FieldType field, GraphQL.Types.IObjectGraphType type, GraphQL.Types.ISchema schema) { }
        public override void VisitObjectFieldDefinition(GraphQL.Types.FieldType field, GraphQL.Types.IObjectGraphType type, GraphQL.Types.ISchema schema) { }
        public override void VisitUnion(GraphQL.Types.UnionGraphType type, GraphQL.Types.ISchema schema) { }
    }
    public static class StringUtils
    {
        public static int DamerauLevenshteinDistance(string source, string target, int threshold) { }
        public static string QuotedOrList(System.Collections.Generic.IEnumerable<string> items, int maxLength = 5) { }
        public static string[] SuggestionList(string input, System.Collections.Generic.IEnumerable<string>? options) { }
    }
    public class TypeConfig : GraphQL.Utilities.MetadataProvider
    {
        public TypeConfig(string name) { }
        public string? DeprecationReason { get; set; }
        public string? Description { get; set; }
        public System.Func<object, bool>? IsTypeOfFunc { get; set; }
        public string Name { get; }
        public System.Func<object, GraphQL.Types.IObjectGraphType>? ResolveType { get; set; }
        public System.Type? Type { get; set; }
        public GraphQL.Utilities.FieldConfig FieldFor(string fieldName) { }
        public void IsTypeOf<T>() { }
    }
    public class TypeSettings
    {
        public TypeSettings() { }
        public GraphQL.Utilities.TypeConfig For(string typeName) { }
        public GraphQL.Utilities.TypeSettings ForAll(System.Action<GraphQL.Utilities.TypeConfig> configure) { }
        public void Include(System.Type type) { }
        public void Include(string name, System.Type type) { }
        public void Include(System.Type type, System.Type typeOfType) { }
        public void Include(string name, System.Type type, System.Type typeOfType) { }
        public void Include<TType>() { }
        public void Include<TType>(string name) { }
        public void Include<TType, TTypeOfType>() { }
        public void Include<TType, TTypeOfType>(string name) { }
    }
}
namespace GraphQL.Utilities.Federation
{
    public class AnyScalarGraphType : GraphQL.Types.ScalarGraphType
    {
        public AnyScalarGraphType() { }
        public override bool CanParseLiteral(GraphQLParser.AST.GraphQLValue value) { }
        public override bool CanParseValue(object? value) { }
        public override bool IsValidDefault(object value) { }
        public override object? ParseLiteral(GraphQLParser.AST.GraphQLValue value) { }
        public override object? ParseValue(object? value) { }
        public override GraphQLParser.AST.GraphQLValue? ToAST(object? value) { }
    }
    public class FederatedResolveContext
    {
        public FederatedResolveContext() { }
        public System.Collections.Generic.Dictionary<string, object?> Arguments { get; set; }
        public GraphQL.IResolveFieldContext ParentFieldContext { get; set; }
    }
    public class FederatedSchema
    {
        public FederatedSchema() { }
        public static GraphQL.Types.Schema For(string typeDefinitions, System.Action<GraphQL.Utilities.Federation.FederatedSchemaBuilder>? configure = null) { }
        public static GraphQL.Types.Schema For<TFederatedSchemaBuilder>(string typeDefinitions, System.Action<TFederatedSchemaBuilder>? configure = null)
            where TFederatedSchemaBuilder : GraphQL.Utilities.Federation.FederatedSchemaBuilder, new () { }
    }
    public class FederatedSchemaBuilder : GraphQL.Utilities.SchemaBuilder
    {
        public FederatedSchemaBuilder() { }
        public override GraphQL.Types.Schema Build(string typeDefinitions) { }
        protected override void PreConfigure(GraphQL.Types.Schema schema) { }
    }
    public class FederatedSchemaPrinter : GraphQL.Utilities.SchemaPrinter
    {
        public FederatedSchemaPrinter(GraphQL.Types.ISchema schema, GraphQL.Utilities.SchemaPrinterOptions? options = null) { }
        public bool IsFederatedDirective(string directiveName) { }
        public bool IsFederatedType(string typeName) { }
        public string PrintAstDirective(GraphQLParser.AST.GraphQLDirective directive) { }
        public string PrintFederatedDirectives(GraphQL.Types.IGraphType type) { }
        public string PrintFederatedDirectivesFromAst(GraphQL.Types.IProvideMetadata type) { }
        public string PrintFederatedSchema() { }
        public override string PrintFields(GraphQL.Types.IComplexGraphType type) { }
        public override string PrintInterface(GraphQL.Types.IInterfaceGraphType type) { }
        public override string PrintObject(GraphQL.Types.IObjectGraphType type) { }
    }
    public class FuncFederatedResolver<T> : GraphQL.Utilities.Federation.IFederatedResolver
    {
        public FuncFederatedResolver(System.Func<GraphQL.Utilities.Federation.FederatedResolveContext, System.Threading.Tasks.Task<T?>> func) { }
        public System.Threading.Tasks.Task<object?> Resolve(GraphQL.Utilities.Federation.FederatedResolveContext context) { }
    }
    public interface IFederatedResolver
    {
        System.Threading.Tasks.Task<object?> Resolve(GraphQL.Utilities.Federation.FederatedResolveContext context);
    }
    public class ServiceGraphType : GraphQL.Types.ObjectGraphType
    {
        public ServiceGraphType() { }
    }
    public static class TypeConfigExtensions
    {
        public static void ResolveReferenceAsync(this GraphQL.Utilities.TypeConfig config, GraphQL.Utilities.Federation.IFederatedResolver resolver) { }
        public static void ResolveReferenceAsync<T>(this GraphQL.Utilities.TypeConfig config, System.Func<GraphQL.Utilities.Federation.FederatedResolveContext, System.Threading.Tasks.Task<T?>> resolver) { }
    }
}
namespace GraphQL.Validation
{
    public class BaseVariableVisitor : GraphQL.Validation.IVariableVisitor
    {
        public BaseVariableVisitor() { }
        public virtual void VisitField(GraphQL.Validation.ValidationContext context, GraphQLParser.AST.GraphQLVariableDefinition variable, GraphQL.VariableName variableName, GraphQL.Types.IInputObjectGraphType type, GraphQL.Types.FieldType field, object? variableValue, object? parsedValue) { }
        public virtual void VisitList(GraphQL.Validation.ValidationContext context, GraphQLParser.AST.GraphQLVariableDefinition variable, GraphQL.VariableName variableName, GraphQL.Types.ListGraphType type, object? variableValue, System.Collections.Generic.IList<object?>? parsedValue) { }
        public virtual void VisitObject(GraphQL.Validation.ValidationContext context, GraphQLParser.AST.GraphQLVariableDefinition variable, GraphQL.VariableName variableName, GraphQL.Types.IInputObjectGraphType type, object? variableValue, object? parsedValue) { }
        public virtual void VisitScalar(GraphQL.Validation.ValidationContext context, GraphQLParser.AST.GraphQLVariableDefinition variable, GraphQL.VariableName variableName, GraphQL.Types.ScalarGraphType type, object? variableValue, object? parsedValue) { }
    }
    public class BasicVisitor : GraphQLParser.Visitors.ASTVisitor<GraphQL.Validation.BasicVisitor.State>
    {
        public BasicVisitor(params GraphQL.Validation.INodeVisitor[] visitors) { }
        public BasicVisitor(System.Collections.Generic.IList<GraphQL.Validation.INodeVisitor> visitors) { }
        public override System.Threading.Tasks.ValueTask VisitAsync(GraphQLParser.AST.ASTNode? node, GraphQL.Validation.BasicVisitor.State context) { }
        public readonly struct State : GraphQLParser.Visitors.IASTVisitorContext
        {
            public State(GraphQL.Validation.ValidationContext context, System.Threading.CancellationToken cancellationToken) { }
            public System.Threading.CancellationToken CancellationToken { get; }
            public GraphQL.Validation.ValidationContext Context { get; }
        }
    }
    public class DocumentValidator : GraphQL.Validation.IDocumentValidator
    {
        public static readonly System.Collections.Generic.IEnumerable<GraphQL.Validation.IValidationRule> CoreRules;
        public DocumentValidator() { }
        [return: System.Runtime.CompilerServices.TupleElementNames(new string[] {
                "validationResult",
                "variables"})]
        public System.Threading.Tasks.Task<System.ValueTuple<GraphQL.Validation.IValidationResult, GraphQL.Validation.Variables>> ValidateAsync(GraphQL.Validation.ValidationOptions options) { }
    }
    public interface IDocumentValidator
    {
        [return: System.Runtime.CompilerServices.TupleElementNames(new string[] {
                "validationResult",
                "variables"})]
        System.Threading.Tasks.Task<System.ValueTuple<GraphQL.Validation.IValidationResult, GraphQL.Validation.Variables>> ValidateAsync(GraphQL.Validation.ValidationOptions options);
    }
    public interface INodeVisitor
    {
        void Enter(GraphQLParser.AST.ASTNode node, GraphQL.Validation.ValidationContext context);
        void Leave(GraphQLParser.AST.ASTNode node, GraphQL.Validation.ValidationContext context);
    }
    public interface IValidationResult
    {
        GraphQL.ExecutionErrors Errors { get; }
        bool IsValid { get; }
    }
    public interface IValidationRule
    {
        System.Threading.Tasks.ValueTask<GraphQL.Validation.INodeVisitor?> ValidateAsync(GraphQL.Validation.ValidationContext context);
    }
    public interface IVariableVisitor
    {
        void VisitField(GraphQL.Validation.ValidationContext context, GraphQLParser.AST.GraphQLVariableDefinition variable, GraphQL.VariableName variableName, GraphQL.Types.IInputObjectGraphType type, GraphQL.Types.FieldType field, object? variableValue, object? parsedValue);
        void VisitList(GraphQL.Validation.ValidationContext context, GraphQLParser.AST.GraphQLVariableDefinition variable, GraphQL.VariableName variableName, GraphQL.Types.ListGraphType type, object? variableValue, System.Collections.Generic.IList<object?>? parsedValue);
        void VisitObject(GraphQL.Validation.ValidationContext context, GraphQLParser.AST.GraphQLVariableDefinition variable, GraphQL.VariableName variableName, GraphQL.Types.IInputObjectGraphType type, object? variableValue, object? parsedValue);
        void VisitScalar(GraphQL.Validation.ValidationContext context, GraphQLParser.AST.GraphQLVariableDefinition variable, GraphQL.VariableName variableName, GraphQL.Types.ScalarGraphType type, object? variableValue, object? parsedValue);
    }
    public interface IVariableVisitorProvider
    {
        GraphQL.Validation.IVariableVisitor GetVisitor(GraphQL.Validation.ValidationContext context);
    }
    [System.Serializable]
    public class InvalidVariableError : GraphQL.Validation.ValidationError
    {
        public InvalidVariableError(GraphQL.Validation.ValidationContext context, GraphQLParser.AST.GraphQLVariableDefinition node, GraphQL.VariableName variableName, string message) { }
        public InvalidVariableError(GraphQL.Validation.ValidationContext context, GraphQLParser.AST.GraphQLVariableDefinition node, GraphQL.VariableName variableName, string message, System.Exception innerException) { }
    }
    public class MatchingNodeVisitor<TNode> : GraphQL.Validation.INodeVisitor
        where TNode : GraphQLParser.AST.ASTNode
    {
        public MatchingNodeVisitor(System.Action<TNode, GraphQL.Validation.ValidationContext>? enter = null, System.Action<TNode, GraphQL.Validation.ValidationContext>? leave = null) { }
    }
    public class MatchingNodeVisitor<TNode, TState> : GraphQL.Validation.INodeVisitor
        where TNode : GraphQLParser.AST.ASTNode
    {
        public MatchingNodeVisitor(TState? state, System.Action<TNode, GraphQL.Validation.ValidationContext, TState?>? enter = null, System.Action<TNode, GraphQL.Validation.ValidationContext, TState?>? leave = null) { }
    }
    public sealed class NodeVisitors : GraphQL.Validation.INodeVisitor
    {
        public NodeVisitors(params GraphQL.Validation.INodeVisitor[] nodeVisitors) { }
    }
    public sealed class SuccessfullyValidatedResult : GraphQL.Validation.IValidationResult
    {
        public static readonly GraphQL.Validation.IValidationResult Instance;
        public GraphQL.ExecutionErrors Errors { get; }
        public bool IsValid { get; }
    }
    public class TypeInfo : GraphQL.Validation.INodeVisitor
    {
        public TypeInfo(GraphQL.Types.ISchema schema) { }
        public void Enter(GraphQLParser.AST.ASTNode node, GraphQL.Validation.ValidationContext context) { }
        public GraphQLParser.AST.ASTNode? GetAncestor(int index) { }
        public GraphQL.Types.QueryArgument? GetArgument() { }
        public GraphQL.Types.DirectiveGraphType? GetDirective() { }
        public GraphQL.Types.FieldType? GetFieldDef(int index = 0) { }
        public GraphQL.Types.IGraphType? GetInputType(int index = 0) { }
        public GraphQL.Types.IGraphType? GetLastType(int index = 0) { }
        public GraphQL.Types.IGraphType? GetParentType(int index = 0) { }
        public void Leave(GraphQLParser.AST.ASTNode node, GraphQL.Validation.ValidationContext context) { }
    }
    public class ValidationContext : GraphQL.Execution.IProvideUserContext
    {
        public ValidationContext() { }
        public GraphQLParser.AST.GraphQLDocument Document { get; set; }
        public System.Collections.Generic.IEnumerable<GraphQL.Validation.ValidationError> Errors { get; }
        public GraphQL.Inputs Extensions { get; set; }
        public bool HasErrors { get; }
        public GraphQLParser.AST.GraphQLOperationDefinition Operation { get; set; }
        public GraphQL.Types.ISchema Schema { get; set; }
        public GraphQL.Validation.TypeInfo TypeInfo { get; set; }
        public System.Collections.Generic.IDictionary<string, object?> UserContext { get; set; }
        public GraphQL.Inputs Variables { get; set; }
        public GraphQLParser.AST.GraphQLFragmentDefinition? GetFragment(GraphQLParser.ROM name) { }
        public System.Collections.Generic.List<GraphQLParser.AST.GraphQLFragmentSpread> GetFragmentSpreads(GraphQLParser.AST.GraphQLSelectionSet node) { }
        public System.Collections.Generic.List<GraphQL.Validation.VariableUsage> GetRecursiveVariables(GraphQLParser.AST.GraphQLOperationDefinition operation) { }
        public System.Collections.Generic.List<GraphQLParser.AST.GraphQLFragmentDefinition> GetRecursivelyReferencedFragments(GraphQLParser.AST.GraphQLOperationDefinition operation) { }
        public GraphQL.Validation.Variables GetVariableValues(GraphQL.Validation.IVariableVisitor? visitor = null) { }
        public System.Collections.Generic.List<GraphQL.Validation.VariableUsage> GetVariables(GraphQLParser.AST.IHasSelectionSetNode node) { }
        public string? IsValidLiteralValue(GraphQL.Types.IGraphType type, GraphQLParser.AST.GraphQLValue valueAst) { }
        public void ReportError(GraphQL.Validation.ValidationError error) { }
    }
    [System.Serializable]
    public class ValidationError : GraphQL.Execution.DocumentError
    {
        public ValidationError(GraphQLParser.ROM originalQuery, string number, string message, GraphQLParser.AST.ASTNode node) { }
        public ValidationError(GraphQLParser.ROM originalQuery, string number, string message, params GraphQLParser.AST.ASTNode[] nodes) { }
        public ValidationError(GraphQLParser.ROM originalQuery, string number, string message, System.Exception? innerException, GraphQLParser.AST.ASTNode node) { }
        public ValidationError(GraphQLParser.ROM originalQuery, string number, string message, System.Exception? innerException, params GraphQLParser.AST.ASTNode[]? nodes) { }
        public System.Collections.Generic.IEnumerable<GraphQLParser.AST.ASTNode> Nodes { get; }
        public string Number { get; set; }
    }
    public class ValidationOptions
    {
        public ValidationOptions() { }
        public System.Threading.CancellationToken CancellationToken { get; set; }
        public GraphQLParser.AST.GraphQLDocument Document { get; set; }
        public GraphQL.Inputs Extensions { get; set; }
        public GraphQLParser.AST.GraphQLOperationDefinition Operation { get; set; }
        public System.Collections.Generic.IEnumerable<GraphQL.Validation.IValidationRule>? Rules { get; set; }
        public GraphQL.Types.ISchema Schema { get; set; }
        public System.Collections.Generic.IDictionary<string, object?> UserContext { get; set; }
        public GraphQL.Inputs Variables { get; set; }
    }
    public class ValidationResult : GraphQL.Validation.IValidationResult
    {
        public ValidationResult(params GraphQL.Validation.ValidationError[] errors) { }
        public ValidationResult(System.Collections.Generic.IEnumerable<GraphQL.Validation.ValidationError> errors) { }
        public GraphQL.ExecutionErrors Errors { get; }
        public bool IsValid { get; }
    }
    public class Variable
    {
        public Variable(string name) { }
        public bool IsDefault { get; set; }
        public string Name { get; }
        public object? Value { get; set; }
        public bool ValueSpecified { get; }
    }
    public class VariableUsage
    {
        public VariableUsage(GraphQLParser.AST.GraphQLVariable node, GraphQL.Types.IGraphType type) { }
        public GraphQLParser.AST.GraphQLVariable Node { get; }
        public GraphQL.Types.IGraphType Type { get; }
    }
    public class Variables : System.Collections.Generic.IEnumerable<GraphQL.Validation.Variable>, System.Collections.IEnumerable
    {
        public Variables() { }
        public static GraphQL.Validation.Variables None { get; }
        public virtual void Add(GraphQL.Validation.Variable variable) { }
        public System.Collections.Generic.IEnumerator<GraphQL.Validation.Variable> GetEnumerator() { }
        public bool ValueFor(GraphQLParser.ROM name, out GraphQL.Execution.ArgumentValue value) { }
        public object? ValueFor(string name, object? defaultValue = null) { }
    }
}
namespace GraphQL.Validation.Complexity
{
    public class ComplexityAnalyzer : GraphQL.Validation.Complexity.IComplexityAnalyzer
    {
        public ComplexityAnalyzer() { }
        protected virtual void Analyzed(GraphQLParser.AST.GraphQLDocument document, GraphQL.Validation.Complexity.ComplexityConfiguration complexityParameters, GraphQL.Validation.Complexity.ComplexityResult complexityResult) { }
        public void Validate(GraphQLParser.AST.GraphQLDocument document, GraphQL.Validation.Complexity.ComplexityConfiguration complexityParameters) { }
    }
    public class ComplexityConfiguration
    {
        public ComplexityConfiguration() { }
        public double? FieldImpact { get; set; }
        public int? MaxComplexity { get; set; }
        public int? MaxDepth { get; set; }
        public int MaxRecursionCount { get; set; }
    }
    public class ComplexityResult
    {
        public ComplexityResult() { }
        public double Complexity { get; set; }
        public System.Collections.Generic.Dictionary<GraphQLParser.AST.ASTNode, double> ComplexityMap { get; }
        public int TotalQueryDepth { get; set; }
    }
    public interface IComplexityAnalyzer
    {
        void Validate(GraphQLParser.AST.GraphQLDocument document, GraphQL.Validation.Complexity.ComplexityConfiguration parameters);
    }
}
namespace GraphQL.Validation.Errors
{
    [System.Serializable]
    public class ArgumentsOfCorrectTypeError : GraphQL.Validation.ValidationError
    {
        public ArgumentsOfCorrectTypeError(GraphQL.Validation.ValidationContext context, GraphQLParser.AST.GraphQLArgument node, string verboseErrors) { }
    }
    [System.Serializable]
    public class DefaultValuesOfCorrectTypeError : GraphQL.Validation.ValidationError
    {
        public DefaultValuesOfCorrectTypeError(GraphQL.Validation.ValidationContext context, GraphQLParser.AST.GraphQLVariableDefinition varDefAst, GraphQL.Types.IGraphType inputType, string verboseErrors) { }
    }
    [System.Serializable]
    public class DirectivesInAllowedLocationsError : GraphQL.Validation.ValidationError
    {
        public DirectivesInAllowedLocationsError(GraphQL.Validation.ValidationContext context, GraphQLParser.AST.GraphQLDirective node, GraphQLParser.AST.DirectiveLocation candidateLocation) { }
    }
    [System.Serializable]
    public class FieldsOnCorrectTypeError : GraphQL.Validation.ValidationError
    {
        public FieldsOnCorrectTypeError(GraphQL.Validation.ValidationContext context, GraphQLParser.AST.GraphQLField node, GraphQL.Types.IGraphType type, System.Collections.Generic.IEnumerable<string> suggestedTypeNames, System.Collections.Generic.IEnumerable<string> suggestedFieldNames) { }
    }
    [System.Serializable]
    public class FragmentsOnCompositeTypesError : GraphQL.Validation.ValidationError
    {
        public FragmentsOnCompositeTypesError(GraphQL.Validation.ValidationContext context, GraphQLParser.AST.GraphQLFragmentDefinition node) { }
        public FragmentsOnCompositeTypesError(GraphQL.Validation.ValidationContext context, GraphQLParser.AST.GraphQLInlineFragment node) { }
    }
    [System.Serializable]
    public class InputFieldsAndArgumentsOfCorrectLengthError : GraphQL.Validation.ValidationError
    {
        public InputFieldsAndArgumentsOfCorrectLengthError(GraphQL.Validation.ValidationContext context, GraphQLParser.AST.ASTNode node, int? length, int? min, int? max) { }
        public InputFieldsAndArgumentsOfCorrectLengthError(GraphQL.Validation.ValidationContext context, GraphQLParser.AST.GraphQLVariableDefinition node, GraphQL.VariableName variableName, int? length, int? min, int? max) { }
    }
    [System.Serializable]
    public class KnownArgumentNamesError : GraphQL.Validation.ValidationError
    {
        public KnownArgumentNamesError(GraphQL.Validation.ValidationContext context, GraphQLParser.AST.GraphQLArgument node, GraphQL.Types.DirectiveGraphType directive) { }
        public KnownArgumentNamesError(GraphQL.Validation.ValidationContext context, GraphQLParser.AST.GraphQLArgument node, GraphQL.Types.FieldType fieldDef, GraphQL.Types.IGraphType parentType) { }
    }
    [System.Serializable]
    public class KnownDirectivesError : GraphQL.Validation.ValidationError
    {
        public KnownDirectivesError(GraphQL.Validation.ValidationContext context, GraphQLParser.AST.GraphQLDirective node) { }
    }
    [System.Serializable]
    public class KnownFragmentNamesError : GraphQL.Validation.ValidationError
    {
        public KnownFragmentNamesError(GraphQL.Validation.ValidationContext context, GraphQLParser.AST.GraphQLFragmentSpread node, string fragmentName) { }
    }
    [System.Serializable]
    public class KnownTypeNamesError : GraphQL.Validation.ValidationError
    {
        public KnownTypeNamesError(GraphQL.Validation.ValidationContext context, GraphQLParser.AST.GraphQLNamedType node, string[] suggestedTypes) { }
    }
    [System.Serializable]
    public class LoneAnonymousOperationError : GraphQL.Validation.ValidationError
    {
        public LoneAnonymousOperationError(GraphQL.Validation.ValidationContext context, GraphQLParser.AST.GraphQLOperationDefinition node) { }
    }
    [System.Serializable]
    public class NoFragmentCyclesError : GraphQL.Validation.ValidationError
    {
        public NoFragmentCyclesError(GraphQL.Validation.ValidationContext context, string fragName, string[] spreadNames, params GraphQLParser.AST.ASTNode[] nodes) { }
    }
    [System.Serializable]
    public class NoUndefinedVariablesError : GraphQL.Validation.ValidationError
    {
        public NoUndefinedVariablesError(GraphQL.Validation.ValidationContext context, GraphQLParser.AST.GraphQLOperationDefinition node, GraphQLParser.AST.GraphQLVariable variableReference) { }
    }
    [System.Serializable]
    public class NoUnusedFragmentsError : GraphQL.Validation.ValidationError
    {
        public NoUnusedFragmentsError(GraphQL.Validation.ValidationContext context, GraphQLParser.AST.GraphQLFragmentDefinition node) { }
    }
    [System.Serializable]
    public class NoUnusedVariablesError : GraphQL.Validation.ValidationError
    {
        public NoUnusedVariablesError(GraphQL.Validation.ValidationContext context, GraphQLParser.AST.GraphQLVariableDefinition node, GraphQLParser.AST.GraphQLOperationDefinition op) { }
    }
    [System.Serializable]
    public class OverlappingFieldsCanBeMergedError : GraphQL.Validation.ValidationError
    {
        public OverlappingFieldsCanBeMergedError(GraphQL.Validation.ValidationContext context, GraphQL.Validation.Rules.OverlappingFieldsCanBeMerged.Conflict conflict) { }
    }
    [System.Serializable]
    public class PossibleFragmentSpreadsError : GraphQL.Validation.ValidationError
    {
        public PossibleFragmentSpreadsError(GraphQL.Validation.ValidationContext context, GraphQLParser.AST.GraphQLFragmentSpread node, GraphQL.Types.IGraphType parentType, GraphQL.Types.IGraphType fragType) { }
        public PossibleFragmentSpreadsError(GraphQL.Validation.ValidationContext context, GraphQLParser.AST.GraphQLInlineFragment node, GraphQL.Types.IGraphType parentType, GraphQL.Types.IGraphType fragType) { }
    }
    [System.Serializable]
    public class ProvidedNonNullArgumentsError : GraphQL.Validation.ValidationError
    {
        public ProvidedNonNullArgumentsError(GraphQL.Validation.ValidationContext context, GraphQLParser.AST.GraphQLDirective node, GraphQL.Types.QueryArgument arg) { }
        public ProvidedNonNullArgumentsError(GraphQL.Validation.ValidationContext context, GraphQLParser.AST.GraphQLField node, GraphQL.Types.QueryArgument arg) { }
    }
    [System.Serializable]
    public class ScalarLeafsError : GraphQL.Validation.ValidationError
    {
        public ScalarLeafsError(GraphQL.Validation.ValidationContext context, GraphQLParser.AST.GraphQLField node, GraphQL.Types.IGraphType type) { }
        public ScalarLeafsError(GraphQL.Validation.ValidationContext context, GraphQLParser.AST.GraphQLSelectionSet node, GraphQLParser.AST.GraphQLField field, GraphQL.Types.IGraphType type) { }
    }
    [System.Serializable]
    public class SingleRootFieldSubscriptionsError : GraphQL.Validation.ValidationError
    {
        public SingleRootFieldSubscriptionsError(GraphQL.Validation.ValidationContext context, GraphQLParser.AST.GraphQLOperationDefinition operation, params GraphQLParser.AST.ASTNode[] nodes) { }
    }
    [System.Serializable]
    public class UniqueArgumentNamesError : GraphQL.Validation.ValidationError
    {
        public UniqueArgumentNamesError(GraphQL.Validation.ValidationContext context, GraphQLParser.AST.GraphQLArgument node, GraphQLParser.AST.GraphQLArgument otherNode) { }
    }
    [System.Serializable]
    public class UniqueDirectivesPerLocationError : GraphQL.Validation.ValidationError
    {
        public UniqueDirectivesPerLocationError(GraphQL.Validation.ValidationContext context, GraphQLParser.AST.GraphQLDirective node) { }
    }
    [System.Serializable]
    public class UniqueFragmentNamesError : GraphQL.Validation.ValidationError
    {
        public UniqueFragmentNamesError(GraphQL.Validation.ValidationContext context, GraphQLParser.AST.GraphQLFragmentDefinition node, GraphQLParser.AST.GraphQLFragmentDefinition altNode) { }
    }
    [System.Serializable]
    public class UniqueInputFieldNamesError : GraphQL.Validation.ValidationError
    {
        public UniqueInputFieldNamesError(GraphQL.Validation.ValidationContext context, GraphQLParser.AST.GraphQLValue node, GraphQLParser.AST.GraphQLObjectField altNode) { }
    }
    [System.Serializable]
    public class UniqueOperationNamesError : GraphQL.Validation.ValidationError
    {
        public UniqueOperationNamesError(GraphQL.Validation.ValidationContext context, GraphQLParser.AST.GraphQLOperationDefinition node) { }
    }
    [System.Serializable]
    public class UniqueVariableNamesError : GraphQL.Validation.ValidationError
    {
        public UniqueVariableNamesError(GraphQL.Validation.ValidationContext context, GraphQLParser.AST.GraphQLVariableDefinition node, GraphQLParser.AST.GraphQLVariableDefinition altNode) { }
    }
    [System.Serializable]
    public class VariablesAreInputTypesError : GraphQL.Validation.ValidationError
    {
        public VariablesAreInputTypesError(GraphQL.Validation.ValidationContext context, GraphQLParser.AST.GraphQLVariableDefinition node, GraphQL.Types.IGraphType type) { }
    }
    [System.Serializable]
    public class VariablesInAllowedPositionError : GraphQL.Validation.ValidationError
    {
        public VariablesInAllowedPositionError(GraphQL.Validation.ValidationContext context, GraphQLParser.AST.GraphQLVariableDefinition varDef, GraphQL.Types.IGraphType varType, GraphQL.Validation.VariableUsage usage) { }
    }
}
namespace GraphQL.Validation.Rules
{
    public class ArgumentsOfCorrectType : GraphQL.Validation.IValidationRule
    {
        public static readonly GraphQL.Validation.Rules.ArgumentsOfCorrectType Instance;
        public ArgumentsOfCorrectType() { }
        public System.Threading.Tasks.ValueTask<GraphQL.Validation.INodeVisitor?> ValidateAsync(GraphQL.Validation.ValidationContext context) { }
    }
    public class DefaultValuesOfCorrectType : GraphQL.Validation.IValidationRule
    {
        public static readonly GraphQL.Validation.Rules.DefaultValuesOfCorrectType Instance;
        public DefaultValuesOfCorrectType() { }
        public System.Threading.Tasks.ValueTask<GraphQL.Validation.INodeVisitor?> ValidateAsync(GraphQL.Validation.ValidationContext context) { }
    }
    public class FieldsOnCorrectType : GraphQL.Validation.IValidationRule
    {
        public static readonly GraphQL.Validation.Rules.FieldsOnCorrectType Instance;
        public FieldsOnCorrectType() { }
        public System.Threading.Tasks.ValueTask<GraphQL.Validation.INodeVisitor?> ValidateAsync(GraphQL.Validation.ValidationContext context) { }
    }
    public class FragmentsOnCompositeTypes : GraphQL.Validation.IValidationRule
    {
        public static readonly GraphQL.Validation.Rules.FragmentsOnCompositeTypes Instance;
        public FragmentsOnCompositeTypes() { }
        public System.Threading.Tasks.ValueTask<GraphQL.Validation.INodeVisitor?> ValidateAsync(GraphQL.Validation.ValidationContext context) { }
    }
    public class InputFieldsAndArgumentsOfCorrectLength : GraphQL.Validation.IValidationRule, GraphQL.Validation.IVariableVisitorProvider
    {
        public static readonly GraphQL.Validation.Rules.InputFieldsAndArgumentsOfCorrectLength Instance;
        public InputFieldsAndArgumentsOfCorrectLength() { }
        public GraphQL.Validation.IVariableVisitor GetVisitor(GraphQL.Validation.ValidationContext _) { }
        public System.Threading.Tasks.ValueTask<GraphQL.Validation.INodeVisitor?> ValidateAsync(GraphQL.Validation.ValidationContext context) { }
    }
    public class KnownArgumentNames : GraphQL.Validation.IValidationRule
    {
        public static readonly GraphQL.Validation.Rules.KnownArgumentNames Instance;
        public KnownArgumentNames() { }
        public System.Threading.Tasks.ValueTask<GraphQL.Validation.INodeVisitor?> ValidateAsync(GraphQL.Validation.ValidationContext context) { }
    }
    public class KnownDirectivesInAllowedLocations : GraphQL.Validation.IValidationRule
    {
        public static readonly GraphQL.Validation.Rules.KnownDirectivesInAllowedLocations Instance;
        public KnownDirectivesInAllowedLocations() { }
        public System.Threading.Tasks.ValueTask<GraphQL.Validation.INodeVisitor?> ValidateAsync(GraphQL.Validation.ValidationContext context) { }
    }
    public class KnownFragmentNames : GraphQL.Validation.IValidationRule
    {
        public static readonly GraphQL.Validation.Rules.KnownFragmentNames Instance;
        public KnownFragmentNames() { }
        public System.Threading.Tasks.ValueTask<GraphQL.Validation.INodeVisitor?> ValidateAsync(GraphQL.Validation.ValidationContext context) { }
    }
    public class KnownTypeNames : GraphQL.Validation.IValidationRule
    {
        public static readonly GraphQL.Validation.Rules.KnownTypeNames Instance;
        public KnownTypeNames() { }
        public System.Threading.Tasks.ValueTask<GraphQL.Validation.INodeVisitor?> ValidateAsync(GraphQL.Validation.ValidationContext context) { }
    }
    public class LoneAnonymousOperation : GraphQL.Validation.IValidationRule
    {
        public static readonly GraphQL.Validation.Rules.LoneAnonymousOperation Instance;
        public LoneAnonymousOperation() { }
        public System.Threading.Tasks.ValueTask<GraphQL.Validation.INodeVisitor?> ValidateAsync(GraphQL.Validation.ValidationContext context) { }
    }
    public class NoFragmentCycles : GraphQL.Validation.IValidationRule
    {
        public static readonly GraphQL.Validation.Rules.NoFragmentCycles Instance;
        public NoFragmentCycles() { }
        public System.Threading.Tasks.ValueTask<GraphQL.Validation.INodeVisitor?> ValidateAsync(GraphQL.Validation.ValidationContext context) { }
    }
    public class NoUndefinedVariables : GraphQL.Validation.IValidationRule
    {
        public static readonly GraphQL.Validation.Rules.NoUndefinedVariables Instance;
        public NoUndefinedVariables() { }
        public System.Threading.Tasks.ValueTask<GraphQL.Validation.INodeVisitor?> ValidateAsync(GraphQL.Validation.ValidationContext context) { }
    }
    public class NoUnusedFragments : GraphQL.Validation.IValidationRule
    {
        public static readonly GraphQL.Validation.Rules.NoUnusedFragments Instance;
        public NoUnusedFragments() { }
        public System.Threading.Tasks.ValueTask<GraphQL.Validation.INodeVisitor?> ValidateAsync(GraphQL.Validation.ValidationContext context) { }
    }
    public class NoUnusedVariables : GraphQL.Validation.IValidationRule
    {
        public static readonly GraphQL.Validation.Rules.NoUnusedVariables Instance;
        public NoUnusedVariables() { }
        public System.Threading.Tasks.ValueTask<GraphQL.Validation.INodeVisitor?> ValidateAsync(GraphQL.Validation.ValidationContext context) { }
    }
    public class OverlappingFieldsCanBeMerged : GraphQL.Validation.IValidationRule
    {
        public static readonly GraphQL.Validation.Rules.OverlappingFieldsCanBeMerged Instance;
        public OverlappingFieldsCanBeMerged() { }
        public System.Threading.Tasks.ValueTask<GraphQL.Validation.INodeVisitor?> ValidateAsync(GraphQL.Validation.ValidationContext context) { }
        public class Conflict
        {
            public Conflict() { }
            public System.Collections.Generic.List<GraphQLParser.AST.ISelectionNode> FieldsLeft { get; set; }
            public System.Collections.Generic.List<GraphQLParser.AST.ISelectionNode> FieldsRight { get; set; }
            public GraphQL.Validation.Rules.OverlappingFieldsCanBeMerged.ConflictReason Reason { get; set; }
        }
        public class ConflictReason
        {
            public ConflictReason() { }
            public GraphQL.Validation.Rules.OverlappingFieldsCanBeMerged.Message Message { get; set; }
            public string Name { get; set; }
        }
        public class Message
        {
            public Message() { }
            public string? Msg { get; set; }
            public System.Collections.Generic.List<GraphQL.Validation.Rules.OverlappingFieldsCanBeMerged.ConflictReason>? Msgs { get; set; }
        }
    }
    public class PossibleFragmentSpreads : GraphQL.Validation.IValidationRule
    {
        public static readonly GraphQL.Validation.Rules.PossibleFragmentSpreads Instance;
        public PossibleFragmentSpreads() { }
        public System.Threading.Tasks.ValueTask<GraphQL.Validation.INodeVisitor?> ValidateAsync(GraphQL.Validation.ValidationContext context) { }
    }
    public class ProvidedNonNullArguments : GraphQL.Validation.IValidationRule
    {
        public static readonly GraphQL.Validation.Rules.ProvidedNonNullArguments Instance;
        public ProvidedNonNullArguments() { }
        public System.Threading.Tasks.ValueTask<GraphQL.Validation.INodeVisitor?> ValidateAsync(GraphQL.Validation.ValidationContext context) { }
    }
    public class ScalarLeafs : GraphQL.Validation.IValidationRule
    {
        public static readonly GraphQL.Validation.Rules.ScalarLeafs Instance;
        public ScalarLeafs() { }
        public System.Threading.Tasks.ValueTask<GraphQL.Validation.INodeVisitor?> ValidateAsync(GraphQL.Validation.ValidationContext context) { }
    }
    public class SingleRootFieldSubscriptions : GraphQL.Validation.IValidationRule
    {
        public static readonly GraphQL.Validation.Rules.SingleRootFieldSubscriptions Instance;
        public SingleRootFieldSubscriptions() { }
        public System.Threading.Tasks.ValueTask<GraphQL.Validation.INodeVisitor?> ValidateAsync(GraphQL.Validation.ValidationContext context) { }
    }
    public class UniqueArgumentNames : GraphQL.Validation.IValidationRule
    {
        public static readonly GraphQL.Validation.Rules.UniqueArgumentNames Instance;
        public UniqueArgumentNames() { }
        public System.Threading.Tasks.ValueTask<GraphQL.Validation.INodeVisitor?> ValidateAsync(GraphQL.Validation.ValidationContext context) { }
    }
    public class UniqueDirectivesPerLocation : GraphQL.Validation.IValidationRule
    {
        public static readonly GraphQL.Validation.Rules.UniqueDirectivesPerLocation Instance;
        public UniqueDirectivesPerLocation() { }
        public System.Threading.Tasks.ValueTask<GraphQL.Validation.INodeVisitor?> ValidateAsync(GraphQL.Validation.ValidationContext context) { }
    }
    public class UniqueFragmentNames : GraphQL.Validation.IValidationRule
    {
        public static readonly GraphQL.Validation.Rules.UniqueFragmentNames Instance;
        public UniqueFragmentNames() { }
        public System.Threading.Tasks.ValueTask<GraphQL.Validation.INodeVisitor?> ValidateAsync(GraphQL.Validation.ValidationContext context) { }
    }
    public class UniqueInputFieldNames : GraphQL.Validation.IValidationRule
    {
        public static readonly GraphQL.Validation.Rules.UniqueInputFieldNames Instance;
        public UniqueInputFieldNames() { }
        public System.Threading.Tasks.ValueTask<GraphQL.Validation.INodeVisitor?> ValidateAsync(GraphQL.Validation.ValidationContext context) { }
    }
    public class UniqueOperationNames : GraphQL.Validation.IValidationRule
    {
        public static readonly GraphQL.Validation.Rules.UniqueOperationNames Instance;
        public UniqueOperationNames() { }
        public System.Threading.Tasks.ValueTask<GraphQL.Validation.INodeVisitor?> ValidateAsync(GraphQL.Validation.ValidationContext context) { }
    }
    public class UniqueVariableNames : GraphQL.Validation.IValidationRule
    {
        public static readonly GraphQL.Validation.Rules.UniqueVariableNames Instance;
        public UniqueVariableNames() { }
        public System.Threading.Tasks.ValueTask<GraphQL.Validation.INodeVisitor?> ValidateAsync(GraphQL.Validation.ValidationContext context) { }
    }
    public class VariablesAreInputTypes : GraphQL.Validation.IValidationRule
    {
        public static readonly GraphQL.Validation.Rules.VariablesAreInputTypes Instance;
        public VariablesAreInputTypes() { }
        public System.Threading.Tasks.ValueTask<GraphQL.Validation.INodeVisitor?> ValidateAsync(GraphQL.Validation.ValidationContext context) { }
    }
    public class VariablesInAllowedPosition : GraphQL.Validation.IValidationRule
    {
        public static readonly GraphQL.Validation.Rules.VariablesInAllowedPosition Instance;
        public VariablesInAllowedPosition() { }
        public System.Threading.Tasks.ValueTask<GraphQL.Validation.INodeVisitor?> ValidateAsync(GraphQL.Validation.ValidationContext context) { }
    }
}<|MERGE_RESOLUTION|>--- conflicted
+++ resolved
@@ -371,13 +371,8 @@
         public IdAttribute() { }
         public override void Modify(GraphQL.Types.TypeInformation typeInformation) { }
     }
-<<<<<<< HEAD
     [System.AttributeUsage(System.AttributeTargets.Method | System.AttributeTargets.Property | System.AttributeTargets.Field | System.AttributeTargets.All)]
-    public class IgnoreAttribute : System.Attribute
-=======
-    [System.AttributeUsage(System.AttributeTargets.Property | System.AttributeTargets.All, AllowMultiple=false)]
     public class IgnoreAttribute : GraphQL.GraphQLAttribute
->>>>>>> d6dc5431
     {
         public IgnoreAttribute() { }
         public override bool ShouldInclude(System.Reflection.MemberInfo memberInfo, bool isInputType) { }
