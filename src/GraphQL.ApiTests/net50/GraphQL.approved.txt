namespace GraphQL
{
    [System.AttributeUsage(System.AttributeTargets.Method | System.AttributeTargets.Property | System.AttributeTargets.Field)]
    public class AllowAnonymousAttribute : GraphQL.GraphQLAttribute
    {
        public AllowAnonymousAttribute() { }
        public override void Modify(GraphQL.Utilities.FieldConfig field) { }
        public override void Modify(GraphQL.Types.FieldType fieldType, bool isInputType) { }
    }
    public static class AuthorizationExtensions
    {
        public const string ANONYMOUS_KEY = "Authorization__AllowAnonymous";
        public const string AUTHORIZE_KEY = "Authorization__Required";
        public const string POLICY_KEY = "Authorization__Policies";
        public const string ROLE_KEY = "Authorization__Roles";
        public static TMetadataProvider AllowAnonymous<TMetadataProvider>(this TMetadataProvider provider)
            where TMetadataProvider : GraphQL.Types.IMetadataWriter { }
        public static TMetadataProvider Authorize<TMetadataProvider>(this TMetadataProvider provider)
            where TMetadataProvider : GraphQL.Types.IMetadataWriter { }
        public static TMetadataProvider AuthorizeWithPolicy<TMetadataProvider>(this TMetadataProvider provider, string policy)
            where TMetadataProvider : GraphQL.Types.IMetadataWriter { }
        public static TMetadataProvider AuthorizeWithRoles<TMetadataProvider>(this TMetadataProvider provider, string roles)
            where TMetadataProvider : GraphQL.Types.IMetadataWriter { }
        public static TMetadataProvider AuthorizeWithRoles<TMetadataProvider>(this TMetadataProvider provider, params string[] roles)
            where TMetadataProvider : GraphQL.Types.IMetadataWriter { }
        public static System.Collections.Generic.List<string>? GetPolicies(this GraphQL.Types.IMetadataReader provider) { }
        public static System.Collections.Generic.List<string>? GetRoles(this GraphQL.Types.IMetadataReader provider) { }
        public static bool IsAnonymousAllowed(this GraphQL.Types.IMetadataReader provider) { }
        public static bool IsAuthorizationRequired(this GraphQL.Types.IMetadataReader provider) { }
    }
    public class AuthorizeAttribute : GraphQL.GraphQLAttribute
    {
        public AuthorizeAttribute() { }
        public AuthorizeAttribute(string policy) { }
        public string? Policy { get; set; }
        public string? Roles { get; set; }
        public override void Modify(GraphQL.Types.EnumValueDefinition enumValueDefinition) { }
        public override void Modify(GraphQL.Types.IGraphType graphType) { }
        public override void Modify(GraphQL.Types.QueryArgument queryArgument) { }
        public override void Modify(GraphQL.Utilities.FieldConfig field) { }
        public override void Modify(GraphQL.Utilities.TypeConfig type) { }
        public override void Modify(GraphQL.Types.FieldType fieldType, bool isInputType) { }
    }
    [System.Flags]
    public enum AutoRegisteringMode
    {
        Input = 1,
        Output = 2,
        Both = 3,
    }
    public static class BoolBox
    {
        public static readonly object False;
        public static readonly object True;
        public static object Boxed(this bool value) { }
        public static object? Boxed(this bool? value) { }
    }
    public static class ComplexityAnalayzerMetadataExtensions
    {
        public static double? GetComplexityImpact(this GraphQL.Types.IMetadataReader provider) { }
        public static TMetadataProvider WithComplexityImpact<TMetadataProvider>(this TMetadataProvider provider, double impact)
            where TMetadataProvider : GraphQL.Types.IMetadataWriter { }
    }
    public sealed class DefaultServiceProvider : System.IServiceProvider
    {
        public DefaultServiceProvider() { }
        public object? GetService(System.Type serviceType) { }
    }
    public static class DirectivesExtensions
    {
        public static TMetadataProvider ApplyDirective<TMetadataProvider>(this TMetadataProvider provider, string name)
            where TMetadataProvider : GraphQL.Types.IMetadataWriter { }
        public static TMetadataProvider ApplyDirective<TMetadataProvider>(this TMetadataProvider provider, string name, System.Action<GraphQL.Types.AppliedDirective> configure)
            where TMetadataProvider : GraphQL.Types.IMetadataWriter { }
        public static TMetadataProvider ApplyDirective<TMetadataProvider>(this TMetadataProvider provider, string name, string argumentName, object? argumentValue)
            where TMetadataProvider : GraphQL.Types.IMetadataWriter { }
        public static TMetadataProvider ApplyDirective<TMetadataProvider>(this TMetadataProvider provider, string name, string argument1Name, object? argument1Value, string argument2Name, object? argument2Value)
            where TMetadataProvider : GraphQL.Types.IMetadataWriter { }
        public static GraphQL.Types.AppliedDirective? FindAppliedDirective(this GraphQL.Types.IMetadataReader provider, string name) { }
        public static GraphQL.Types.AppliedDirectives? GetAppliedDirectives(this GraphQL.Types.IMetadataReader provider) { }
        public static bool HasAppliedDirectives(this GraphQL.Types.IMetadataReader provider) { }
        public static TMetadataProvider RemoveAppliedDirective<TMetadataProvider>(this TMetadataProvider provider, string name)
            where TMetadataProvider : GraphQL.Types.IMetadataWriter { }
    }
    [System.AttributeUsage(System.AttributeTargets.Class, AllowMultiple=false, Inherited=true)]
    public sealed class DoNotMapClrTypeAttribute : System.Attribute
    {
        public DoNotMapClrTypeAttribute() { }
    }
    [System.AttributeUsage(System.AttributeTargets.Class, AllowMultiple=false, Inherited=true)]
    public sealed class DoNotRegisterAttribute : System.Attribute
    {
        public DoNotRegisterAttribute() { }
    }
    public class DocumentExecuter : GraphQL.IDocumentExecuter
    {
        public DocumentExecuter() { }
        public DocumentExecuter(GraphQL.Execution.IDocumentBuilder documentBuilder, GraphQL.Validation.IDocumentValidator documentValidator) { }
        public DocumentExecuter(GraphQL.Execution.IDocumentBuilder documentBuilder, GraphQL.Validation.IDocumentValidator documentValidator, GraphQL.Execution.IExecutionStrategySelector executionStrategySelector, System.Collections.Generic.IEnumerable<GraphQL.DI.IConfigureExecution> configurations) { }
        protected virtual GraphQL.Execution.ExecutionContext BuildExecutionContext(GraphQL.ExecutionOptions options, GraphQLParser.AST.GraphQLDocument document, GraphQLParser.AST.GraphQLOperationDefinition operation, GraphQL.Validation.IValidationResult validationResult, GraphQL.Instrumentation.Metrics metrics) { }
        public virtual System.Threading.Tasks.Task<GraphQL.ExecutionResult> ExecuteAsync(GraphQL.ExecutionOptions options) { }
        protected virtual GraphQLParser.AST.GraphQLOperationDefinition GetOperation(string? operationName, GraphQLParser.AST.GraphQLDocument document) { }
        protected virtual GraphQL.Execution.IExecutionStrategy SelectExecutionStrategy(GraphQL.Execution.ExecutionContext context) { }
    }
    public static class DocumentExecuterExtensions
    {
        public static System.Threading.Tasks.Task<GraphQL.ExecutionResult> ExecuteAsync(this GraphQL.IDocumentExecuter executer, System.Action<GraphQL.ExecutionOptions> configure) { }
    }
    [System.Serializable]
    public class ExecutionError : System.Exception
    {
        public ExecutionError(string message) { }
        public ExecutionError(string message, System.Collections.IDictionary data) { }
        public ExecutionError(string message, System.Exception? innerException) { }
        public string? Code { get; set; }
        public System.Collections.Generic.Dictionary<string, object?>? Extensions { get; set; }
        public System.Collections.Generic.List<GraphQLParser.Location>? Locations { get; }
        public System.Collections.Generic.IEnumerable<object>? Path { get; set; }
        public void AddLocation(GraphQLParser.Location location) { }
    }
    public static class ExecutionErrorExtensions
    {
        public static TError AddExtension<TError>(this TError error, string key, object? value)
            where TError : GraphQL.ExecutionError { }
        public static TError AddLocation<TError>(this TError error, GraphQLParser.AST.ASTNode? abstractNode, GraphQLParser.AST.GraphQLDocument? document)
            where TError : GraphQL.ExecutionError { }
    }
    public class ExecutionErrors : System.Collections.Generic.IEnumerable<GraphQL.ExecutionError>, System.Collections.IEnumerable
    {
        public ExecutionErrors() { }
        public int Count { get; }
        public GraphQL.ExecutionError this[int index] { get; }
        public virtual void Add(GraphQL.ExecutionError error) { }
        public virtual void AddRange(System.Collections.Generic.IEnumerable<GraphQL.ExecutionError> errors) { }
        public System.Collections.Generic.IEnumerator<GraphQL.ExecutionError> GetEnumerator() { }
    }
    public class ExecutionOptions : GraphQL.Execution.IProvideUserContext
    {
        public ExecutionOptions() { }
        public System.Collections.Generic.IEnumerable<GraphQL.Validation.IValidationRule>? CachedDocumentValidationRules { get; set; }
        public System.Threading.CancellationToken CancellationToken { get; set; }
        public GraphQLParser.AST.GraphQLDocument? Document { get; set; }
        public bool EnableMetrics { get; set; }
        public GraphQL.Inputs? Extensions { get; set; }
        public System.Collections.Generic.List<GraphQL.Execution.IDocumentExecutionListener> Listeners { get; }
        public int? MaxParallelExecutionCount { get; set; }
        public string? OperationName { get; set; }
        public string? Query { get; set; }
        public System.IServiceProvider? RequestServices { get; set; }
        public object? Root { get; set; }
        public GraphQL.Types.ISchema? Schema { get; set; }
        public bool ThrowOnUnhandledException { get; set; }
        public System.Func<GraphQL.Execution.UnhandledExceptionContext, System.Threading.Tasks.Task> UnhandledExceptionDelegate { get; set; }
        public System.Security.Claims.ClaimsPrincipal? User { get; set; }
        public System.Collections.Generic.IDictionary<string, object?> UserContext { get; set; }
        public System.Collections.Generic.IEnumerable<GraphQL.Validation.IValidationRule>? ValidationRules { get; set; }
        public GraphQL.Inputs? Variables { get; set; }
    }
    public class ExecutionResult
    {
        public ExecutionResult() { }
        public ExecutionResult(GraphQL.ExecutionResult result) { }
        public object? Data { get; set; }
        public GraphQLParser.AST.GraphQLDocument? Document { get; set; }
        public GraphQL.ExecutionErrors? Errors { get; set; }
        public bool Executed { get; set; }
        public System.Collections.Generic.Dictionary<string, object?>? Extensions { get; set; }
        public GraphQLParser.AST.GraphQLOperationDefinition? Operation { get; set; }
        public GraphQL.Instrumentation.PerfRecord[]? Perf { get; set; }
        public GraphQLParser.ROM Query { get; set; }
        public System.Collections.Generic.IDictionary<string, System.IObservable<GraphQL.ExecutionResult>>? Streams { get; set; }
        public GraphQL.ExecutionResult AddError(GraphQL.ExecutionError error) { }
        public GraphQL.ExecutionResult AddErrors(GraphQL.ExecutionErrors errors) { }
    }
    public class ExperimentalFeatures
    {
        public ExperimentalFeatures() { }
        public bool AllowScalarVariablesForListTypes { get; set; }
        public bool AppliedDirectives { get; set; }
        public bool DeprecationOfInputValues { get; set; }
        public bool RepeatableDirectives { get; set; }
    }
    public enum ExperimentalIntrospectionFeaturesMode
    {
        ExecutionOnly = 0,
        IntrospectionAndExecution = 1,
    }
    public static class FederationGraphQLBuilderExtensions
    {
        public static GraphQL.DI.IGraphQLBuilder AddFederation(this GraphQL.DI.IGraphQLBuilder builder, System.Action<GraphQL.Federation.FederationSettings>? configure = null) { }
    }
    [System.AttributeUsage(System.AttributeTargets.Parameter)]
    public class FromServicesAttribute : GraphQL.GraphQLAttribute
    {
        public FromServicesAttribute() { }
        public override void Modify(GraphQL.Types.ArgumentInformation argumentInformation) { }
    }
    [System.AttributeUsage(System.AttributeTargets.Parameter)]
    public class FromSourceAttribute : GraphQL.GraphQLAttribute
    {
        public FromSourceAttribute() { }
        public override void Modify(GraphQL.Types.ArgumentInformation argumentInformation) { }
    }
    [System.AttributeUsage(System.AttributeTargets.Parameter)]
    public class FromUserContextAttribute : GraphQL.GraphQLAttribute
    {
        public FromUserContextAttribute() { }
        public override void Modify(GraphQL.Types.ArgumentInformation argumentInformation) { }
    }
    public sealed class FuncServiceProvider : System.IServiceProvider
    {
        public FuncServiceProvider(System.Func<System.Type, object?> resolver) { }
        public object? GetService(System.Type type) { }
    }
    public static class GlobalSwitches
    {
        public static System.Action<string, GraphQL.Utilities.NamedElement> NameValidation;
        public static System.Collections.Generic.ICollection<GraphQL.GraphQLAttribute> GlobalAttributes { get; }
        public static bool DynamicallyCompileToObject { get; set; }
        public static bool EnableReadDefaultValueFromAttributes { get; set; }
        public static bool EnableReadDeprecationReasonFromAttributes { get; set; }
        public static bool EnableReadDescriptionFromAttributes { get; set; }
        public static bool EnableReadDescriptionFromXmlDocumentation { get; set; }
        public static bool EnableReflectionCaching { get; set; }
        [System.Obsolete("The query root operation type must be provided and must be an Object type. See ht" +
            "tps://spec.graphql.org/October2021/#sec-Root-Operation-Types")]
        public static bool RequireRootQueryType { get; set; }
        public static bool TrackGraphTypeInitialization { get; set; }
        public static bool UseDeclaringTypeNames { get; set; }
        [System.Obsolete("This property will be removed in v9.")]
        public static bool UseLegacyTypeNaming { get; set; }
    }
    [System.AttributeUsage(System.AttributeTargets.Class | System.AttributeTargets.Struct | System.AttributeTargets.Method | System.AttributeTargets.Property | System.AttributeTargets.Field | System.AttributeTargets.Parameter, AllowMultiple=true)]
    public abstract class GraphQLAttribute : System.Attribute
    {
        protected GraphQLAttribute() { }
        public virtual float Priority { get; }
        public virtual void Modify(GraphQL.Types.ArgumentInformation argumentInformation) { }
        public virtual void Modify(GraphQL.Types.EnumValueDefinition enumValueDefinition) { }
        public virtual void Modify(GraphQL.Types.IGraphType graphType) { }
        public virtual void Modify(GraphQL.Types.QueryArgument queryArgument) { }
        public virtual void Modify(GraphQL.Types.TypeInformation typeInformation) { }
        public virtual void Modify(GraphQL.Utilities.FieldConfig field) { }
        public virtual void Modify(GraphQL.Utilities.TypeConfig type) { }
        public virtual void Modify(GraphQL.Types.FieldType fieldType, bool isInputType) { }
        public virtual void Modify(GraphQL.Types.IGraphType graphType, System.Reflection.MemberInfo memberInfo, GraphQL.Types.FieldType fieldType, bool isInputType, ref bool ignore) { }
        public virtual void Modify<TParameterType>(GraphQL.Types.ArgumentInformation argumentInformation) { }
        public virtual bool ShouldInclude(System.Reflection.MemberInfo memberInfo, bool? isInputType) { }
    }
    public static class GraphQLBuilderExtensions
    {
        [System.Diagnostics.CodeAnalysis.RequiresUnreferencedCode("Please ensure that the CLR types used by your schema are not trimmed by the compi" +
            "ler.")]
        public static GraphQL.DI.IGraphQLBuilder AddAutoClrMappings(this GraphQL.DI.IGraphQLBuilder builder, bool mapInputTypes = true, bool mapOutputTypes = true) { }
        [System.Diagnostics.CodeAnalysis.RequiresUnreferencedCode("Please ensure that the CLR types used by your schema are not trimmed by the compi" +
            "ler.")]
        public static GraphQL.DI.IGraphQLBuilder AddAutoSchema<[System.Diagnostics.CodeAnalysis.DynamicallyAccessedMembers(System.Diagnostics.CodeAnalysis.DynamicallyAccessedMemberTypes.None | System.Diagnostics.CodeAnalysis.DynamicallyAccessedMemberTypes.PublicMethods | System.Diagnostics.CodeAnalysis.DynamicallyAccessedMemberTypes.PublicProperties)]  TQueryClrType>(this GraphQL.DI.IGraphQLBuilder builder, System.Action<GraphQL.IConfigureAutoSchema>? configure = null) { }
        [System.Diagnostics.CodeAnalysis.RequiresUnreferencedCode("Please ensure that the graph types used by your schema and their constructors are" +
            " not trimmed by the compiler.")]
        public static GraphQL.DI.IGraphQLBuilder AddClrTypeMappings(this GraphQL.DI.IGraphQLBuilder builder) { }
        [System.Diagnostics.CodeAnalysis.RequiresUnreferencedCode("Please ensure that the graph types used by your schema and their constructors are" +
            " not trimmed by the compiler.")]
        public static GraphQL.DI.IGraphQLBuilder AddClrTypeMappings(this GraphQL.DI.IGraphQLBuilder builder, System.Reflection.Assembly assembly) { }
        public static GraphQL.DI.IGraphQLBuilder AddComplexityAnalyzer(this GraphQL.DI.IGraphQLBuilder builder, System.Action<GraphQL.Validation.Complexity.ComplexityConfiguration>? action = null) { }
        public static GraphQL.DI.IGraphQLBuilder AddComplexityAnalyzer(this GraphQL.DI.IGraphQLBuilder builder, System.Action<GraphQL.Validation.Complexity.ComplexityConfiguration, System.IServiceProvider?>? action) { }
        public static GraphQL.DI.IGraphQLBuilder AddDocumentExecuter<TDocumentExecuter>(this GraphQL.DI.IGraphQLBuilder builder)
            where TDocumentExecuter :  class, GraphQL.IDocumentExecuter { }
        public static GraphQL.DI.IGraphQLBuilder AddDocumentExecuter<TDocumentExecuter>(this GraphQL.DI.IGraphQLBuilder builder, System.Func<System.IServiceProvider, TDocumentExecuter> documentExecuterFactory)
            where TDocumentExecuter :  class, GraphQL.IDocumentExecuter { }
        public static GraphQL.DI.IGraphQLBuilder AddDocumentExecuter<TDocumentExecuter>(this GraphQL.DI.IGraphQLBuilder builder, TDocumentExecuter documentExecuter)
            where TDocumentExecuter :  class, GraphQL.IDocumentExecuter { }
        public static GraphQL.DI.IGraphQLBuilder AddDocumentListener<TDocumentListener>(this GraphQL.DI.IGraphQLBuilder builder, GraphQL.DI.ServiceLifetime serviceLifetime = 0)
            where TDocumentListener :  class, GraphQL.Execution.IDocumentExecutionListener { }
        public static GraphQL.DI.IGraphQLBuilder AddDocumentListener<TDocumentListener>(this GraphQL.DI.IGraphQLBuilder builder, TDocumentListener documentListener)
            where TDocumentListener :  class, GraphQL.Execution.IDocumentExecutionListener { }
        public static GraphQL.DI.IGraphQLBuilder AddDocumentListener<TDocumentListener>(this GraphQL.DI.IGraphQLBuilder builder, System.Func<System.IServiceProvider, TDocumentListener> documentListenerFactory, GraphQL.DI.ServiceLifetime serviceLifetime = 0)
            where TDocumentListener :  class, GraphQL.Execution.IDocumentExecutionListener { }
        public static GraphQL.DI.IGraphQLBuilder AddErrorInfoProvider(this GraphQL.DI.IGraphQLBuilder builder, System.Action<GraphQL.Execution.ErrorInfoProviderOptions>? action = null) { }
        public static GraphQL.DI.IGraphQLBuilder AddErrorInfoProvider(this GraphQL.DI.IGraphQLBuilder builder, System.Action<GraphQL.Execution.ErrorInfoProviderOptions, System.IServiceProvider>? action) { }
        public static GraphQL.DI.IGraphQLBuilder AddErrorInfoProvider<TProvider>(this GraphQL.DI.IGraphQLBuilder builder)
            where TProvider :  class, GraphQL.Execution.IErrorInfoProvider { }
        public static GraphQL.DI.IGraphQLBuilder AddErrorInfoProvider<TProvider>(this GraphQL.DI.IGraphQLBuilder builder, System.Func<System.IServiceProvider, TProvider> errorInfoProviderFactory)
            where TProvider :  class, GraphQL.Execution.IErrorInfoProvider { }
        public static GraphQL.DI.IGraphQLBuilder AddErrorInfoProvider<TProvider>(this GraphQL.DI.IGraphQLBuilder builder, TProvider errorInfoProvider)
            where TProvider :  class, GraphQL.Execution.IErrorInfoProvider { }
        public static GraphQL.DI.IGraphQLBuilder AddExecutionStrategy<TExecutionStrategy>(this GraphQL.DI.IGraphQLBuilder builder, GraphQLParser.AST.OperationType operationType)
            where TExecutionStrategy :  class, GraphQL.Execution.IExecutionStrategy { }
        public static GraphQL.DI.IGraphQLBuilder AddExecutionStrategy<TExecutionStrategy>(this GraphQL.DI.IGraphQLBuilder builder, System.Func<System.IServiceProvider, TExecutionStrategy> executionStrategyFactory, GraphQLParser.AST.OperationType operationType)
            where TExecutionStrategy :  class, GraphQL.Execution.IExecutionStrategy { }
        public static GraphQL.DI.IGraphQLBuilder AddExecutionStrategy<TExecutionStrategy>(this GraphQL.DI.IGraphQLBuilder builder, TExecutionStrategy executionStrategy, GraphQLParser.AST.OperationType operationType)
            where TExecutionStrategy :  class, GraphQL.Execution.IExecutionStrategy { }
        public static GraphQL.DI.IGraphQLBuilder AddExecutionStrategySelector<TExecutionStrategySelector>(this GraphQL.DI.IGraphQLBuilder builder)
            where TExecutionStrategySelector :  class, GraphQL.Execution.IExecutionStrategySelector { }
        public static GraphQL.DI.IGraphQLBuilder AddExecutionStrategySelector<TExecutionStrategySelector>(this GraphQL.DI.IGraphQLBuilder builder, System.Func<System.IServiceProvider, TExecutionStrategySelector> executionStrategySelectorFactory)
            where TExecutionStrategySelector :  class, GraphQL.Execution.IExecutionStrategySelector { }
        public static GraphQL.DI.IGraphQLBuilder AddExecutionStrategySelector<TExecutionStrategySelector>(this GraphQL.DI.IGraphQLBuilder builder, TExecutionStrategySelector executionStrategySelector)
            where TExecutionStrategySelector :  class, GraphQL.Execution.IExecutionStrategySelector { }
        public static GraphQL.DI.IGraphQLBuilder AddGraphTypeMappingProvider<TGraphTypeMappingProvider>(this GraphQL.DI.IGraphQLBuilder builder)
            where TGraphTypeMappingProvider :  class, GraphQL.Types.IGraphTypeMappingProvider { }
        public static GraphQL.DI.IGraphQLBuilder AddGraphTypeMappingProvider<TGraphTypeMappingProvider>(this GraphQL.DI.IGraphQLBuilder builder, System.Func<System.IServiceProvider, TGraphTypeMappingProvider> factory)
            where TGraphTypeMappingProvider :  class, GraphQL.Types.IGraphTypeMappingProvider { }
        public static GraphQL.DI.IGraphQLBuilder AddGraphTypeMappingProvider<TGraphTypeMappingProvider>(this GraphQL.DI.IGraphQLBuilder builder, TGraphTypeMappingProvider instance)
            where TGraphTypeMappingProvider :  class, GraphQL.Types.IGraphTypeMappingProvider { }
        public static GraphQL.DI.IGraphQLBuilder AddGraphTypes(this GraphQL.DI.IGraphQLBuilder builder) { }
        public static GraphQL.DI.IGraphQLBuilder AddGraphTypes(this GraphQL.DI.IGraphQLBuilder builder, System.Reflection.Assembly assembly) { }
        public static GraphQL.DI.IGraphQLBuilder AddSchema<TSchema>(this GraphQL.DI.IGraphQLBuilder builder, GraphQL.DI.ServiceLifetime serviceLifetime = 0)
            where TSchema :  class, GraphQL.Types.ISchema { }
        public static GraphQL.DI.IGraphQLBuilder AddSchema<TSchema>(this GraphQL.DI.IGraphQLBuilder builder, TSchema schema)
            where TSchema :  class, GraphQL.Types.ISchema { }
        public static GraphQL.DI.IGraphQLBuilder AddSchema<TSchema>(this GraphQL.DI.IGraphQLBuilder builder, System.Func<System.IServiceProvider, TSchema> schemaFactory, GraphQL.DI.ServiceLifetime serviceLifetime = 0)
            where TSchema :  class, GraphQL.Types.ISchema { }
        public static GraphQL.DI.IGraphQLBuilder AddSchemaVisitor<TSchemaVisitor>(this GraphQL.DI.IGraphQLBuilder builder)
            where TSchemaVisitor :  class, GraphQL.Utilities.ISchemaNodeVisitor { }
        public static GraphQL.DI.IGraphQLBuilder AddSchemaVisitor<TSchemaVisitor>(this GraphQL.DI.IGraphQLBuilder builder, System.Func<System.IServiceProvider, TSchemaVisitor> schemaVisitorFactory)
            where TSchemaVisitor :  class, GraphQL.Utilities.ISchemaNodeVisitor { }
        public static GraphQL.DI.IGraphQLBuilder AddSchemaVisitor<TSchemaVisitor>(this GraphQL.DI.IGraphQLBuilder builder, TSchemaVisitor schemaVisitor)
            where TSchemaVisitor :  class, GraphQL.Utilities.ISchemaNodeVisitor { }
        public static GraphQL.DI.IGraphQLBuilder AddSerializer<[System.Diagnostics.CodeAnalysis.DynamicallyAccessedMembers(System.Diagnostics.CodeAnalysis.DynamicallyAccessedMemberTypes.PublicConstructors)]  TSerializer>(this GraphQL.DI.IGraphQLBuilder builder)
            where TSerializer :  class, GraphQL.IGraphQLSerializer { }
        public static GraphQL.DI.IGraphQLBuilder AddSerializer<TSerializer>(this GraphQL.DI.IGraphQLBuilder builder, System.Func<System.IServiceProvider, TSerializer> serializerFactory)
            where TSerializer :  class, GraphQL.IGraphQLSerializer { }
        public static GraphQL.DI.IGraphQLBuilder AddSerializer<TSerializer>(this GraphQL.DI.IGraphQLBuilder builder, TSerializer serializer)
            where TSerializer :  class, GraphQL.IGraphQLSerializer { }
        public static GraphQL.DI.IGraphQLBuilder AddUnhandledExceptionHandler(this GraphQL.DI.IGraphQLBuilder builder, System.Action<GraphQL.Execution.UnhandledExceptionContext> unhandledExceptionDelegate) { }
        public static GraphQL.DI.IGraphQLBuilder AddUnhandledExceptionHandler(this GraphQL.DI.IGraphQLBuilder builder, System.Action<GraphQL.Execution.UnhandledExceptionContext, GraphQL.ExecutionOptions> unhandledExceptionDelegate) { }
        public static GraphQL.DI.IGraphQLBuilder AddUnhandledExceptionHandler(this GraphQL.DI.IGraphQLBuilder builder, System.Func<GraphQL.Execution.UnhandledExceptionContext, System.Threading.Tasks.Task> unhandledExceptionDelegate) { }
        public static GraphQL.DI.IGraphQLBuilder AddUnhandledExceptionHandler(this GraphQL.DI.IGraphQLBuilder builder, System.Func<GraphQL.Execution.UnhandledExceptionContext, GraphQL.ExecutionOptions, System.Threading.Tasks.Task> unhandledExceptionDelegate) { }
        public static GraphQL.DI.IGraphQLBuilder AddValidationRule<TValidationRule>(this GraphQL.DI.IGraphQLBuilder builder, bool useForCachedDocuments = false, GraphQL.DI.ServiceLifetime serviceLifetime = 0)
            where TValidationRule :  class, GraphQL.Validation.IValidationRule { }
        public static GraphQL.DI.IGraphQLBuilder AddValidationRule<TValidationRule>(this GraphQL.DI.IGraphQLBuilder builder, TValidationRule validationRule, bool useForCachedDocuments = false)
            where TValidationRule :  class, GraphQL.Validation.IValidationRule { }
        public static GraphQL.DI.IGraphQLBuilder AddValidationRule<TValidationRule>(this GraphQL.DI.IGraphQLBuilder builder, System.Func<System.IServiceProvider, TValidationRule> validationRuleFactory, bool useForCachedDocuments = false, GraphQL.DI.ServiceLifetime serviceLifetime = 0)
            where TValidationRule :  class, GraphQL.Validation.IValidationRule { }
        public static GraphQL.DI.IServiceRegister Configure<[System.Diagnostics.CodeAnalysis.DynamicallyAccessedMembers(System.Diagnostics.CodeAnalysis.DynamicallyAccessedMemberTypes.PublicParameterlessConstructor)]  TOptions>(this GraphQL.DI.IServiceRegister services, System.Action<TOptions>? action)
            where TOptions :  class, new () { }
        public static GraphQL.DI.IGraphQLBuilder ConfigureExecution(this GraphQL.DI.IGraphQLBuilder builder, System.Func<GraphQL.ExecutionOptions, GraphQL.DI.ExecutionDelegate, System.Threading.Tasks.Task<GraphQL.ExecutionResult>> action) { }
        public static GraphQL.DI.IGraphQLBuilder ConfigureExecution<TConfigureExecution>(this GraphQL.DI.IGraphQLBuilder builder)
            where TConfigureExecution :  class, GraphQL.DI.IConfigureExecution { }
        public static GraphQL.DI.IGraphQLBuilder ConfigureExecution<TConfigureExecution>(this GraphQL.DI.IGraphQLBuilder builder, System.Func<System.IServiceProvider, TConfigureExecution> factory)
            where TConfigureExecution :  class, GraphQL.DI.IConfigureExecution { }
        public static GraphQL.DI.IGraphQLBuilder ConfigureExecution<TConfigureExecution>(this GraphQL.DI.IGraphQLBuilder builder, TConfigureExecution instance)
            where TConfigureExecution :  class, GraphQL.DI.IConfigureExecution { }
        public static GraphQL.DI.IGraphQLBuilder ConfigureExecutionOptions(this GraphQL.DI.IGraphQLBuilder builder, System.Action<GraphQL.ExecutionOptions> action) { }
        public static GraphQL.DI.IGraphQLBuilder ConfigureExecutionOptions(this GraphQL.DI.IGraphQLBuilder builder, System.Func<GraphQL.ExecutionOptions, System.Threading.Tasks.Task> action) { }
        public static GraphQL.DI.IGraphQLBuilder ConfigureSchema(this GraphQL.DI.IGraphQLBuilder builder, System.Action<GraphQL.Types.ISchema> action) { }
        public static GraphQL.DI.IGraphQLBuilder ConfigureSchema(this GraphQL.DI.IGraphQLBuilder builder, System.Action<GraphQL.Types.ISchema, System.IServiceProvider> action) { }
        public static GraphQL.DI.IGraphQLBuilder ConfigureSchema<TConfigureSchema>(this GraphQL.DI.IGraphQLBuilder builder)
            where TConfigureSchema :  class, GraphQL.DI.IConfigureSchema { }
        public static GraphQL.DI.IServiceRegister Register<[System.Diagnostics.CodeAnalysis.DynamicallyAccessedMembers(System.Diagnostics.CodeAnalysis.DynamicallyAccessedMemberTypes.PublicConstructors)]  TService>(this GraphQL.DI.IServiceRegister services, GraphQL.DI.ServiceLifetime serviceLifetime, bool replace = false)
            where TService :  class { }
        public static GraphQL.DI.IServiceRegister Register<TService>(this GraphQL.DI.IServiceRegister services, TService implementationInstance, bool replace = false)
            where TService :  class { }
        public static GraphQL.DI.IServiceRegister Register<TService>(this GraphQL.DI.IServiceRegister services, System.Func<System.IServiceProvider, TService> implementationFactory, GraphQL.DI.ServiceLifetime serviceLifetime, bool replace = false)
            where TService :  class { }
        public static GraphQL.DI.IServiceRegister Register<TService, [System.Diagnostics.CodeAnalysis.DynamicallyAccessedMembers(System.Diagnostics.CodeAnalysis.DynamicallyAccessedMemberTypes.PublicConstructors)]  TImplementation>(this GraphQL.DI.IServiceRegister services, GraphQL.DI.ServiceLifetime serviceLifetime, bool replace = false)
            where TService :  class
            where TImplementation :  class, TService { }
        public static GraphQL.DI.IServiceRegister TryRegister<[System.Diagnostics.CodeAnalysis.DynamicallyAccessedMembers(System.Diagnostics.CodeAnalysis.DynamicallyAccessedMemberTypes.PublicConstructors)]  TService>(this GraphQL.DI.IServiceRegister services, GraphQL.DI.ServiceLifetime serviceLifetime)
            where TService :  class { }
        public static GraphQL.DI.IServiceRegister TryRegister<TService>(this GraphQL.DI.IServiceRegister services, System.Func<System.IServiceProvider, TService> implementationFactory, GraphQL.DI.ServiceLifetime serviceLifetime)
            where TService :  class { }
        public static GraphQL.DI.IServiceRegister TryRegister<TService>(this GraphQL.DI.IServiceRegister services, TService implementationInstance, GraphQL.DI.RegistrationCompareMode mode = 0)
            where TService :  class { }
        public static GraphQL.DI.IServiceRegister TryRegister<TService, [System.Diagnostics.CodeAnalysis.DynamicallyAccessedMembers(System.Diagnostics.CodeAnalysis.DynamicallyAccessedMemberTypes.PublicConstructors)]  TImplementation>(this GraphQL.DI.IServiceRegister services, GraphQL.DI.ServiceLifetime serviceLifetime, GraphQL.DI.RegistrationCompareMode mode = 0)
            where TService :  class
            where TImplementation :  class, TService { }
        public static GraphQL.DI.IServiceRegister TryRegister<TService, TImplementation>(this GraphQL.DI.IServiceRegister services, System.Func<System.IServiceProvider, TImplementation> implementationFactory, GraphQL.DI.ServiceLifetime serviceLifetime, GraphQL.DI.RegistrationCompareMode mode = 0)
            where TService :  class
            where TImplementation :  class, TService { }
        public static GraphQL.DI.IGraphQLBuilder UseApolloTracing(this GraphQL.DI.IGraphQLBuilder builder, bool enableMetrics = true) { }
        public static GraphQL.DI.IGraphQLBuilder UseApolloTracing(this GraphQL.DI.IGraphQLBuilder builder, System.Func<GraphQL.ExecutionOptions, bool> enableMetricsPredicate) { }
        public static GraphQL.DI.IGraphQLBuilder UseMiddleware<TMiddleware>(this GraphQL.DI.IGraphQLBuilder builder, bool install = true, GraphQL.DI.ServiceLifetime serviceLifetime = 2)
            where TMiddleware :  class, GraphQL.Instrumentation.IFieldMiddleware { }
        public static GraphQL.DI.IGraphQLBuilder UseMiddleware<TMiddleware>(this GraphQL.DI.IGraphQLBuilder builder, System.Func<System.IServiceProvider, GraphQL.Types.ISchema, bool> installPredicate, GraphQL.DI.ServiceLifetime serviceLifetime = 2)
            where TMiddleware :  class, GraphQL.Instrumentation.IFieldMiddleware { }
        public static GraphQL.DI.IGraphQLBuilder UseMiddleware<TMiddleware>(this GraphQL.DI.IGraphQLBuilder builder, TMiddleware middleware, bool install = true)
            where TMiddleware :  class, GraphQL.Instrumentation.IFieldMiddleware { }
        public static GraphQL.DI.IGraphQLBuilder UseMiddleware<TMiddleware>(this GraphQL.DI.IGraphQLBuilder builder, TMiddleware middleware, System.Func<System.IServiceProvider, GraphQL.Types.ISchema, bool> installPredicate)
            where TMiddleware :  class, GraphQL.Instrumentation.IFieldMiddleware { }
        public static GraphQL.DI.IGraphQLBuilder UseTelemetry(this GraphQL.DI.IGraphQLBuilder builder, System.Action<GraphQL.Telemetry.GraphQLTelemetryOptions>? configure = null) { }
        public static GraphQL.DI.IGraphQLBuilder UseTelemetry(this GraphQL.DI.IGraphQLBuilder builder, System.Action<GraphQL.Telemetry.GraphQLTelemetryOptions, System.IServiceProvider>? configure) { }
        public static GraphQL.DI.IGraphQLBuilder UseTelemetry<TProvider>(this GraphQL.DI.IGraphQLBuilder builder, System.Action<GraphQL.Telemetry.GraphQLTelemetryOptions>? configure = null)
            where TProvider : GraphQL.Telemetry.GraphQLTelemetryProvider { }
        public static GraphQL.DI.IGraphQLBuilder UseTelemetry<TProvider>(this GraphQL.DI.IGraphQLBuilder builder, System.Action<GraphQL.Telemetry.GraphQLTelemetryOptions, System.IServiceProvider>? configure)
            where TProvider : GraphQL.Telemetry.GraphQLTelemetryProvider { }
        public static GraphQL.DI.IGraphQLBuilder UseTelemetry<TProvider>(this GraphQL.DI.IGraphQLBuilder builder, System.Func<System.IServiceProvider, TProvider> telemetryProviderFactory)
            where TProvider : GraphQL.Telemetry.GraphQLTelemetryProvider { }
        public static GraphQL.DI.IGraphQLBuilder UseTelemetry<TProvider>(this GraphQL.DI.IGraphQLBuilder builder, TProvider telemetryProvider)
            where TProvider : GraphQL.Telemetry.GraphQLTelemetryProvider { }
        public static GraphQL.DI.IGraphQLBuilder UseTelemetry<TProvider, TOptions>(this GraphQL.DI.IGraphQLBuilder builder, System.Action<TOptions>? configure = null)
            where TProvider : GraphQL.Telemetry.GraphQLTelemetryProvider
            where TOptions : GraphQL.Telemetry.GraphQLTelemetryOptions, new () { }
        public static GraphQL.DI.IGraphQLBuilder UseTelemetry<TProvider, TOptions>(this GraphQL.DI.IGraphQLBuilder builder, System.Action<TOptions, System.IServiceProvider>? configure)
            where TProvider : GraphQL.Telemetry.GraphQLTelemetryProvider
            where TOptions : GraphQL.Telemetry.GraphQLTelemetryOptions, new () { }
        public static GraphQL.IConfigureAutoSchema WithMutation<[System.Diagnostics.CodeAnalysis.DynamicallyAccessedMembers(System.Diagnostics.CodeAnalysis.DynamicallyAccessedMemberTypes.None | System.Diagnostics.CodeAnalysis.DynamicallyAccessedMemberTypes.PublicMethods | System.Diagnostics.CodeAnalysis.DynamicallyAccessedMemberTypes.PublicProperties)]  TMutationClrType>(this GraphQL.IConfigureAutoSchema builder) { }
        public static GraphQL.IConfigureAutoSchema WithSubscription<[System.Diagnostics.CodeAnalysis.DynamicallyAccessedMembers(System.Diagnostics.CodeAnalysis.DynamicallyAccessedMemberTypes.None | System.Diagnostics.CodeAnalysis.DynamicallyAccessedMemberTypes.PublicMethods | System.Diagnostics.CodeAnalysis.DynamicallyAccessedMemberTypes.PublicProperties)]  TSubscriptionClrType>(this GraphQL.IConfigureAutoSchema builder) { }
    }
    [System.AttributeUsage(System.AttributeTargets.Constructor, AllowMultiple=false)]
    public class GraphQLConstructorAttribute : System.Attribute
    {
        public GraphQLConstructorAttribute() { }
    }
    public static class GraphQLExtensions
    {
        public static object? DefaultValueOf<TSourceType, TProperty>(this System.Linq.Expressions.Expression<System.Func<TSourceType, TProperty>> expression) { }
        public static string? DeprecationReasonOf<TSourceType, TProperty>(this System.Linq.Expressions.Expression<System.Func<TSourceType, TProperty>> expression) { }
        public static string? DescriptionOf<TSourceType, TProperty>(this System.Linq.Expressions.Expression<System.Func<TSourceType, TProperty>> expression) { }
        public static bool DoTypesOverlap(GraphQL.Types.IGraphType typeA, GraphQL.Types.IGraphType typeB) { }
        public static GraphQL.Types.IGraphType GetNamedType(this GraphQL.Types.IGraphType type) { }
        public static System.Type GetNamedType(this System.Type type) { }
        public static bool IsCompositeType(this GraphQL.Types.IGraphType type) { }
        public static bool IsInputObjectType(this GraphQL.Types.IGraphType type) { }
        public static bool IsInputType(this GraphQL.Types.IGraphType type) { }
        public static bool IsInputType(this System.Type type) { }
        public static bool IsLeafType(this GraphQL.Types.IGraphType type) { }
        public static bool IsOutputType(this GraphQL.Types.IGraphType type) { }
        public static bool IsOutputType(this System.Type type) { }
        public static bool IsSubtypeOf(this GraphQL.Types.IGraphType maybeSubType, GraphQL.Types.IGraphType superType) { }
        public static bool IsSubtypeOf(this GraphQL.Types.IGraphType maybeSubType, GraphQL.Types.IGraphType superType, bool allowScalarsForLists) { }
        public static bool IsValidDefault(this GraphQL.Types.IGraphType type, object? value) { }
        public static bool IsValidInterfaceFor(this GraphQL.Types.IInterfaceGraphType iface, GraphQL.Types.IObjectGraphType type, bool throwError = true) { }
        public static string NameOf<TSourceType, TProperty>(this System.Linq.Expressions.Expression<System.Func<TSourceType, TProperty>> expression) { }
        public static GraphQLParser.AST.GraphQLValue ToAST(this GraphQL.Types.IGraphType type, object? value) { }
        public static TMetadataProvider WithMetadata<TMetadataProvider>(this TMetadataProvider provider, string key, object? value)
            where TMetadataProvider : GraphQL.Types.IMetadataWriter { }
    }
    [System.AttributeUsage(System.AttributeTargets.Class | System.AttributeTargets.Struct | System.AttributeTargets.Enum | System.AttributeTargets.Method | System.AttributeTargets.Property | System.AttributeTargets.Field | System.AttributeTargets.Interface | System.AttributeTargets.Parameter)]
    public sealed class GraphQLMetadataAttribute : GraphQL.GraphQLAttribute
    {
        public GraphQLMetadataAttribute() { }
        public GraphQLMetadataAttribute(string name) { }
        public string? DeprecationReason { get; set; }
        public string? Description { get; set; }
        [System.Obsolete("Please use the [InputType] attribute instead of this property.")]
        public System.Type? InputType { get; set; }
        public System.Type? IsTypeOf { get; set; }
        public string? Name { get; set; }
        [System.Obsolete("Please use the [OutputType] attribute instead of this property.")]
        public System.Type? OutputType { get; set; }
        public GraphQL.ResolverType ResolverType { get; set; }
        public override void Modify(GraphQL.Types.EnumValueDefinition enumValueDefinition) { }
        public override void Modify(GraphQL.Types.IGraphType graphType) { }
        public override void Modify(GraphQL.Utilities.FieldConfig field) { }
        public override void Modify(GraphQL.Utilities.TypeConfig type) { }
        public override void Modify(GraphQL.Types.FieldType fieldType, bool isInputType) { }
    }
    public interface IConfigureAutoSchema
    {
        GraphQL.DI.IGraphQLBuilder Builder { get; }
        System.Type SchemaType { get; }
    }
    public interface IDocumentExecuter
    {
        System.Threading.Tasks.Task<GraphQL.ExecutionResult> ExecuteAsync(GraphQL.ExecutionOptions options);
    }
    public interface IDocumentExecuter<TSchema> : GraphQL.IDocumentExecuter
        where TSchema : GraphQL.Types.ISchema { }
    public interface IGraphQLSerializer
    {
        bool IsNativelyAsync { get; }
        System.Threading.Tasks.ValueTask<T?> ReadAsync<T>(System.IO.Stream stream, System.Threading.CancellationToken cancellationToken = default);
        T? ReadNode<T>(object? value);
        System.Threading.Tasks.Task WriteAsync<T>(System.IO.Stream stream, T? value, System.Threading.CancellationToken cancellationToken = default);
    }
    public interface IGraphQLTextSerializer : GraphQL.IGraphQLSerializer
    {
        T? Deserialize<T>(string? value);
        string Serialize<T>(T? value);
    }
    public interface IResolveFieldContext : GraphQL.Execution.IProvideUserContext
    {
        System.Collections.Generic.IDictionary<string, GraphQL.Execution.ArgumentValue>? Arguments { get; }
        GraphQL.Execution.IExecutionArrayPool ArrayPool { get; }
        System.Threading.CancellationToken CancellationToken { get; }
        System.Collections.Generic.IDictionary<string, GraphQL.Execution.DirectiveInfo>? Directives { get; }
        GraphQLParser.AST.GraphQLDocument Document { get; }
        GraphQL.ExecutionErrors Errors { get; }
        GraphQLParser.AST.GraphQLField FieldAst { get; }
        GraphQL.Types.FieldType FieldDefinition { get; }
        System.Collections.Generic.IReadOnlyDictionary<string, object?> InputExtensions { get; }
        GraphQL.Instrumentation.Metrics Metrics { get; }
        GraphQLParser.AST.GraphQLOperationDefinition Operation { get; }
        System.Collections.Generic.IDictionary<string, object?> OutputExtensions { get; }
        GraphQL.IResolveFieldContext? Parent { get; }
        GraphQL.Types.IObjectGraphType ParentType { get; }
        System.Collections.Generic.IEnumerable<object> Path { get; }
        System.IServiceProvider? RequestServices { get; }
        System.Collections.Generic.IEnumerable<object> ResponsePath { get; }
        object? RootValue { get; }
        GraphQL.Types.ISchema Schema { get; }
        object? Source { get; }
        [System.Runtime.CompilerServices.TupleElementNames(new string[] {
                "Field",
                "FieldType"})]
        System.Collections.Generic.Dictionary<string, System.ValueTuple<GraphQLParser.AST.GraphQLField, GraphQL.Types.FieldType>>? SubFields { get; }
        System.Security.Claims.ClaimsPrincipal? User { get; }
        GraphQL.Validation.Variables Variables { get; }
    }
    public interface IResolveFieldContext<out TSource> : GraphQL.Execution.IProvideUserContext, GraphQL.IResolveFieldContext
    {
        TSource Source { get; }
    }
    [System.AttributeUsage(System.AttributeTargets.Method | System.AttributeTargets.Property | System.AttributeTargets.Field | System.AttributeTargets.Parameter)]
    public class IdAttribute : GraphQL.GraphQLAttribute
    {
        public IdAttribute() { }
        public override void Modify(GraphQL.Types.TypeInformation typeInformation) { }
    }
    [System.AttributeUsage(System.AttributeTargets.Method | System.AttributeTargets.Property | System.AttributeTargets.Field)]
    public class IgnoreAttribute : GraphQL.GraphQLAttribute
    {
        public IgnoreAttribute() { }
        public override bool ShouldInclude(System.Reflection.MemberInfo memberInfo, bool? isInputType) { }
    }
    [System.AttributeUsage(System.AttributeTargets.Class | System.AttributeTargets.Struct | System.AttributeTargets.Interface, AllowMultiple=true)]
    public class ImplementsAttribute : GraphQL.GraphQLAttribute
    {
        public ImplementsAttribute(System.Type type) { }
        public System.Type InterfaceGraphType { get; }
        public override void Modify(GraphQL.Types.IGraphType graphType) { }
    }
    [System.AttributeUsage(System.AttributeTargets.Class | System.AttributeTargets.Struct | System.AttributeTargets.Property | System.AttributeTargets.Field | System.AttributeTargets.Interface | System.AttributeTargets.Parameter)]
    public class InputNameAttribute : GraphQL.GraphQLAttribute
    {
        public InputNameAttribute(string name) { }
        public string Name { get; set; }
        public override void Modify(GraphQL.Types.IGraphType graphType) { }
        public override void Modify(GraphQL.Types.QueryArgument queryArgument) { }
        public override void Modify(GraphQL.Types.FieldType fieldType, bool isInputType) { }
    }
    [System.AttributeUsage(System.AttributeTargets.Class | System.AttributeTargets.Struct | System.AttributeTargets.Property | System.AttributeTargets.Field | System.AttributeTargets.Interface | System.AttributeTargets.Parameter)]
    public class InputTypeAttribute : GraphQL.GraphQLAttribute
    {
        public InputTypeAttribute(System.Type graphType) { }
        public System.Type InputType { get; set; }
        public override void Modify(GraphQL.Types.QueryArgument queryArgument) { }
        public override void Modify(GraphQL.Types.FieldType fieldType, bool isInputType) { }
    }
    public class InputTypeAttribute<TGraphType> : GraphQL.InputTypeAttribute
        where TGraphType : GraphQL.Types.IGraphType
    {
        public InputTypeAttribute() { }
    }
    public class Inputs : System.Collections.ObjectModel.ReadOnlyDictionary<string, object?>
    {
        public static readonly GraphQL.Inputs Empty;
        public Inputs(System.Collections.Generic.IDictionary<string, object?> dictionary) { }
    }
    public static class InputsExtensions
    {
        public static GraphQL.Inputs ToInputs(this System.Collections.Generic.Dictionary<string, object?> dictionary) { }
    }
    public class LightweightCache<TKey, TValue> : System.Collections.Generic.IEnumerable<TValue>, System.Collections.IEnumerable
        where TKey :  notnull
    {
        public LightweightCache() { }
        public LightweightCache(System.Collections.Generic.IDictionary<TKey, TValue> dictionary) { }
        public LightweightCache(System.Func<TKey, TValue> onMissing) { }
        public LightweightCache(System.Collections.Generic.IDictionary<TKey, TValue> dictionary, System.Func<TKey, TValue> onMissing) { }
        public int Count { get; }
        public TValue this[TKey key] { get; set; }
        public System.Collections.Generic.IEnumerable<TKey> Keys { get; }
        public System.Func<TKey, TValue> OnMissing { set; }
        public void Clear() { }
        public void ClearAll() { }
        public void Each(System.Action<TValue> action) { }
        public void Each(System.Action<TKey, TValue> action) { }
        public bool Exists(System.Predicate<TValue> predicate) { }
        public void Fill(TKey key, TValue value) { }
        public void FillDefault(TKey key) { }
        public TValue? Find(System.Predicate<TValue> predicate) { }
        public TValue[] GetAll() { }
        public System.Collections.Generic.IEnumerator<TValue> GetEnumerator() { }
        public bool Has(TKey key) { }
        public void Remove(TKey key) { }
        public bool TryRetrieve(TKey key, out TValue? value) { }
        public void WithValue(TKey key, System.Action<TValue> action) { }
    }
    [System.AttributeUsage(System.AttributeTargets.Class, AllowMultiple=false, Inherited=true)]
    public sealed class MapAutoClrTypeAttribute : System.Attribute
    {
        public MapAutoClrTypeAttribute() { }
    }
    public static class MemoryExtensions
    {
        public static System.Collections.Generic.IList<T> Constrained<T>(this T[] array, int count) { }
    }
    [System.AttributeUsage(System.AttributeTargets.Class | System.AttributeTargets.Struct | System.AttributeTargets.Enum | System.AttributeTargets.Method | System.AttributeTargets.Property | System.AttributeTargets.Field | System.AttributeTargets.Interface | System.AttributeTargets.Parameter, AllowMultiple=true)]
    public class MetadataAttribute : GraphQL.GraphQLAttribute
    {
        public MetadataAttribute(string key, object? value) { }
        public string Key { get; set; }
        public object? Value { get; set; }
        public override void Modify(GraphQL.Types.EnumValueDefinition enumValueDefinition) { }
        public override void Modify(GraphQL.Types.IGraphType graphType) { }
        public override void Modify(GraphQL.Types.QueryArgument queryArgument) { }
        public override void Modify(GraphQL.Utilities.FieldConfig field) { }
        public override void Modify(GraphQL.Utilities.TypeConfig type) { }
        public override void Modify(GraphQL.Types.FieldType fieldType, bool isInputType) { }
    }
    public class MissingRequestServicesException : System.InvalidOperationException
    {
        public MissingRequestServicesException() { }
    }
    [System.AttributeUsage(System.AttributeTargets.Class | System.AttributeTargets.Struct | System.AttributeTargets.Enum | System.AttributeTargets.Method | System.AttributeTargets.Property | System.AttributeTargets.Field | System.AttributeTargets.Interface | System.AttributeTargets.Parameter)]
    public class NameAttribute : GraphQL.GraphQLAttribute
    {
        public NameAttribute(string name) { }
        public string Name { get; set; }
        public override void Modify(GraphQL.Types.EnumValueDefinition enumValueDefinition) { }
        public override void Modify(GraphQL.Types.IGraphType graphType) { }
        public override void Modify(GraphQL.Types.QueryArgument queryArgument) { }
        public override void Modify(GraphQL.Types.FieldType fieldType, bool isInputType) { }
    }
    public static class ObjectExtensions
    {
        public static System.Func<System.Collections.Generic.IDictionary<string, object?>, object> CompileToObject([System.Diagnostics.CodeAnalysis.DynamicallyAccessedMembers(System.Diagnostics.CodeAnalysis.DynamicallyAccessedMemberTypes.None | System.Diagnostics.CodeAnalysis.DynamicallyAccessedMemberTypes.PublicParameterlessConstructor | System.Diagnostics.CodeAnalysis.DynamicallyAccessedMemberTypes.PublicConstructors | System.Diagnostics.CodeAnalysis.DynamicallyAccessedMemberTypes.PublicFields | System.Diagnostics.CodeAnalysis.DynamicallyAccessedMemberTypes.PublicProperties)] System.Type sourceType, GraphQL.Types.IInputObjectGraphType graphType) { }
        [System.Diagnostics.CodeAnalysis.RequiresUnreferencedCode("Recursively converts propertyValue to fieldType.")]
        public static object? GetPropertyValue(this object? propertyValue, System.Type fieldType, GraphQL.Types.IGraphType mappedType) { }
        public static bool IsDefinedEnumValue(System.Type type, object? value) { }
        public static object ToObject(this System.Collections.Generic.IDictionary<string, object?> source, [System.Diagnostics.CodeAnalysis.DynamicallyAccessedMembers(System.Diagnostics.CodeAnalysis.DynamicallyAccessedMemberTypes.None | System.Diagnostics.CodeAnalysis.DynamicallyAccessedMemberTypes.PublicParameterlessConstructor | System.Diagnostics.CodeAnalysis.DynamicallyAccessedMemberTypes.PublicConstructors | System.Diagnostics.CodeAnalysis.DynamicallyAccessedMemberTypes.PublicFields | System.Diagnostics.CodeAnalysis.DynamicallyAccessedMemberTypes.PublicProperties)] System.Type type, GraphQL.Types.IGraphType mappedType) { }
    }
    [System.AttributeUsage(System.AttributeTargets.Class | System.AttributeTargets.Struct | System.AttributeTargets.Method | System.AttributeTargets.Property | System.AttributeTargets.Field | System.AttributeTargets.Interface)]
    public class OutputNameAttribute : GraphQL.GraphQLAttribute
    {
        public OutputNameAttribute(string name) { }
        public string Name { get; set; }
        public override void Modify(GraphQL.Types.IGraphType graphType) { }
        public override void Modify(GraphQL.Types.FieldType fieldType, bool isInputType) { }
    }
    [System.AttributeUsage(System.AttributeTargets.Class | System.AttributeTargets.Struct | System.AttributeTargets.Method | System.AttributeTargets.Property | System.AttributeTargets.Field | System.AttributeTargets.Interface)]
    public class OutputTypeAttribute : GraphQL.GraphQLAttribute
    {
        public OutputTypeAttribute(System.Type graphType) { }
        public System.Type OutputType { get; set; }
        public override void Modify(GraphQL.Types.FieldType fieldType, bool isInputType) { }
    }
    public class OutputTypeAttribute<TGraphType> : GraphQL.OutputTypeAttribute
        where TGraphType : GraphQL.Types.IGraphType
    {
        public OutputTypeAttribute() { }
    }
    public static class QueryArgumentExtensions
    {
        public static GraphQL.Types.QueryArgument ParseValue(this GraphQL.Types.QueryArgument argument, System.Func<object, object> parseValue) { }
        public static GraphQL.Types.QueryArgument Validate(this GraphQL.Types.QueryArgument argument, System.Action<object> validator) { }
    }
    public class ReadonlyResolveFieldContext : GraphQL.Execution.IProvideUserContext, GraphQL.IResolveFieldContext, GraphQL.IResolveFieldContext<object?>
    {
        public ReadonlyResolveFieldContext(GraphQL.Execution.ExecutionNode node, GraphQL.Execution.ExecutionContext context) { }
        public System.Collections.Generic.IDictionary<string, GraphQL.Execution.ArgumentValue>? Arguments { get; }
        public GraphQL.Execution.IExecutionArrayPool ArrayPool { get; }
        public System.Threading.CancellationToken CancellationToken { get; }
        public System.Collections.Generic.IDictionary<string, GraphQL.Execution.DirectiveInfo>? Directives { get; }
        public GraphQLParser.AST.GraphQLDocument Document { get; }
        public GraphQL.ExecutionErrors Errors { get; }
        public GraphQLParser.AST.GraphQLField FieldAst { get; }
        public GraphQL.Types.FieldType FieldDefinition { get; }
        public System.Collections.Generic.IReadOnlyDictionary<string, object?> InputExtensions { get; }
        public GraphQL.Instrumentation.Metrics Metrics { get; }
        public GraphQLParser.AST.GraphQLOperationDefinition Operation { get; }
        public System.Collections.Generic.IDictionary<string, object?> OutputExtensions { get; }
        public GraphQL.IResolveFieldContext? Parent { get; }
        public GraphQL.Types.IObjectGraphType ParentType { get; }
        public System.Collections.Generic.IEnumerable<object> Path { get; }
        public System.IServiceProvider? RequestServices { get; }
        public System.Collections.Generic.IEnumerable<object> ResponsePath { get; }
        public object? RootValue { get; }
        public GraphQL.Types.ISchema Schema { get; }
        public object? Source { get; }
        [System.Runtime.CompilerServices.TupleElementNames(new string[] {
                "Field",
                "FieldType"})]
        public System.Collections.Generic.Dictionary<string, System.ValueTuple<GraphQLParser.AST.GraphQLField, GraphQL.Types.FieldType>>? SubFields { get; }
        public System.Security.Claims.ClaimsPrincipal? User { get; }
        public System.Collections.Generic.IDictionary<string, object?> UserContext { get; }
        public GraphQL.Validation.Variables Variables { get; }
    }
    public class ResolveFieldContext : GraphQL.Execution.IProvideUserContext, GraphQL.IResolveFieldContext, GraphQL.IResolveFieldContext<object?>
    {
        public ResolveFieldContext() { }
        public ResolveFieldContext(GraphQL.IResolveFieldContext context) { }
        public System.Collections.Generic.IDictionary<string, GraphQL.Execution.ArgumentValue>? Arguments { get; set; }
        public GraphQL.Execution.IExecutionArrayPool ArrayPool { get; set; }
        public System.Threading.CancellationToken CancellationToken { get; set; }
        public System.Collections.Generic.IDictionary<string, GraphQL.Execution.DirectiveInfo>? Directives { get; set; }
        public GraphQLParser.AST.GraphQLDocument Document { get; set; }
        public GraphQL.ExecutionErrors Errors { get; set; }
        public GraphQLParser.AST.GraphQLField FieldAst { get; set; }
        public GraphQL.Types.FieldType FieldDefinition { get; set; }
        public System.Collections.Generic.IReadOnlyDictionary<string, object?> InputExtensions { get; set; }
        public GraphQL.Instrumentation.Metrics Metrics { get; set; }
        public GraphQLParser.AST.GraphQLOperationDefinition Operation { get; set; }
        public System.Collections.Generic.IDictionary<string, object?> OutputExtensions { get; set; }
        public GraphQL.IResolveFieldContext? Parent { get; set; }
        public GraphQL.Types.IObjectGraphType ParentType { get; set; }
        public System.Collections.Generic.IEnumerable<object> Path { get; set; }
        public System.IServiceProvider? RequestServices { get; set; }
        public System.Collections.Generic.IEnumerable<object> ResponsePath { get; set; }
        public object? RootValue { get; set; }
        public GraphQL.Types.ISchema Schema { get; set; }
        public object? Source { get; set; }
        [System.Runtime.CompilerServices.TupleElementNames(new string[] {
                "Field",
                "FieldType"})]
        public System.Collections.Generic.Dictionary<string, System.ValueTuple<GraphQLParser.AST.GraphQLField, GraphQL.Types.FieldType>>? SubFields { get; set; }
        public System.Security.Claims.ClaimsPrincipal? User { get; set; }
        public System.Collections.Generic.IDictionary<string, object?> UserContext { get; set; }
        public GraphQL.Validation.Variables Variables { get; set; }
    }
    public static class ResolveFieldContextExtensions
    {
        public static GraphQL.IResolveFieldContext<TSourceType> As<TSourceType>(this GraphQL.IResolveFieldContext context) { }
        public static GraphQL.IResolveFieldContext Copy(this GraphQL.IResolveFieldContext context) { }
        public static GraphQL.IResolveFieldContext<TSource> Copy<TSource>(this GraphQL.IResolveFieldContext<TSource> context) { }
        public static object? GetArgument(this GraphQL.IResolveFieldContext context, System.Type argumentType, string name, object? defaultValue = null) { }
        public static TType GetArgument<TType>(this GraphQL.IResolveFieldContext context, string name, TType defaultValue = default) { }
        public static GraphQL.Execution.DirectiveInfo? GetDirective(this GraphQL.IResolveFieldContext context, string name) { }
        public static object? GetInputExtension(this GraphQL.IResolveFieldContext context, string path) { }
        public static object? GetOutputExtension(this GraphQL.IResolveFieldContext context, string path) { }
        public static bool HasArgument(this GraphQL.IResolveFieldContext context, string name) { }
        public static bool HasDirective(this GraphQL.IResolveFieldContext context, string name) { }
        public static bool HasDirectives(this GraphQL.IResolveFieldContext context) { }
        public static void SetOutputExtension(this GraphQL.IResolveFieldContext context, string path, object? value) { }
    }
    public class ResolveFieldContext<TSource> : GraphQL.ResolveFieldContext, GraphQL.Execution.IProvideUserContext, GraphQL.IResolveFieldContext, GraphQL.IResolveFieldContext<TSource>
    {
        public ResolveFieldContext() { }
        public ResolveFieldContext(GraphQL.IResolveFieldContext context) { }
        public new TSource Source { get; set; }
    }
    public enum ResolverType
    {
        Resolver = 0,
        StreamResolver = 1,
    }
    public static class SchemaExtensions
    {
        [System.Diagnostics.CodeAnalysis.RequiresUnreferencedCode("Please ensure that the CLR type and the related auto-registering graph type are n" +
            "ot trimmed by the compiler.")]
        public static void AutoRegister(this GraphQL.Types.ISchema schema, System.Type clrType, GraphQL.AutoRegisteringMode mode = 3) { }
        public static void AutoRegister<TClrType>(this GraphQL.Types.ISchema schema, GraphQL.AutoRegisteringMode mode = 3) { }
        public static TSchema EnableExperimentalIntrospectionFeatures<TSchema>(this TSchema schema, GraphQL.ExperimentalIntrospectionFeaturesMode mode = 0)
            where TSchema : GraphQL.Types.ISchema { }
        public static System.Threading.Tasks.Task<string> ExecuteAsync(this GraphQL.Types.ISchema schema, GraphQL.IGraphQLTextSerializer serializer, System.Action<GraphQL.ExecutionOptions> configure) { }
        public static string Print(this GraphQL.Types.ISchema schema, GraphQL.Utilities.PrintOptions? options = null) { }
        public static System.Threading.Tasks.ValueTask PrintAsync(this GraphQL.Types.ISchema schema, System.IO.TextWriter writer, GraphQL.Utilities.PrintOptions? options = null, System.Threading.CancellationToken cancellationToken = default) { }
        public static void RegisterType<[System.Diagnostics.CodeAnalysis.DynamicallyAccessedMembers(System.Diagnostics.CodeAnalysis.DynamicallyAccessedMemberTypes.PublicConstructors)]  T>(this GraphQL.Types.ISchema schema)
            where T : GraphQL.Types.IGraphType { }
        public static void RegisterTypeMapping<TClrType, [System.Diagnostics.CodeAnalysis.DynamicallyAccessedMembers(System.Diagnostics.CodeAnalysis.DynamicallyAccessedMemberTypes.PublicConstructors)]  TGraphType>(this GraphQL.Types.ISchema schema)
            where TGraphType : GraphQL.Types.IGraphType { }
        [System.Diagnostics.CodeAnalysis.RequiresUnreferencedCode("Please ensure that the graph types used by your schema and their constructors are" +
            " not trimmed by the compiler.")]
        public static void RegisterTypeMappings(this GraphQL.Types.ISchema schema) { }
        [System.Diagnostics.CodeAnalysis.RequiresUnreferencedCode("Please ensure that the graph types used by your schema and their constructors are" +
            " not trimmed by the compiler.")]
        public static void RegisterTypeMappings(this GraphQL.Types.ISchema schema, System.Reflection.Assembly assembly) { }
        public static void RegisterTypes<TSchema>(this TSchema schema, params GraphQL.Types.IGraphType[] types)
            where TSchema : GraphQL.Types.ISchema { }
        [System.Diagnostics.CodeAnalysis.RequiresUnreferencedCode("Please ensure that the graph types\' constructors are not trimmed by the compiler." +
            "")]
        public static TSchema RegisterTypes<TSchema>(this TSchema schema, params System.Type[] types)
            where TSchema : GraphQL.Types.ISchema { }
        public static void RegisterVisitor<TVisitor>(this GraphQL.Types.ISchema schema)
            where TVisitor : GraphQL.Utilities.ISchemaNodeVisitor { }
        public static TSchema ReplaceScalar<TSchema>(this TSchema schema, GraphQL.Types.ScalarGraphType scalar)
            where TSchema : GraphQL.Types.ISchema { }
        public static void Run(this GraphQL.Utilities.ISchemaNodeVisitor visitor, GraphQL.Types.ISchema schema) { }
        public static GraphQLParser.AST.GraphQLDocument ToAST(this GraphQL.Types.ISchema schema) { }
    }
    public static class StringExtensions
    {
        public static string ToCamelCase(this string s) { }
        public static string ToConstantCase(this string value) { }
        public static string ToPascalCase(this string s) { }
        public static string TrimGraphQLTypes(this string name) { }
    }
    public static class TypeExtensions
    {
        public static object? DefaultValue(this System.Reflection.MemberInfo memberInfo) { }
        public static string? Description(this System.Reflection.MemberInfo memberInfo) { }
        public static string? Description(this System.Reflection.ParameterInfo parameterInfo) { }
        public static System.Collections.Generic.IEnumerable<GraphQL.GraphQLAttribute> GetGraphQLAttributes(this System.Reflection.MemberInfo memberInfo) { }
        public static System.Collections.Generic.IEnumerable<GraphQL.GraphQLAttribute> GetGraphQLAttributes(this System.Reflection.ParameterInfo parameterInfo) { }
        public static System.Type GetGraphTypeFromType(this System.Type type, bool isNullable = false, GraphQL.TypeMappingMode mode = 0) { }
        public static string GraphQLName(this System.Type type) { }
        public static bool ImplementsGenericType(this System.Type type, System.Type genericType) { }
        public static bool IsGraphType(this System.Type type) { }
        public static string? ObsoleteMessage(this System.Reflection.MemberInfo memberInfo) { }
    }
    public enum TypeMappingMode
    {
        UseBuiltInScalarMappings = 0,
        InputType = 1,
        OutputType = 2,
    }
    public static class ValueConverter
    {
        public static GraphQL.Conversion.IListConverterFactory? DefaultListConverterFactory { get; set; }
        public static object? ConvertTo(object? value, System.Type targetType) { }
        public static T? ConvertTo<T>(object? value) { }
        public static System.Func<object, object>? GetConversion(System.Type valueType, System.Type targetType) { }
        public static GraphQL.Conversion.IListConverter GetListConverter([System.Diagnostics.CodeAnalysis.DynamicallyAccessedMembers(System.Diagnostics.CodeAnalysis.DynamicallyAccessedMemberTypes.None | System.Diagnostics.CodeAnalysis.DynamicallyAccessedMemberTypes.PublicParameterlessConstructor | System.Diagnostics.CodeAnalysis.DynamicallyAccessedMemberTypes.PublicConstructors | System.Diagnostics.CodeAnalysis.DynamicallyAccessedMemberTypes.PublicMethods)] System.Type listType) { }
        public static GraphQL.Conversion.IListConverterFactory GetListConverterFactory(System.Type listType) { }
        public static void Register(System.Type valueType, System.Type targetType, System.Func<object, object>? conversion) { }
        public static void Register<TTarget>(System.Func<System.Collections.Generic.IDictionary<string, object>, TTarget>? conversion)
            where TTarget :  class { }
        public static void Register<TSource, TTarget>(System.Func<TSource, TTarget>? conversion) { }
        public static void RegisterListConverter<TListType, TElementType>(System.Func<System.Collections.Generic.IEnumerable<TElementType>, TListType>? conversion)
            where TListType : System.Collections.Generic.IEnumerable<TElementType> { }
        public static void RegisterListConverterFactory(System.Type listType, GraphQL.Conversion.IListConverterFactory? converter) { }
        public static void RegisterListConverterFactory(System.Type listType, System.Type implementationType) { }
    }
    public struct VariableName
    {
        public VariableName(GraphQL.VariableName variableName, int index) { }
        public VariableName(GraphQL.VariableName variableName, string childName) { }
        public string? ChildName { get; set; }
        public int? Index { get; set; }
        public string Name { get; set; }
        public override string ToString() { }
        public static string op_Implicit(GraphQL.VariableName variableName) { }
        public static GraphQL.VariableName op_Implicit(string name) { }
    }
}
namespace GraphQL.Attributes
{
    [System.AttributeUsage(System.AttributeTargets.Class | System.AttributeTargets.Struct | System.AttributeTargets.Enum | System.AttributeTargets.Method | System.AttributeTargets.Property | System.AttributeTargets.Field | System.AttributeTargets.Interface | System.AttributeTargets.Parameter, AllowMultiple=true)]
    public class DirectiveAttribute : GraphQL.GraphQLAttribute
    {
        public System.Collections.Generic.Dictionary<string, object?> Arguments;
        public DirectiveAttribute(string name) { }
        public DirectiveAttribute(string name, params object[] argsAndValues) { }
        public DirectiveAttribute(string name, string argumentName, object argumentValue) { }
        public DirectiveAttribute(string name, string argumentName1, object argumentValue1, string argumentName2, object argumentValue2) { }
        public DirectiveAttribute(string name, string argumentName1, object argumentValue1, string argumentName2, object argumentValue2, string argumentName3, object argumentValue3) { }
        public string Name { get; }
        public override void Modify(GraphQL.Types.EnumValueDefinition enumValueDefinition) { }
        public override void Modify(GraphQL.Types.IGraphType graphType) { }
        public override void Modify(GraphQL.Types.QueryArgument queryArgument) { }
        public override void Modify(GraphQL.Utilities.FieldConfig field) { }
        public override void Modify(GraphQL.Utilities.TypeConfig type) { }
        public override void Modify(GraphQL.Types.FieldType fieldType, bool isInputType) { }
    }
}
namespace GraphQL.Builders
{
    public static class ConnectionBuilder
    {
        [System.Obsolete("Please use the overload that accepts the mandatory name argument.")]
        public static GraphQL.Builders.ConnectionBuilder<TSourceType> Create<TNodeType, TSourceType>()
            where TNodeType : GraphQL.Types.IGraphType { }
        public static GraphQL.Builders.ConnectionBuilder<TSourceType> Create<TNodeType, TSourceType>(string name)
            where TNodeType : GraphQL.Types.IGraphType { }
        [System.Obsolete("Please use the overload that accepts the mandatory name argument.")]
        public static GraphQL.Builders.ConnectionBuilder<TSourceType> Create<TNodeType, TEdgeType, TSourceType>()
            where TNodeType : GraphQL.Types.IGraphType
            where TEdgeType : GraphQL.Types.Relay.EdgeType<TNodeType> { }
        public static GraphQL.Builders.ConnectionBuilder<TSourceType> Create<TNodeType, TEdgeType, TSourceType>(string name)
            where TNodeType : GraphQL.Types.IGraphType
            where TEdgeType : GraphQL.Types.Relay.EdgeType<TNodeType> { }
        [System.Obsolete("Please use the overload that accepts the mandatory name argument.")]
        public static GraphQL.Builders.ConnectionBuilder<TSourceType> Create<TNodeType, TEdgeType, TConnectionType, TSourceType>()
            where TNodeType : GraphQL.Types.IGraphType
            where TEdgeType : GraphQL.Types.Relay.EdgeType<TNodeType>
            where TConnectionType : GraphQL.Types.Relay.ConnectionType<TNodeType, TEdgeType> { }
        public static GraphQL.Builders.ConnectionBuilder<TSourceType> Create<TNodeType, TEdgeType, TConnectionType, TSourceType>(string name)
            where TNodeType : GraphQL.Types.IGraphType
            where TEdgeType : GraphQL.Types.Relay.EdgeType<TNodeType>
            where TConnectionType : GraphQL.Types.Relay.ConnectionType<TNodeType, TEdgeType> { }
    }
    public class ConnectionBuilder<TSourceType> : GraphQL.Types.IFieldMetadataWriter, GraphQL.Types.IMetadataWriter, GraphQL.Types.IProvideMetadata
    {
        protected ConnectionBuilder(GraphQL.Types.FieldType fieldType) { }
        public GraphQL.Types.FieldType FieldType { get; set; }
        public virtual GraphQL.Builders.ConnectionBuilder<TSourceType> Argument<TArgumentGraphType>(string name, System.Action<GraphQL.Types.QueryArgument>? configure = null)
            where TArgumentGraphType : GraphQL.Types.IGraphType { }
        public virtual GraphQL.Builders.ConnectionBuilder<TSourceType> Argument<TArgumentGraphType>(string name, string? description)
            where TArgumentGraphType : GraphQL.Types.IGraphType { }
        public virtual GraphQL.Builders.ConnectionBuilder<TSourceType> Argument<TArgumentGraphType>(string name, string? description, System.Action<GraphQL.Types.QueryArgument>? configure)
            where TArgumentGraphType : GraphQL.Types.IGraphType { }
        public virtual GraphQL.Builders.ConnectionBuilder<TSourceType> Argument<TArgumentGraphType, TArgumentType>(string name, string? description, TArgumentType defaultValue = default)
            where TArgumentGraphType : GraphQL.Types.IGraphType { }
        public virtual GraphQL.Builders.ConnectionBuilder<TSourceType> Argument<TArgumentGraphType, TArgumentType>(string name, string? description, TArgumentType defaultValue, System.Action<GraphQL.Types.QueryArgument>? configure)
            where TArgumentGraphType : GraphQL.Types.IGraphType { }
        public GraphQL.Builders.ConnectionBuilder<TSourceType> Bidirectional() { }
        public virtual GraphQL.Builders.ConnectionBuilder<TSourceType> Configure(System.Action<GraphQL.Types.FieldType> configure) { }
        public virtual GraphQL.Builders.ConnectionBuilder<TSourceType> DeprecationReason(string? deprecationReason) { }
        public virtual GraphQL.Builders.ConnectionBuilder<TSourceType> Description(string? description) { }
        public virtual GraphQL.Builders.ConnectionBuilder<TSourceType> Directive(string name) { }
        public virtual GraphQL.Builders.ConnectionBuilder<TSourceType> Directive(string name, System.Action<GraphQL.Types.AppliedDirective> configure) { }
        public virtual GraphQL.Builders.ConnectionBuilder<TSourceType> Directive(string name, string argumentName, object? argumentValue) { }
        [System.Obsolete("Please configure the connection name by providing the name as an argument to the " +
            "\'Connection\' method.")]
        public virtual GraphQL.Builders.ConnectionBuilder<TSourceType> Name(string name) { }
        public virtual GraphQL.Builders.ConnectionBuilder<TSourceType> PageSize(int pageSize) { }
        public virtual GraphQL.Builders.ConnectionBuilder<TSourceType> Resolve(System.Func<GraphQL.Builders.IResolveConnectionContext<TSourceType>, object?> resolver) { }
        public virtual GraphQL.Builders.ConnectionBuilder<TSourceType> ResolveAsync(System.Func<GraphQL.Builders.IResolveConnectionContext<TSourceType>, System.Threading.Tasks.Task<object?>> resolver) { }
        public virtual GraphQL.Builders.ConnectionBuilder<TSourceType> ReturnAll() { }
        public virtual GraphQL.Builders.ConnectionBuilder<TSourceType, TNewReturnType> Returns<TNewReturnType>() { }
        [System.Obsolete("Please use the overload that accepts the mandatory name argument.")]
        public static GraphQL.Builders.ConnectionBuilder<TSourceType> Create<TNodeType>()
            where TNodeType : GraphQL.Types.IGraphType { }
        public static GraphQL.Builders.ConnectionBuilder<TSourceType> Create<TNodeType>(string name)
            where TNodeType : GraphQL.Types.IGraphType { }
        [System.Obsolete("Please use the overload that accepts the mandatory name argument.")]
        public static GraphQL.Builders.ConnectionBuilder<TSourceType> Create<TNodeType, TEdgeType>()
            where TNodeType : GraphQL.Types.IGraphType
            where TEdgeType : GraphQL.Types.Relay.EdgeType<TNodeType> { }
        public static GraphQL.Builders.ConnectionBuilder<TSourceType> Create<TNodeType, TEdgeType>(string name)
            where TNodeType : GraphQL.Types.IGraphType
            where TEdgeType : GraphQL.Types.Relay.EdgeType<TNodeType> { }
        [System.Obsolete("Please use the overload that accepts the mandatory name argument.")]
        public static GraphQL.Builders.ConnectionBuilder<TSourceType> Create<TNodeType, TEdgeType, TConnectionType>()
            where TNodeType : GraphQL.Types.IGraphType
            where TEdgeType : GraphQL.Types.Relay.EdgeType<TNodeType>
            where TConnectionType : GraphQL.Types.Relay.ConnectionType<TNodeType, TEdgeType> { }
        public static GraphQL.Builders.ConnectionBuilder<TSourceType> Create<TNodeType, TEdgeType, TConnectionType>(string name)
            where TNodeType : GraphQL.Types.IGraphType
            where TEdgeType : GraphQL.Types.Relay.EdgeType<TNodeType>
            where TConnectionType : GraphQL.Types.Relay.ConnectionType<TNodeType, TEdgeType> { }
    }
    public class ConnectionBuilder<TSourceType, TReturnType> : GraphQL.Types.IFieldMetadataWriter, GraphQL.Types.IMetadataWriter, GraphQL.Types.IProvideMetadata
    {
        protected ConnectionBuilder(GraphQL.Types.FieldType fieldType) { }
        public GraphQL.Types.FieldType FieldType { get; set; }
        public virtual GraphQL.Builders.ConnectionBuilder<TSourceType, TReturnType> Argument<TArgumentGraphType>(string name, System.Action<GraphQL.Types.QueryArgument>? configure = null)
            where TArgumentGraphType : GraphQL.Types.IGraphType { }
        public virtual GraphQL.Builders.ConnectionBuilder<TSourceType, TReturnType> Argument<TArgumentGraphType>(string name, string? description, System.Action<GraphQL.Types.QueryArgument>? configure = null)
            where TArgumentGraphType : GraphQL.Types.IGraphType { }
        public virtual GraphQL.Builders.ConnectionBuilder<TSourceType, TReturnType> Argument<TArgumentGraphType, TArgumentType>(string name, string? description, TArgumentType defaultValue = default, System.Action<GraphQL.Types.QueryArgument>? configure = null)
            where TArgumentGraphType : GraphQL.Types.IGraphType { }
        public virtual GraphQL.Builders.ConnectionBuilder<TSourceType, TReturnType> Bidirectional() { }
        public virtual GraphQL.Builders.ConnectionBuilder<TSourceType, TReturnType> Configure(System.Action<GraphQL.Types.FieldType> configure) { }
        public virtual GraphQL.Builders.ConnectionBuilder<TSourceType, TReturnType> DeprecationReason(string? deprecationReason) { }
        public virtual GraphQL.Builders.ConnectionBuilder<TSourceType, TReturnType> Description(string? description) { }
        public virtual GraphQL.Builders.ConnectionBuilder<TSourceType, TReturnType> Directive(string name) { }
        public virtual GraphQL.Builders.ConnectionBuilder<TSourceType, TReturnType> Directive(string name, System.Action<GraphQL.Types.AppliedDirective> configure) { }
        public virtual GraphQL.Builders.ConnectionBuilder<TSourceType, TReturnType> Directive(string name, string argumentName, object? argumentValue) { }
        [System.Obsolete("Please configure the connection name by providing the name as an argument to the " +
            "\'Connection\' method.")]
        public virtual GraphQL.Builders.ConnectionBuilder<TSourceType, TReturnType> Name(string name) { }
        public virtual GraphQL.Builders.ConnectionBuilder<TSourceType, TReturnType> PageSize(int? pageSize) { }
        public virtual GraphQL.Builders.ConnectionBuilder<TSourceType, TReturnType> Resolve(System.Func<GraphQL.Builders.IResolveConnectionContext<TSourceType>, TReturnType?> resolver) { }
        public virtual GraphQL.Builders.ConnectionBuilder<TSourceType, TReturnType> ResolveAsync(System.Func<GraphQL.Builders.IResolveConnectionContext<TSourceType>, System.Threading.Tasks.Task<TReturnType?>> resolver) { }
        public virtual GraphQL.Builders.ConnectionBuilder<TSourceType, TNewReturnType> Returns<TNewReturnType>() { }
        public static GraphQL.Builders.ConnectionBuilder<TSourceType, TReturnType> Create<TNodeType>(string name = "default")
            where TNodeType : GraphQL.Types.IGraphType { }
        public static GraphQL.Builders.ConnectionBuilder<TSourceType, TReturnType> Create<TNodeType, TEdgeType>(string name = "default")
            where TNodeType : GraphQL.Types.IGraphType
            where TEdgeType : GraphQL.Types.Relay.EdgeType<TNodeType> { }
        public static GraphQL.Builders.ConnectionBuilder<TSourceType, TReturnType> Create<TNodeType, TEdgeType, TConnectionType>(string name = "default")
            where TNodeType : GraphQL.Types.IGraphType
            where TEdgeType : GraphQL.Types.Relay.EdgeType<TNodeType>
            where TConnectionType : GraphQL.Types.Relay.ConnectionType<TNodeType, TEdgeType> { }
    }
    public class FieldBuilder<TSourceType, TReturnType> : GraphQL.Types.IFieldMetadataWriter, GraphQL.Types.IMetadataWriter, GraphQL.Types.IProvideMetadata
    {
        protected FieldBuilder(GraphQL.Types.FieldType fieldType) { }
        public GraphQL.Types.FieldType FieldType { get; }
        public virtual GraphQL.Builders.FieldBuilder<TSourceType, TReturnType> Argument([System.Diagnostics.CodeAnalysis.DynamicallyAccessedMembers(System.Diagnostics.CodeAnalysis.DynamicallyAccessedMemberTypes.PublicConstructors)] System.Type type, string name, System.Action<GraphQL.Types.QueryArgument>? configure = null) { }
        public virtual GraphQL.Builders.FieldBuilder<TSourceType, TReturnType> Argument<TArgumentGraphType>(string name)
            where TArgumentGraphType : GraphQL.Types.IGraphType { }
        public virtual GraphQL.Builders.FieldBuilder<TSourceType, TReturnType> Argument<[System.Diagnostics.CodeAnalysis.DynamicallyAccessedMembers(System.Diagnostics.CodeAnalysis.DynamicallyAccessedMemberTypes.PublicConstructors)]  TArgumentGraphType>(string name, System.Action<GraphQL.Types.QueryArgument>? configure = null)
            where TArgumentGraphType : GraphQL.Types.IGraphType { }
        public virtual GraphQL.Builders.FieldBuilder<TSourceType, TReturnType> Argument<TArgumentClrType>(string name, bool nullable = false, System.Action<GraphQL.Types.QueryArgument>? configure = null) { }
        public virtual GraphQL.Builders.FieldBuilder<TSourceType, TReturnType> Argument<TArgumentGraphType>(string name, string? description, System.Action<GraphQL.Types.QueryArgument>? configure = null)
            where TArgumentGraphType : GraphQL.Types.IGraphType { }
        public virtual GraphQL.Builders.FieldBuilder<TSourceType, TReturnType> Argument<TArgumentClrType>(string name, bool nullable, string? description, System.Action<GraphQL.Types.QueryArgument>? configure = null) { }
        [System.Obsolete("Please use Action<QueryArgument> parameter from other Argument() method overloads" +
            " to set default value for parameter or use Arguments() method. This method will " +
            "be removed in v8.")]
        public virtual GraphQL.Builders.FieldBuilder<TSourceType, TReturnType> Argument<TArgumentGraphType, TArgumentType>(string name, string? description, TArgumentType? defaultValue = default, System.Action<GraphQL.Types.QueryArgument>? configure = null)
            where TArgumentGraphType : GraphQL.Types.IGraphType { }
        public virtual GraphQL.Builders.FieldBuilder<TSourceType, TReturnType> Arguments(params GraphQL.Types.QueryArgument[] arguments) { }
        public virtual GraphQL.Builders.FieldBuilder<TSourceType, TReturnType> Arguments(System.Collections.Generic.IEnumerable<GraphQL.Types.QueryArgument> arguments) { }
        [System.Obsolete("Please use the WithComplexityImpact method")]
        public virtual GraphQL.Builders.FieldBuilder<TSourceType, TReturnType> ComplexityImpact(double impact) { }
        public virtual GraphQL.Builders.FieldBuilder<TSourceType, TReturnType> Configure(System.Action<GraphQL.Types.FieldType> configure) { }
        public virtual GraphQL.Builders.FieldBuilder<TSourceType, TReturnType> DefaultValue(TReturnType? defaultValue = default) { }
        public virtual GraphQL.Builders.FieldBuilder<TSourceType, TReturnType> DeprecationReason(string? deprecationReason) { }
        public virtual GraphQL.Builders.FieldBuilder<TSourceType, TReturnType> Description(string? description) { }
        [System.Obsolete("Please use the ApplyDirective method")]
        public virtual GraphQL.Builders.FieldBuilder<TSourceType, TReturnType> Directive(string name) { }
        [System.Obsolete("Please use the ApplyDirective method")]
        public virtual GraphQL.Builders.FieldBuilder<TSourceType, TReturnType> Directive(string name, System.Action<GraphQL.Types.AppliedDirective> configure) { }
        [System.Obsolete("Please use the ApplyDirective method")]
        public virtual GraphQL.Builders.FieldBuilder<TSourceType, TReturnType> Directive(string name, string argumentName, object? argumentValue) { }
        [System.Obsolete("Please use the ApplyDirective method")]
        public virtual GraphQL.Builders.FieldBuilder<TSourceType, TReturnType> Directive(string name, string argument1Name, object? argument1Value, string argument2Name, object? argument2Value) { }
        [System.Obsolete("Please configure the field name by providing the name as an argument to the \'Fiel" +
            "d\' method.")]
        public virtual GraphQL.Builders.FieldBuilder<TSourceType, TReturnType> Name(string name) { }
        public virtual GraphQL.Builders.FieldBuilder<TSourceType, TReturnType> ParseValue(System.Func<object, object> parseValue) { }
        public virtual GraphQL.Builders.FieldBuilder<TSourceType, TReturnType> Resolve(GraphQL.Resolvers.IFieldResolver? resolver) { }
        public virtual GraphQL.Builders.FieldBuilder<TSourceType, TReturnType> Resolve(System.Func<GraphQL.IResolveFieldContext<TSourceType>, TReturnType?> resolve) { }
        public virtual GraphQL.Builders.FieldBuilder<TSourceType, TReturnType> ResolveAsync(System.Func<GraphQL.IResolveFieldContext<TSourceType>, System.Threading.Tasks.Task<TReturnType?>> resolve) { }
        public virtual GraphQL.Builders.FieldBuilder<TSourceType, TReturnType> ResolveDelegate(System.Delegate? resolve) { }
        public virtual GraphQL.Builders.FieldBuilder<TSourceType, TReturnType> ResolveStream(System.Func<GraphQL.IResolveFieldContext<TSourceType>, System.IObservable<TReturnType?>> sourceStreamResolver) { }
        public virtual GraphQL.Builders.FieldBuilder<TSourceType, TReturnType> ResolveStreamAsync(System.Func<GraphQL.IResolveFieldContext<TSourceType>, System.Threading.Tasks.Task<System.IObservable<TReturnType?>>> sourceStreamResolver) { }
        public virtual GraphQL.Builders.FieldBuilder<TSourceType, TNewReturnType> Returns<TNewReturnType>() { }
        public virtual GraphQL.Builders.FieldBuilder<TSourceType, TReturnType> Type(GraphQL.Types.IGraphType type) { }
        public virtual GraphQL.Builders.FieldBuilder<TSourceType, TReturnType> Validate(System.Action<object> validation) { }
        [System.Obsolete("Please use the overload that accepts the name as the first argument.")]
        public static GraphQL.Builders.FieldBuilder<TSourceType, TReturnType> Create(GraphQL.Types.IGraphType type, string name = "default") { }
        public static GraphQL.Builders.FieldBuilder<TSourceType, TReturnType> Create(string name, GraphQL.Types.IGraphType type) { }
        public static GraphQL.Builders.FieldBuilder<TSourceType, TReturnType> Create(string name, [System.Diagnostics.CodeAnalysis.DynamicallyAccessedMembers(System.Diagnostics.CodeAnalysis.DynamicallyAccessedMemberTypes.PublicConstructors)] System.Type? type = null) { }
        [System.Obsolete("Please use the overload that accepts the name as the first argument.")]
        public static GraphQL.Builders.FieldBuilder<TSourceType, TReturnType> Create([System.Diagnostics.CodeAnalysis.DynamicallyAccessedMembers(System.Diagnostics.CodeAnalysis.DynamicallyAccessedMemberTypes.PublicConstructors)] System.Type? type = null, string name = "default") { }
    }
    public interface IResolveConnectionContext : GraphQL.Execution.IProvideUserContext, GraphQL.IResolveFieldContext
    {
        string? After { get; }
        string? Before { get; }
        int? First { get; }
        bool IsUnidirectional { get; }
        int? Last { get; }
        int? PageSize { get; }
    }
    public interface IResolveConnectionContext<out T> : GraphQL.Builders.IResolveConnectionContext, GraphQL.Execution.IProvideUserContext, GraphQL.IResolveFieldContext, GraphQL.IResolveFieldContext<T> { }
    public class ResolveConnectionContext<T> : GraphQL.ResolveFieldContext<T>, GraphQL.Builders.IResolveConnectionContext, GraphQL.Builders.IResolveConnectionContext<T>, GraphQL.Execution.IProvideUserContext, GraphQL.IResolveFieldContext, GraphQL.IResolveFieldContext<T>
    {
        public ResolveConnectionContext(GraphQL.IResolveFieldContext context, bool isUnidirectional, int? defaultPageSize) { }
        public string? After { get; }
        public string? Before { get; }
        public int? First { get; }
        public bool IsUnidirectional { get; }
        public int? Last { get; }
        public int? PageSize { get; }
    }
}
namespace GraphQL.Conversion
{
    public class CamelCaseNameConverter : GraphQL.Conversion.INameConverter
    {
        public static readonly GraphQL.Conversion.CamelCaseNameConverter Instance;
        public CamelCaseNameConverter() { }
        public string NameForArgument(string argumentName, GraphQL.Types.IComplexGraphType parentGraphType, GraphQL.Types.FieldType field) { }
        public string NameForField(string fieldName, GraphQL.Types.IComplexGraphType parentGraphType) { }
    }
    public class DefaultNameConverter : GraphQL.Conversion.INameConverter
    {
        public static readonly GraphQL.Conversion.DefaultNameConverter Instance;
        public DefaultNameConverter() { }
        public string NameForArgument(string argumentName, GraphQL.Types.IComplexGraphType parentGraphType, GraphQL.Types.FieldType field) { }
        public string NameForField(string fieldName, GraphQL.Types.IComplexGraphType parentGraphType) { }
    }
    public interface IListConverter
    {
        System.Type ElementType { get; }
        object Convert(object?[] list);
    }
    public interface IListConverterFactory
    {
        GraphQL.Conversion.IListConverter Create([System.Diagnostics.CodeAnalysis.DynamicallyAccessedMembers(System.Diagnostics.CodeAnalysis.DynamicallyAccessedMemberTypes.None | System.Diagnostics.CodeAnalysis.DynamicallyAccessedMemberTypes.PublicParameterlessConstructor | System.Diagnostics.CodeAnalysis.DynamicallyAccessedMemberTypes.PublicConstructors | System.Diagnostics.CodeAnalysis.DynamicallyAccessedMemberTypes.PublicMethods)] System.Type listType);
    }
    public interface INameConverter
    {
        string NameForArgument(string argumentName, GraphQL.Types.IComplexGraphType parentGraphType, GraphQL.Types.FieldType field);
        string NameForField(string fieldName, GraphQL.Types.IComplexGraphType parentGraphType);
    }
    public sealed class ListConverter : GraphQL.Conversion.IListConverter
    {
        public ListConverter(System.Type elementType, System.Func<object?[], object> converter) { }
        public System.Type ElementType { get; }
        public object Convert(object?[] list) { }
    }
    public abstract class ListConverterFactoryBase : GraphQL.Conversion.IListConverterFactory
    {
        protected ListConverterFactoryBase() { }
        public virtual GraphQL.Conversion.IListConverter Create([System.Diagnostics.CodeAnalysis.DynamicallyAccessedMembers(System.Diagnostics.CodeAnalysis.DynamicallyAccessedMemberTypes.None | System.Diagnostics.CodeAnalysis.DynamicallyAccessedMemberTypes.PublicParameterlessConstructor | System.Diagnostics.CodeAnalysis.DynamicallyAccessedMemberTypes.PublicConstructors | System.Diagnostics.CodeAnalysis.DynamicallyAccessedMemberTypes.PublicMethods)] System.Type listType) { }
        public abstract System.Func<object?[], object> Create<T>();
        protected virtual System.Type GetElementType(System.Type listType) { }
    }
    public class PascalCaseNameConverter : GraphQL.Conversion.INameConverter
    {
        public static readonly GraphQL.Conversion.PascalCaseNameConverter Instance;
        public PascalCaseNameConverter() { }
        public string NameForArgument(string argumentName, GraphQL.Types.IComplexGraphType parentGraphType, GraphQL.Types.FieldType field) { }
        public string NameForField(string fieldName, GraphQL.Types.IComplexGraphType parentGraphType) { }
    }
}
namespace GraphQL.DI
{
    public delegate System.Threading.Tasks.Task<GraphQL.ExecutionResult> ExecutionDelegate(GraphQL.ExecutionOptions options);
    public abstract class GraphQLBuilderBase : GraphQL.DI.IGraphQLBuilder
    {
        protected GraphQLBuilderBase() { }
        public abstract GraphQL.DI.IServiceRegister Services { get; }
        [System.Diagnostics.CodeAnalysis.DynamicDependency(System.Diagnostics.CodeAnalysis.DynamicallyAccessedMemberTypes.PublicConstructors, typeof(GraphQL.Execution.ErrorInfoProviderOptions))]
        protected virtual void RegisterDefaultServices() { }
    }
    public interface IConfigureExecution
    {
        float SortOrder { get; }
        System.Threading.Tasks.Task<GraphQL.ExecutionResult> ExecuteAsync(GraphQL.ExecutionOptions options, GraphQL.DI.ExecutionDelegate next);
    }
    public interface IConfigureSchema
    {
        void Configure(GraphQL.Types.ISchema schema, System.IServiceProvider serviceProvider);
    }
    public interface IGraphQLBuilder
    {
        GraphQL.DI.IServiceRegister Services { get; }
    }
    public interface IServiceRegister
    {
        GraphQL.DI.IServiceRegister Configure<[System.Diagnostics.CodeAnalysis.DynamicallyAccessedMembers(System.Diagnostics.CodeAnalysis.DynamicallyAccessedMemberTypes.PublicParameterlessConstructor)]  TOptions>(System.Action<TOptions, System.IServiceProvider>? action = null)
            where TOptions :  class, new ();
        GraphQL.DI.IServiceRegister Register(System.Type serviceType, object implementationInstance, bool replace = false);
        GraphQL.DI.IServiceRegister Register(System.Type serviceType, System.Func<System.IServiceProvider, object> implementationFactory, GraphQL.DI.ServiceLifetime serviceLifetime, bool replace = false);
        GraphQL.DI.IServiceRegister Register(System.Type serviceType, [System.Diagnostics.CodeAnalysis.DynamicallyAccessedMembers(System.Diagnostics.CodeAnalysis.DynamicallyAccessedMemberTypes.PublicConstructors)] System.Type implementationType, GraphQL.DI.ServiceLifetime serviceLifetime, bool replace = false);
        GraphQL.DI.IServiceRegister TryRegister(System.Type serviceType, object implementationInstance, GraphQL.DI.RegistrationCompareMode mode = 0);
        GraphQL.DI.IServiceRegister TryRegister(System.Type serviceType, System.Func<System.IServiceProvider, object> implementationFactory, GraphQL.DI.ServiceLifetime serviceLifetime, GraphQL.DI.RegistrationCompareMode mode = 0);
        GraphQL.DI.IServiceRegister TryRegister(System.Type serviceType, [System.Diagnostics.CodeAnalysis.DynamicallyAccessedMembers(System.Diagnostics.CodeAnalysis.DynamicallyAccessedMemberTypes.PublicConstructors)] System.Type implementationType, GraphQL.DI.ServiceLifetime serviceLifetime, GraphQL.DI.RegistrationCompareMode mode = 0);
    }
    public enum RegistrationCompareMode
    {
        ServiceType = 0,
        ServiceTypeAndImplementationType = 1,
    }
    public enum ServiceLifetime
    {
        Singleton = 0,
        Scoped = 1,
        Transient = 2,
    }
}
namespace GraphQL.DataLoader
{
    public interface IDataLoaderResult
    {
        System.Threading.Tasks.Task<object?> GetResultAsync(System.Threading.CancellationToken cancellationToken = default);
    }
    public interface IDataLoaderResult<T> : GraphQL.DataLoader.IDataLoaderResult
    {
        System.Threading.Tasks.Task<T> GetResultAsync(System.Threading.CancellationToken cancellationToken = default);
    }
}
namespace GraphQL.Execution
{
    public enum ArgumentSource
    {
        FieldDefault = 0,
        Literal = 1,
        Variable = 2,
        VariableDefault = 3,
    }
    public readonly struct ArgumentValue
    {
        public ArgumentValue(object? value, GraphQL.Execution.ArgumentSource source) { }
        public GraphQL.Execution.ArgumentSource Source { get; }
        public object? Value { get; }
        public static GraphQL.Execution.ArgumentValue NullLiteral { get; }
        public static GraphQL.Execution.ArgumentValue NullVariable { get; }
    }
    public class ArrayExecutionNode : GraphQL.Execution.ExecutionNode, GraphQL.Execution.IParentExecutionNode
    {
        public ArrayExecutionNode(GraphQL.Execution.ExecutionNode parent, GraphQL.Types.IGraphType graphType, GraphQLParser.AST.GraphQLField field, GraphQL.Types.FieldType fieldDefinition, int? indexInParentNode) { }
        public System.Collections.Generic.List<GraphQL.Execution.ExecutionNode>? Items { get; set; }
        public void ApplyToChildren<TState>(System.Action<GraphQL.Execution.ExecutionNode, TState> action, TState state, bool reverse = false) { }
        public override bool PropagateNull() { }
        public override object? ToValue() { }
    }
    public class DefaultExecutionStrategySelector : GraphQL.Execution.IExecutionStrategySelector
    {
        public DefaultExecutionStrategySelector() { }
        public DefaultExecutionStrategySelector(System.Collections.Generic.IEnumerable<GraphQL.Execution.ExecutionStrategyRegistration> registrations) { }
        public virtual GraphQL.Execution.IExecutionStrategy Select(GraphQL.Execution.ExecutionContext context) { }
    }
    public class DirectiveInfo
    {
        public DirectiveInfo(GraphQL.Types.Directive directive, System.Collections.Generic.IDictionary<string, GraphQL.Execution.ArgumentValue> arguments) { }
        public System.Collections.Generic.IDictionary<string, GraphQL.Execution.ArgumentValue> Arguments { get; }
        public GraphQL.Types.Directive Directive { get; }
        public object? GetArgument(System.Type argumentType, string name, object? defaultValue = null) { }
        public TType GetArgument<TType>(string name, TType defaultValue = default) { }
    }
    public abstract class DocumentError : GraphQL.ExecutionError
    {
        public DocumentError(string message) { }
        public DocumentError(string message, System.Exception? innerException) { }
    }
    public abstract class DocumentExecutionListenerBase : GraphQL.Execution.IDocumentExecutionListener
    {
        protected DocumentExecutionListenerBase() { }
        public virtual System.Threading.Tasks.Task AfterExecutionAsync(GraphQL.Execution.IExecutionContext context) { }
        public virtual System.Threading.Tasks.Task AfterValidationAsync(GraphQL.Execution.IExecutionContext context, GraphQL.Validation.IValidationResult validationResult) { }
        public virtual System.Threading.Tasks.Task BeforeExecutionAsync(GraphQL.Execution.IExecutionContext context) { }
    }
    public struct ErrorInfo
    {
        public System.Collections.Generic.IDictionary<string, object?>? Extensions;
        public string Message;
    }
    public class ErrorInfoProvider : GraphQL.Execution.IErrorInfoProvider
    {
        public ErrorInfoProvider() { }
        public ErrorInfoProvider(GraphQL.Execution.ErrorInfoProviderOptions options) { }
        public ErrorInfoProvider(System.Action<GraphQL.Execution.ErrorInfoProviderOptions> optionsBuilder) { }
        protected virtual System.Collections.Generic.IEnumerable<string> GetCodesForError(GraphQL.ExecutionError executionError) { }
        public virtual GraphQL.Execution.ErrorInfo GetInfo(GraphQL.ExecutionError executionError) { }
        public static string GetErrorCode(System.Exception exception) { }
        public static string GetErrorCode(System.Type exceptionType) { }
        public static string GetErrorCode<T>()
            where T : System.Exception { }
    }
    public class ErrorInfoProviderOptions
    {
        public ErrorInfoProviderOptions() { }
        public bool ExposeCode { get; set; }
        public bool ExposeCodes { get; set; }
        public bool ExposeData { get; set; }
        public bool ExposeExceptionDetails { get; set; }
        public GraphQL.Execution.ExposeExceptionDetailsMode ExposeExceptionDetailsMode { get; set; }
        [System.Obsolete("Use ExposeExceptionDetails property instead")]
        public bool ExposeExceptionStackTrace { get; set; }
        public bool ExposeExtensions { get; set; }
    }
    public class ExecutionContext : GraphQL.Execution.IExecutionArrayPool, GraphQL.Execution.IExecutionContext, GraphQL.Execution.IProvideUserContext, System.IDisposable
    {
        public ExecutionContext() { }
        public ExecutionContext(GraphQL.Execution.ExecutionContext context) { }
        public System.Collections.Generic.IReadOnlyDictionary<GraphQLParser.AST.GraphQLField, System.Collections.Generic.IDictionary<string, GraphQL.Execution.ArgumentValue>>? ArgumentValues { get; set; }
        public System.Threading.CancellationToken CancellationToken { get; set; }
        public System.Collections.Generic.IReadOnlyDictionary<GraphQLParser.AST.ASTNode, System.Collections.Generic.IDictionary<string, GraphQL.Execution.DirectiveInfo>>? DirectiveValues { get; set; }
        public GraphQLParser.AST.GraphQLDocument Document { get; set; }
        public GraphQL.ExecutionErrors Errors { get; set; }
        public GraphQL.Execution.IExecutionStrategy ExecutionStrategy { get; set; }
        public System.Collections.Generic.IReadOnlyDictionary<string, object?> InputExtensions { get; set; }
        public System.Collections.Generic.List<GraphQL.Execution.IDocumentExecutionListener> Listeners { get; set; }
        public int? MaxParallelExecutionCount { get; set; }
        public GraphQL.Instrumentation.Metrics Metrics { get; set; }
        public GraphQLParser.AST.GraphQLOperationDefinition Operation { get; set; }
        public System.Collections.Generic.Dictionary<string, object?> OutputExtensions { get; set; }
        public System.IServiceProvider? RequestServices { get; set; }
        public object? RootValue { get; set; }
        public GraphQL.Types.ISchema Schema { get; set; }
        public bool ThrowOnUnhandledException { get; set; }
        public System.Func<GraphQL.Execution.UnhandledExceptionContext, System.Threading.Tasks.Task> UnhandledExceptionDelegate { get; set; }
        public System.Security.Claims.ClaimsPrincipal? User { get; set; }
        public System.Collections.Generic.IDictionary<string, object?> UserContext { get; set; }
        public GraphQL.Validation.Variables Variables { get; set; }
        protected virtual void ClearContext() { }
        public void Dispose() { }
        public TElement[] Rent<TElement>(int minimumLength) { }
    }
    public static class ExecutionHelper
    {
        public static GraphQL.Execution.ArgumentValue CoerceValue(GraphQL.Types.IGraphType type, GraphQLParser.AST.GraphQLValue? input, GraphQL.Validation.Variables? variables = null, object? fieldDefault = null) { }
        public static System.Collections.Generic.Dictionary<string, GraphQL.Execution.ArgumentValue>? GetArguments(GraphQL.Types.QueryArguments? definitionArguments, GraphQLParser.AST.GraphQLArguments? astArguments, GraphQL.Validation.Variables? variables, GraphQLParser.AST.GraphQLDocument document, GraphQLParser.AST.ASTNode fieldOrFragmentSpread, GraphQLParser.AST.GraphQLDirective? directive) { }
        public static System.Collections.Generic.IDictionary<string, GraphQL.Execution.DirectiveInfo>? GetDirectives(GraphQLParser.AST.IHasDirectivesNode node, GraphQL.Validation.Variables? variables, GraphQL.Types.ISchema schema, GraphQLParser.AST.GraphQLDocument document) { }
    }
    public abstract class ExecutionNode
    {
        protected ExecutionNode(GraphQL.Execution.ExecutionNode parent, GraphQL.Types.IGraphType graphType, GraphQLParser.AST.GraphQLField field, GraphQL.Types.FieldType fieldDefinition, int? indexInParentNode) { }
        public GraphQLParser.AST.GraphQLField Field { get; }
        public GraphQL.Types.FieldType FieldDefinition { get; }
        public GraphQL.Types.IGraphType GraphType { get; }
        public int? IndexInParentNode { get; }
        public string? Name { get; }
        public GraphQL.Execution.ExecutionNode Parent { get; }
        public System.Collections.Generic.IEnumerable<object> Path { get; }
        public System.Collections.Generic.IEnumerable<object> ResponsePath { get; }
        public object? Result { get; set; }
        public virtual object? Source { get; }
        public GraphQL.Types.IObjectGraphType? GetParentType(GraphQL.Types.ISchema schema) { }
        public virtual bool PropagateNull() { }
        public abstract object? ToValue();
    }
    public abstract class ExecutionStrategy : GraphQL.Execution.IExecutionStrategy
    {
        protected ExecutionStrategy() { }
        protected virtual GraphQL.Execution.ExecutionNode BuildExecutionNode(GraphQL.Execution.ExecutionNode parent, GraphQL.Types.IGraphType graphType, GraphQLParser.AST.GraphQLField field, GraphQL.Types.FieldType fieldDefinition, int? indexInParentNode = default) { }
        protected virtual GraphQL.Execution.RootExecutionNode BuildExecutionRootNode(GraphQL.Execution.ExecutionContext context, GraphQL.Types.IObjectGraphType rootType) { }
        [return: System.Runtime.CompilerServices.TupleElementNames(new string[] {
                "field",
                "fieldType"})]
        protected virtual System.Collections.Generic.Dictionary<string, System.ValueTuple<GraphQLParser.AST.GraphQLField, GraphQL.Types.FieldType>> CollectFieldsFrom(GraphQL.Execution.ExecutionContext context, GraphQL.Types.IGraphType specificType, GraphQLParser.AST.GraphQLSelectionSet selectionSet, [System.Runtime.CompilerServices.TupleElementNames(new string[] {
                "field",
                "fieldType"})] System.Collections.Generic.Dictionary<string, System.ValueTuple<GraphQLParser.AST.GraphQLField, GraphQL.Types.FieldType>>? fields) { }
        protected virtual System.Threading.Tasks.Task CompleteDataLoaderNodeAsync(GraphQL.Execution.ExecutionContext context, GraphQL.Execution.ExecutionNode node) { }
        protected virtual System.Threading.Tasks.Task CompleteNodeAsync(GraphQL.Execution.ExecutionContext context, GraphQL.Execution.ExecutionNode node) { }
        protected bool DoesFragmentConditionMatch(GraphQL.Execution.ExecutionContext context, GraphQLParser.ROM fragmentName, GraphQL.Types.IGraphType type) { }
        public virtual System.Threading.Tasks.Task<GraphQL.ExecutionResult> ExecuteAsync(GraphQL.Execution.ExecutionContext context) { }
        protected virtual System.Threading.Tasks.Task ExecuteNodeAsync(GraphQL.Execution.ExecutionContext context, GraphQL.Execution.ExecutionNode node) { }
        public abstract System.Threading.Tasks.Task ExecuteNodeTreeAsync(GraphQL.Execution.ExecutionContext context, GraphQL.Execution.ExecutionNode rootNode);
        protected GraphQL.Types.FieldType? GetFieldDefinition(GraphQL.Types.ISchema schema, GraphQL.Types.IComplexGraphType parentType, GraphQLParser.AST.GraphQLField field) { }
        protected virtual GraphQL.Types.IObjectGraphType GetOperationRootType(GraphQL.Execution.ExecutionContext context) { }
        [return: System.Runtime.CompilerServices.TupleElementNames(new string[] {
                "field",
                "fieldType"})]
        public virtual System.Collections.Generic.Dictionary<string, System.ValueTuple<GraphQLParser.AST.GraphQLField, GraphQL.Types.FieldType>>? GetSubFields(GraphQL.Execution.ExecutionContext context, GraphQL.Execution.ExecutionNode node) { }
        protected virtual System.Threading.Tasks.Task<bool> ProcessNodeUnhandledExceptionAsync(GraphQL.Execution.ExecutionContext context, GraphQL.Execution.ExecutionNode node, System.Exception ex) { }
        protected virtual GraphQL.Resolvers.IFieldResolver SelectResolver(GraphQL.Execution.ExecutionNode node, GraphQL.Execution.ExecutionContext context) { }
        protected virtual System.Threading.Tasks.Task SetArrayItemNodesAsync(GraphQL.Execution.ExecutionContext context, GraphQL.Execution.ArrayExecutionNode parent) { }
        protected virtual void SetNodeError(GraphQL.Execution.ExecutionContext context, GraphQL.Execution.ExecutionNode node, GraphQL.ExecutionError error) { }
        protected virtual void SetSubFieldNodes(GraphQL.Execution.ExecutionContext context, GraphQL.Execution.ObjectExecutionNode parent) { }
        protected virtual bool ShouldIncludeNode<TASTNode>(GraphQL.Execution.ExecutionContext context, TASTNode node)
            where TASTNode : GraphQLParser.AST.ASTNode, GraphQLParser.AST.IHasDirectivesNode { }
        protected virtual void ValidateNodeResult(GraphQL.Execution.ExecutionContext context, GraphQL.Execution.ExecutionNode node) { }
    }
    public class ExecutionStrategyRegistration : System.IEquatable<GraphQL.Execution.ExecutionStrategyRegistration>
    {
        public ExecutionStrategyRegistration(GraphQL.Execution.IExecutionStrategy Strategy, GraphQLParser.AST.OperationType Operation) { }
        public GraphQLParser.AST.OperationType Operation { get; init; }
        public GraphQL.Execution.IExecutionStrategy Strategy { get; init; }
    }
    public enum ExposeExceptionDetailsMode
    {
        Message = 0,
        Extensions = 1,
    }
    public class GraphQLDocumentBuilder : GraphQL.Execution.IDocumentBuilder
    {
        public GraphQLDocumentBuilder() { }
        public bool IgnoreComments { get; set; }
        public bool IgnoreLocations { get; set; }
        public int? MaxDepth { get; set; }
        public GraphQLParser.AST.GraphQLDocument Build(string body) { }
    }
    public interface IDocumentBuilder
    {
        GraphQLParser.AST.GraphQLDocument Build(string body);
    }
    public interface IDocumentExecutionListener
    {
        System.Threading.Tasks.Task AfterExecutionAsync(GraphQL.Execution.IExecutionContext context);
        System.Threading.Tasks.Task AfterValidationAsync(GraphQL.Execution.IExecutionContext context, GraphQL.Validation.IValidationResult validationResult);
        System.Threading.Tasks.Task BeforeExecutionAsync(GraphQL.Execution.IExecutionContext context);
    }
    public interface IErrorInfoProvider
    {
        GraphQL.Execution.ErrorInfo GetInfo(GraphQL.ExecutionError executionError);
    }
    public interface IExecutionArrayPool
    {
        TElement[] Rent<TElement>(int minimumLength);
    }
    public interface IExecutionContext : GraphQL.Execution.IProvideUserContext
    {
        System.Collections.Generic.IReadOnlyDictionary<GraphQLParser.AST.GraphQLField, System.Collections.Generic.IDictionary<string, GraphQL.Execution.ArgumentValue>>? ArgumentValues { get; }
        System.Threading.CancellationToken CancellationToken { get; }
        System.Collections.Generic.IReadOnlyDictionary<GraphQLParser.AST.ASTNode, System.Collections.Generic.IDictionary<string, GraphQL.Execution.DirectiveInfo>>? DirectiveValues { get; }
        GraphQLParser.AST.GraphQLDocument Document { get; }
        GraphQL.ExecutionErrors Errors { get; }
        GraphQL.Execution.IExecutionStrategy ExecutionStrategy { get; }
        System.Collections.Generic.IReadOnlyDictionary<string, object?> InputExtensions { get; }
        System.Collections.Generic.List<GraphQL.Execution.IDocumentExecutionListener> Listeners { get; }
        int? MaxParallelExecutionCount { get; }
        GraphQL.Instrumentation.Metrics Metrics { get; }
        GraphQLParser.AST.GraphQLOperationDefinition Operation { get; }
        System.Collections.Generic.Dictionary<string, object?> OutputExtensions { get; }
        System.IServiceProvider? RequestServices { get; }
        object? RootValue { get; }
        GraphQL.Types.ISchema Schema { get; }
        bool ThrowOnUnhandledException { get; }
        System.Func<GraphQL.Execution.UnhandledExceptionContext, System.Threading.Tasks.Task> UnhandledExceptionDelegate { get; }
        System.Security.Claims.ClaimsPrincipal? User { get; }
        GraphQL.Validation.Variables Variables { get; }
    }
    public interface IExecutionStrategy
    {
        System.Threading.Tasks.Task<GraphQL.ExecutionResult> ExecuteAsync(GraphQL.Execution.ExecutionContext context);
        System.Threading.Tasks.Task ExecuteNodeTreeAsync(GraphQL.Execution.ExecutionContext context, GraphQL.Execution.ExecutionNode rootNode);
        [return: System.Runtime.CompilerServices.TupleElementNames(new string[] {
                "field",
                "fieldType"})]
        System.Collections.Generic.Dictionary<string, System.ValueTuple<GraphQLParser.AST.GraphQLField, GraphQL.Types.FieldType>>? GetSubFields(GraphQL.Execution.ExecutionContext executionContext, GraphQL.Execution.ExecutionNode executionNode);
    }
    public interface IExecutionStrategySelector
    {
        GraphQL.Execution.IExecutionStrategy Select(GraphQL.Execution.ExecutionContext context);
    }
    public interface IParentExecutionNode
    {
        void ApplyToChildren<TState>(System.Action<GraphQL.Execution.ExecutionNode, TState> action, TState state, bool reverse = false);
        System.Collections.Generic.IEnumerable<GraphQL.Execution.ExecutionNode> GetChildNodes();
    }
    public interface IProvideUserContext
    {
        System.Collections.Generic.IDictionary<string, object?> UserContext { get; }
    }
    [System.Serializable]
    public class InvalidOperationError : GraphQL.Execution.DocumentError
    {
        public InvalidOperationError(string message) { }
    }
    [System.Serializable]
    public class InvalidOperationNameError : GraphQL.Execution.DocumentError
    {
        public InvalidOperationNameError(string operationName) { }
    }
    [System.Serializable]
    public class NoOperationError : GraphQL.Execution.DocumentError
    {
        public NoOperationError() { }
    }
    [System.Serializable]
    public class NoOperationNameError : GraphQL.Execution.DocumentError
    {
        public NoOperationNameError() { }
    }
    public class NullExecutionNode : GraphQL.Execution.ExecutionNode
    {
        public NullExecutionNode(GraphQL.Execution.ExecutionNode parent, GraphQL.Types.IGraphType graphType, GraphQLParser.AST.GraphQLField field, GraphQL.Types.FieldType fieldDefinition, int? indexInParentNode) { }
        public override object? ToValue() { }
    }
    public class ObjectExecutionNode : GraphQL.Execution.ExecutionNode, GraphQL.Execution.IParentExecutionNode
    {
        public ObjectExecutionNode(GraphQL.Execution.ExecutionNode parent, GraphQL.Types.IGraphType graphType, GraphQLParser.AST.GraphQLField field, GraphQL.Types.FieldType fieldDefinition, int? indexInParentNode) { }
        public virtual GraphQLParser.AST.GraphQLSelectionSet? SelectionSet { get; }
        public GraphQL.Execution.ExecutionNode[]? SubFields { get; set; }
        public void ApplyToChildren<TState>(System.Action<GraphQL.Execution.ExecutionNode, TState> action, TState state, bool reverse = false) { }
        public GraphQL.Types.IObjectGraphType? GetObjectGraphType(GraphQL.Types.ISchema schema) { }
        public override bool PropagateNull() { }
        public override object? ToValue() { }
    }
    public class ParallelExecutionStrategy : GraphQL.Execution.ExecutionStrategy
    {
        public ParallelExecutionStrategy() { }
        public static GraphQL.Execution.ParallelExecutionStrategy Instance { get; }
        public override System.Threading.Tasks.Task ExecuteNodeTreeAsync(GraphQL.Execution.ExecutionContext context, GraphQL.Execution.ExecutionNode rootNode) { }
    }
    public class QueryMissingError : GraphQL.Execution.RequestError
    {
        public QueryMissingError() { }
    }
    public class RequestError : GraphQL.ExecutionError
    {
        public RequestError(string message) { }
        public RequestError(string message, System.Exception? innerException) { }
    }
    public class RootExecutionNode : GraphQL.Execution.ObjectExecutionNode
    {
        public RootExecutionNode(GraphQL.Types.IObjectGraphType graphType, GraphQLParser.AST.GraphQLSelectionSet? selectionSet) { }
        public override GraphQLParser.AST.GraphQLSelectionSet? SelectionSet { get; }
    }
    public class SerialExecutionStrategy : GraphQL.Execution.ExecutionStrategy
    {
        public SerialExecutionStrategy() { }
        public static GraphQL.Execution.SerialExecutionStrategy Instance { get; }
        public override System.Threading.Tasks.Task ExecuteNodeTreeAsync(GraphQL.Execution.ExecutionContext context, GraphQL.Execution.ExecutionNode rootNode) { }
    }
    public class SubscriptionArrayExecutionNode : GraphQL.Execution.ArrayExecutionNode
    {
        public SubscriptionArrayExecutionNode(GraphQL.Execution.ExecutionNode parent, GraphQL.Types.IGraphType graphType, GraphQLParser.AST.GraphQLField field, GraphQL.Types.FieldType fieldDefinition, int? indexInParentNode, object source) { }
        public override object Source { get; }
    }
    public class SubscriptionExecutionStrategy : GraphQL.Execution.ExecutionStrategy
    {
        public SubscriptionExecutionStrategy() { }
        public SubscriptionExecutionStrategy(GraphQL.Execution.IExecutionStrategy baseExecutionStrategy) { }
        public static GraphQL.Execution.SubscriptionExecutionStrategy Instance { get; }
        protected GraphQL.Execution.ExecutionNode BuildSubscriptionExecutionNode(GraphQL.Execution.ExecutionNode parent, GraphQL.Types.IGraphType graphType, GraphQLParser.AST.GraphQLField field, GraphQL.Types.FieldType fieldDefinition, int? indexInParentNode, object source) { }
        protected virtual GraphQL.Execution.ExecutionContext CloneExecutionContext(GraphQL.Execution.ExecutionContext context, System.Threading.CancellationToken token) { }
        public override System.Threading.Tasks.Task<GraphQL.ExecutionResult> ExecuteAsync(GraphQL.Execution.ExecutionContext context) { }
        public override System.Threading.Tasks.Task ExecuteNodeTreeAsync(GraphQL.Execution.ExecutionContext context, GraphQL.Execution.ExecutionNode rootNode) { }
        protected virtual System.Threading.Tasks.Task<GraphQL.ExecutionError> HandleExceptionAsync(GraphQL.Execution.ExecutionContext context, GraphQL.Execution.ExecutionNode node, System.Exception exception, string defaultMessage) { }
        protected virtual System.Threading.Tasks.ValueTask<GraphQL.ExecutionResult> ProcessDataAsync(GraphQL.Execution.ExecutionContext context, GraphQL.Execution.ExecutionNode node, object? value) { }
        protected virtual System.Threading.Tasks.Task<GraphQL.ExecutionError> ProcessErrorAsync(GraphQL.Execution.ExecutionContext context, GraphQL.Execution.ExecutionNode node, System.Exception exception) { }
        protected virtual System.Threading.Tasks.Task<System.IObservable<GraphQL.ExecutionResult>?> ResolveResponseStreamAsync(GraphQL.Execution.ExecutionContext context, GraphQL.Execution.ExecutionNode node) { }
    }
    public class SubscriptionObjectExecutionNode : GraphQL.Execution.ObjectExecutionNode
    {
        public SubscriptionObjectExecutionNode(GraphQL.Execution.ExecutionNode parent, GraphQL.Types.IGraphType graphType, GraphQLParser.AST.GraphQLField field, GraphQL.Types.FieldType fieldDefinition, int? indexInParentNode, object source) { }
        public override object Source { get; }
    }
    public class SubscriptionValueExecutionNode : GraphQL.Execution.ValueExecutionNode
    {
        public SubscriptionValueExecutionNode(GraphQL.Execution.ExecutionNode parent, GraphQL.Types.ScalarGraphType graphType, GraphQLParser.AST.GraphQLField field, GraphQL.Types.FieldType fieldDefinition, int? indexInParentNode, object source) { }
        public override object Source { get; }
    }
    [System.Serializable]
    public class SyntaxError : GraphQL.Execution.DocumentError
    {
        public SyntaxError(GraphQLParser.Exceptions.GraphQLSyntaxErrorException ex) { }
    }
    [System.Serializable]
    public class UnhandledError : GraphQL.ExecutionError
    {
        public UnhandledError(string message, System.Exception innerException) { }
    }
    public class UnhandledExceptionContext
    {
        public UnhandledExceptionContext(GraphQL.Execution.IExecutionContext? context, GraphQL.IResolveFieldContext? fieldContext, System.Exception originalException) { }
        public GraphQL.Execution.IExecutionContext? Context { get; }
        public string? ErrorMessage { get; set; }
        public System.Exception Exception { get; set; }
        public GraphQL.IResolveFieldContext? FieldContext { get; }
        public System.Exception OriginalException { get; }
    }
    public class ValueExecutionNode : GraphQL.Execution.ExecutionNode
    {
        public ValueExecutionNode(GraphQL.Execution.ExecutionNode parent, GraphQL.Types.ScalarGraphType graphType, GraphQLParser.AST.GraphQLField field, GraphQL.Types.FieldType fieldDefinition, int? indexInParentNode) { }
        public GraphQL.Types.ScalarGraphType GraphType { get; }
        public override object? ToValue() { }
    }
}
namespace GraphQL.Federation
{
<<<<<<< HEAD
    [System.AttributeUsage(System.AttributeTargets.Method | System.AttributeTargets.Property | System.AttributeTargets.Field)]
=======
    [System.AttributeUsage(System.AttributeTargets.Class | System.AttributeTargets.Method | System.AttributeTargets.Property | System.AttributeTargets.Field)]
>>>>>>> bf97a2b0
    public class ExternalAttribute : GraphQL.GraphQLAttribute
    {
        public ExternalAttribute() { }
        public override void Modify(GraphQL.Types.FieldType fieldType, bool isInputType) { }
    }
<<<<<<< HEAD
    [System.Flags]
    public enum FederationDirectiveEnum
    {
        All = -1,
        Key = 1,
        Shareable = 2,
        Inaccessible = 4,
        Override = 8,
        External = 16,
        Provides = 32,
        Requires = 64,
    }
    public static class FederationGraphTypeExtensions
    {
        public static void ResolveReference<TSourceType>(this GraphQL.Types.ObjectGraphType<TSourceType> graphType, GraphQL.Federation.Resolvers.IFederationResolver resolver) { }
        public static void ResolveReference<TSourceType, TReturnType>(this GraphQL.Types.ObjectGraphType<TSourceType> graphType, System.Func<GraphQL.IResolveFieldContext, TSourceType, GraphQL.DataLoader.IDataLoaderResult<TReturnType?>> resolver) { }
        public static void ResolveReference<TSourceType, TReturnType>(this GraphQL.Types.ObjectGraphType<TSourceType> graphType, System.Func<GraphQL.IResolveFieldContext, TSourceType, System.Threading.Tasks.Task<TReturnType?>> resolver) { }
        public static void ResolveReference<TSourceType, TReturnType>(this GraphQL.Types.ObjectGraphType<TSourceType> graphType, System.Func<GraphQL.IResolveFieldContext, TSourceType, TReturnType?> resolver) { }
=======
    public static class FederationFieldMetadataExtensions
    {
        public static TMetadataWriter External<TMetadataWriter>(this TMetadataWriter fieldType)
            where TMetadataWriter : GraphQL.Types.IFieldMetadataWriter { }
        public static TMetadataWriter Override<TMetadataWriter>(this TMetadataWriter fieldType, string from)
            where TMetadataWriter : GraphQL.Types.IFieldMetadataWriter { }
        public static TMetadataWriter Provides<TMetadataWriter>(this TMetadataWriter fieldType, string[] fields)
            where TMetadataWriter : GraphQL.Types.IFieldMetadataWriter { }
        public static TMetadataWriter Provides<TMetadataWriter>(this TMetadataWriter fieldType, string fields)
            where TMetadataWriter : GraphQL.Types.IFieldMetadataWriter { }
        public static TMetadataWriter Requires<TMetadataWriter>(this TMetadataWriter fieldType, string[] fields)
            where TMetadataWriter : GraphQL.Types.IFieldMetadataWriter { }
        public static TMetadataWriter Requires<TMetadataWriter>(this TMetadataWriter fieldType, string fields)
            where TMetadataWriter : GraphQL.Types.IFieldMetadataWriter { }
        public static TMetadataWriter Shareable<TMetadataWriter>(this TMetadataWriter graphType)
            where TMetadataWriter : GraphQL.Types.IFieldMetadataWriter { }
>>>>>>> bf97a2b0
    }
    public static class FederationMetadataExtensions
    {
        public static TMetadataWriter External<TMetadataWriter>(this TMetadataWriter fieldType)
<<<<<<< HEAD
            where TMetadataWriter : GraphQL.Types.IMetadataWriter { }
=======
            where TMetadataWriter : GraphQL.Types.IMetadataWriter, GraphQL.Types.IObjectGraphType { }
>>>>>>> bf97a2b0
        public static TMetadataWriter Inaccessible<TMetadataWriter>(this TMetadataWriter graphType)
            where TMetadataWriter : GraphQL.Types.IMetadataWriter { }
        public static TMetadataWriter Key<TMetadataWriter>(this TMetadataWriter graphType, string[] fields, bool resolvable = true)
            where TMetadataWriter : GraphQL.Types.IMetadataWriter, GraphQL.Types.IComplexGraphType { }
        public static TMetadataWriter Key<TMetadataWriter>(this TMetadataWriter graphType, string fields, bool resolvable = true)
            where TMetadataWriter : GraphQL.Types.IMetadataWriter, GraphQL.Types.IComplexGraphType { }
<<<<<<< HEAD
        public static TMetadataWriter Override<TMetadataWriter>(this TMetadataWriter fieldType, string from)
            where TMetadataWriter : GraphQL.Types.IMetadataWriter { }
        public static TMetadataWriter Provides<TMetadataWriter>(this TMetadataWriter fieldType, string[] fields)
            where TMetadataWriter : GraphQL.Types.IMetadataWriter { }
        public static TMetadataWriter Provides<TMetadataWriter>(this TMetadataWriter fieldType, string fields)
            where TMetadataWriter : GraphQL.Types.IMetadataWriter { }
        public static TMetadataWriter Requires<TMetadataWriter>(this TMetadataWriter fieldType, string[] fields)
            where TMetadataWriter : GraphQL.Types.IMetadataWriter { }
        public static TMetadataWriter Requires<TMetadataWriter>(this TMetadataWriter fieldType, string fields)
            where TMetadataWriter : GraphQL.Types.IMetadataWriter { }
        public static TMetadataWriter Shareable<TMetadataWriter>(this TMetadataWriter graphType)
            where TMetadataWriter : GraphQL.Types.IMetadataWriter { }
    }
    [System.AttributeUsage(System.AttributeTargets.Method | System.AttributeTargets.Property | System.AttributeTargets.Field)]
    public class FederationResolverAttribute : GraphQL.GraphQLAttribute
    {
        public FederationResolverAttribute() { }
        public override void Modify(GraphQL.Types.TypeInformation typeInformation) { }
        public override void Modify(GraphQL.Types.IGraphType graphType, System.Reflection.MemberInfo memberInfo, GraphQL.Types.FieldType fieldType, bool isInputType, ref bool ignore) { }
        public override bool ShouldInclude(System.Reflection.MemberInfo memberInfo, bool? isInputType) { }
    }
    public class FederationSettings
    {
        public GraphQL.Utilities.PrintOptions? SdlPrintOptions;
        public FederationSettings() { }
        public GraphQL.Federation.FederationDirectiveEnum? ImportDirectives { get; set; }
        public string Version { get; set; }
    }
    [System.AttributeUsage(System.AttributeTargets.Class | System.AttributeTargets.Method | System.AttributeTargets.Property | System.AttributeTargets.Field)]
=======
        public static TMetadataWriter Shareable<TMetadataWriter>(this TMetadataWriter graphType)
            where TMetadataWriter : GraphQL.Types.IMetadataWriter, GraphQL.Types.IObjectGraphType { }
    }
    [System.AttributeUsage(System.AttributeTargets.Class | System.AttributeTargets.Enum | System.AttributeTargets.Method | System.AttributeTargets.Property | System.AttributeTargets.Field | System.AttributeTargets.Interface | System.AttributeTargets.Parameter)]
>>>>>>> bf97a2b0
    public class InaccessibleAttribute : GraphQL.GraphQLAttribute
    {
        public InaccessibleAttribute() { }
        public override void Modify(GraphQL.Types.IGraphType graphType) { }
        public override void Modify(GraphQL.Types.FieldType fieldType, bool isInputType) { }
    }
    [System.AttributeUsage(System.AttributeTargets.Class, AllowMultiple=true)]
    public class KeyAttribute : GraphQL.GraphQLAttribute
    {
        public KeyAttribute(string fields) { }
        public KeyAttribute(params string[] fields) { }
        public bool Resolvable { get; set; }
        public override void Modify(GraphQL.Types.IGraphType graphType) { }
    }
    [System.AttributeUsage(System.AttributeTargets.Method | System.AttributeTargets.Property | System.AttributeTargets.Field)]
    public class OverrideAttribute : GraphQL.GraphQLAttribute
    {
        public OverrideAttribute(string from) { }
        public string From { get; }
        public override void Modify(GraphQL.Types.FieldType fieldType, bool isInputType) { }
    }
    [System.AttributeUsage(System.AttributeTargets.Method | System.AttributeTargets.Property | System.AttributeTargets.Field)]
    public class ProvidesAttribute : GraphQL.GraphQLAttribute
    {
        public ProvidesAttribute(string fields) { }
        public ProvidesAttribute(params string[] fields) { }
        public override void Modify(GraphQL.Types.FieldType fieldType, bool isInputType) { }
    }
    [System.AttributeUsage(System.AttributeTargets.Method | System.AttributeTargets.Property | System.AttributeTargets.Field)]
    public class RequiresAttribute : GraphQL.GraphQLAttribute
    {
        public RequiresAttribute(string fields) { }
        public RequiresAttribute(params string[] fields) { }
        public override void Modify(GraphQL.Types.FieldType fieldType, bool isInputType) { }
    }
<<<<<<< HEAD
    [System.AttributeUsage(System.AttributeTargets.Class | System.AttributeTargets.Method | System.AttributeTargets.Property | System.AttributeTargets.Field)]
=======
    [System.AttributeUsage(System.AttributeTargets.Class | System.AttributeTargets.Method | System.AttributeTargets.Property | System.AttributeTargets.Field, AllowMultiple=true)]
>>>>>>> bf97a2b0
    public class ShareableAttribute : GraphQL.GraphQLAttribute
    {
        public ShareableAttribute() { }
        public override void Modify(GraphQL.Types.IGraphType graphType) { }
        public override void Modify(GraphQL.Types.FieldType fieldType, bool isInputType) { }
    }
<<<<<<< HEAD
    public static class TypeConfigExtensions
    {
        public static void ResolveReference(this GraphQL.Utilities.TypeConfig config, GraphQL.Federation.Resolvers.IFederationResolver resolver) { }
        public static void ResolveReference<TSourceType>(this GraphQL.Utilities.TypeConfig typeConfig, System.Func<GraphQL.IResolveFieldContext, TSourceType, GraphQL.DataLoader.IDataLoaderResult<TSourceType?>> resolver) { }
        public static void ResolveReference<TSourceType>(this GraphQL.Utilities.TypeConfig typeConfig, System.Func<GraphQL.IResolveFieldContext, TSourceType, System.Threading.Tasks.Task<TSourceType?>> resolver) { }
        public static void ResolveReference<TSourceType>(this GraphQL.Utilities.TypeConfig typeConfig, System.Func<GraphQL.IResolveFieldContext, TSourceType, TSourceType?> resolver) { }
        public static void ResolveReference<TSourceType, TReturnType>(this GraphQL.Utilities.TypeConfig config, System.Func<GraphQL.IResolveFieldContext, TSourceType, GraphQL.DataLoader.IDataLoaderResult<TReturnType?>> resolver) { }
        public static void ResolveReference<TSourceType, TReturnType>(this GraphQL.Utilities.TypeConfig config, System.Func<GraphQL.IResolveFieldContext, TSourceType, System.Threading.Tasks.Task<TReturnType?>> resolver) { }
        public static void ResolveReference<TSourceType, TReturnType>(this GraphQL.Utilities.TypeConfig config, System.Func<GraphQL.IResolveFieldContext, TSourceType, TReturnType?> resolver) { }
    }
}
namespace GraphQL.Federation.Resolvers
{
    public class EntityResolver : GraphQL.Resolvers.IFieldResolver
    {
        public EntityResolver() { }
        public static GraphQL.Federation.Resolvers.EntityResolver Instance { get; }
        public System.Collections.Generic.IEnumerable<GraphQL.Federation.Resolvers.Representation> ConvertRepresentations(GraphQL.Types.ISchema schema, System.Collections.IList representations) { }
        public System.Threading.Tasks.ValueTask<object?> ResolveAsync(GraphQL.IResolveFieldContext context) { }
    }
    public class FederationResolver<TClrType> : GraphQL.Federation.Resolvers.FederationResolver<TClrType, TClrType>
    {
        public FederationResolver(System.Func<GraphQL.IResolveFieldContext, TClrType, GraphQL.DataLoader.IDataLoaderResult<TClrType?>> resolveFunc) { }
        public FederationResolver(System.Func<GraphQL.IResolveFieldContext, TClrType, System.Threading.Tasks.Task<TClrType?>> resolveFunc) { }
        public FederationResolver(System.Func<GraphQL.IResolveFieldContext, TClrType, TClrType?> resolveFunc) { }
    }
    public class FederationResolver<TSourceType, TReturnType> : GraphQL.Federation.Resolvers.IFederationResolver
    {
        public FederationResolver(System.Func<GraphQL.IResolveFieldContext, TSourceType, GraphQL.DataLoader.IDataLoaderResult<TReturnType?>> resolveFunc) { }
        public FederationResolver(System.Func<GraphQL.IResolveFieldContext, TSourceType, System.Threading.Tasks.Task<TReturnType?>> resolveFunc) { }
        public FederationResolver(System.Func<GraphQL.IResolveFieldContext, TSourceType, TReturnType?> resolveFunc) { }
        public System.Type SourceType { get; }
        public System.Threading.Tasks.ValueTask<object?> ResolveAsync(GraphQL.IResolveFieldContext context, object source) { }
    }
    public interface IFederationResolver
    {
        System.Type SourceType { get; }
        System.Threading.Tasks.ValueTask<object?> ResolveAsync(GraphQL.IResolveFieldContext context, object source);
    }
    public class Representation : System.IEquatable<GraphQL.Federation.Resolvers.Representation>
    {
        public Representation(GraphQL.Types.IObjectGraphType GraphType, GraphQL.Federation.Resolvers.IFederationResolver Resolver, object Value) { }
        public GraphQL.Types.IObjectGraphType GraphType { get; init; }
        public GraphQL.Federation.Resolvers.IFederationResolver Resolver { get; init; }
        public object Value { get; init; }
    }
=======
>>>>>>> bf97a2b0
}
namespace GraphQL.Federation.Types
{
    public class AnyScalarGraphType : GraphQL.Types.ComplexScalarGraphType
    {
        public AnyScalarGraphType() { }
    }
    public class EntityGraphType : GraphQL.Types.UnionGraphType
    {
        public EntityGraphType() { }
    }
    public class FieldSetGraphType : GraphQL.Types.StringGraphType
    {
        public FieldSetGraphType() { }
    }
    public class LinkImportGraphType : GraphQL.Federation.Types.AnyScalarGraphType
    {
        public LinkImportGraphType() { }
    }
    [GraphQL.Types.ConstantCase]
    public enum LinkPurpose
    {
        [System.ComponentModel.Description("`SECURITY` features provide metadata necessary to securely resolve fields.")]
        Security = 0,
        [System.ComponentModel.Description("`EXECUTION` features provide metadata necessary for operation execution.")]
        Execution = 1,
    }
    public class LinkPurposeGraphType : GraphQL.Types.EnumerationGraphType<GraphQL.Federation.Types.LinkPurpose>
    {
        public LinkPurposeGraphType() { }
    }
    public class ServiceGraphType : GraphQL.Types.ObjectGraphType
    {
        public ServiceGraphType(GraphQL.Utilities.PrintOptions? printOptions) { }
    }
}
namespace GraphQL.Instrumentation
{
    public class ApolloTrace
    {
        public ApolloTrace(System.DateTime start, double durationMs) { }
        public long Duration { get; }
        public System.DateTime EndTime { get; }
        public GraphQL.Instrumentation.ApolloTrace.ExecutionTrace Execution { get; }
        public GraphQL.Instrumentation.ApolloTrace.OperationTrace Parsing { get; }
        public System.DateTime StartTime { get; }
        public GraphQL.Instrumentation.ApolloTrace.OperationTrace Validation { get; }
        public int Version { get; }
        public class ExecutionTrace
        {
            public ExecutionTrace() { }
            public System.Collections.Generic.List<GraphQL.Instrumentation.ApolloTrace.ResolverTrace> Resolvers { get; }
        }
        public class OperationTrace
        {
            public OperationTrace() { }
            public long Duration { get; set; }
            public long StartOffset { get; set; }
        }
        public class ResolverTrace : GraphQL.Instrumentation.ApolloTrace.OperationTrace
        {
            public ResolverTrace() { }
            public string? FieldName { get; set; }
            public string? ParentType { get; set; }
            public System.Collections.Generic.List<object>? Path { get; set; }
            public string? ReturnType { get; set; }
        }
    }
    public static class ApolloTracingExtensions
    {
        public static GraphQL.Instrumentation.ApolloTrace CreateTrace(GraphQL.Instrumentation.PerfRecord[] perf, System.DateTime start) { }
        public static void EnrichWithApolloTracing(this GraphQL.ExecutionResult result, System.DateTime start) { }
    }
    public class FieldMiddlewareBuilder : GraphQL.Instrumentation.IFieldMiddlewareBuilder
    {
        public FieldMiddlewareBuilder() { }
        public System.Func<GraphQL.Instrumentation.FieldMiddlewareDelegate, GraphQL.Instrumentation.FieldMiddlewareDelegate>? Build() { }
        public GraphQL.Instrumentation.IFieldMiddlewareBuilder Use(System.Func<GraphQL.Instrumentation.FieldMiddlewareDelegate, GraphQL.Instrumentation.FieldMiddlewareDelegate> middleware) { }
    }
    public static class FieldMiddlewareBuilderExtensions
    {
        public static GraphQL.Instrumentation.IFieldMiddlewareBuilder Use(this GraphQL.Instrumentation.IFieldMiddlewareBuilder builder, GraphQL.Instrumentation.IFieldMiddleware middleware) { }
    }
    public delegate System.Threading.Tasks.ValueTask<object?> FieldMiddlewareDelegate(GraphQL.IResolveFieldContext context);
    public interface IFieldMiddleware
    {
        System.Threading.Tasks.ValueTask<object?> ResolveAsync(GraphQL.IResolveFieldContext context, GraphQL.Instrumentation.FieldMiddlewareDelegate next);
    }
    public interface IFieldMiddlewareBuilder
    {
        System.Func<GraphQL.Instrumentation.FieldMiddlewareDelegate, GraphQL.Instrumentation.FieldMiddlewareDelegate>? Build();
        GraphQL.Instrumentation.IFieldMiddlewareBuilder Use(System.Func<GraphQL.Instrumentation.FieldMiddlewareDelegate, GraphQL.Instrumentation.FieldMiddlewareDelegate> middleware);
    }
    public class InstrumentFieldsMiddleware : GraphQL.Instrumentation.IFieldMiddleware
    {
        public InstrumentFieldsMiddleware() { }
        public System.Threading.Tasks.ValueTask<object?> ResolveAsync(GraphQL.IResolveFieldContext context, GraphQL.Instrumentation.FieldMiddlewareDelegate next) { }
    }
    public class Metrics
    {
        public Metrics(bool enabled = true) { }
        public bool Enabled { get; }
        public static GraphQL.Instrumentation.Metrics None { get; }
        public GraphQL.Instrumentation.PerfRecord[]? Finish() { }
        public GraphQL.Instrumentation.Metrics SetOperationName(GraphQLParser.ROM name) { }
        public GraphQL.Instrumentation.Metrics Start(string? operationName) { }
        public GraphQL.Instrumentation.Metrics.Marker Subject(string category, string? subject, System.Collections.Generic.Dictionary<string, object?>? metadata = null) { }
        public readonly struct Marker : System.IDisposable
        {
            public static readonly GraphQL.Instrumentation.Metrics.Marker Empty;
            public Marker(GraphQL.Instrumentation.PerfRecord record, GraphQL.Instrumentation.ValueStopwatch stopwatch) { }
            public void Dispose() { }
        }
    }
    public class PerfRecord
    {
        public PerfRecord(string category, string? subject, double start, System.Collections.Generic.Dictionary<string, object?>? metadata = null) { }
        public string Category { get; set; }
        public double Duration { get; }
        public double End { get; set; }
        public System.Collections.Generic.Dictionary<string, object?>? Metadata { get; set; }
        public double Start { get; set; }
        public string? Subject { get; set; }
        public void MarkEnd(double end) { }
        public T? MetaField<T>(string key) { }
    }
    public readonly struct ValueStopwatch
    {
        public System.TimeSpan Elapsed { get; }
        public bool IsActive { get; }
        public static GraphQL.Instrumentation.ValueStopwatch StartNew() { }
    }
}
namespace GraphQL.Introspection
{
    public class AlphabeticalSchemaComparer : GraphQL.Introspection.ISchemaComparer
    {
        public AlphabeticalSchemaComparer() { }
        public virtual System.Collections.Generic.IComparer<GraphQL.Types.Directive> DirectiveComparer { get; }
        public virtual System.Collections.Generic.IComparer<GraphQL.Types.IGraphType> TypeComparer { get; }
        public virtual System.Collections.Generic.IComparer<GraphQL.Types.QueryArgument> ArgumentComparer(GraphQL.Types.IFieldType field) { }
        public virtual System.Collections.Generic.IComparer<GraphQL.Types.EnumValueDefinition> EnumValueComparer(GraphQL.Types.EnumerationGraphType parent) { }
        public virtual System.Collections.Generic.IComparer<GraphQL.Types.IFieldType> FieldComparer(GraphQL.Types.IGraphType parent) { }
    }
    public class DefaultSchemaComparer : GraphQL.Introspection.ISchemaComparer
    {
        public DefaultSchemaComparer() { }
        public virtual System.Collections.Generic.IComparer<GraphQL.Types.Directive>? DirectiveComparer { get; }
        public virtual System.Collections.Generic.IComparer<GraphQL.Types.IGraphType>? TypeComparer { get; }
        public virtual System.Collections.Generic.IComparer<GraphQL.Types.QueryArgument>? ArgumentComparer(GraphQL.Types.IFieldType field) { }
        public virtual System.Collections.Generic.IComparer<GraphQL.Types.EnumValueDefinition>? EnumValueComparer(GraphQL.Types.EnumerationGraphType parent) { }
        public virtual System.Collections.Generic.IComparer<GraphQL.Types.IFieldType>? FieldComparer(GraphQL.Types.IGraphType parent) { }
    }
    public class DefaultSchemaFilter : GraphQL.Introspection.ISchemaFilter
    {
        protected static readonly System.Threading.Tasks.Task<bool> Allowed;
        protected static readonly System.Threading.Tasks.Task<bool> Forbidden;
        public DefaultSchemaFilter() { }
        public virtual System.Threading.Tasks.Task<bool> AllowArgument(GraphQL.Types.IFieldType field, GraphQL.Types.QueryArgument argument) { }
        public virtual System.Threading.Tasks.Task<bool> AllowDirective(GraphQL.Types.Directive directive) { }
        public virtual System.Threading.Tasks.Task<bool> AllowEnumValue(GraphQL.Types.EnumerationGraphType parent, GraphQL.Types.EnumValueDefinition enumValue) { }
        public virtual System.Threading.Tasks.Task<bool> AllowField(GraphQL.Types.IGraphType parent, GraphQL.Types.IFieldType field) { }
        public virtual System.Threading.Tasks.Task<bool> AllowType(GraphQL.Types.IGraphType type) { }
    }
    public class ExperimentalIntrospectionFeaturesSchemaFilter : GraphQL.Introspection.DefaultSchemaFilter
    {
        public ExperimentalIntrospectionFeaturesSchemaFilter() { }
        public override System.Threading.Tasks.Task<bool> AllowField(GraphQL.Types.IGraphType parent, GraphQL.Types.IFieldType field) { }
        public override System.Threading.Tasks.Task<bool> AllowType(GraphQL.Types.IGraphType type) { }
    }
    public interface ISchemaComparer
    {
        System.Collections.Generic.IComparer<GraphQL.Types.Directive>? DirectiveComparer { get; }
        System.Collections.Generic.IComparer<GraphQL.Types.IGraphType>? TypeComparer { get; }
        System.Collections.Generic.IComparer<GraphQL.Types.QueryArgument>? ArgumentComparer(GraphQL.Types.IFieldType field);
        System.Collections.Generic.IComparer<GraphQL.Types.EnumValueDefinition>? EnumValueComparer(GraphQL.Types.EnumerationGraphType parent);
        System.Collections.Generic.IComparer<GraphQL.Types.IFieldType>? FieldComparer(GraphQL.Types.IGraphType parent);
    }
    public interface ISchemaFilter
    {
        System.Threading.Tasks.Task<bool> AllowArgument(GraphQL.Types.IFieldType field, GraphQL.Types.QueryArgument argument);
        System.Threading.Tasks.Task<bool> AllowDirective(GraphQL.Types.Directive directive);
        System.Threading.Tasks.Task<bool> AllowEnumValue(GraphQL.Types.EnumerationGraphType parent, GraphQL.Types.EnumValueDefinition enumValue);
        System.Threading.Tasks.Task<bool> AllowField(GraphQL.Types.IGraphType parent, GraphQL.Types.IFieldType field);
        System.Threading.Tasks.Task<bool> AllowType(GraphQL.Types.IGraphType type);
    }
    public class SchemaMetaFieldType : GraphQL.Types.FieldType
    {
        public SchemaMetaFieldType() { }
    }
    public enum TypeKind
    {
        [System.ComponentModel.Description("Indicates this type is a scalar.")]
        SCALAR = 0,
        [System.ComponentModel.Description("Indicates this type is an object. `fields` and `possibleTypes` are valid fields.")]
        OBJECT = 1,
        [System.ComponentModel.Description("Indicates this type is an interface. `fields` and `possibleTypes` are valid field" +
            "s.")]
        INTERFACE = 2,
        [System.ComponentModel.Description("Indicates this type is a union. `possibleTypes` is a valid field.")]
        UNION = 3,
        [System.ComponentModel.Description("Indicates this type is an enum. `enumValues` is a valid field.")]
        ENUM = 4,
        [System.ComponentModel.Description("Indicates this type is an input object. `inputFields` is a valid field.")]
        INPUT_OBJECT = 5,
        [System.ComponentModel.Description("Indicates this type is a list. `ofType` is a valid field.")]
        LIST = 6,
        [System.ComponentModel.Description("Indicates this type is a non-null. `ofType` is a valid field.")]
        NON_NULL = 7,
    }
    public class TypeMetaFieldType : GraphQL.Types.FieldType
    {
        public TypeMetaFieldType() { }
    }
    public class TypeNameMetaFieldType : GraphQL.Types.FieldType
    {
        public TypeNameMetaFieldType() { }
    }
    public class @__AppliedDirective : GraphQL.Types.ObjectGraphType<GraphQL.Types.AppliedDirective>
    {
        public @__AppliedDirective() { }
    }
    public class @__Directive : GraphQL.Types.ObjectGraphType<GraphQL.Types.Directive>
    {
        public @__Directive(bool allowAppliedDirectives = false, bool allowRepeatable = false) { }
    }
    public class @__DirectiveArgument : GraphQL.Types.ObjectGraphType<GraphQL.Types.DirectiveArgument>
    {
        public @__DirectiveArgument() { }
    }
    public class @__DirectiveLocation : GraphQL.Types.EnumerationGraphType<GraphQLParser.AST.DirectiveLocation>
    {
        public @__DirectiveLocation() { }
    }
    public class @__EnumValue : GraphQL.Types.ObjectGraphType<GraphQL.Types.EnumValueDefinition>
    {
        public @__EnumValue(bool allowAppliedDirectives = false) { }
    }
    public class @__Field : GraphQL.Types.ObjectGraphType<GraphQL.Types.IFieldType>
    {
        public @__Field(bool allowAppliedDirectives = false) { }
        public @__Field(bool allowAppliedDirectives = false, bool deprecationOfInputValues = false) { }
    }
    public class @__InputValue : GraphQL.Types.ObjectGraphType<GraphQL.Types.IMetadataReader>
    {
        public @__InputValue(bool allowAppliedDirectives = false) { }
        public @__InputValue(bool allowAppliedDirectives = false, bool deprecationOfInputValues = false) { }
    }
    public class @__Schema : GraphQL.Types.ObjectGraphType<GraphQL.Types.ISchema>
    {
        public @__Schema(bool allowAppliedDirectives = false) { }
    }
    public class @__Type : GraphQL.Types.ObjectGraphType<GraphQL.Types.IGraphType>
    {
        public @__Type(bool allowAppliedDirectives = false) { }
        public @__Type(bool allowAppliedDirectives = false, bool deprecationOfInputValues = false) { }
    }
    public class @__TypeKind : GraphQL.Types.EnumerationGraphType<GraphQL.Introspection.TypeKind>
    {
        public @__TypeKind() { }
    }
}
namespace GraphQL.Reflection
{
    public interface IAccessor
    {
        System.Type DeclaringType { get; }
        string FieldName { get; }
        System.Reflection.MethodInfo MethodInfo { get; }
        System.Reflection.ParameterInfo[]? Parameters { get; }
        System.Type ReturnType { get; }
        System.Collections.Generic.IEnumerable<T> GetAttributes<T>()
            where T : System.Attribute;
        object? GetValue(object target, object?[]? arguments);
    }
}
namespace GraphQL.Resolvers
{
    public class ExpressionFieldResolver<TSourceType, TProperty> : GraphQL.Resolvers.IFieldResolver
    {
        public ExpressionFieldResolver(System.Linq.Expressions.Expression<System.Func<TSourceType, TProperty>> property) { }
    }
    public class FuncFieldResolver<TReturnType> : GraphQL.Resolvers.IFieldResolver
    {
        public FuncFieldResolver(System.Func<GraphQL.IResolveFieldContext, System.Threading.Tasks.ValueTask<TReturnType?>> resolver) { }
        public FuncFieldResolver(System.Func<GraphQL.IResolveFieldContext, TReturnType?> resolver) { }
        public System.Threading.Tasks.ValueTask<object?> ResolveAsync(GraphQL.IResolveFieldContext context) { }
    }
    public class FuncFieldResolver<TSourceType, TReturnType> : GraphQL.Resolvers.IFieldResolver
    {
        public FuncFieldResolver(System.Func<GraphQL.IResolveFieldContext<TSourceType>, System.Threading.Tasks.ValueTask<TReturnType?>> resolver) { }
        public FuncFieldResolver(System.Func<GraphQL.IResolveFieldContext<TSourceType>, TReturnType?> resolver) { }
        public System.Threading.Tasks.ValueTask<object?> ResolveAsync(GraphQL.IResolveFieldContext context) { }
    }
    public interface IFieldResolver
    {
        System.Threading.Tasks.ValueTask<object?> ResolveAsync(GraphQL.IResolveFieldContext context);
    }
    public interface ISourceStreamResolver
    {
        System.Threading.Tasks.ValueTask<System.IObservable<object?>> ResolveAsync(GraphQL.IResolveFieldContext context);
    }
    public class MemberResolver : GraphQL.Resolvers.IFieldResolver
    {
        public MemberResolver(System.Reflection.FieldInfo fieldInfo, System.Linq.Expressions.LambdaExpression instanceExpression) { }
        public MemberResolver(System.Reflection.PropertyInfo propertyInfo, System.Linq.Expressions.LambdaExpression instanceExpression) { }
        public MemberResolver(System.Reflection.MethodInfo methodInfo, System.Linq.Expressions.LambdaExpression instanceExpression, System.Collections.Generic.IList<System.Linq.Expressions.LambdaExpression> methodArgumentExpressions) { }
        protected virtual System.Func<GraphQL.IResolveFieldContext, System.Threading.Tasks.ValueTask<object?>> BuildFieldResolver(System.Linq.Expressions.ParameterExpression resolveFieldContextParameter, System.Linq.Expressions.Expression bodyExpression) { }
        public virtual System.Threading.Tasks.ValueTask<object?> ResolveAsync(GraphQL.IResolveFieldContext context) { }
    }
    public class NameFieldResolver : GraphQL.Resolvers.IFieldResolver
    {
        public static GraphQL.Resolvers.NameFieldResolver Instance { get; }
        public System.Threading.Tasks.ValueTask<object?> ResolveAsync(GraphQL.IResolveFieldContext context) { }
    }
    public sealed class SourceFieldResolver : GraphQL.Resolvers.IFieldResolver
    {
        public static GraphQL.Resolvers.SourceFieldResolver Instance { get; }
        public System.Threading.Tasks.ValueTask<object?> ResolveAsync(GraphQL.IResolveFieldContext context) { }
    }
    public class SourceStreamMethodResolver : GraphQL.Resolvers.MemberResolver, GraphQL.Resolvers.ISourceStreamResolver
    {
        public SourceStreamMethodResolver(System.Reflection.MethodInfo methodInfo, System.Linq.Expressions.LambdaExpression instanceExpression, System.Collections.Generic.IList<System.Linq.Expressions.LambdaExpression> methodArgumentExpressions) { }
        protected override System.Func<GraphQL.IResolveFieldContext, System.Threading.Tasks.ValueTask<object?>> BuildFieldResolver(System.Linq.Expressions.ParameterExpression resolveFieldContextParameter, System.Linq.Expressions.Expression bodyExpression) { }
        protected virtual System.Func<GraphQL.IResolveFieldContext, System.Threading.Tasks.ValueTask<System.IObservable<object?>>> BuildSourceStreamResolver(System.Linq.Expressions.ParameterExpression resolveFieldContextParameter, System.Linq.Expressions.Expression bodyExpression) { }
        public System.Threading.Tasks.ValueTask<System.IObservable<object?>> ResolveStreamAsync(GraphQL.IResolveFieldContext context) { }
    }
    public class SourceStreamResolver<TReturnType> : GraphQL.Resolvers.ISourceStreamResolver
    {
        public SourceStreamResolver(System.Func<GraphQL.IResolveFieldContext, System.IObservable<TReturnType?>> sourceStreamResolver) { }
        public SourceStreamResolver(System.Func<GraphQL.IResolveFieldContext, System.Threading.Tasks.ValueTask<System.IObservable<TReturnType?>>> sourceStreamResolver) { }
        public System.Threading.Tasks.ValueTask<System.IObservable<object?>> ResolveAsync(GraphQL.IResolveFieldContext context) { }
    }
    public class SourceStreamResolver<TSourceType, TReturnType> : GraphQL.Resolvers.ISourceStreamResolver
    {
        public SourceStreamResolver(System.Func<GraphQL.IResolveFieldContext<TSourceType>, System.IObservable<TReturnType?>> sourceStreamResolver) { }
        public SourceStreamResolver(System.Func<GraphQL.IResolveFieldContext<TSourceType>, System.Threading.Tasks.ValueTask<System.IObservable<TReturnType?>>> sourceStreamResolver) { }
        public System.Threading.Tasks.ValueTask<System.IObservable<object?>> ResolveAsync(GraphQL.IResolveFieldContext context) { }
    }
}
namespace GraphQL.Telemetry
{
    public class GraphQLTelemetryOptions
    {
        public GraphQLTelemetryOptions() { }
        public System.Action<System.Diagnostics.Activity, GraphQL.ExecutionOptions, GraphQL.Types.ISchema, GraphQLParser.AST.GraphQLDocument, GraphQLParser.AST.GraphQLOperationDefinition> EnrichWithDocument { get; set; }
        public System.Action<System.Diagnostics.Activity, System.Exception> EnrichWithException { get; set; }
        public System.Action<System.Diagnostics.Activity, GraphQL.ExecutionOptions> EnrichWithExecutionOptions { get; set; }
        public System.Action<System.Diagnostics.Activity, GraphQL.ExecutionOptions, GraphQL.ExecutionResult> EnrichWithExecutionResult { get; set; }
        public System.Func<GraphQL.ExecutionOptions, bool> Filter { get; set; }
        public bool RecordDocument { get; set; }
        public bool RecordException { get; set; }
        public System.Func<GraphQL.ExecutionOptions, string?> SanitizeDocument { get; set; }
    }
    public class GraphQLTelemetryProvider : GraphQL.DI.IConfigureExecution
    {
        public GraphQLTelemetryProvider(GraphQL.Telemetry.GraphQLTelemetryOptions options) { }
        public virtual float SortOrder { get; }
        protected static System.Diagnostics.ActivitySource ActivitySource { get; }
        public static string SourceName { get; }
        public virtual System.Threading.Tasks.Task<GraphQL.ExecutionResult> ExecuteAsync(GraphQL.ExecutionOptions options, GraphQL.DI.ExecutionDelegate next) { }
        protected virtual System.Threading.Tasks.Task OnExceptionAsync(System.Diagnostics.Activity activity, System.Exception ex) { }
        protected virtual System.Threading.Tasks.Task SetInitialTagsAsync(System.Diagnostics.Activity activity, GraphQL.ExecutionOptions options) { }
        protected virtual System.Threading.Tasks.Task SetOperationTagsAsync(System.Diagnostics.Activity activity, GraphQL.ExecutionOptions options, GraphQL.Types.ISchema schema, GraphQLParser.AST.GraphQLDocument document, GraphQLParser.AST.GraphQLOperationDefinition operation) { }
        protected virtual System.Threading.Tasks.Task SetResultTagsAsync(System.Diagnostics.Activity activity, GraphQL.ExecutionOptions executionOptions, GraphQL.ExecutionResult result) { }
        protected virtual System.Diagnostics.Activity? StartActivity(GraphQL.ExecutionOptions options) { }
    }
}
namespace GraphQL.Transport
{
    public class GraphQLRequest
    {
        public GraphQLRequest() { }
        public GraphQL.Inputs? Extensions { get; set; }
        public string? OperationName { get; set; }
        public string? Query { get; set; }
        public GraphQL.Inputs? Variables { get; set; }
    }
    public class OperationMessage
    {
        public OperationMessage() { }
        public string? Id { get; set; }
        public object? Payload { get; set; }
        public string? Type { get; set; }
    }
}
namespace GraphQL.Types
{
    public static class AbstractGraphTypeExtensions
    {
        public static GraphQL.Types.IObjectGraphType? GetObjectType(this GraphQL.Types.IAbstractGraphType abstractType, object value, GraphQL.Types.ISchema schema) { }
        public static bool IsPossibleType(this GraphQL.Types.IAbstractGraphType abstractType, GraphQL.Types.IGraphType type) { }
    }
    public class AppliedDirective : System.Collections.Generic.IEnumerable<GraphQL.Types.DirectiveArgument>, System.Collections.IEnumerable
    {
        public AppliedDirective(string name) { }
        public int ArgumentsCount { get; }
        public string Name { get; set; }
        public GraphQL.Types.AppliedDirective AddArgument(GraphQL.Types.DirectiveArgument argument) { }
        public GraphQL.Types.DirectiveArgument? FindArgument(string argumentName) { }
        public System.Collections.Generic.IEnumerator<GraphQL.Types.DirectiveArgument> GetEnumerator() { }
    }
    public class AppliedDirectives : System.Collections.Generic.IEnumerable<GraphQL.Types.AppliedDirective>, System.Collections.IEnumerable
    {
        public AppliedDirectives() { }
        public int Count { get; }
        public void Add(GraphQL.Types.AppliedDirective directive) { }
        public GraphQL.Types.AppliedDirective? Find(string name) { }
        public System.Collections.Generic.IEnumerator<GraphQL.Types.AppliedDirective> GetEnumerator() { }
        public int Remove(string name) { }
    }
    public class ArgumentInformation
    {
        public ArgumentInformation(System.Reflection.ParameterInfo parameterInfo, System.Type? sourceType, GraphQL.Types.FieldType? fieldType, GraphQL.Types.TypeInformation typeInformation) { }
        public ArgumentInformation(System.Reflection.ParameterInfo parameterInfo, System.Type? sourceType, GraphQL.Types.FieldType? fieldType, GraphQL.Types.TypeInformation typeInformation, System.Linq.Expressions.LambdaExpression? expression) { }
        public System.Linq.Expressions.LambdaExpression? Expression { get; set; }
        public GraphQL.Types.FieldType? FieldType { get; }
        public System.Reflection.ParameterInfo ParameterInfo { get; }
        public System.Type? SourceType { get; }
        public GraphQL.Types.TypeInformation TypeInformation { get; }
        public virtual void ApplyAttributes() { }
        [return: System.Runtime.CompilerServices.TupleElementNames(new string?[]?[] {
                "QueryArgument",
                "Expression"})]
        public virtual System.ValueTuple<GraphQL.Types.QueryArgument?, System.Linq.Expressions.LambdaExpression?> ConstructQueryArgument() { }
        public void SetDelegate<TParameterType>(System.Func<GraphQL.IResolveFieldContext, TParameterType?> argumentDelegate) { }
        public void SetDelegateWithCast(System.Func<GraphQL.IResolveFieldContext, object?> argumentDelegate) { }
    }
    public class AsIsCaseAttribute : GraphQL.Types.EnumCaseAttribute
    {
        public AsIsCaseAttribute() { }
        public override string ChangeEnumCase(string val) { }
    }
    public class AutoRegisteringGraphTypeMappingProvider : GraphQL.Types.IGraphTypeMappingProvider
    {
        public AutoRegisteringGraphTypeMappingProvider() { }
        public AutoRegisteringGraphTypeMappingProvider(bool mapInputTypes, bool mapOutputTypes, bool mapInterfaceTypes = true) { }
        [System.Diagnostics.CodeAnalysis.DynamicDependency(System.Diagnostics.CodeAnalysis.DynamicallyAccessedMemberTypes.PublicConstructors, typeof(GraphQL.Types.AutoRegisteringInputObjectGraphType<TSourceType?>?))]
        [System.Diagnostics.CodeAnalysis.DynamicDependency(System.Diagnostics.CodeAnalysis.DynamicallyAccessedMemberTypes.PublicConstructors, typeof(GraphQL.Types.AutoRegisteringInterfaceGraphType<TSourceType?>?))]
        [System.Diagnostics.CodeAnalysis.DynamicDependency(System.Diagnostics.CodeAnalysis.DynamicallyAccessedMemberTypes.PublicConstructors, typeof(GraphQL.Types.AutoRegisteringObjectGraphType<TSourceType?>?))]
        public virtual System.Type? GetGraphTypeFromClrType(System.Type clrType, bool isInputType, System.Type? preferredType) { }
    }
    public static class AutoRegisteringHelper
    {
        public static GraphQL.Resolvers.IFieldResolver BuildFieldResolver(System.Reflection.MemberInfo memberInfo, System.Type? sourceType, GraphQL.Types.FieldType? fieldType, System.Linq.Expressions.LambdaExpression instanceExpression) { }
        public static GraphQL.Resolvers.ISourceStreamResolver BuildSourceStreamResolver(System.Reflection.MethodInfo methodInfo, System.Type? sourceType, GraphQL.Types.FieldType? fieldType, System.Linq.Expressions.LambdaExpression instanceExpression) { }
    }
    public class AutoRegisteringInputObjectGraphType<[System.Diagnostics.CodeAnalysis.DynamicallyAccessedMembers(System.Diagnostics.CodeAnalysis.DynamicallyAccessedMemberTypes.None | System.Diagnostics.CodeAnalysis.DynamicallyAccessedMemberTypes.PublicParameterlessConstructor | System.Diagnostics.CodeAnalysis.DynamicallyAccessedMemberTypes.PublicConstructors | System.Diagnostics.CodeAnalysis.DynamicallyAccessedMemberTypes.PublicProperties)]  TSourceType> : GraphQL.Types.InputObjectGraphType<TSourceType>
    {
        public AutoRegisteringInputObjectGraphType() { }
        public AutoRegisteringInputObjectGraphType(params System.Linq.Expressions.Expression<System.Func<TSourceType, object?>>[]? excludedProperties) { }
        protected virtual void ConfigureGraph() { }
        protected virtual GraphQL.Types.FieldType? CreateField(System.Reflection.MemberInfo memberInfo) { }
        protected virtual System.Collections.Generic.IEnumerable<System.Reflection.MemberInfo> GetRegisteredMembers() { }
        protected virtual GraphQL.Types.TypeInformation GetTypeInformation(System.Reflection.MemberInfo memberInfo) { }
        protected virtual System.Collections.Generic.IEnumerable<GraphQL.Types.FieldType> ProvideFields() { }
    }
    public class AutoRegisteringInterfaceGraphType<[System.Diagnostics.CodeAnalysis.DynamicallyAccessedMembers(System.Diagnostics.CodeAnalysis.DynamicallyAccessedMemberTypes.None | System.Diagnostics.CodeAnalysis.DynamicallyAccessedMemberTypes.PublicMethods | System.Diagnostics.CodeAnalysis.DynamicallyAccessedMemberTypes.PublicProperties)]  TSourceType> : GraphQL.Types.InterfaceGraphType<TSourceType>
    {
        public AutoRegisteringInterfaceGraphType() { }
        public AutoRegisteringInterfaceGraphType(params System.Linq.Expressions.Expression<System.Func<TSourceType, object?>>[]? excludedProperties) { }
        protected virtual void ApplyArgumentAttributes(System.Reflection.ParameterInfo parameterInfo, GraphQL.Types.QueryArgument queryArgument) { }
        protected void BuildFieldType(GraphQL.Types.FieldType fieldType, System.Reflection.MemberInfo memberInfo) { }
        protected virtual void ConfigureGraph() { }
        protected virtual GraphQL.Types.FieldType? CreateField(System.Reflection.MemberInfo memberInfo) { }
        protected virtual GraphQL.Types.ArgumentInformation GetArgumentInformation<TParameterType>(GraphQL.Types.FieldType fieldType, System.Reflection.ParameterInfo parameterInfo) { }
        protected virtual System.Collections.Generic.IEnumerable<System.Reflection.MemberInfo> GetRegisteredMembers() { }
        protected virtual GraphQL.Types.TypeInformation GetTypeInformation(System.Reflection.MemberInfo memberInfo) { }
        protected virtual GraphQL.Types.TypeInformation GetTypeInformation(System.Reflection.ParameterInfo parameterInfo) { }
        protected virtual System.Collections.Generic.IEnumerable<GraphQL.Types.FieldType> ProvideFields() { }
    }
    public class AutoRegisteringObjectGraphType<[System.Diagnostics.CodeAnalysis.DynamicallyAccessedMembers(System.Diagnostics.CodeAnalysis.DynamicallyAccessedMemberTypes.None | System.Diagnostics.CodeAnalysis.DynamicallyAccessedMemberTypes.PublicMethods | System.Diagnostics.CodeAnalysis.DynamicallyAccessedMemberTypes.PublicProperties)]  TSourceType> : GraphQL.Types.ObjectGraphType<TSourceType>
    {
        public AutoRegisteringObjectGraphType() { }
        public AutoRegisteringObjectGraphType(params System.Linq.Expressions.Expression<System.Func<TSourceType, object?>>[]? excludedProperties) { }
        protected virtual void ApplyArgumentAttributes(System.Reflection.ParameterInfo parameterInfo, GraphQL.Types.QueryArgument queryArgument) { }
        protected void BuildFieldType(GraphQL.Types.FieldType fieldType, System.Reflection.MemberInfo memberInfo) { }
        protected virtual System.Linq.Expressions.LambdaExpression BuildMemberInstanceExpression(System.Reflection.MemberInfo memberInfo) { }
        protected virtual void ConfigureGraph() { }
        protected virtual GraphQL.Types.FieldType? CreateField(System.Reflection.MemberInfo memberInfo) { }
        protected virtual GraphQL.Types.ArgumentInformation GetArgumentInformation<TParameterType>(GraphQL.Types.FieldType fieldType, System.Reflection.ParameterInfo parameterInfo) { }
        protected virtual System.Collections.Generic.IEnumerable<System.Reflection.MemberInfo> GetRegisteredMembers() { }
        protected virtual GraphQL.Types.TypeInformation GetTypeInformation(System.Reflection.MemberInfo memberInfo) { }
        protected virtual GraphQL.Types.TypeInformation GetTypeInformation(System.Reflection.ParameterInfo parameterInfo) { }
        protected virtual System.Collections.Generic.IEnumerable<GraphQL.Types.FieldType> ProvideFields() { }
    }
    public class AutoSchema<TQueryClrType> : GraphQL.Types.Schema
    {
        public AutoSchema(System.IServiceProvider serviceProvider) { }
    }
    public class BigIntGraphType : GraphQL.Types.ScalarGraphType
    {
        public BigIntGraphType() { }
        public override bool CanParseLiteral(GraphQLParser.AST.GraphQLValue value) { }
        public override object? ParseLiteral(GraphQLParser.AST.GraphQLValue value) { }
        public override object? ParseValue(object? value) { }
    }
    public class BooleanGraphType : GraphQL.Types.ScalarGraphType
    {
        public BooleanGraphType() { }
        public override bool CanParseLiteral(GraphQLParser.AST.GraphQLValue value) { }
        public override bool CanParseValue(object? value) { }
        public override object? ParseLiteral(GraphQLParser.AST.GraphQLValue value) { }
        public override object? ParseValue(object? value) { }
        public override GraphQLParser.AST.GraphQLValue ToAST(object? value) { }
    }
    public class ByteGraphType : GraphQL.Types.ScalarGraphType
    {
        public ByteGraphType() { }
        public override bool CanParseLiteral(GraphQLParser.AST.GraphQLValue value) { }
        public override object? ParseLiteral(GraphQLParser.AST.GraphQLValue value) { }
        public override object? ParseValue(object? value) { }
    }
    public class CamelCaseAttribute : GraphQL.Types.EnumCaseAttribute
    {
        public CamelCaseAttribute() { }
        public override string ChangeEnumCase(string val) { }
    }
    public abstract class ComplexGraphType<TSourceType> : GraphQL.Types.GraphType, GraphQL.Types.IComplexGraphType, GraphQL.Types.IGraphType, GraphQL.Types.IMetadataReader, GraphQL.Types.IMetadataWriter, GraphQL.Types.INamedType, GraphQL.Types.IProvideDeprecationReason, GraphQL.Types.IProvideDescription, GraphQL.Types.IProvideMetadata
    {
        protected ComplexGraphType() { }
        public GraphQL.Types.TypeFields Fields { get; }
        public virtual GraphQL.Types.FieldType AddField(GraphQL.Types.FieldType fieldType) { }
        [System.Obsolete("Please use the overload that accepts the mandatory name argument.")]
        public GraphQL.Builders.ConnectionBuilder<TSourceType> Connection<TNodeType>()
            where TNodeType : GraphQL.Types.IGraphType { }
        public GraphQL.Builders.ConnectionBuilder<TSourceType> Connection<TNodeType>(string name)
            where TNodeType : GraphQL.Types.IGraphType { }
        [System.Obsolete("Please use the overload that accepts the mandatory name argument.")]
        public GraphQL.Builders.ConnectionBuilder<TSourceType> Connection<TNodeType, TEdgeType>()
            where TNodeType : GraphQL.Types.IGraphType
            where TEdgeType : GraphQL.Types.Relay.EdgeType<TNodeType> { }
        public GraphQL.Builders.ConnectionBuilder<TSourceType> Connection<TNodeType, TEdgeType>(string name)
            where TNodeType : GraphQL.Types.IGraphType
            where TEdgeType : GraphQL.Types.Relay.EdgeType<TNodeType> { }
        [System.Obsolete("Please use the overload that accepts the mandatory name argument.")]
        public GraphQL.Builders.ConnectionBuilder<TSourceType> Connection<TNodeType, TEdgeType, TConnectionType>()
            where TNodeType : GraphQL.Types.IGraphType
            where TEdgeType : GraphQL.Types.Relay.EdgeType<TNodeType>
            where TConnectionType : GraphQL.Types.Relay.ConnectionType<TNodeType, TEdgeType> { }
        public GraphQL.Builders.ConnectionBuilder<TSourceType> Connection<TNodeType, TEdgeType, TConnectionType>(string name)
            where TNodeType : GraphQL.Types.IGraphType
            where TEdgeType : GraphQL.Types.Relay.EdgeType<TNodeType>
            where TConnectionType : GraphQL.Types.Relay.ConnectionType<TNodeType, TEdgeType> { }
        [System.Obsolete("Please use the overload that accepts the name as the first argument.")]
        protected virtual GraphQL.Builders.FieldBuilder<TSourceType, TReturnType> CreateBuilder<TReturnType>(GraphQL.Types.IGraphType type) { }
        [System.Obsolete("Please use the overload that accepts the name as the first argument.")]
        protected virtual GraphQL.Builders.FieldBuilder<TSourceType, TReturnType> CreateBuilder<TReturnType>([System.Diagnostics.CodeAnalysis.DynamicallyAccessedMembers(System.Diagnostics.CodeAnalysis.DynamicallyAccessedMemberTypes.PublicConstructors)] System.Type type) { }
        protected virtual GraphQL.Builders.FieldBuilder<TSourceType, TReturnType> CreateBuilder<TReturnType>(string name, GraphQL.Types.IGraphType type) { }
        protected virtual GraphQL.Builders.FieldBuilder<TSourceType, TReturnType> CreateBuilder<TReturnType>(string name, [System.Diagnostics.CodeAnalysis.DynamicallyAccessedMembers(System.Diagnostics.CodeAnalysis.DynamicallyAccessedMemberTypes.PublicConstructors)] System.Type type) { }
        public virtual GraphQL.Builders.FieldBuilder<TSourceType, object> Field(string name, GraphQL.Types.IGraphType type) { }
        public virtual GraphQL.Builders.FieldBuilder<TSourceType, object> Field(string name, [System.Diagnostics.CodeAnalysis.DynamicallyAccessedMembers(System.Diagnostics.CodeAnalysis.DynamicallyAccessedMemberTypes.PublicConstructors)] System.Type type) { }
        [System.Obsolete("Please use one of the Field() methods returning FieldBuilder and the methods defi" +
            "ned on it or just use AddField() method directly. This method may be removed in " +
            "a future release. For now you can continue to use this API but we do not encoura" +
            "ge this.")]
        public GraphQL.Types.FieldType Field([System.Diagnostics.CodeAnalysis.DynamicallyAccessedMembers(System.Diagnostics.CodeAnalysis.DynamicallyAccessedMemberTypes.PublicConstructors)] System.Type type, string name, string? description = null, GraphQL.Types.QueryArguments? arguments = null, System.Func<GraphQL.IResolveFieldContext<TSourceType>, object?>? resolve = null, string? deprecationReason = null) { }
        [System.Obsolete("Please call Field<TGraphType>(string name) instead.")]
        public virtual GraphQL.Builders.FieldBuilder<TSourceType, object> Field<TGraphType>()
            where TGraphType : GraphQL.Types.IGraphType { }
        public virtual GraphQL.Builders.FieldBuilder<TSourceType, object> Field<TGraphType>(string name)
            where TGraphType : GraphQL.Types.IGraphType { }
        public virtual GraphQL.Builders.FieldBuilder<TSourceType, TReturnType> Field<TReturnType>(string name, bool nullable = false) { }
        public virtual GraphQL.Builders.FieldBuilder<TSourceType, TProperty> Field<TProperty>(System.Linq.Expressions.Expression<System.Func<TSourceType, TProperty>> expression, bool nullable = false, [System.Diagnostics.CodeAnalysis.DynamicallyAccessedMembers(System.Diagnostics.CodeAnalysis.DynamicallyAccessedMemberTypes.PublicConstructors)] System.Type? type = null) { }
        public virtual GraphQL.Builders.FieldBuilder<TSourceType, TProperty> Field<TProperty>(string name, System.Linq.Expressions.Expression<System.Func<TSourceType, TProperty>> expression, bool nullable = false, [System.Diagnostics.CodeAnalysis.DynamicallyAccessedMembers(System.Diagnostics.CodeAnalysis.DynamicallyAccessedMemberTypes.PublicConstructors)] System.Type? type = null) { }
        [System.Obsolete("Please use one of the Field() methods returning FieldBuilder and the methods defi" +
            "ned on it or just use AddField() method directly. This method may be removed in " +
            "a future release. For now you can continue to use this API but we do not encoura" +
            "ge this.")]
        public GraphQL.Types.FieldType Field<[System.Diagnostics.CodeAnalysis.DynamicallyAccessedMembers(System.Diagnostics.CodeAnalysis.DynamicallyAccessedMemberTypes.PublicConstructors)]  TGraphType>(string name, string? description = null, GraphQL.Types.QueryArguments? arguments = null, System.Func<GraphQL.IResolveFieldContext<TSourceType>, object?>? resolve = null, string? deprecationReason = null)
            where TGraphType : GraphQL.Types.IGraphType { }
        [System.Obsolete("Please call Field<TGraphType, TReturnType>(string name) instead.")]
        public virtual GraphQL.Builders.FieldBuilder<TSourceType, TReturnType> Field<TGraphType, TReturnType>()
            where TGraphType : GraphQL.Types.IGraphType { }
        public virtual GraphQL.Builders.FieldBuilder<TSourceType, TReturnType> Field<[System.Diagnostics.CodeAnalysis.DynamicallyAccessedMembers(System.Diagnostics.CodeAnalysis.DynamicallyAccessedMemberTypes.PublicConstructors)]  TGraphType, TReturnType>(string name)
            where TGraphType : GraphQL.Types.IGraphType { }
        [System.Obsolete("Please use one of the Field() methods returning FieldBuilder and the methods defi" +
            "ned on it or just use AddField() method directly. This method may be removed in " +
            "a future release. For now you can continue to use this API but we do not encoura" +
            "ge this.")]
        public GraphQL.Types.FieldType FieldAsync([System.Diagnostics.CodeAnalysis.DynamicallyAccessedMembers(System.Diagnostics.CodeAnalysis.DynamicallyAccessedMemberTypes.PublicConstructors)] System.Type type, string name, string? description = null, GraphQL.Types.QueryArguments? arguments = null, System.Func<GraphQL.IResolveFieldContext<TSourceType>, System.Threading.Tasks.Task<object?>>? resolve = null, string? deprecationReason = null) { }
        [System.Obsolete("Please use one of the Field() methods returning FieldBuilder and the methods defi" +
            "ned on it or just use AddField() method directly. This method may be removed in " +
            "a future release. For now you can continue to use this API but we do not encoura" +
            "ge this.")]
        public GraphQL.Types.FieldType FieldAsync<[System.Diagnostics.CodeAnalysis.DynamicallyAccessedMembers(System.Diagnostics.CodeAnalysis.DynamicallyAccessedMemberTypes.PublicConstructors)]  TGraphType>(string name, string? description = null, GraphQL.Types.QueryArguments? arguments = null, System.Func<GraphQL.IResolveFieldContext<TSourceType>, System.Threading.Tasks.Task<object?>>? resolve = null, string? deprecationReason = null)
            where TGraphType : GraphQL.Types.IGraphType { }
        [System.Obsolete("Please use one of the Field() methods returning FieldBuilder and the methods defi" +
            "ned on it or just use AddField() method directly. This method may be removed in " +
            "a future release. For now you can continue to use this API but we do not encoura" +
            "ge this.")]
        public GraphQL.Types.FieldType FieldAsync<[System.Diagnostics.CodeAnalysis.DynamicallyAccessedMembers(System.Diagnostics.CodeAnalysis.DynamicallyAccessedMemberTypes.PublicConstructors)]  TGraphType, TReturnType>(string name, string? description = null, GraphQL.Types.QueryArguments? arguments = null, System.Func<GraphQL.IResolveFieldContext<TSourceType>, System.Threading.Tasks.Task<TReturnType?>>? resolve = null, string? deprecationReason = null)
            where TGraphType : GraphQL.Types.IGraphType { }
        [System.Obsolete("Please use one of the Field() methods returning FieldBuilder and the methods defi" +
            "ned on it or just use AddField() method directly. This method may be removed in " +
            "a future release. For now you can continue to use this API but we do not encoura" +
            "ge this.")]
        public GraphQL.Types.FieldType FieldDelegate<[System.Diagnostics.CodeAnalysis.DynamicallyAccessedMembers(System.Diagnostics.CodeAnalysis.DynamicallyAccessedMemberTypes.PublicConstructors)]  TGraphType>(string name, string? description = null, GraphQL.Types.QueryArguments? arguments = null, System.Delegate? resolve = null, string? deprecationReason = null)
            where TGraphType : GraphQL.Types.IGraphType { }
        [System.Obsolete("Please use one of the Field() methods returning FieldBuilder and the methods defi" +
            "ned on it or just use AddField() method directly. This method may be removed in " +
            "a future release. For now you can continue to use this API but we do not encoura" +
            "ge this.")]
        public GraphQL.Types.FieldType FieldSubscribe<[System.Diagnostics.CodeAnalysis.DynamicallyAccessedMembers(System.Diagnostics.CodeAnalysis.DynamicallyAccessedMemberTypes.PublicConstructors)]  TGraphType>(string name, string? description = null, GraphQL.Types.QueryArguments? arguments = null, System.Func<GraphQL.IResolveFieldContext<TSourceType>, object?>? resolve = null, System.Func<GraphQL.IResolveFieldContext, System.IObservable<object?>>? subscribe = null, string? deprecationReason = null)
            where TGraphType : GraphQL.Types.IGraphType { }
        [System.Obsolete("Please use one of the Field() methods returning FieldBuilder and the methods defi" +
            "ned on it or just use AddField() method directly. This method may be removed in " +
            "a future release. For now you can continue to use this API but we do not encoura" +
            "ge this.")]
        public GraphQL.Types.FieldType FieldSubscribeAsync<[System.Diagnostics.CodeAnalysis.DynamicallyAccessedMembers(System.Diagnostics.CodeAnalysis.DynamicallyAccessedMemberTypes.PublicConstructors)]  TGraphType>(string name, string? description = null, GraphQL.Types.QueryArguments? arguments = null, System.Func<GraphQL.IResolveFieldContext<TSourceType>, object?>? resolve = null, System.Func<GraphQL.IResolveFieldContext, System.Threading.Tasks.Task<System.IObservable<object?>>>? subscribeAsync = null, string? deprecationReason = null)
            where TGraphType : GraphQL.Types.IGraphType { }
        public GraphQL.Types.FieldType? GetField(GraphQLParser.ROM name) { }
        public bool HasField(string name) { }
    }
    public class ComplexScalarGraphType : GraphQL.Types.ScalarGraphType
    {
        public ComplexScalarGraphType() { }
        public override bool CanParseLiteral(GraphQLParser.AST.GraphQLValue value) { }
        public override bool CanParseValue(object? value) { }
        public override object? ParseLiteral(GraphQLParser.AST.GraphQLValue value) { }
        public override object? ParseValue(object? value) { }
        public override object? Serialize(object? value) { }
        public override GraphQLParser.AST.GraphQLValue ToAST(object? value) { }
    }
    public class ConstantCaseAttribute : GraphQL.Types.EnumCaseAttribute
    {
        public ConstantCaseAttribute() { }
        public override string ChangeEnumCase(string val) { }
    }
    public class DateGraphType : GraphQL.Types.ScalarGraphType
    {
        public DateGraphType() { }
        public override object? ParseLiteral(GraphQLParser.AST.GraphQLValue value) { }
        public override object? ParseValue(object? value) { }
        public override object? Serialize(object? value) { }
    }
    public class DateTimeGraphType : GraphQL.Types.ScalarGraphType
    {
        public DateTimeGraphType() { }
        public override object? ParseLiteral(GraphQLParser.AST.GraphQLValue value) { }
        public override object? ParseValue(object? value) { }
        public override object? Serialize(object? value) { }
    }
    public class DateTimeOffsetGraphType : GraphQL.Types.ScalarGraphType
    {
        public DateTimeOffsetGraphType() { }
        public override object? ParseLiteral(GraphQLParser.AST.GraphQLValue value) { }
        public override object? ParseValue(object? value) { }
        public override object? Serialize(object? value) { }
    }
    public class DecimalGraphType : GraphQL.Types.ScalarGraphType
    {
        public DecimalGraphType() { }
        public override bool CanParseLiteral(GraphQLParser.AST.GraphQLValue value) { }
        public override object? ParseLiteral(GraphQLParser.AST.GraphQLValue value) { }
        public override object? ParseValue(object? value) { }
    }
    public class DefaultGraphTypeFactory<TGraphType> : GraphQL.Types.IGraphTypeFactory<TGraphType>
        where TGraphType : GraphQL.Types.IGraphType
    {
        public DefaultGraphTypeFactory() { }
        public TGraphType Create() { }
    }
    public class DeprecatedDirective : GraphQL.Types.Directive
    {
        public DeprecatedDirective() { }
        public override bool? Introspectable { get; }
    }
    public class Directive : GraphQL.Utilities.MetadataProvider, GraphQL.Types.INamedType, GraphQL.Types.IProvideDescription
    {
        public Directive(string name, params GraphQLParser.AST.DirectiveLocation[] locations) { }
        public Directive(string name, System.Collections.Generic.IEnumerable<GraphQLParser.AST.DirectiveLocation> locations) { }
        public GraphQL.Types.QueryArguments? Arguments { get; set; }
        public string? Description { get; set; }
        public virtual bool? Introspectable { get; }
        public System.Collections.Generic.List<GraphQLParser.AST.DirectiveLocation> Locations { get; }
        public string Name { get; set; }
        public bool Repeatable { get; set; }
        public override string ToString() { }
        public virtual void Validate(GraphQL.Types.AppliedDirective applied) { }
    }
    public class DirectiveArgument
    {
        public DirectiveArgument(string name) { }
        public string Name { get; set; }
        public object? Value { get; set; }
    }
    [System.AttributeUsage(System.AttributeTargets.Enum, AllowMultiple=false)]
    public abstract class EnumCaseAttribute : System.Attribute
    {
        protected EnumCaseAttribute() { }
        public abstract string ChangeEnumCase(string val);
    }
    public class EnumValueDefinition : GraphQL.Utilities.MetadataProvider, GraphQL.Types.IProvideDeprecationReason, GraphQL.Types.IProvideDescription
    {
        public EnumValueDefinition(string name, object? value) { }
        public string? DeprecationReason { get; set; }
        public string? Description { get; set; }
        public string Name { get; set; }
        public object? Value { get; }
    }
    public class EnumValues : GraphQL.Types.EnumValuesBase
    {
        public EnumValues() { }
        public override int Count { get; }
        public override void Add(GraphQL.Types.EnumValueDefinition value) { }
        public override GraphQL.Types.EnumValueDefinition? FindByName(GraphQLParser.ROM name) { }
        public override GraphQL.Types.EnumValueDefinition? FindByValue(object? value) { }
        public override System.Collections.Generic.IEnumerator<GraphQL.Types.EnumValueDefinition> GetEnumerator() { }
    }
    public abstract class EnumValuesBase : System.Collections.Generic.IEnumerable<GraphQL.Types.EnumValueDefinition>, System.Collections.IEnumerable
    {
        protected EnumValuesBase() { }
        public abstract int Count { get; }
        public GraphQL.Types.EnumValueDefinition? this[string name] { get; }
        public abstract void Add(GraphQL.Types.EnumValueDefinition value);
        public abstract GraphQL.Types.EnumValueDefinition? FindByName(GraphQLParser.ROM name);
        public abstract GraphQL.Types.EnumValueDefinition? FindByValue(object? value);
        public abstract System.Collections.Generic.IEnumerator<GraphQL.Types.EnumValueDefinition> GetEnumerator();
    }
    public class EnumValues<TEnum> : GraphQL.Types.EnumValuesBase
        where TEnum : System.Enum
    {
        public EnumValues() { }
        public override int Count { get; }
        public override void Add(GraphQL.Types.EnumValueDefinition value) { }
        public override GraphQL.Types.EnumValueDefinition? FindByName(GraphQLParser.ROM name) { }
        public override GraphQL.Types.EnumValueDefinition? FindByValue(object? value) { }
        public override System.Collections.Generic.IEnumerator<GraphQL.Types.EnumValueDefinition> GetEnumerator() { }
    }
    public class EnumerationGraphType : GraphQL.Types.ScalarGraphType
    {
        public EnumerationGraphType() { }
        public GraphQL.Types.EnumValuesBase Values { get; }
        public void Add(GraphQL.Types.EnumValueDefinition value) { }
        public void Add(string name, object? value, string? description = null, string? deprecationReason = null) { }
        public override bool CanParseLiteral(GraphQLParser.AST.GraphQLValue value) { }
        public override bool CanParseValue(object? value) { }
        protected virtual GraphQL.Types.EnumValuesBase CreateValues() { }
        public override object? ParseLiteral(GraphQLParser.AST.GraphQLValue value) { }
        public override object? ParseValue(object? value) { }
        public override object? Serialize(object? value) { }
        public override GraphQLParser.AST.GraphQLValue ToAST(object? value) { }
    }
    public class EnumerationGraphType<TEnum> : GraphQL.Types.EnumerationGraphType
        where TEnum : System.Enum
    {
        public EnumerationGraphType() { }
        public override bool CanParseValue(object? value) { }
        protected virtual string ChangeEnumCase(string val) { }
        protected override GraphQL.Types.EnumValuesBase CreateValues() { }
        public override object? ParseValue(object? value) { }
    }
    public class FieldType : GraphQL.Utilities.MetadataProvider, GraphQL.Types.IFieldMetadataWriter, GraphQL.Types.IFieldType, GraphQL.Types.IHaveDefaultValue, GraphQL.Types.IMetadataReader, GraphQL.Types.IMetadataWriter, GraphQL.Types.IProvideDeprecationReason, GraphQL.Types.IProvideDescription, GraphQL.Types.IProvideMetadata, GraphQL.Types.IProvideResolvedType
    {
        public FieldType() { }
        public GraphQL.Types.QueryArguments? Arguments { get; set; }
        public object? DefaultValue { get; set; }
        public string? DeprecationReason { get; set; }
        public string? Description { get; set; }
        public bool IsPrivate { get; set; }
        public string Name { get; set; }
        public System.Func<object, object>? Parser { get; set; }
        public GraphQL.Types.IGraphType? ResolvedType { get; set; }
        public GraphQL.Resolvers.IFieldResolver? Resolver { get; set; }
        public GraphQL.Resolvers.ISourceStreamResolver? StreamResolver { get; set; }
        public System.Type? Type { get; set; }
        public System.Action<object>? Validator { get; set; }
    }
    public class FloatGraphType : GraphQL.Types.ScalarGraphType
    {
        public FloatGraphType() { }
        public override bool CanParseLiteral(GraphQLParser.AST.GraphQLValue value) { }
        public override object? ParseLiteral(GraphQLParser.AST.GraphQLValue value) { }
        public override object? ParseValue(object? value) { }
    }
    public sealed class GraphQLClrInputTypeReference<T> : GraphQL.Types.InputObjectGraphType { }
    public sealed class GraphQLClrOutputTypeReference<T> : GraphQL.Types.InterfaceGraphType, GraphQL.Types.IComplexGraphType, GraphQL.Types.IGraphType, GraphQL.Types.IImplementInterfaces, GraphQL.Types.IMetadataReader, GraphQL.Types.IMetadataWriter, GraphQL.Types.INamedType, GraphQL.Types.IObjectGraphType, GraphQL.Types.IProvideDeprecationReason, GraphQL.Types.IProvideDescription, GraphQL.Types.IProvideMetadata { }
    public sealed class GraphQLTypeReference : GraphQL.Types.InterfaceGraphType, GraphQL.Types.IComplexGraphType, GraphQL.Types.IGraphType, GraphQL.Types.IImplementInterfaces, GraphQL.Types.IMetadataReader, GraphQL.Types.IMetadataWriter, GraphQL.Types.INamedType, GraphQL.Types.IObjectGraphType, GraphQL.Types.IProvideDeprecationReason, GraphQL.Types.IProvideDescription, GraphQL.Types.IProvideMetadata
    {
        public GraphQLTypeReference(string typeName) { }
        public GraphQL.Types.Interfaces Interfaces { get; }
        public System.Func<object, bool>? IsTypeOf { get; set; }
        public GraphQL.Types.ResolvedInterfaces ResolvedInterfaces { get; }
        public bool SkipTypeCheck { get; set; }
        public string TypeName { get; }
        public void AddResolvedInterface(GraphQL.Types.IInterfaceGraphType graphType) { }
        public override bool Equals(object? obj) { }
        public override int GetHashCode() { }
    }
    public abstract class GraphType : GraphQL.Utilities.MetadataProvider, GraphQL.Types.IGraphType, GraphQL.Types.IMetadataReader, GraphQL.Types.IMetadataWriter, GraphQL.Types.INamedType, GraphQL.Types.IProvideDeprecationReason, GraphQL.Types.IProvideDescription, GraphQL.Types.IProvideMetadata
    {
        protected GraphType() { }
        public string? DeprecationReason { get; set; }
        public string? Description { get; set; }
        public bool IsPrivate { get; set; }
        public string Name { get; set; }
        protected bool Equals(GraphQL.Types.IGraphType other) { }
        public override bool Equals(object? obj) { }
        public override int GetHashCode() { }
        public virtual void Initialize(GraphQL.Types.ISchema schema) { }
        public override string ToString() { }
    }
    public class GuidGraphType : GraphQL.Types.ScalarGraphType
    {
        public GuidGraphType() { }
        public override bool CanParseLiteral(GraphQLParser.AST.GraphQLValue value) { }
        public override bool CanParseValue(object? value) { }
        public override object? ParseLiteral(GraphQLParser.AST.GraphQLValue value) { }
        public override object? ParseValue(object? value) { }
        public override object? Serialize(object? value) { }
    }
    public class HalfGraphType : GraphQL.Types.ScalarGraphType
    {
        public HalfGraphType() { }
        public override bool CanParseLiteral(GraphQLParser.AST.GraphQLValue value) { }
        public override object? ParseLiteral(GraphQLParser.AST.GraphQLValue value) { }
        public override object? ParseValue(object? value) { }
    }
    public interface IAbstractGraphType : GraphQL.Types.IGraphType, GraphQL.Types.IMetadataReader, GraphQL.Types.IMetadataWriter, GraphQL.Types.INamedType, GraphQL.Types.IProvideDeprecationReason, GraphQL.Types.IProvideDescription, GraphQL.Types.IProvideMetadata
    {
        GraphQL.Types.PossibleTypes PossibleTypes { get; }
        System.Func<object, GraphQL.Types.IObjectGraphType?>? ResolveType { get; set; }
        void AddPossibleType(GraphQL.Types.IObjectGraphType type);
    }
    public interface IComplexGraphType : GraphQL.Types.IGraphType, GraphQL.Types.IMetadataReader, GraphQL.Types.IMetadataWriter, GraphQL.Types.INamedType, GraphQL.Types.IProvideDeprecationReason, GraphQL.Types.IProvideDescription, GraphQL.Types.IProvideMetadata
    {
        GraphQL.Types.TypeFields Fields { get; }
        GraphQL.Types.FieldType AddField(GraphQL.Types.FieldType fieldType);
        GraphQL.Types.FieldType? GetField(GraphQLParser.ROM name);
        bool HasField(string name);
    }
    public interface IFieldMetadataWriter : GraphQL.Types.IMetadataWriter, GraphQL.Types.IProvideMetadata { }
    public interface IFieldType : GraphQL.Types.IFieldMetadataWriter, GraphQL.Types.IHaveDefaultValue, GraphQL.Types.IMetadataReader, GraphQL.Types.IMetadataWriter, GraphQL.Types.IProvideDeprecationReason, GraphQL.Types.IProvideDescription, GraphQL.Types.IProvideMetadata, GraphQL.Types.IProvideResolvedType
    {
        GraphQL.Types.QueryArguments? Arguments { get; set; }
        bool IsPrivate { get; set; }
        string Name { get; set; }
    }
    public interface IGraphType : GraphQL.Types.IMetadataReader, GraphQL.Types.IMetadataWriter, GraphQL.Types.INamedType, GraphQL.Types.IProvideDeprecationReason, GraphQL.Types.IProvideDescription, GraphQL.Types.IProvideMetadata
    {
        bool IsPrivate { get; set; }
        void Initialize(GraphQL.Types.ISchema schema);
    }
    public interface IGraphTypeFactory<out TGraphType>
        where out TGraphType : GraphQL.Types.IGraphType
    {
        TGraphType Create();
    }
    public interface IGraphTypeMappingProvider
    {
        System.Type? GetGraphTypeFromClrType(System.Type clrType, bool isInputType, System.Type? preferredGraphType);
    }
    public interface IHaveDefaultValue : GraphQL.Types.IProvideResolvedType
    {
        object? DefaultValue { get; }
    }
    public interface IImplementInterfaces
    {
        GraphQL.Types.Interfaces Interfaces { get; }
        GraphQL.Types.ResolvedInterfaces ResolvedInterfaces { get; }
    }
    public interface IInputObjectGraphType : GraphQL.Types.IComplexGraphType, GraphQL.Types.IGraphType, GraphQL.Types.IMetadataReader, GraphQL.Types.IMetadataWriter, GraphQL.Types.INamedType, GraphQL.Types.IProvideDeprecationReason, GraphQL.Types.IProvideDescription, GraphQL.Types.IProvideMetadata
    {
        bool IsValidDefault(object value);
        object ParseDictionary(System.Collections.Generic.IDictionary<string, object?> value);
        GraphQLParser.AST.GraphQLValue ToAST(object value);
    }
    public interface IInterfaceGraphType : GraphQL.Types.IAbstractGraphType, GraphQL.Types.IComplexGraphType, GraphQL.Types.IGraphType, GraphQL.Types.IMetadataReader, GraphQL.Types.IMetadataWriter, GraphQL.Types.INamedType, GraphQL.Types.IProvideDeprecationReason, GraphQL.Types.IProvideDescription, GraphQL.Types.IProvideMetadata { }
    public interface IMetadataReader : GraphQL.Types.IProvideMetadata { }
    public interface IMetadataWriter : GraphQL.Types.IProvideMetadata
    {
        GraphQL.Types.IMetadataReader MetadataReader { get; }
    }
    public interface INamedType
    {
        string Name { get; set; }
    }
    public interface IObjectGraphType : GraphQL.Types.IComplexGraphType, GraphQL.Types.IGraphType, GraphQL.Types.IImplementInterfaces, GraphQL.Types.IMetadataReader, GraphQL.Types.IMetadataWriter, GraphQL.Types.INamedType, GraphQL.Types.IProvideDeprecationReason, GraphQL.Types.IProvideDescription, GraphQL.Types.IProvideMetadata
    {
        System.Func<object, bool>? IsTypeOf { get; set; }
        bool SkipTypeCheck { get; set; }
        void AddResolvedInterface(GraphQL.Types.IInterfaceGraphType graphType);
    }
    public interface IProvideDeprecationReason
    {
        string? DeprecationReason { get; set; }
    }
    public interface IProvideDescription
    {
        string? Description { get; set; }
    }
    public interface IProvideMetadata
    {
        System.Collections.Generic.Dictionary<string, object?> Metadata { get; }
        TType GetMetadata<TType>(string key, System.Func<TType> defaultValueFactory);
        TType GetMetadata<TType>(string key, TType defaultValue = default);
        bool HasMetadata(string key);
    }
    public interface IProvideResolvedType
    {
        GraphQL.Types.IGraphType? ResolvedType { get; set; }
    }
    public interface ISchema : GraphQL.Types.IMetadataReader, GraphQL.Types.IMetadataWriter, GraphQL.Types.IProvideDescription, GraphQL.Types.IProvideMetadata
    {
        System.Collections.Generic.IEnumerable<GraphQL.Types.IGraphType> AdditionalTypeInstances { get; }
        System.Collections.Generic.IEnumerable<System.Type> AdditionalTypes { get; }
        GraphQL.Types.SchemaTypes AllTypes { get; }
        [System.Runtime.CompilerServices.TupleElementNames(new string[] {
                "clrType",
                "graphType"})]
        System.Collections.Generic.IEnumerable<System.ValueTuple<System.Type, System.Type>> BuiltInTypeMappings { get; }
        GraphQL.Introspection.ISchemaComparer Comparer { get; set; }
        GraphQL.Types.SchemaDirectives Directives { get; }
        GraphQL.ExperimentalFeatures Features { get; set; }
        GraphQL.Instrumentation.IFieldMiddlewareBuilder FieldMiddleware { get; }
        GraphQL.Introspection.ISchemaFilter Filter { get; set; }
        bool Initialized { get; }
        GraphQL.Types.IObjectGraphType? Mutation { get; set; }
        GraphQL.Conversion.INameConverter NameConverter { get; }
        GraphQL.Types.IObjectGraphType Query { get; set; }
        GraphQL.Types.FieldType SchemaMetaFieldType { get; }
        GraphQL.Types.IObjectGraphType? Subscription { get; set; }
        [System.Runtime.CompilerServices.TupleElementNames(new string[] {
                "clrType",
                "graphType"})]
        System.Collections.Generic.IEnumerable<System.ValueTuple<System.Type, System.Type>> TypeMappings { get; }
        GraphQL.Types.FieldType TypeMetaFieldType { get; }
        GraphQL.Types.FieldType TypeNameMetaFieldType { get; }
        void Initialize();
        void RegisterType(GraphQL.Types.IGraphType type);
        void RegisterType([System.Diagnostics.CodeAnalysis.DynamicallyAccessedMembers(System.Diagnostics.CodeAnalysis.DynamicallyAccessedMemberTypes.PublicConstructors)] System.Type type);
        void RegisterTypeMapping(System.Type clrType, [System.Diagnostics.CodeAnalysis.DynamicallyAccessedMembers(System.Diagnostics.CodeAnalysis.DynamicallyAccessedMemberTypes.PublicConstructors)] System.Type graphType);
        void RegisterVisitor(GraphQL.Utilities.ISchemaNodeVisitor visitor);
        void RegisterVisitor(System.Type type);
    }
    public class IdGraphType : GraphQL.Types.ScalarGraphType
    {
        public IdGraphType() { }
        public override bool CanParseLiteral(GraphQLParser.AST.GraphQLValue value) { }
        public override object? ParseLiteral(GraphQLParser.AST.GraphQLValue value) { }
        public override object? ParseValue(object? value) { }
        public override object? Serialize(object? value) { }
    }
    public class IncludeDirective : GraphQL.Types.Directive
    {
        public IncludeDirective() { }
    }
    public class InputObjectGraphType : GraphQL.Types.InputObjectGraphType<object>
    {
        public InputObjectGraphType() { }
    }
    public class InputObjectGraphType<[System.Diagnostics.CodeAnalysis.DynamicallyAccessedMembers(System.Diagnostics.CodeAnalysis.DynamicallyAccessedMemberTypes.None | System.Diagnostics.CodeAnalysis.DynamicallyAccessedMemberTypes.PublicParameterlessConstructor | System.Diagnostics.CodeAnalysis.DynamicallyAccessedMemberTypes.PublicConstructors | System.Diagnostics.CodeAnalysis.DynamicallyAccessedMemberTypes.PublicFields | System.Diagnostics.CodeAnalysis.DynamicallyAccessedMemberTypes.PublicProperties)]  TSourceType> : GraphQL.Types.ComplexGraphType<TSourceType>, GraphQL.Types.IComplexGraphType, GraphQL.Types.IGraphType, GraphQL.Types.IInputObjectGraphType, GraphQL.Types.IMetadataReader, GraphQL.Types.IMetadataWriter, GraphQL.Types.INamedType, GraphQL.Types.IProvideDeprecationReason, GraphQL.Types.IProvideDescription, GraphQL.Types.IProvideMetadata
    {
        public InputObjectGraphType() { }
        public override void Initialize(GraphQL.Types.ISchema schema) { }
        public virtual bool IsValidDefault(object value) { }
        public virtual object ParseDictionary(System.Collections.Generic.IDictionary<string, object?> value) { }
        public virtual GraphQLParser.AST.GraphQLValue ToAST(object? value) { }
    }
    public class IntGraphType : GraphQL.Types.ScalarGraphType
    {
        public IntGraphType() { }
        public override bool CanParseLiteral(GraphQLParser.AST.GraphQLValue value) { }
        public override object? ParseLiteral(GraphQLParser.AST.GraphQLValue value) { }
        public override object? ParseValue(object? value) { }
    }
    public class InterfaceGraphType : GraphQL.Types.InterfaceGraphType<object>
    {
        public InterfaceGraphType() { }
    }
    public class InterfaceGraphType<TSource> : GraphQL.Types.ComplexGraphType<TSource>, GraphQL.Types.IAbstractGraphType, GraphQL.Types.IComplexGraphType, GraphQL.Types.IGraphType, GraphQL.Types.IInterfaceGraphType, GraphQL.Types.IMetadataReader, GraphQL.Types.IMetadataWriter, GraphQL.Types.INamedType, GraphQL.Types.IProvideDeprecationReason, GraphQL.Types.IProvideDescription, GraphQL.Types.IProvideMetadata
    {
        public InterfaceGraphType() { }
        public GraphQL.Types.PossibleTypes PossibleTypes { get; }
        public System.Func<object, GraphQL.Types.IObjectGraphType?>? ResolveType { get; set; }
        public void AddPossibleType(GraphQL.Types.IObjectGraphType type) { }
    }
    public class Interfaces : System.Collections.Generic.IEnumerable<System.Type>, System.Collections.IEnumerable
    {
        public Interfaces() { }
        public int Count { get; }
        public void Add(System.Type type) { }
        public void Add<TInterface>()
            where TInterface : GraphQL.Types.IInterfaceGraphType { }
        public bool Contains(System.Type type) { }
        public System.Collections.Generic.IEnumerator<System.Type> GetEnumerator() { }
    }
    public class LengthDirective : GraphQL.Types.Directive
    {
        public LengthDirective() { }
        public override bool? Introspectable { get; }
        public override void Validate(GraphQL.Types.AppliedDirective applied) { }
    }
    public class ListGraphType : GraphQL.Types.GraphType, GraphQL.Types.IProvideResolvedType
    {
        public ListGraphType(GraphQL.Types.IGraphType? type) { }
        public GraphQL.Types.IGraphType? ResolvedType { get; set; }
        public virtual System.Type? Type { get; }
        public override string ToString() { }
    }
    public sealed class ListGraphType<[System.Diagnostics.CodeAnalysis.DynamicallyAccessedMembers(System.Diagnostics.CodeAnalysis.DynamicallyAccessedMemberTypes.PublicConstructors)]  T> : GraphQL.Types.ListGraphType
        where T : GraphQL.Types.IGraphType
    {
        public ListGraphType() { }
        public override System.Type Type { get; }
    }
    public class LongGraphType : GraphQL.Types.ScalarGraphType
    {
        public LongGraphType() { }
        public override bool CanParseLiteral(GraphQLParser.AST.GraphQLValue value) { }
        public override object? ParseLiteral(GraphQLParser.AST.GraphQLValue value) { }
        public override object? ParseValue(object? value) { }
    }
    public class NonNullGraphType : GraphQL.Types.GraphType, GraphQL.Types.IProvideResolvedType
    {
        public NonNullGraphType(GraphQL.Types.IGraphType? type) { }
        public GraphQL.Types.IGraphType? ResolvedType { get; set; }
        public virtual System.Type? Type { get; }
        public override string ToString() { }
    }
    public sealed class NonNullGraphType<[System.Diagnostics.CodeAnalysis.DynamicallyAccessedMembers(System.Diagnostics.CodeAnalysis.DynamicallyAccessedMemberTypes.PublicConstructors)]  T> : GraphQL.Types.NonNullGraphType
        where T : GraphQL.Types.IGraphType
    {
        public NonNullGraphType() { }
        public override System.Type Type { get; }
    }
    public class ObjectGraphType : GraphQL.Types.ObjectGraphType<object?>
    {
        public ObjectGraphType() { }
    }
    [System.Obsolete("This class will be removed in v8.")]
    public static class ObjectGraphTypeExtensions
    {
        [System.Obsolete("Please use one of the Field() methods returning FieldBuilder and then methods def" +
            "ined on it or just use AddField() method directly. This method will be removed i" +
            "n v8.")]
        public static void Field(this GraphQL.Types.IObjectGraphType obj, string name, GraphQL.Types.IGraphType type, string? description = null, GraphQL.Types.QueryArguments? arguments = null, System.Func<GraphQL.IResolveFieldContext, object?>? resolve = null) { }
        [System.Obsolete("Please use one of the Field() methods returning FieldBuilder and then methods def" +
            "ined on it or just use AddField() method directly. This method will be removed i" +
            "n v8.")]
        public static void FieldAsync(this GraphQL.Types.IObjectGraphType obj, string name, GraphQL.Types.IGraphType type, string? description = null, GraphQL.Types.QueryArguments? arguments = null, System.Func<GraphQL.IResolveFieldContext, System.Threading.Tasks.Task<object?>>? resolve = null) { }
    }
    public class ObjectGraphType<TSourceType> : GraphQL.Types.ComplexGraphType<TSourceType>, GraphQL.Types.IComplexGraphType, GraphQL.Types.IGraphType, GraphQL.Types.IImplementInterfaces, GraphQL.Types.IMetadataReader, GraphQL.Types.IMetadataWriter, GraphQL.Types.INamedType, GraphQL.Types.IObjectGraphType, GraphQL.Types.IProvideDeprecationReason, GraphQL.Types.IProvideDescription, GraphQL.Types.IProvideMetadata
    {
        public ObjectGraphType() { }
        public GraphQL.Types.Interfaces Interfaces { get; }
        public System.Func<object, bool>? IsTypeOf { get; set; }
        public GraphQL.Types.ResolvedInterfaces ResolvedInterfaces { get; }
        public bool SkipTypeCheck { get; set; }
        public void AddResolvedInterface(GraphQL.Types.IInterfaceGraphType graphType) { }
        public void Interface(System.Type type) { }
        public void Interface<TInterface>()
            where TInterface : GraphQL.Types.IInterfaceGraphType { }
    }
    public class PascalCaseAttribute : GraphQL.Types.EnumCaseAttribute
    {
        public PascalCaseAttribute() { }
        public override string ChangeEnumCase(string val) { }
    }
    public class PatternMatchingDirective : GraphQL.Types.Directive
    {
        public PatternMatchingDirective() { }
        public override bool? Introspectable { get; }
    }
    public class PossibleTypes : System.Collections.Generic.IEnumerable<GraphQL.Types.IObjectGraphType>, System.Collections.IEnumerable
    {
        public PossibleTypes() { }
        public int Count { get; }
        public bool Contains(GraphQL.Types.IObjectGraphType type) { }
        public System.Collections.Generic.IEnumerator<GraphQL.Types.IObjectGraphType> GetEnumerator() { }
    }
    public class QueryArgument : GraphQL.Utilities.MetadataProvider, GraphQL.Types.IHaveDefaultValue, GraphQL.Types.IProvideDeprecationReason, GraphQL.Types.IProvideDescription, GraphQL.Types.IProvideResolvedType
    {
        public QueryArgument(GraphQL.Types.IGraphType type) { }
        public QueryArgument(System.Type type) { }
        public object? DefaultValue { get; set; }
        public string? DeprecationReason { get; set; }
        public string? Description { get; set; }
        public string Name { get; set; }
        public System.Func<object, object>? Parser { get; set; }
        public GraphQL.Types.IGraphType? ResolvedType { get; set; }
        public System.Type? Type { get; }
        public System.Action<object>? Validator { get; set; }
    }
    public class QueryArgument<TType> : GraphQL.Types.QueryArgument
        where TType : GraphQL.Types.IGraphType
    {
        public QueryArgument() { }
    }
    public class QueryArguments : System.Collections.Generic.IEnumerable<GraphQL.Types.QueryArgument>, System.Collections.IEnumerable
    {
        public QueryArguments(params GraphQL.Types.QueryArgument[] args) { }
        public QueryArguments(System.Collections.Generic.IEnumerable<GraphQL.Types.QueryArgument> list) { }
        public int Count { get; }
        public GraphQL.Types.QueryArgument this[int index] { get; set; }
        public void Add(GraphQL.Types.QueryArgument argument) { }
        public GraphQL.Types.QueryArgument? Find(GraphQLParser.ROM name) { }
        public System.Collections.Generic.IEnumerator<GraphQL.Types.QueryArgument> GetEnumerator() { }
    }
    public class ResolvedInterfaces : System.Collections.Generic.IEnumerable<GraphQL.Types.IInterfaceGraphType>, System.Collections.IEnumerable
    {
        public ResolvedInterfaces() { }
        public int Count { get; }
        public bool Contains(GraphQL.Types.IInterfaceGraphType type) { }
        public System.Collections.Generic.IEnumerator<GraphQL.Types.IInterfaceGraphType> GetEnumerator() { }
    }
    public class SByteGraphType : GraphQL.Types.ScalarGraphType
    {
        public SByteGraphType() { }
        public override bool CanParseLiteral(GraphQLParser.AST.GraphQLValue value) { }
        public override object? ParseLiteral(GraphQLParser.AST.GraphQLValue value) { }
        public override object? ParseValue(object? value) { }
    }
    public abstract class ScalarGraphType : GraphQL.Types.GraphType
    {
        protected ScalarGraphType() { }
        public virtual bool CanParseLiteral(GraphQLParser.AST.GraphQLValue value) { }
        public virtual bool CanParseValue(object? value) { }
        public override void Initialize(GraphQL.Types.ISchema schema) { }
        public virtual bool IsValidDefault(object value) { }
        protected double ParseDoubleAccordingSpec<TValueNode>(TValueNode node)
            where TValueNode : GraphQLParser.AST.GraphQLValue, GraphQLParser.AST.IHasValueNode { }
        public virtual object? ParseLiteral(GraphQLParser.AST.GraphQLValue value) { }
        public abstract object? ParseValue(object? value);
        public virtual object? Serialize(object? value) { }
        [System.Diagnostics.CodeAnalysis.DoesNotReturn]
        protected GraphQLParser.AST.GraphQLValue ThrowASTConversionError(object? value) { }
        [System.Diagnostics.CodeAnalysis.DoesNotReturn]
        protected object ThrowLiteralConversionError(GraphQLParser.AST.GraphQLValue input, string? description = null) { }
        [System.Diagnostics.CodeAnalysis.DoesNotReturn]
        protected object ThrowSerializationError(object? value) { }
        [System.Diagnostics.CodeAnalysis.DoesNotReturn]
        protected object ThrowValueConversionError(object? value) { }
        public virtual GraphQLParser.AST.GraphQLValue ToAST(object? value) { }
    }
    [System.Diagnostics.DebuggerTypeProxy(typeof(GraphQL.Types.Schema.SchemaDebugView))]
    public class Schema : GraphQL.Utilities.MetadataProvider, GraphQL.Types.IMetadataReader, GraphQL.Types.IMetadataWriter, GraphQL.Types.IProvideDescription, GraphQL.Types.IProvideMetadata, GraphQL.Types.ISchema, System.IDisposable, System.IServiceProvider
    {
        public Schema() { }
        public Schema(System.IServiceProvider services) { }
        public Schema(System.IServiceProvider services, bool runConfigurations = true) { }
        public Schema(System.IServiceProvider services, System.Collections.Generic.IEnumerable<GraphQL.DI.IConfigureSchema> configurations) { }
        public System.Collections.Generic.IEnumerable<GraphQL.Types.IGraphType> AdditionalTypeInstances { get; }
        public System.Collections.Generic.IEnumerable<System.Type> AdditionalTypes { get; }
        public GraphQL.Types.SchemaTypes AllTypes { get; }
        [System.Runtime.CompilerServices.TupleElementNames(new string[] {
                "clrType",
                "graphType"})]
        public System.Collections.Generic.IEnumerable<System.ValueTuple<System.Type, System.Type>> BuiltInTypeMappings { get; }
        public GraphQL.Introspection.ISchemaComparer Comparer { get; set; }
        public string? Description { get; set; }
        public GraphQL.Types.SchemaDirectives Directives { get; }
        public GraphQL.ExperimentalFeatures Features { get; set; }
        public GraphQL.Instrumentation.IFieldMiddlewareBuilder FieldMiddleware { get; }
        public GraphQL.Introspection.ISchemaFilter Filter { get; set; }
        public bool Initialized { get; }
        public GraphQL.Types.IObjectGraphType? Mutation { get; set; }
        public GraphQL.Conversion.INameConverter NameConverter { get; set; }
        public GraphQL.Types.IObjectGraphType Query { get; set; }
        public GraphQL.Types.FieldType SchemaMetaFieldType { get; }
        public GraphQL.Types.IObjectGraphType? Subscription { get; set; }
        [System.Runtime.CompilerServices.TupleElementNames(new string[] {
                "clrType",
                "graphType"})]
        public System.Collections.Generic.IEnumerable<System.ValueTuple<System.Type, System.Type>> TypeMappings { get; }
        public GraphQL.Types.FieldType TypeMetaFieldType { get; }
        public GraphQL.Types.FieldType TypeNameMetaFieldType { get; }
        protected virtual void CoerceInputTypeDefaultValues() { }
        protected virtual GraphQL.Types.SchemaTypes CreateSchemaTypes() { }
        public void Dispose() { }
        protected virtual void Dispose(bool disposing) { }
        public void Initialize() { }
        public void RegisterType(GraphQL.Types.IGraphType type) { }
        public void RegisterType([System.Diagnostics.CodeAnalysis.DynamicallyAccessedMembers(System.Diagnostics.CodeAnalysis.DynamicallyAccessedMemberTypes.PublicConstructors)] System.Type type) { }
        public void RegisterTypeMapping(System.Type clrType, [System.Diagnostics.CodeAnalysis.DynamicallyAccessedMembers(System.Diagnostics.CodeAnalysis.DynamicallyAccessedMemberTypes.PublicConstructors)] System.Type graphType) { }
        public void RegisterTypes(params System.Type[] types) { }
        public void RegisterVisitor(GraphQL.Utilities.ISchemaNodeVisitor visitor) { }
        public void RegisterVisitor(System.Type type) { }
        protected virtual void Validate() { }
        public static GraphQL.Types.Schema For(string typeDefinitions, System.Action<GraphQL.Utilities.SchemaBuilder>? configure = null) { }
        public static GraphQL.Types.Schema For<TSchemaBuilder>(string typeDefinitions, System.Action<TSchemaBuilder>? configure = null)
            where TSchemaBuilder : GraphQL.Utilities.SchemaBuilder, new () { }
    }
    public class SchemaDirectives : System.Collections.Generic.IEnumerable<GraphQL.Types.Directive>, System.Collections.IEnumerable
    {
        public SchemaDirectives() { }
        public int Count { get; }
        public virtual GraphQL.Types.DeprecatedDirective Deprecated { get; }
        public virtual GraphQL.Types.IncludeDirective Include { get; }
        public virtual GraphQL.Types.SkipDirective Skip { get; }
        public GraphQL.Types.Directive? Find(GraphQLParser.ROM name) { }
        public System.Collections.Generic.IEnumerator<GraphQL.Types.Directive> GetEnumerator() { }
        public void Register(GraphQL.Types.Directive directive) { }
        public void Register(params GraphQL.Types.Directive[] directives) { }
    }
    public class SchemaTypes : System.Collections.Generic.IEnumerable<GraphQL.Types.IGraphType>, System.Collections.IEnumerable
    {
        protected SchemaTypes() { }
        public SchemaTypes(GraphQL.Types.ISchema schema, System.IServiceProvider serviceProvider) { }
        public SchemaTypes(GraphQL.Types.ISchema schema, System.IServiceProvider serviceProvider, System.Collections.Generic.IEnumerable<GraphQL.Types.IGraphTypeMappingProvider>? graphTypeMappings) { }
        public int Count { get; }
        protected virtual System.Collections.Generic.Dictionary<GraphQLParser.ROM, GraphQL.Types.IGraphType> Dictionary { get; }
        public GraphQL.Types.IGraphType? this[GraphQLParser.ROM typeName] { get; }
        protected virtual GraphQL.Types.FieldType SchemaMetaFieldType { get; }
        protected virtual GraphQL.Types.FieldType TypeMetaFieldType { get; }
        protected virtual GraphQL.Types.FieldType TypeNameMetaFieldType { get; }
        public static System.Collections.ObjectModel.ReadOnlyDictionary<System.Type, System.Type> BuiltInScalarMappings { get; }
        public void ApplyMiddleware(GraphQL.Instrumentation.IFieldMiddlewareBuilder fieldMiddlewareBuilder) { }
        public void ApplyMiddleware(System.Func<GraphQL.Instrumentation.FieldMiddlewareDelegate, GraphQL.Instrumentation.FieldMiddlewareDelegate> transform) { }
        protected virtual GraphQL.Types.IGraphType BuildGraphQLType(System.Type type, System.Func<System.Type, GraphQL.Types.IGraphType> resolve) { }
        public System.Collections.Generic.IEnumerator<GraphQL.Types.IGraphType> GetEnumerator() { }
        protected virtual System.Type? GetGraphTypeFromClrType(System.Type clrType, bool isInputType, System.Collections.Generic.IEnumerable<GraphQL.Types.IGraphTypeMappingProvider>? typeMappings) { }
        protected void Initialize(GraphQL.Types.ISchema schema, System.IServiceProvider serviceProvider, System.Collections.Generic.IEnumerable<GraphQL.Types.IGraphTypeMappingProvider>? graphTypeMappings) { }
    }
    public class ShortGraphType : GraphQL.Types.ScalarGraphType
    {
        public ShortGraphType() { }
        public override bool CanParseLiteral(GraphQLParser.AST.GraphQLValue value) { }
        public override object? ParseLiteral(GraphQLParser.AST.GraphQLValue value) { }
        public override object? ParseValue(object? value) { }
    }
    public class SkipDirective : GraphQL.Types.Directive
    {
        public SkipDirective() { }
    }
    public class StringGraphType : GraphQL.Types.ScalarGraphType
    {
        public StringGraphType() { }
        public override bool CanParseLiteral(GraphQLParser.AST.GraphQLValue value) { }
        public override bool CanParseValue(object? value) { }
        public override object? ParseLiteral(GraphQLParser.AST.GraphQLValue value) { }
        public override object? ParseValue(object? value) { }
    }
    public class TimeSpanMillisecondsGraphType : GraphQL.Types.ScalarGraphType
    {
        public TimeSpanMillisecondsGraphType() { }
        public override object? ParseLiteral(GraphQLParser.AST.GraphQLValue value) { }
        public override object? ParseValue(object? value) { }
        public override object? Serialize(object? value) { }
    }
    public class TimeSpanSecondsGraphType : GraphQL.Types.ScalarGraphType
    {
        public TimeSpanSecondsGraphType() { }
        public override object? ParseLiteral(GraphQLParser.AST.GraphQLValue value) { }
        public override object? ParseValue(object? value) { }
        public override object? Serialize(object? value) { }
    }
    public static class TypeExtensions
    {
        public static string FullName(this GraphQLParser.AST.GraphQLType type) { }
        public static GraphQL.Types.IGraphType? GraphTypeFromType(this GraphQLParser.AST.GraphQLType type, GraphQL.Types.ISchema schema) { }
        public static string Name(this GraphQLParser.AST.GraphQLType type) { }
        public static GraphQL.Types.IGraphType? NamedGraphTypeFromType(this GraphQLParser.AST.GraphQLType type, GraphQL.Types.ISchema schema) { }
    }
    public class TypeFields : System.Collections.Generic.IEnumerable<GraphQL.Types.FieldType>, System.Collections.IEnumerable
    {
        public TypeFields() { }
        public int Count { get; }
        public bool Contains(GraphQL.Types.FieldType field) { }
        public bool Contains(GraphQL.Types.IFieldType field) { }
        public GraphQL.Types.FieldType? Find(GraphQLParser.ROM name) { }
        public GraphQL.Types.FieldType? Find(string name) { }
        public System.Collections.Generic.IEnumerator<GraphQL.Types.FieldType> GetEnumerator() { }
    }
    public class TypeInformation
    {
        public TypeInformation(System.Reflection.MethodInfo methodInfo) { }
        public TypeInformation(System.Reflection.ParameterInfo parameterInfo) { }
        public TypeInformation(System.Reflection.FieldInfo fieldInfo, bool isInput) { }
        public TypeInformation(System.Reflection.PropertyInfo propertyInfo, bool isInput) { }
        public TypeInformation(System.Reflection.ParameterInfo parameterInfo, System.Type type, bool isNullable, bool isList, bool listIsNullable, System.Type? graphType) { }
        public TypeInformation(System.Reflection.MemberInfo memberInfo, bool isInputType, System.Type type, bool isNullable, bool isList, bool listIsNullable, System.Type? graphType) { }
        public System.Type? GraphType { get; set; }
        public bool IsInputType { get; }
        public bool IsList { get; set; }
        public bool IsNullable { get; set; }
        public bool ListIsNullable { get; set; }
        public System.Reflection.MemberInfo MemberInfo { get; }
        public System.Reflection.ParameterInfo? ParameterInfo { get; }
        public System.Type Type { get; set; }
        public virtual void ApplyAttributes() { }
        public virtual System.Type ConstructGraphType() { }
    }
    public class UIntGraphType : GraphQL.Types.ScalarGraphType
    {
        public UIntGraphType() { }
        public override bool CanParseLiteral(GraphQLParser.AST.GraphQLValue value) { }
        public override object? ParseLiteral(GraphQLParser.AST.GraphQLValue value) { }
        public override object? ParseValue(object? value) { }
    }
    public class ULongGraphType : GraphQL.Types.ScalarGraphType
    {
        public ULongGraphType() { }
        public override bool CanParseLiteral(GraphQLParser.AST.GraphQLValue value) { }
        public override object? ParseLiteral(GraphQLParser.AST.GraphQLValue value) { }
        public override object? ParseValue(object? value) { }
    }
    public class UShortGraphType : GraphQL.Types.ScalarGraphType
    {
        public UShortGraphType() { }
        public override bool CanParseLiteral(GraphQLParser.AST.GraphQLValue value) { }
        public override object? ParseLiteral(GraphQLParser.AST.GraphQLValue value) { }
        public override object? ParseValue(object? value) { }
    }
    public class UnionGraphType : GraphQL.Types.GraphType, GraphQL.Types.IAbstractGraphType, GraphQL.Types.IGraphType, GraphQL.Types.IMetadataReader, GraphQL.Types.IMetadataWriter, GraphQL.Types.INamedType, GraphQL.Types.IProvideDeprecationReason, GraphQL.Types.IProvideDescription, GraphQL.Types.IProvideMetadata
    {
        public UnionGraphType() { }
        public GraphQL.Types.PossibleTypes PossibleTypes { get; }
        public System.Func<object, GraphQL.Types.IObjectGraphType?>? ResolveType { get; set; }
        public System.Collections.Generic.IEnumerable<System.Type> Types { get; set; }
        public void AddPossibleType(GraphQL.Types.IObjectGraphType type) { }
        public void Type(System.Type type) { }
        public void Type<TType>()
            where TType : GraphQL.Types.IObjectGraphType { }
    }
    public class UriGraphType : GraphQL.Types.ScalarGraphType
    {
        public UriGraphType() { }
        public override object? ParseLiteral(GraphQLParser.AST.GraphQLValue value) { }
        public override object? ParseValue(object? value) { }
        public override object? Serialize(object? value) { }
    }
}
namespace GraphQL.Types.Relay
{
    public class ConnectionType<TNodeType> : GraphQL.Types.Relay.ConnectionType<TNodeType, GraphQL.Types.Relay.EdgeType<TNodeType>>
        where TNodeType : GraphQL.Types.IGraphType
    {
        public ConnectionType() { }
    }
    public class ConnectionType<[System.Diagnostics.CodeAnalysis.DynamicallyAccessedMembers(System.Diagnostics.CodeAnalysis.DynamicallyAccessedMemberTypes.PublicConstructors)]  TNodeType, [System.Diagnostics.CodeAnalysis.DynamicallyAccessedMembers(System.Diagnostics.CodeAnalysis.DynamicallyAccessedMemberTypes.PublicConstructors)]  TEdgeType> : GraphQL.Types.ObjectGraphType<object>
        where TNodeType : GraphQL.Types.IGraphType
        where TEdgeType : GraphQL.Types.Relay.EdgeType<TNodeType>
    {
        public ConnectionType() { }
    }
    public class EdgeType<[System.Diagnostics.CodeAnalysis.DynamicallyAccessedMembers(System.Diagnostics.CodeAnalysis.DynamicallyAccessedMemberTypes.PublicConstructors)]  TNodeType> : GraphQL.Types.ObjectGraphType<object>
        where TNodeType : GraphQL.Types.IGraphType
    {
        public EdgeType() { }
    }
    public class PageInfoType : GraphQL.Types.ObjectGraphType<object>
    {
        public PageInfoType() { }
    }
}
namespace GraphQL.Types.Relay.DataObjects
{
    public class Connection<TNode> : GraphQL.Types.Relay.DataObjects.Connection<TNode, GraphQL.Types.Relay.DataObjects.Edge<TNode>>
    {
        public Connection() { }
    }
    public class Connection<TNode, TEdge>
        where TEdge : GraphQL.Types.Relay.DataObjects.Edge<TNode>
    {
        public Connection() { }
        public System.Collections.Generic.List<TEdge>? Edges { get; set; }
        public System.Collections.Generic.List<TNode?>? Items { get; }
        public GraphQL.Types.Relay.DataObjects.PageInfo? PageInfo { get; set; }
        public int? TotalCount { get; set; }
    }
    public class Edge<TNode>
    {
        public Edge() { }
        public string? Cursor { get; set; }
        public TNode Node { get; set; }
    }
    public class PageInfo
    {
        public PageInfo() { }
        public string? EndCursor { get; set; }
        public bool HasNextPage { get; set; }
        public bool HasPreviousPage { get; set; }
        public string? StartCursor { get; set; }
    }
}
namespace GraphQL.Utilities
{
    public sealed class AppliedDirectivesValidationVisitor : GraphQL.Utilities.ISchemaNodeVisitor
    {
        public static readonly GraphQL.Utilities.AppliedDirectivesValidationVisitor Instance;
        public void PostVisitSchema(GraphQL.Types.ISchema schema) { }
        public void VisitDirective(GraphQL.Types.Directive directive, GraphQL.Types.ISchema schema) { }
        public void VisitDirectiveArgumentDefinition(GraphQL.Types.QueryArgument argument, GraphQL.Types.Directive directive, GraphQL.Types.ISchema schema) { }
        public void VisitEnum(GraphQL.Types.EnumerationGraphType type, GraphQL.Types.ISchema schema) { }
        public void VisitEnumValue(GraphQL.Types.EnumValueDefinition value, GraphQL.Types.EnumerationGraphType type, GraphQL.Types.ISchema schema) { }
        public void VisitInputObject(GraphQL.Types.IInputObjectGraphType type, GraphQL.Types.ISchema schema) { }
        public void VisitInputObjectFieldDefinition(GraphQL.Types.FieldType field, GraphQL.Types.IInputObjectGraphType type, GraphQL.Types.ISchema schema) { }
        public void VisitInterface(GraphQL.Types.IInterfaceGraphType type, GraphQL.Types.ISchema schema) { }
        public void VisitInterfaceFieldArgumentDefinition(GraphQL.Types.QueryArgument argument, GraphQL.Types.FieldType field, GraphQL.Types.IInterfaceGraphType type, GraphQL.Types.ISchema schema) { }
        public void VisitInterfaceFieldDefinition(GraphQL.Types.FieldType field, GraphQL.Types.IInterfaceGraphType type, GraphQL.Types.ISchema schema) { }
        public void VisitObject(GraphQL.Types.IObjectGraphType type, GraphQL.Types.ISchema schema) { }
        public void VisitObjectFieldArgumentDefinition(GraphQL.Types.QueryArgument argument, GraphQL.Types.FieldType field, GraphQL.Types.IObjectGraphType type, GraphQL.Types.ISchema schema) { }
        public void VisitObjectFieldDefinition(GraphQL.Types.FieldType field, GraphQL.Types.IObjectGraphType type, GraphQL.Types.ISchema schema) { }
        public void VisitScalar(GraphQL.Types.ScalarGraphType type, GraphQL.Types.ISchema schema) { }
        public void VisitSchema(GraphQL.Types.ISchema schema) { }
        public void VisitUnion(GraphQL.Types.UnionGraphType type, GraphQL.Types.ISchema schema) { }
    }
    public class ArgumentConfig : GraphQL.Utilities.MetadataProvider
    {
        public ArgumentConfig(string name) { }
        public object? DefaultValue { get; set; }
        public string? Description { get; set; }
        public string Name { get; }
    }
    public abstract class BaseSchemaNodeVisitor : GraphQL.Utilities.ISchemaNodeVisitor
    {
        protected BaseSchemaNodeVisitor() { }
        public virtual void PostVisitSchema(GraphQL.Types.ISchema schema) { }
        public virtual void VisitDirective(GraphQL.Types.Directive directive, GraphQL.Types.ISchema schema) { }
        public virtual void VisitDirectiveArgumentDefinition(GraphQL.Types.QueryArgument argument, GraphQL.Types.Directive directive, GraphQL.Types.ISchema schema) { }
        public virtual void VisitEnum(GraphQL.Types.EnumerationGraphType type, GraphQL.Types.ISchema schema) { }
        public virtual void VisitEnumValue(GraphQL.Types.EnumValueDefinition value, GraphQL.Types.EnumerationGraphType type, GraphQL.Types.ISchema schema) { }
        public virtual void VisitInputObject(GraphQL.Types.IInputObjectGraphType type, GraphQL.Types.ISchema schema) { }
        public virtual void VisitInputObjectFieldDefinition(GraphQL.Types.FieldType field, GraphQL.Types.IInputObjectGraphType type, GraphQL.Types.ISchema schema) { }
        public virtual void VisitInterface(GraphQL.Types.IInterfaceGraphType type, GraphQL.Types.ISchema schema) { }
        public virtual void VisitInterfaceFieldArgumentDefinition(GraphQL.Types.QueryArgument argument, GraphQL.Types.FieldType field, GraphQL.Types.IInterfaceGraphType type, GraphQL.Types.ISchema schema) { }
        public virtual void VisitInterfaceFieldDefinition(GraphQL.Types.FieldType field, GraphQL.Types.IInterfaceGraphType type, GraphQL.Types.ISchema schema) { }
        public virtual void VisitObject(GraphQL.Types.IObjectGraphType type, GraphQL.Types.ISchema schema) { }
        public virtual void VisitObjectFieldArgumentDefinition(GraphQL.Types.QueryArgument argument, GraphQL.Types.FieldType field, GraphQL.Types.IObjectGraphType type, GraphQL.Types.ISchema schema) { }
        public virtual void VisitObjectFieldDefinition(GraphQL.Types.FieldType field, GraphQL.Types.IObjectGraphType type, GraphQL.Types.ISchema schema) { }
        public virtual void VisitScalar(GraphQL.Types.ScalarGraphType type, GraphQL.Types.ISchema schema) { }
        public virtual void VisitSchema(GraphQL.Types.ISchema schema) { }
        public virtual void VisitUnion(GraphQL.Types.UnionGraphType type, GraphQL.Types.ISchema schema) { }
    }
    public class FieldConfig : GraphQL.Utilities.MetadataProvider
    {
        public FieldConfig(string name) { }
        public object? DefaultValue { get; set; }
        public string? DeprecationReason { get; set; }
        public string? Description { get; set; }
        public string Name { get; }
        public GraphQL.Resolvers.IFieldResolver? Resolver { get; set; }
        public GraphQL.Reflection.IAccessor? ResolverAccessor { get; set; }
        public GraphQL.Resolvers.ISourceStreamResolver? StreamResolver { get; set; }
        public GraphQL.Reflection.IAccessor? StreamResolverAccessor { get; set; }
        public GraphQL.Utilities.ArgumentConfig ArgumentFor(string argumentName) { }
    }
    public sealed class FieldTypeDefaultArgumentsVisitor : GraphQL.Utilities.BaseSchemaNodeVisitor
    {
        public static readonly GraphQL.Utilities.FieldTypeDefaultArgumentsVisitor Instance;
        public override void VisitInterfaceFieldDefinition(GraphQL.Types.FieldType field, GraphQL.Types.IInterfaceGraphType type, GraphQL.Types.ISchema schema) { }
        public override void VisitObjectFieldDefinition(GraphQL.Types.FieldType field, GraphQL.Types.IObjectGraphType type, GraphQL.Types.ISchema schema) { }
    }
    public interface ISchemaNodeVisitor
    {
        void PostVisitSchema(GraphQL.Types.ISchema schema);
        void VisitDirective(GraphQL.Types.Directive directive, GraphQL.Types.ISchema schema);
        void VisitDirectiveArgumentDefinition(GraphQL.Types.QueryArgument argument, GraphQL.Types.Directive directive, GraphQL.Types.ISchema schema);
        void VisitEnum(GraphQL.Types.EnumerationGraphType type, GraphQL.Types.ISchema schema);
        void VisitEnumValue(GraphQL.Types.EnumValueDefinition value, GraphQL.Types.EnumerationGraphType type, GraphQL.Types.ISchema schema);
        void VisitInputObject(GraphQL.Types.IInputObjectGraphType type, GraphQL.Types.ISchema schema);
        void VisitInputObjectFieldDefinition(GraphQL.Types.FieldType field, GraphQL.Types.IInputObjectGraphType type, GraphQL.Types.ISchema schema);
        void VisitInterface(GraphQL.Types.IInterfaceGraphType type, GraphQL.Types.ISchema schema);
        void VisitInterfaceFieldArgumentDefinition(GraphQL.Types.QueryArgument argument, GraphQL.Types.FieldType field, GraphQL.Types.IInterfaceGraphType type, GraphQL.Types.ISchema schema);
        void VisitInterfaceFieldDefinition(GraphQL.Types.FieldType field, GraphQL.Types.IInterfaceGraphType type, GraphQL.Types.ISchema schema);
        void VisitObject(GraphQL.Types.IObjectGraphType type, GraphQL.Types.ISchema schema);
        void VisitObjectFieldArgumentDefinition(GraphQL.Types.QueryArgument argument, GraphQL.Types.FieldType field, GraphQL.Types.IObjectGraphType type, GraphQL.Types.ISchema schema);
        void VisitObjectFieldDefinition(GraphQL.Types.FieldType field, GraphQL.Types.IObjectGraphType type, GraphQL.Types.ISchema schema);
        void VisitScalar(GraphQL.Types.ScalarGraphType type, GraphQL.Types.ISchema schema);
        void VisitSchema(GraphQL.Types.ISchema schema);
        void VisitUnion(GraphQL.Types.UnionGraphType type, GraphQL.Types.ISchema schema);
    }
    public class MetadataProvider : GraphQL.Types.IMetadataReader, GraphQL.Types.IMetadataWriter, GraphQL.Types.IProvideMetadata
    {
        public MetadataProvider() { }
        public System.Collections.Generic.Dictionary<string, object?> Metadata { get; }
        public void CopyMetadataTo(GraphQL.Types.IMetadataWriter target) { }
        public TType GetMetadata<TType>(string key, System.Func<TType> defaultValueFactory) { }
        public TType GetMetadata<TType>(string key, TType defaultValue = default) { }
        public bool HasMetadata(string key) { }
    }
    public static class NameValidator
    {
        public static void ValidateDefault(string name, GraphQL.Utilities.NamedElement type) { }
        public static void ValidateName(string name, GraphQL.Utilities.NamedElement type) { }
    }
    public enum NamedElement
    {
        Field = 0,
        Type = 1,
        Argument = 2,
        EnumValue = 3,
        Directive = 4,
    }
    public class PrintOptions : GraphQLParser.Visitors.SDLPrinterOptions
    {
        public PrintOptions() { }
        public bool IncludeDeprecationReasons { get; set; }
        public bool IncludeDescriptions { get; set; }
        public bool IncludeFederationTypes { get; set; }
        public System.StringComparison? StringComparison { get; set; }
    }
    public sealed class RemovePrivateTypesAndFieldsVisitor : GraphQL.Utilities.BaseSchemaNodeVisitor
    {
        public static readonly GraphQL.Utilities.RemovePrivateTypesAndFieldsVisitor Instance;
        public override void VisitDirectiveArgumentDefinition(GraphQL.Types.QueryArgument argument, GraphQL.Types.Directive directive, GraphQL.Types.ISchema schema) { }
        public override void VisitInputObject(GraphQL.Types.IInputObjectGraphType type, GraphQL.Types.ISchema schema) { }
        public override void VisitInterface(GraphQL.Types.IInterfaceGraphType type, GraphQL.Types.ISchema schema) { }
        public override void VisitInterfaceFieldArgumentDefinition(GraphQL.Types.QueryArgument argument, GraphQL.Types.FieldType field, GraphQL.Types.IInterfaceGraphType type, GraphQL.Types.ISchema schema) { }
        public override void VisitObject(GraphQL.Types.IObjectGraphType type, GraphQL.Types.ISchema schema) { }
        public override void VisitObjectFieldArgumentDefinition(GraphQL.Types.QueryArgument argument, GraphQL.Types.FieldType field, GraphQL.Types.IObjectGraphType type, GraphQL.Types.ISchema schema) { }
        public override void VisitSchema(GraphQL.Types.ISchema schema) { }
        public override void VisitUnion(GraphQL.Types.UnionGraphType type, GraphQL.Types.ISchema schema) { }
    }
    public class SchemaBuilder
    {
        protected readonly System.Collections.Generic.Dictionary<string, GraphQL.Types.IGraphType> _types;
        public SchemaBuilder() { }
        public bool AllowUnknownFields { get; set; }
        public bool AllowUnknownTypes { get; set; }
        public bool IgnoreComments { get; set; }
        public bool IgnoreLocations { get; set; }
        public bool RunConfigurations { get; set; }
        public System.IServiceProvider ServiceProvider { get; set; }
        public GraphQL.Utilities.TypeSettings Types { get; }
        public virtual GraphQL.Types.Schema Build(string typeDefinitions) { }
        protected virtual GraphQL.Types.Schema CreateSchema() { }
        protected virtual GraphQL.Types.IGraphType? GetType(string name) { }
        protected virtual void PreConfigure(GraphQL.Types.Schema schema) { }
        protected virtual GraphQL.Types.QueryArgument ToArgument(GraphQL.Utilities.ArgumentConfig argumentConfig, GraphQLParser.AST.GraphQLInputValueDefinition inputDef) { }
        protected virtual GraphQL.Types.Directive ToDirective(GraphQLParser.AST.GraphQLDirectiveDefinition directiveDef) { }
        protected virtual GraphQL.Types.EnumerationGraphType ToEnumerationType(GraphQLParser.AST.GraphQLEnumTypeDefinition enumDef) { }
        protected virtual GraphQL.Types.FieldType ToFieldType(string parentTypeName, GraphQLParser.AST.GraphQLFieldDefinition fieldDef) { }
        protected virtual GraphQL.Types.FieldType ToFieldType(string parentTypeName, GraphQLParser.AST.GraphQLInputValueDefinition inputDef) { }
        protected virtual GraphQL.Types.InputObjectGraphType ToInputObjectType(GraphQLParser.AST.GraphQLInputObjectTypeDefinition inputDef) { }
        protected virtual GraphQL.Types.InterfaceGraphType ToInterfaceType(GraphQLParser.AST.GraphQLInterfaceTypeDefinition interfaceDef) { }
        protected virtual GraphQL.Types.IObjectGraphType ToObjectGraphType(GraphQLParser.AST.GraphQLObjectTypeDefinition astType, bool isExtensionType = false) { }
        protected virtual GraphQL.Types.FieldType ToSubscriptionFieldType(string parentTypeName, GraphQLParser.AST.GraphQLFieldDefinition fieldDef) { }
        protected virtual GraphQL.Types.UnionGraphType ToUnionType(GraphQLParser.AST.GraphQLUnionTypeDefinition unionDef) { }
        protected virtual void Validate(GraphQLParser.AST.GraphQLDocument document) { }
    }
    public class SchemaExporter
    {
        public SchemaExporter(GraphQL.Types.ISchema schema) { }
        protected GraphQL.Types.ISchema Schema { get; }
        protected virtual T ApplyDescription<T>(T node, GraphQL.Types.IProvideDescription obj)
            where T : GraphQLParser.AST.IHasDescriptionNode { }
        protected virtual T ApplyDirectives<T>(T node, GraphQL.Types.IMetadataReader obj)
            where T : GraphQLParser.AST.IHasDirectivesNode { }
        protected virtual GraphQLParser.AST.ASTNode ApplyExtend(GraphQLParser.AST.ASTNode node, GraphQL.Types.IMetadataReader graphType) { }
        public virtual GraphQLParser.AST.GraphQLDocument Export() { }
        protected virtual GraphQLParser.AST.GraphQLDirective ExportAppliedDirective(GraphQL.Types.AppliedDirective appliedDirective) { }
        protected virtual GraphQLParser.AST.GraphQLArgument ExportAppliedDirectiveArgument(GraphQL.Types.Directive directive, GraphQL.Types.DirectiveArgument argument) { }
        protected virtual GraphQLParser.AST.GraphQLInputValueDefinition ExportArgumentDefinition(GraphQL.Types.QueryArgument argument) { }
        protected virtual GraphQLParser.AST.GraphQLDirectiveDefinition ExportDirectiveDefinition(GraphQL.Types.Directive directive) { }
        protected virtual GraphQLParser.AST.GraphQLEnumTypeDefinition ExportEnumTypeDefinition(GraphQL.Types.EnumerationGraphType enumType) { }
        protected virtual GraphQLParser.AST.GraphQLFieldDefinition ExportFieldDefinition(GraphQL.Types.FieldType fieldType) { }
        protected virtual GraphQLParser.AST.GraphQLInputObjectTypeDefinition ExportInputObjectTypeDefinition(GraphQL.Types.IInputObjectGraphType graphType) { }
        protected virtual GraphQLParser.AST.GraphQLInputValueDefinition ExportInputValueDefinition(GraphQL.Types.FieldType fieldType) { }
        protected virtual GraphQLParser.AST.GraphQLInterfaceTypeDefinition ExportInterfaceTypeDefinition(GraphQL.Types.IInterfaceGraphType graphType) { }
        protected virtual GraphQLParser.AST.GraphQLObjectTypeDefinition ExportObjectTypeDefinition(GraphQL.Types.IObjectGraphType graphType) { }
        protected virtual GraphQLParser.AST.GraphQLScalarTypeDefinition ExportScalarTypeDefinition(GraphQL.Types.ScalarGraphType scalarType) { }
        protected virtual GraphQLParser.AST.GraphQLSchemaDefinition ExportSchemaDefinition() { }
        protected virtual GraphQLParser.AST.GraphQLTypeDefinition ExportTypeDefinition(GraphQL.Types.IGraphType graphType) { }
        protected virtual GraphQLParser.AST.GraphQLType ExportTypeReference(GraphQL.Types.IGraphType graphType) { }
        protected virtual GraphQLParser.AST.GraphQLUnionTypeDefinition ExportUnionTypeDefinition(GraphQL.Types.UnionGraphType graphType) { }
        protected virtual bool IsDefaultSchemaConfiguration(GraphQLParser.AST.GraphQLSchemaDefinition schemaDefinition) { }
        protected static bool IsBuiltInDirective(string directiveName) { }
        protected static bool IsBuiltInScalar(string typeName) { }
        protected static bool IsIntrospectionType(string typeName) { }
    }
    [System.Obsolete("Please use the schema.Print() extension method instead. This class will be remove" +
        "d in v9.")]
    public class SchemaPrinter
    {
        public SchemaPrinter(GraphQL.Types.ISchema schema, GraphQL.Utilities.SchemaPrinterOptions? options = null) { }
        protected GraphQL.Utilities.SchemaPrinterOptions Options { get; }
        protected GraphQL.Types.ISchema Schema { get; set; }
        public string[] BreakLine(string line, int len) { }
        public string FormatDefaultValue(object? value, GraphQL.Types.IGraphType graphType) { }
        protected string FormatDescription(string? description, string indentation = "") { }
        protected virtual bool IsDefinedDirective(string directiveName) { }
        protected virtual bool IsDefinedType(string typeName) { }
        public bool IsSchemaOfCommonNames(GraphQL.Types.ISchema schema) { }
        public string Print() { }
        public virtual string PrintArgs(GraphQL.Types.FieldType field) { }
        public virtual string PrintComment(string? comment, string indentation = "", bool firstInBlock = true) { }
        public string PrintDeprecation(string? reason) { }
        public string PrintDescription(string? description, string indentation = "", bool firstInBlock = true) { }
        public string PrintDirective(GraphQL.Types.Directive directive) { }
        public virtual string PrintEnum(GraphQL.Types.EnumerationGraphType type) { }
        public virtual string PrintFields(GraphQL.Types.IComplexGraphType type) { }
        public string PrintFilteredSchema(System.Func<string, bool> directiveFilter, System.Func<string, bool> typeFilter) { }
        public virtual string PrintInputObject(GraphQL.Types.IInputObjectGraphType type) { }
        public string PrintInputValue(GraphQL.Types.FieldType field) { }
        public string PrintInputValue(GraphQL.Types.QueryArgument argument) { }
        public virtual string PrintInterface(GraphQL.Types.IInterfaceGraphType type) { }
        public string PrintIntrospectionSchema() { }
        public virtual string PrintObject(GraphQL.Types.IObjectGraphType type) { }
        public virtual string PrintScalar(GraphQL.Types.ScalarGraphType type) { }
        public string? PrintSchemaDefinition(GraphQL.Types.ISchema schema) { }
        public string PrintType(GraphQL.Types.IGraphType type) { }
        public virtual string PrintUnion(GraphQL.Types.UnionGraphType type) { }
        protected static bool IsBuiltInDirective(string directiveName) { }
        protected static bool IsBuiltInScalar(string typeName) { }
        protected static bool IsIntrospectionType(string typeName) { }
    }
    public class SchemaPrinterOptions
    {
        public SchemaPrinterOptions() { }
        public GraphQL.Introspection.ISchemaComparer? Comparer { get; set; }
        public bool IncludeDeprecationReasons { get; set; }
        public bool IncludeDescriptions { get; set; }
    }
    public sealed class SchemaValidationVisitor : GraphQL.Utilities.BaseSchemaNodeVisitor
    {
        public static readonly GraphQL.Utilities.SchemaValidationVisitor Instance;
        public override void VisitDirective(GraphQL.Types.Directive directive, GraphQL.Types.ISchema schema) { }
        public override void VisitDirectiveArgumentDefinition(GraphQL.Types.QueryArgument argument, GraphQL.Types.Directive directive, GraphQL.Types.ISchema schema) { }
        public override void VisitEnum(GraphQL.Types.EnumerationGraphType type, GraphQL.Types.ISchema schema) { }
        public override void VisitInputObject(GraphQL.Types.IInputObjectGraphType type, GraphQL.Types.ISchema schema) { }
        public override void VisitInputObjectFieldDefinition(GraphQL.Types.FieldType field, GraphQL.Types.IInputObjectGraphType type, GraphQL.Types.ISchema schema) { }
        public override void VisitInterface(GraphQL.Types.IInterfaceGraphType type, GraphQL.Types.ISchema schema) { }
        public override void VisitInterfaceFieldArgumentDefinition(GraphQL.Types.QueryArgument argument, GraphQL.Types.FieldType field, GraphQL.Types.IInterfaceGraphType type, GraphQL.Types.ISchema schema) { }
        public override void VisitInterfaceFieldDefinition(GraphQL.Types.FieldType field, GraphQL.Types.IInterfaceGraphType type, GraphQL.Types.ISchema schema) { }
        public override void VisitObject(GraphQL.Types.IObjectGraphType type, GraphQL.Types.ISchema schema) { }
        public override void VisitObjectFieldArgumentDefinition(GraphQL.Types.QueryArgument argument, GraphQL.Types.FieldType field, GraphQL.Types.IObjectGraphType type, GraphQL.Types.ISchema schema) { }
        public override void VisitObjectFieldDefinition(GraphQL.Types.FieldType field, GraphQL.Types.IObjectGraphType type, GraphQL.Types.ISchema schema) { }
        public override void VisitSchema(GraphQL.Types.ISchema schema) { }
        public override void VisitUnion(GraphQL.Types.UnionGraphType type, GraphQL.Types.ISchema schema) { }
    }
    public static class StringUtils
    {
        public static int DamerauLevenshteinDistance(string source, string target, int threshold) { }
        public static string QuotedOrList(System.Collections.Generic.IEnumerable<string> items, int maxLength = 5) { }
        public static string[] SuggestionList(string input, System.Collections.Generic.IEnumerable<string>? options) { }
    }
    public class TypeConfig : GraphQL.Utilities.MetadataProvider
    {
        public TypeConfig(string name) { }
        public string? DeprecationReason { get; set; }
        public string? Description { get; set; }
        public System.Func<object, bool>? IsTypeOfFunc { get; set; }
        public string Name { get; }
        public System.Func<object, GraphQL.Types.IObjectGraphType>? ResolveType { get; set; }
        public System.Type? Type { get; set; }
        public GraphQL.Utilities.FieldConfig FieldFor(string fieldName) { }
        public void IsTypeOf<T>() { }
    }
    public class TypeSettings
    {
        public TypeSettings() { }
        public GraphQL.Utilities.TypeConfig For(string typeName) { }
        public GraphQL.Utilities.TypeSettings ForAll(System.Action<GraphQL.Utilities.TypeConfig> configure) { }
        public void Include(System.Type type) { }
        public void Include(string name, System.Type type) { }
        public void Include(System.Type type, System.Type typeOfType) { }
        public void Include(string name, System.Type type, System.Type typeOfType) { }
        public void Include<TType>() { }
        public void Include<TType>(string name) { }
        public void Include<TType, TTypeOfType>() { }
        public void Include<TType, TTypeOfType>(string name) { }
    }
}
namespace GraphQL.Utilities.Federation
{
    [System.Obsolete("This class will be removed in v9 as it is not needed with GraphQL.Federation.Reso" +
        "lvers.IFederationResolver.")]
    public class FederatedResolveContext
    {
        public FederatedResolveContext() { }
        public System.Collections.Generic.Dictionary<string, object?> Arguments { get; set; }
        public GraphQL.IResolveFieldContext ParentFieldContext { get; set; }
    }
    [System.Obsolete("Please use Schema.For with graphQlBuilder.AddFederation() instead. This class wil" +
        "l be removed in v9.")]
    public class FederatedSchema
    {
        public FederatedSchema() { }
        public static GraphQL.Types.Schema For(string typeDefinitions, System.Action<GraphQL.Utilities.Federation.FederatedSchemaBuilder>? configure = null) { }
        public static GraphQL.Types.Schema For<TFederatedSchemaBuilder>(string typeDefinitions, System.Action<TFederatedSchemaBuilder>? configure = null)
            where TFederatedSchemaBuilder : GraphQL.Utilities.Federation.FederatedSchemaBuilder, new () { }
    }
    [System.Obsolete("Please use SchemaBuilder with graphQlBuilder.AddFederation() instead. This class " +
        "will be removed in v9.")]
    public class FederatedSchemaBuilder : GraphQL.Utilities.SchemaBuilder
    {
        public FederatedSchemaBuilder() { }
        public override GraphQL.Types.Schema Build(string typeDefinitions) { }
        protected override void PreConfigure(GraphQL.Types.Schema schema) { }
    }
    [System.Obsolete("Please use the schema.Print() extension method instead. This class will be remove" +
        "d in v9.")]
    public class FederatedSchemaPrinter : GraphQL.Utilities.SchemaPrinter
    {
        public FederatedSchemaPrinter(GraphQL.Types.ISchema schema, GraphQL.Utilities.SchemaPrinterOptions? options = null) { }
        public bool IsFederatedDirective(string directiveName) { }
        public bool IsFederatedType(string typeName) { }
        public string PrintAstDirective(GraphQLParser.AST.GraphQLDirective directive) { }
        public string PrintFederatedDirectives(GraphQL.Types.IGraphType type) { }
        public string PrintFederatedDirectivesFromAst(GraphQL.Types.IMetadataReader type) { }
        public string PrintFederatedSchema() { }
        public override string PrintFields(GraphQL.Types.IComplexGraphType type) { }
        public override string PrintInterface(GraphQL.Types.IInterfaceGraphType type) { }
        public override string PrintObject(GraphQL.Types.IObjectGraphType type) { }
    }
    [System.Obsolete("Please use the GraphQL.Federation.FederationResolver class instead. This class wi" +
        "ll be removed in v9.")]
    public class FuncFederatedResolver<TReturn> : GraphQL.Federation.Resolvers.FederationResolver<System.Collections.Generic.Dictionary<string, object?>, TReturn>, GraphQL.Utilities.Federation.IFederatedResolver
    {
        public FuncFederatedResolver(System.Func<GraphQL.Utilities.Federation.FederatedResolveContext, System.Threading.Tasks.Task<TReturn?>> func) { }
        public System.Threading.Tasks.Task<object?> Resolve(GraphQL.Utilities.Federation.FederatedResolveContext context) { }
    }
    [System.Obsolete("Please use IFederationResolver instead. This interface will be removed in v9.")]
    public interface IFederatedResolver
    {
        System.Threading.Tasks.Task<object?> Resolve(GraphQL.Utilities.Federation.FederatedResolveContext context);
    }
    public static class TypeConfigExtensions
    {
        [System.Obsolete("Please use ResolveReference instead, found in the GraphQL.Federation namespace. T" +
            "his method will be removed in v9.")]
        public static void ResolveReferenceAsync(this GraphQL.Utilities.TypeConfig config, GraphQL.Utilities.Federation.IFederatedResolver resolver) { }
        [System.Obsolete("Please use another overload instead, found in the GraphQL.Federation namespace. T" +
            "his method will be removed in v9.")]
        public static void ResolveReferenceAsync<T>(this GraphQL.Utilities.TypeConfig config, System.Func<GraphQL.Utilities.Federation.FederatedResolveContext, System.Threading.Tasks.Task<T?>> resolver) { }
    }
}
namespace GraphQL.Utilities.Visitors
{
    public class PatternMatchingVisitor : GraphQL.Utilities.BaseSchemaNodeVisitor
    {
        public PatternMatchingVisitor() { }
        public override void VisitInputObjectFieldDefinition(GraphQL.Types.FieldType field, GraphQL.Types.IInputObjectGraphType type, GraphQL.Types.ISchema schema) { }
        public override void VisitInterfaceFieldArgumentDefinition(GraphQL.Types.QueryArgument argument, GraphQL.Types.FieldType field, GraphQL.Types.IInterfaceGraphType type, GraphQL.Types.ISchema schema) { }
        public override void VisitObjectFieldArgumentDefinition(GraphQL.Types.QueryArgument argument, GraphQL.Types.FieldType field, GraphQL.Types.IObjectGraphType type, GraphQL.Types.ISchema schema) { }
    }
    public sealed class RemoveDeprecationReasonsVisitor : GraphQLParser.Visitors.ASTVisitor<GraphQLParser.Visitors.NullVisitorContext>
    {
        protected override System.Threading.Tasks.ValueTask VisitDirectiveAsync(GraphQLParser.AST.GraphQLDirective directive, GraphQLParser.Visitors.NullVisitorContext context) { }
        public static void Visit(GraphQLParser.AST.ASTNode node) { }
    }
    public sealed class RemoveDescriptionsVisitor : GraphQLParser.Visitors.ASTVisitor<GraphQLParser.Visitors.NullVisitorContext>
    {
        public override System.Threading.Tasks.ValueTask VisitAsync(GraphQLParser.AST.ASTNode? node, GraphQLParser.Visitors.NullVisitorContext context) { }
        public static void Visit(GraphQLParser.AST.ASTNode node) { }
    }
    public sealed class RemoveFederationTypesVisitor : GraphQLParser.Visitors.ASTVisitor<GraphQL.Utilities.Visitors.RemoveFederationTypesVisitor.Context>
    {
        protected override System.Threading.Tasks.ValueTask VisitDocumentAsync(GraphQLParser.AST.GraphQLDocument document, GraphQL.Utilities.Visitors.RemoveFederationTypesVisitor.Context context) { }
        protected override System.Threading.Tasks.ValueTask VisitObjectTypeDefinitionAsync(GraphQLParser.AST.GraphQLObjectTypeDefinition objectTypeDefinition, GraphQL.Utilities.Visitors.RemoveFederationTypesVisitor.Context context) { }
        protected override System.Threading.Tasks.ValueTask VisitObjectTypeExtensionAsync(GraphQLParser.AST.GraphQLObjectTypeExtension objectTypeExtension, GraphQL.Utilities.Visitors.RemoveFederationTypesVisitor.Context context) { }
        protected override System.Threading.Tasks.ValueTask VisitSchemaDefinitionAsync(GraphQLParser.AST.GraphQLSchemaDefinition schemaDefinition, GraphQL.Utilities.Visitors.RemoveFederationTypesVisitor.Context context) { }
        public static void Visit(GraphQLParser.AST.ASTNode node) { }
        public struct Context : GraphQLParser.Visitors.IASTVisitorContext
        {
            public System.Threading.CancellationToken CancellationToken { get; }
            public GraphQLParser.ROM QueryTypeName { get; set; }
        }
    }
}
namespace GraphQL.Validation
{
    public class BaseVariableVisitor : GraphQL.Validation.IVariableVisitor
    {
        public BaseVariableVisitor() { }
        public virtual System.Threading.Tasks.ValueTask VisitFieldAsync(GraphQL.Validation.ValidationContext context, GraphQLParser.AST.GraphQLVariableDefinition variable, GraphQL.VariableName variableName, GraphQL.Types.IInputObjectGraphType type, GraphQL.Types.FieldType field, object? variableValue, object? parsedValue) { }
        public virtual System.Threading.Tasks.ValueTask VisitListAsync(GraphQL.Validation.ValidationContext context, GraphQLParser.AST.GraphQLVariableDefinition variable, GraphQL.VariableName variableName, GraphQL.Types.ListGraphType type, object? variableValue, System.Collections.Generic.IList<object?>? parsedValue) { }
        public virtual System.Threading.Tasks.ValueTask VisitObjectAsync(GraphQL.Validation.ValidationContext context, GraphQLParser.AST.GraphQLVariableDefinition variable, GraphQL.VariableName variableName, GraphQL.Types.IInputObjectGraphType type, object? variableValue, object? parsedValue) { }
        public virtual System.Threading.Tasks.ValueTask VisitScalarAsync(GraphQL.Validation.ValidationContext context, GraphQLParser.AST.GraphQLVariableDefinition variable, GraphQL.VariableName variableName, GraphQL.Types.ScalarGraphType type, object? variableValue, object? parsedValue) { }
    }
    public class BasicVisitor : GraphQLParser.Visitors.ASTVisitor<GraphQL.Validation.BasicVisitor.State>
    {
        public BasicVisitor(params GraphQL.Validation.INodeVisitor[] visitors) { }
        public BasicVisitor(System.Collections.Generic.IList<GraphQL.Validation.INodeVisitor> visitors) { }
        public override System.Threading.Tasks.ValueTask VisitAsync(GraphQLParser.AST.ASTNode? node, GraphQL.Validation.BasicVisitor.State context) { }
        public readonly struct State : GraphQLParser.Visitors.IASTVisitorContext
        {
            public State(GraphQL.Validation.ValidationContext context) { }
            public System.Threading.CancellationToken CancellationToken { get; }
            public GraphQL.Validation.ValidationContext Context { get; }
        }
    }
    public class DocumentValidator : GraphQL.Validation.IDocumentValidator
    {
        public static readonly System.Collections.Generic.IEnumerable<GraphQL.Validation.IValidationRule> CoreRules;
        public DocumentValidator() { }
        public System.Threading.Tasks.Task<GraphQL.Validation.IValidationResult> ValidateAsync(in GraphQL.Validation.ValidationOptions options) { }
    }
    public interface IDocumentValidator
    {
        System.Threading.Tasks.Task<GraphQL.Validation.IValidationResult> ValidateAsync(in GraphQL.Validation.ValidationOptions options);
    }
    public interface INodeVisitor
    {
        System.Threading.Tasks.ValueTask EnterAsync(GraphQLParser.AST.ASTNode node, GraphQL.Validation.ValidationContext context);
        System.Threading.Tasks.ValueTask LeaveAsync(GraphQLParser.AST.ASTNode node, GraphQL.Validation.ValidationContext context);
    }
    public interface IValidationResult
    {
        System.Collections.Generic.IReadOnlyDictionary<GraphQLParser.AST.GraphQLField, System.Collections.Generic.IDictionary<string, GraphQL.Execution.ArgumentValue>>? ArgumentValues { get; }
        System.Collections.Generic.IReadOnlyDictionary<GraphQLParser.AST.ASTNode, System.Collections.Generic.IDictionary<string, GraphQL.Execution.DirectiveInfo>>? DirectiveValues { get; }
        GraphQL.ExecutionErrors Errors { get; }
        bool IsValid { get; }
        GraphQL.Validation.Variables? Variables { get; }
    }
    public interface IValidationRule
    {
        System.Threading.Tasks.ValueTask<GraphQL.Validation.INodeVisitor?> GetPostNodeVisitorAsync(GraphQL.Validation.ValidationContext context);
        System.Threading.Tasks.ValueTask<GraphQL.Validation.INodeVisitor?> GetPreNodeVisitorAsync(GraphQL.Validation.ValidationContext context);
        System.Threading.Tasks.ValueTask<GraphQL.Validation.IVariableVisitor?> GetVariableVisitorAsync(GraphQL.Validation.ValidationContext context);
    }
    public interface IVariableVisitor
    {
        System.Threading.Tasks.ValueTask VisitFieldAsync(GraphQL.Validation.ValidationContext context, GraphQLParser.AST.GraphQLVariableDefinition variable, GraphQL.VariableName variableName, GraphQL.Types.IInputObjectGraphType type, GraphQL.Types.FieldType field, object? variableValue, object? parsedValue);
        System.Threading.Tasks.ValueTask VisitListAsync(GraphQL.Validation.ValidationContext context, GraphQLParser.AST.GraphQLVariableDefinition variable, GraphQL.VariableName variableName, GraphQL.Types.ListGraphType type, object? variableValue, System.Collections.Generic.IList<object?>? parsedValue);
        System.Threading.Tasks.ValueTask VisitObjectAsync(GraphQL.Validation.ValidationContext context, GraphQLParser.AST.GraphQLVariableDefinition variable, GraphQL.VariableName variableName, GraphQL.Types.IInputObjectGraphType type, object? variableValue, object? parsedValue);
        System.Threading.Tasks.ValueTask VisitScalarAsync(GraphQL.Validation.ValidationContext context, GraphQLParser.AST.GraphQLVariableDefinition variable, GraphQL.VariableName variableName, GraphQL.Types.ScalarGraphType type, object? variableValue, object? parsedValue);
    }
    public class InvalidLiteralError : GraphQL.Validation.ValidationError
    {
        public InvalidLiteralError(GraphQLParser.AST.GraphQLDocument document, GraphQLParser.AST.ASTNode parentNode, GraphQLParser.AST.GraphQLDirective? directive, GraphQLParser.AST.GraphQLArgument? argument, GraphQLParser.AST.ASTNode node, System.Exception innerException) { }
        public InvalidLiteralError(GraphQLParser.AST.GraphQLDocument document, GraphQLParser.AST.ASTNode parentNode, GraphQLParser.AST.GraphQLDirective? directive, GraphQLParser.AST.GraphQLArgument? argument, GraphQLParser.AST.ASTNode node, string message, System.Exception? innerException = null) { }
    }
    public class InvalidValueError : GraphQL.Validation.ValidationError
    {
        public InvalidValueError(GraphQLParser.AST.GraphQLDocument document, GraphQLParser.AST.ASTNode parentNode, GraphQLParser.AST.GraphQLDirective? directive, GraphQLParser.AST.GraphQLArgument? argument, GraphQLParser.AST.ASTNode node, System.Exception innerException) { }
        public InvalidValueError(GraphQLParser.AST.GraphQLDocument document, GraphQLParser.AST.ASTNode parentNode, GraphQLParser.AST.GraphQLDirective? directive, GraphQLParser.AST.GraphQLArgument? argument, GraphQLParser.AST.ASTNode node, string message, System.Exception? innerException = null) { }
    }
    [System.Serializable]
    public class InvalidVariableError : GraphQL.Validation.ValidationError
    {
        public InvalidVariableError(GraphQL.Validation.ValidationContext context, GraphQLParser.AST.GraphQLVariableDefinition node, GraphQL.VariableName variableName, string message) { }
        public InvalidVariableError(GraphQL.Validation.ValidationContext context, GraphQLParser.AST.GraphQLVariableDefinition node, GraphQL.VariableName variableName, string message, System.Exception innerException) { }
    }
    public class MatchingNodeVisitor<TNode> : GraphQL.Validation.INodeVisitor
        where TNode : GraphQLParser.AST.ASTNode
    {
        public MatchingNodeVisitor(System.Action<TNode, GraphQL.Validation.ValidationContext>? enter = null, System.Action<TNode, GraphQL.Validation.ValidationContext>? leave = null) { }
        public MatchingNodeVisitor(System.Func<TNode, GraphQL.Validation.ValidationContext, System.Threading.Tasks.ValueTask>? enter = null, System.Func<TNode, GraphQL.Validation.ValidationContext, System.Threading.Tasks.ValueTask>? leave = null) { }
    }
    public class MatchingNodeVisitor<TNode, TState> : GraphQL.Validation.INodeVisitor
        where TNode : GraphQLParser.AST.ASTNode
    {
        public MatchingNodeVisitor(TState? state, System.Action<TNode, GraphQL.Validation.ValidationContext, TState?>? enter = null, System.Action<TNode, GraphQL.Validation.ValidationContext, TState?>? leave = null) { }
    }
    public sealed class NodeVisitors : GraphQL.Validation.INodeVisitor
    {
        public NodeVisitors(params GraphQL.Validation.INodeVisitor[] nodeVisitors) { }
    }
    public class TypeInfo : GraphQL.Validation.INodeVisitor
    {
        public TypeInfo(GraphQL.Types.ISchema schema) { }
        public void Clear() { }
        public System.Threading.Tasks.ValueTask EnterAsync(GraphQLParser.AST.ASTNode node, GraphQL.Validation.ValidationContext context) { }
        public GraphQLParser.AST.ASTNode? GetAncestor(int index) { }
        public GraphQL.Types.QueryArgument? GetArgument() { }
        public GraphQL.Types.Directive? GetDirective() { }
        public GraphQL.Types.FieldType? GetFieldDef(int index = 0) { }
        public GraphQL.Types.IGraphType? GetInputType(int index = 0) { }
        public GraphQL.Types.IGraphType? GetLastType(int index = 0) { }
        public GraphQL.Types.IGraphType? GetParentType(int index = 0) { }
        public System.Threading.Tasks.ValueTask LeaveAsync(GraphQLParser.AST.ASTNode node, GraphQL.Validation.ValidationContext context) { }
    }
    public class ValidationContext : GraphQL.Execution.IProvideUserContext
    {
        public ValidationContext() { }
        public System.Collections.Generic.Dictionary<GraphQLParser.AST.GraphQLField, System.Collections.Generic.IDictionary<string, GraphQL.Execution.ArgumentValue>>? ArgumentValues { get; set; }
        public System.Threading.CancellationToken CancellationToken { get; set; }
        public System.Collections.Generic.Dictionary<GraphQLParser.AST.ASTNode, System.Collections.Generic.IDictionary<string, GraphQL.Execution.DirectiveInfo>>? DirectiveValues { get; set; }
        public GraphQLParser.AST.GraphQLDocument Document { get; set; }
        public System.Collections.Generic.IEnumerable<GraphQL.Validation.ValidationError> Errors { get; }
        public GraphQL.Inputs Extensions { get; set; }
        public bool HasErrors { get; }
        public GraphQL.Instrumentation.Metrics Metrics { get; set; }
        public GraphQLParser.AST.GraphQLOperationDefinition Operation { get; set; }
        public System.IServiceProvider? RequestServices { get; set; }
        public GraphQL.Types.ISchema Schema { get; set; }
        public GraphQL.Validation.TypeInfo TypeInfo { get; set; }
        public System.Security.Claims.ClaimsPrincipal? User { get; set; }
        public System.Collections.Generic.IDictionary<string, object?> UserContext { get; set; }
        public GraphQL.Inputs Variables { get; set; }
        public System.Collections.Generic.List<GraphQLParser.AST.GraphQLFragmentSpread> GetFragmentSpreads(GraphQLParser.AST.GraphQLSelectionSet node) { }
        public System.Collections.Generic.List<GraphQL.Validation.VariableUsage>? GetRecursiveVariables(GraphQLParser.AST.GraphQLOperationDefinition operation) { }
        public System.Collections.Generic.List<GraphQLParser.AST.GraphQLFragmentDefinition>? GetRecursivelyReferencedFragments(GraphQLParser.AST.GraphQLOperationDefinition operation) { }
        public System.Collections.Generic.List<GraphQLParser.AST.GraphQLFragmentDefinition>? GetRecursivelyReferencedFragments(System.Collections.Generic.List<GraphQLParser.AST.GraphQLOperationDefinition> operations) { }
        public System.Collections.Generic.List<GraphQL.Validation.VariableUsage>? GetVariables<TNode>(TNode node)
            where TNode : GraphQLParser.AST.ASTNode, GraphQLParser.AST.IHasSelectionSetNode { }
        [return: System.Runtime.CompilerServices.TupleElementNames(new string?[]?[] {
                "Variables",
                "Errors"})]
        public System.Threading.Tasks.ValueTask<System.ValueTuple<GraphQL.Validation.Variables, System.Collections.Generic.List<GraphQL.Validation.ValidationError>?>> GetVariablesValuesAsync(GraphQL.Validation.IVariableVisitor? visitor = null) { }
        public string? IsValidLiteralValue(GraphQL.Types.IGraphType type, GraphQLParser.AST.GraphQLValue valueAst) { }
        public void ReportError(GraphQL.Validation.ValidationError error) { }
    }
    [System.Serializable]
    public class ValidationError : GraphQL.Execution.DocumentError
    {
        public ValidationError(string message) { }
        public ValidationError(string message, System.Exception? innerException) { }
        public ValidationError(GraphQLParser.ROM originalQuery, string? number, string message, GraphQLParser.AST.ASTNode node) { }
        public ValidationError(GraphQLParser.ROM originalQuery, string? number, string message, params GraphQLParser.AST.ASTNode[] nodes) { }
        public ValidationError(GraphQLParser.ROM originalQuery, string? number, string message, System.Exception? innerException, GraphQLParser.AST.ASTNode node) { }
        public ValidationError(GraphQLParser.ROM originalQuery, string? number, string message, System.Exception? innerException, params GraphQLParser.AST.ASTNode[]? nodes) { }
        public System.Collections.Generic.IEnumerable<GraphQLParser.AST.ASTNode> Nodes { get; }
        public string? Number { get; set; }
    }
    public readonly struct ValidationOptions
    {
        public ValidationOptions() { }
        public ValidationOptions(GraphQL.Types.ISchema schema, GraphQLParser.AST.GraphQLDocument document, System.Collections.Generic.IEnumerable<GraphQL.Validation.IValidationRule>? rules, System.Collections.Generic.IDictionary<string, object?> userContext, GraphQL.Instrumentation.Metrics metrics, GraphQL.Inputs variables, GraphQL.Inputs extensions, GraphQLParser.AST.GraphQLOperationDefinition operation, System.IServiceProvider? requestServices, System.Security.Claims.ClaimsPrincipal? user, System.Threading.CancellationToken cancellationToken) { }
        public System.Threading.CancellationToken CancellationToken { get; init; }
        public GraphQLParser.AST.GraphQLDocument Document { get; init; }
        public GraphQL.Inputs Extensions { get; init; }
        public GraphQL.Instrumentation.Metrics Metrics { get; init; }
        public GraphQLParser.AST.GraphQLOperationDefinition Operation { get; init; }
        public System.IServiceProvider? RequestServices { get; init; }
        public System.Collections.Generic.IEnumerable<GraphQL.Validation.IValidationRule>? Rules { get; init; }
        public GraphQL.Types.ISchema Schema { get; init; }
        public System.Collections.Generic.IDictionary<string, object?> UserContext { get; init; }
        public System.Security.Claims.ClaimsPrincipal? User { get; init; }
        public GraphQL.Inputs Variables { get; init; }
    }
    public class ValidationResult : GraphQL.Validation.IValidationResult
    {
        public ValidationResult(params GraphQL.Validation.ValidationError[] errors) { }
        public ValidationResult(System.Collections.Generic.IEnumerable<GraphQL.Validation.ValidationError> errors) { }
        public System.Collections.Generic.IReadOnlyDictionary<GraphQLParser.AST.GraphQLField, System.Collections.Generic.IDictionary<string, GraphQL.Execution.ArgumentValue>>? ArgumentValues { get; set; }
        public System.Collections.Generic.IReadOnlyDictionary<GraphQLParser.AST.ASTNode, System.Collections.Generic.IDictionary<string, GraphQL.Execution.DirectiveInfo>>? DirectiveValues { get; set; }
        public GraphQL.ExecutionErrors Errors { get; }
        public bool IsValid { get; }
        public GraphQL.Validation.Variables? Variables { get; set; }
    }
    public abstract class ValidationRuleBase : GraphQL.Validation.IValidationRule
    {
        protected ValidationRuleBase() { }
        public virtual System.Threading.Tasks.ValueTask<GraphQL.Validation.INodeVisitor?> GetPostNodeVisitorAsync(GraphQL.Validation.ValidationContext context) { }
        public virtual System.Threading.Tasks.ValueTask<GraphQL.Validation.INodeVisitor?> GetPreNodeVisitorAsync(GraphQL.Validation.ValidationContext context) { }
        public virtual System.Threading.Tasks.ValueTask<GraphQL.Validation.IVariableVisitor?> GetVariableVisitorAsync(GraphQL.Validation.ValidationContext context) { }
    }
    public class Variable
    {
        public Variable(string name, GraphQLParser.AST.GraphQLVariableDefinition definition) { }
        public GraphQLParser.AST.GraphQLVariableDefinition Definition { get; set; }
        public bool IsDefault { get; set; }
        public string Name { get; }
        public object? Value { get; set; }
        public bool ValueSpecified { get; }
    }
    public class VariableUsage
    {
        public VariableUsage(GraphQLParser.AST.GraphQLVariable node, GraphQL.Types.IGraphType type, bool hasDefault) { }
        public bool HasDefault { get; }
        public GraphQLParser.AST.GraphQLVariable Node { get; }
        public GraphQL.Types.IGraphType Type { get; }
    }
    public class Variables : System.Collections.Generic.IEnumerable<GraphQL.Validation.Variable>, System.Collections.IEnumerable
    {
        public Variables() { }
        public static GraphQL.Validation.Variables None { get; }
        public virtual void Add(GraphQL.Validation.Variable variable) { }
        public GraphQL.Validation.Variable? Find(GraphQLParser.ROM name) { }
        public System.Collections.Generic.IEnumerator<GraphQL.Validation.Variable> GetEnumerator() { }
        public bool ValueFor(GraphQLParser.ROM name, out GraphQL.Execution.ArgumentValue value) { }
        public object? ValueFor(string name, object? defaultValue = null) { }
    }
}
namespace GraphQL.Validation.Complexity
{
    public class ComplexityConfiguration
    {
        public ComplexityConfiguration() { }
        public double? FieldImpact { get; set; }
        public int? MaxComplexity { get; set; }
        public int? MaxDepth { get; set; }
        public int MaxRecursionCount { get; set; }
    }
    public class ComplexityResult
    {
        public ComplexityResult() { }
        public double Complexity { get; set; }
        public System.Collections.Generic.Dictionary<GraphQLParser.AST.ASTNode, double> ComplexityMap { get; }
        public int TotalQueryDepth { get; set; }
    }
}
namespace GraphQL.Validation.Errors
{
    [System.Serializable]
    public class ArgumentsOfCorrectTypeError : GraphQL.Validation.ValidationError
    {
        public ArgumentsOfCorrectTypeError(GraphQL.Validation.ValidationContext context, GraphQLParser.AST.GraphQLArgument node, string verboseErrors) { }
    }
    [System.Serializable]
    public class DefaultValuesOfCorrectTypeError : GraphQL.Validation.ValidationError
    {
        public DefaultValuesOfCorrectTypeError(GraphQL.Validation.ValidationContext context, GraphQLParser.AST.GraphQLVariableDefinition varDefAst, GraphQL.Types.IGraphType inputType, string verboseErrors) { }
    }
    [System.Serializable]
    public class DirectivesInAllowedLocationsError : GraphQL.Validation.ValidationError
    {
        public DirectivesInAllowedLocationsError(GraphQL.Validation.ValidationContext context, GraphQLParser.AST.GraphQLDirective node, GraphQLParser.AST.DirectiveLocation candidateLocation) { }
    }
    [System.Serializable]
    public class FieldsOnCorrectTypeError : GraphQL.Validation.ValidationError
    {
        public FieldsOnCorrectTypeError(GraphQL.Validation.ValidationContext context, GraphQLParser.AST.GraphQLField node, GraphQL.Types.IGraphType type, System.Collections.Generic.IEnumerable<string> suggestedTypeNames, System.Collections.Generic.IEnumerable<string> suggestedFieldNames) { }
    }
    [System.Serializable]
    public class FragmentsOnCompositeTypesError : GraphQL.Validation.ValidationError
    {
        public FragmentsOnCompositeTypesError(GraphQL.Validation.ValidationContext context, GraphQLParser.AST.GraphQLFragmentDefinition node) { }
        public FragmentsOnCompositeTypesError(GraphQL.Validation.ValidationContext context, GraphQLParser.AST.GraphQLInlineFragment node) { }
    }
    [System.Serializable]
    public class InputFieldsAndArgumentsOfCorrectLengthError : GraphQL.Validation.ValidationError
    {
        public InputFieldsAndArgumentsOfCorrectLengthError(GraphQL.Validation.ValidationContext context, GraphQLParser.AST.ASTNode node, int? length, int? min, int? max) { }
        public InputFieldsAndArgumentsOfCorrectLengthError(GraphQL.Validation.ValidationContext context, GraphQLParser.AST.GraphQLVariableDefinition node, GraphQL.VariableName variableName, int? length, int? min, int? max) { }
    }
    [System.Serializable]
    public class KnownArgumentNamesError : GraphQL.Validation.ValidationError
    {
        public KnownArgumentNamesError(GraphQL.Validation.ValidationContext context, GraphQLParser.AST.GraphQLArgument node, GraphQL.Types.Directive directive) { }
        public KnownArgumentNamesError(GraphQL.Validation.ValidationContext context, GraphQLParser.AST.GraphQLArgument node, GraphQL.Types.FieldType fieldDef, GraphQL.Types.IGraphType parentType) { }
    }
    [System.Serializable]
    public class KnownDirectivesError : GraphQL.Validation.ValidationError
    {
        public KnownDirectivesError(GraphQL.Validation.ValidationContext context, GraphQLParser.AST.GraphQLDirective node) { }
    }
    [System.Serializable]
    public class KnownFragmentNamesError : GraphQL.Validation.ValidationError
    {
        public KnownFragmentNamesError(GraphQL.Validation.ValidationContext context, GraphQLParser.AST.GraphQLFragmentSpread node, string fragmentName) { }
    }
    [System.Serializable]
    public class KnownTypeNamesError : GraphQL.Validation.ValidationError
    {
        public KnownTypeNamesError(GraphQL.Validation.ValidationContext context, GraphQLParser.AST.GraphQLNamedType node, string[] suggestedTypes) { }
    }
    [System.Serializable]
    public class LoneAnonymousOperationError : GraphQL.Validation.ValidationError
    {
        public LoneAnonymousOperationError(GraphQL.Validation.ValidationContext context, GraphQLParser.AST.GraphQLOperationDefinition node) { }
    }
    [System.Serializable]
    public class NoFragmentCyclesError : GraphQL.Validation.ValidationError
    {
        public NoFragmentCyclesError(GraphQL.Validation.ValidationContext context, string fragName, string[] spreadNames, params GraphQLParser.AST.ASTNode[] nodes) { }
    }
    [System.Serializable]
    public class NoUndefinedVariablesError : GraphQL.Validation.ValidationError
    {
        public NoUndefinedVariablesError(GraphQL.Validation.ValidationContext context, GraphQLParser.AST.GraphQLOperationDefinition node, GraphQLParser.AST.GraphQLVariable variableReference) { }
    }
    [System.Serializable]
    public class NoUnusedFragmentsError : GraphQL.Validation.ValidationError
    {
        public NoUnusedFragmentsError(GraphQL.Validation.ValidationContext context, GraphQLParser.AST.GraphQLFragmentDefinition node) { }
    }
    [System.Serializable]
    public class NoUnusedVariablesError : GraphQL.Validation.ValidationError
    {
        public NoUnusedVariablesError(GraphQL.Validation.ValidationContext context, GraphQLParser.AST.GraphQLVariableDefinition node, GraphQLParser.AST.GraphQLOperationDefinition op) { }
    }
    [System.Serializable]
    public class OverlappingFieldsCanBeMergedError : GraphQL.Validation.ValidationError
    {
        public OverlappingFieldsCanBeMergedError(GraphQL.Validation.ValidationContext context, GraphQL.Validation.Rules.OverlappingFieldsCanBeMerged.Conflict conflict) { }
    }
    [System.Serializable]
    public class PossibleFragmentSpreadsError : GraphQL.Validation.ValidationError
    {
        public PossibleFragmentSpreadsError(GraphQL.Validation.ValidationContext context, GraphQLParser.AST.GraphQLFragmentSpread node, GraphQL.Types.IGraphType parentType, GraphQL.Types.IGraphType fragType) { }
        public PossibleFragmentSpreadsError(GraphQL.Validation.ValidationContext context, GraphQLParser.AST.GraphQLInlineFragment node, GraphQL.Types.IGraphType parentType, GraphQL.Types.IGraphType fragType) { }
    }
    [System.Serializable]
    public class ProvidedNonNullArgumentsError : GraphQL.Validation.ValidationError
    {
        public ProvidedNonNullArgumentsError(GraphQL.Validation.ValidationContext context, GraphQLParser.AST.GraphQLDirective node, GraphQL.Types.QueryArgument arg) { }
        public ProvidedNonNullArgumentsError(GraphQL.Validation.ValidationContext context, GraphQLParser.AST.GraphQLField node, GraphQL.Types.QueryArgument arg) { }
    }
    [System.Serializable]
    public class ScalarLeafsError : GraphQL.Validation.ValidationError
    {
        public ScalarLeafsError(GraphQL.Validation.ValidationContext context, GraphQLParser.AST.GraphQLField node, GraphQL.Types.IGraphType type) { }
        public ScalarLeafsError(GraphQL.Validation.ValidationContext context, GraphQLParser.AST.GraphQLSelectionSet node, GraphQLParser.AST.GraphQLField field, GraphQL.Types.IGraphType type) { }
    }
    [System.Serializable]
    public class SingleRootFieldSubscriptionsError : GraphQL.Validation.ValidationError
    {
        public SingleRootFieldSubscriptionsError(GraphQL.Validation.ValidationContext context, GraphQLParser.AST.GraphQLOperationDefinition operation, params GraphQLParser.AST.ASTNode[] nodes) { }
    }
    [System.Serializable]
    public class UniqueArgumentNamesError : GraphQL.Validation.ValidationError
    {
        public UniqueArgumentNamesError(GraphQL.Validation.ValidationContext context, GraphQLParser.AST.GraphQLArgument node, GraphQLParser.AST.GraphQLArgument otherNode) { }
    }
    [System.Serializable]
    public class UniqueDirectivesPerLocationError : GraphQL.Validation.ValidationError
    {
        public UniqueDirectivesPerLocationError(GraphQL.Validation.ValidationContext context, GraphQLParser.AST.GraphQLDirective node) { }
    }
    [System.Serializable]
    public class UniqueFragmentNamesError : GraphQL.Validation.ValidationError
    {
        public UniqueFragmentNamesError(GraphQL.Validation.ValidationContext context, GraphQLParser.AST.GraphQLFragmentDefinition node, GraphQLParser.AST.GraphQLFragmentDefinition altNode) { }
    }
    [System.Serializable]
    public class UniqueInputFieldNamesError : GraphQL.Validation.ValidationError
    {
        public UniqueInputFieldNamesError(GraphQL.Validation.ValidationContext context, GraphQLParser.AST.GraphQLValue node, GraphQLParser.AST.GraphQLObjectField altNode) { }
    }
    [System.Serializable]
    public class UniqueOperationNamesError : GraphQL.Validation.ValidationError
    {
        public UniqueOperationNamesError(GraphQL.Validation.ValidationContext context, GraphQLParser.AST.GraphQLOperationDefinition node) { }
    }
    [System.Serializable]
    public class UniqueVariableNamesError : GraphQL.Validation.ValidationError
    {
        public UniqueVariableNamesError(GraphQL.Validation.ValidationContext context, GraphQLParser.AST.GraphQLVariableDefinition node, GraphQLParser.AST.GraphQLVariableDefinition altNode) { }
    }
    [System.Serializable]
    public class VariablesAreInputTypesError : GraphQL.Validation.ValidationError
    {
        public VariablesAreInputTypesError(GraphQL.Validation.ValidationContext context, GraphQLParser.AST.GraphQLVariableDefinition node, GraphQL.Types.IGraphType type) { }
    }
    [System.Serializable]
    public class VariablesInAllowedPositionError : GraphQL.Validation.ValidationError
    {
        public VariablesInAllowedPositionError(GraphQL.Validation.ValidationContext context, GraphQLParser.AST.GraphQLVariableDefinition varDef, GraphQL.Types.IGraphType varType, GraphQL.Validation.VariableUsage usage) { }
    }
}
namespace GraphQL.Validation.Errors.Custom
{
    public class ComplexityError : GraphQL.Validation.ValidationError
    {
        public ComplexityError(string message) { }
    }
    public class NoIntrospectionError : GraphQL.Validation.ValidationError
    {
        public NoIntrospectionError(GraphQLParser.ROM source, GraphQLParser.AST.ASTNode node) { }
    }
}
namespace GraphQL.Validation.Rules
{
    public class ArgumentsOfCorrectType : GraphQL.Validation.ValidationRuleBase
    {
        public static readonly GraphQL.Validation.Rules.ArgumentsOfCorrectType Instance;
        public ArgumentsOfCorrectType() { }
        public override System.Threading.Tasks.ValueTask<GraphQL.Validation.INodeVisitor?> GetPreNodeVisitorAsync(GraphQL.Validation.ValidationContext context) { }
    }
    public class DefaultValuesOfCorrectType : GraphQL.Validation.ValidationRuleBase
    {
        public static readonly GraphQL.Validation.Rules.DefaultValuesOfCorrectType Instance;
        public DefaultValuesOfCorrectType() { }
        public override System.Threading.Tasks.ValueTask<GraphQL.Validation.INodeVisitor?> GetPreNodeVisitorAsync(GraphQL.Validation.ValidationContext context) { }
    }
    public class FieldsOnCorrectType : GraphQL.Validation.ValidationRuleBase
    {
        public static readonly GraphQL.Validation.Rules.FieldsOnCorrectType Instance;
        public FieldsOnCorrectType() { }
        public override System.Threading.Tasks.ValueTask<GraphQL.Validation.INodeVisitor?> GetPreNodeVisitorAsync(GraphQL.Validation.ValidationContext context) { }
    }
    public class FragmentsOnCompositeTypes : GraphQL.Validation.ValidationRuleBase
    {
        public static readonly GraphQL.Validation.Rules.FragmentsOnCompositeTypes Instance;
        public FragmentsOnCompositeTypes() { }
        public override System.Threading.Tasks.ValueTask<GraphQL.Validation.INodeVisitor?> GetPreNodeVisitorAsync(GraphQL.Validation.ValidationContext context) { }
    }
    public class InputFieldsAndArgumentsOfCorrectLength : GraphQL.Validation.ValidationRuleBase
    {
        public static readonly GraphQL.Validation.Rules.InputFieldsAndArgumentsOfCorrectLength Instance;
        public InputFieldsAndArgumentsOfCorrectLength() { }
        public override System.Threading.Tasks.ValueTask<GraphQL.Validation.INodeVisitor?> GetPreNodeVisitorAsync(GraphQL.Validation.ValidationContext context) { }
        public override System.Threading.Tasks.ValueTask<GraphQL.Validation.IVariableVisitor?> GetVariableVisitorAsync(GraphQL.Validation.ValidationContext context) { }
    }
    public class KnownArgumentNames : GraphQL.Validation.ValidationRuleBase
    {
        public static readonly GraphQL.Validation.Rules.KnownArgumentNames Instance;
        public KnownArgumentNames() { }
        public override System.Threading.Tasks.ValueTask<GraphQL.Validation.INodeVisitor?> GetPreNodeVisitorAsync(GraphQL.Validation.ValidationContext context) { }
    }
    public class KnownDirectivesInAllowedLocations : GraphQL.Validation.ValidationRuleBase
    {
        public static readonly GraphQL.Validation.Rules.KnownDirectivesInAllowedLocations Instance;
        public KnownDirectivesInAllowedLocations() { }
        public override System.Threading.Tasks.ValueTask<GraphQL.Validation.INodeVisitor?> GetPreNodeVisitorAsync(GraphQL.Validation.ValidationContext context) { }
    }
    public class KnownFragmentNames : GraphQL.Validation.ValidationRuleBase
    {
        public static readonly GraphQL.Validation.Rules.KnownFragmentNames Instance;
        public KnownFragmentNames() { }
        public override System.Threading.Tasks.ValueTask<GraphQL.Validation.INodeVisitor?> GetPreNodeVisitorAsync(GraphQL.Validation.ValidationContext context) { }
    }
    public class KnownTypeNames : GraphQL.Validation.ValidationRuleBase
    {
        public static readonly GraphQL.Validation.Rules.KnownTypeNames Instance;
        public KnownTypeNames() { }
        public override System.Threading.Tasks.ValueTask<GraphQL.Validation.INodeVisitor?> GetPreNodeVisitorAsync(GraphQL.Validation.ValidationContext context) { }
    }
    public class LoneAnonymousOperation : GraphQL.Validation.ValidationRuleBase
    {
        public static readonly GraphQL.Validation.Rules.LoneAnonymousOperation Instance;
        public LoneAnonymousOperation() { }
        public override System.Threading.Tasks.ValueTask<GraphQL.Validation.INodeVisitor?> GetPreNodeVisitorAsync(GraphQL.Validation.ValidationContext context) { }
    }
    public class NoFragmentCycles : GraphQL.Validation.ValidationRuleBase
    {
        public static readonly GraphQL.Validation.Rules.NoFragmentCycles Instance;
        public NoFragmentCycles() { }
        public override System.Threading.Tasks.ValueTask<GraphQL.Validation.INodeVisitor?> GetPreNodeVisitorAsync(GraphQL.Validation.ValidationContext context) { }
    }
    public class NoUndefinedVariables : GraphQL.Validation.ValidationRuleBase
    {
        public static readonly GraphQL.Validation.Rules.NoUndefinedVariables Instance;
        public NoUndefinedVariables() { }
        public override System.Threading.Tasks.ValueTask<GraphQL.Validation.INodeVisitor?> GetPreNodeVisitorAsync(GraphQL.Validation.ValidationContext context) { }
    }
    public class NoUnusedFragments : GraphQL.Validation.ValidationRuleBase
    {
        public static readonly GraphQL.Validation.Rules.NoUnusedFragments Instance;
        public NoUnusedFragments() { }
        public override System.Threading.Tasks.ValueTask<GraphQL.Validation.INodeVisitor?> GetPreNodeVisitorAsync(GraphQL.Validation.ValidationContext context) { }
    }
    public class NoUnusedVariables : GraphQL.Validation.ValidationRuleBase
    {
        public static readonly GraphQL.Validation.Rules.NoUnusedVariables Instance;
        public NoUnusedVariables() { }
        public override System.Threading.Tasks.ValueTask<GraphQL.Validation.INodeVisitor?> GetPreNodeVisitorAsync(GraphQL.Validation.ValidationContext context) { }
    }
    public class OverlappingFieldsCanBeMerged : GraphQL.Validation.ValidationRuleBase
    {
        public static readonly GraphQL.Validation.Rules.OverlappingFieldsCanBeMerged Instance;
        public OverlappingFieldsCanBeMerged() { }
        public override System.Threading.Tasks.ValueTask<GraphQL.Validation.INodeVisitor?> GetPreNodeVisitorAsync(GraphQL.Validation.ValidationContext context) { }
        public class Conflict
        {
            public Conflict() { }
            public System.Collections.Generic.List<GraphQLParser.AST.ISelectionNode> FieldsLeft { get; set; }
            public System.Collections.Generic.List<GraphQLParser.AST.ISelectionNode> FieldsRight { get; set; }
            public GraphQL.Validation.Rules.OverlappingFieldsCanBeMerged.ConflictReason Reason { get; set; }
        }
        public class ConflictReason
        {
            public ConflictReason() { }
            public GraphQL.Validation.Rules.OverlappingFieldsCanBeMerged.Message Message { get; set; }
            public string Name { get; set; }
        }
        public class Message
        {
            public Message() { }
            public string? Msg { get; set; }
            public System.Collections.Generic.List<GraphQL.Validation.Rules.OverlappingFieldsCanBeMerged.ConflictReason>? Msgs { get; set; }
        }
    }
    public class PossibleFragmentSpreads : GraphQL.Validation.ValidationRuleBase
    {
        public static readonly GraphQL.Validation.Rules.PossibleFragmentSpreads Instance;
        public PossibleFragmentSpreads() { }
        public override System.Threading.Tasks.ValueTask<GraphQL.Validation.INodeVisitor?> GetPreNodeVisitorAsync(GraphQL.Validation.ValidationContext context) { }
    }
    public class ProvidedNonNullArguments : GraphQL.Validation.ValidationRuleBase
    {
        public static readonly GraphQL.Validation.Rules.ProvidedNonNullArguments Instance;
        public ProvidedNonNullArguments() { }
        public override System.Threading.Tasks.ValueTask<GraphQL.Validation.INodeVisitor?> GetPreNodeVisitorAsync(GraphQL.Validation.ValidationContext context) { }
    }
    public class ScalarLeafs : GraphQL.Validation.ValidationRuleBase
    {
        public static readonly GraphQL.Validation.Rules.ScalarLeafs Instance;
        public ScalarLeafs() { }
        public override System.Threading.Tasks.ValueTask<GraphQL.Validation.INodeVisitor?> GetPreNodeVisitorAsync(GraphQL.Validation.ValidationContext context) { }
    }
    public class SingleRootFieldSubscriptions : GraphQL.Validation.ValidationRuleBase
    {
        public static readonly GraphQL.Validation.Rules.SingleRootFieldSubscriptions Instance;
        public SingleRootFieldSubscriptions() { }
        public override System.Threading.Tasks.ValueTask<GraphQL.Validation.INodeVisitor?> GetPreNodeVisitorAsync(GraphQL.Validation.ValidationContext context) { }
    }
    public class UniqueArgumentNames : GraphQL.Validation.ValidationRuleBase
    {
        public static readonly GraphQL.Validation.Rules.UniqueArgumentNames Instance;
        public UniqueArgumentNames() { }
        public override System.Threading.Tasks.ValueTask<GraphQL.Validation.INodeVisitor?> GetPreNodeVisitorAsync(GraphQL.Validation.ValidationContext context) { }
    }
    public class UniqueDirectivesPerLocation : GraphQL.Validation.ValidationRuleBase
    {
        public static readonly GraphQL.Validation.Rules.UniqueDirectivesPerLocation Instance;
        public UniqueDirectivesPerLocation() { }
        public override System.Threading.Tasks.ValueTask<GraphQL.Validation.INodeVisitor?> GetPreNodeVisitorAsync(GraphQL.Validation.ValidationContext context) { }
    }
    public class UniqueFragmentNames : GraphQL.Validation.ValidationRuleBase
    {
        public static readonly GraphQL.Validation.Rules.UniqueFragmentNames Instance;
        public UniqueFragmentNames() { }
        public override System.Threading.Tasks.ValueTask<GraphQL.Validation.INodeVisitor?> GetPreNodeVisitorAsync(GraphQL.Validation.ValidationContext context) { }
    }
    public class UniqueInputFieldNames : GraphQL.Validation.ValidationRuleBase
    {
        public static readonly GraphQL.Validation.Rules.UniqueInputFieldNames Instance;
        public UniqueInputFieldNames() { }
        public override System.Threading.Tasks.ValueTask<GraphQL.Validation.INodeVisitor?> GetPreNodeVisitorAsync(GraphQL.Validation.ValidationContext context) { }
    }
    public class UniqueOperationNames : GraphQL.Validation.ValidationRuleBase
    {
        public static readonly GraphQL.Validation.Rules.UniqueOperationNames Instance;
        public UniqueOperationNames() { }
        public override System.Threading.Tasks.ValueTask<GraphQL.Validation.INodeVisitor?> GetPreNodeVisitorAsync(GraphQL.Validation.ValidationContext context) { }
    }
    public class UniqueVariableNames : GraphQL.Validation.ValidationRuleBase
    {
        public static readonly GraphQL.Validation.Rules.UniqueVariableNames Instance;
        public UniqueVariableNames() { }
        public override System.Threading.Tasks.ValueTask<GraphQL.Validation.INodeVisitor?> GetPreNodeVisitorAsync(GraphQL.Validation.ValidationContext context) { }
    }
    public class VariablesAreInputTypes : GraphQL.Validation.ValidationRuleBase
    {
        public static readonly GraphQL.Validation.Rules.VariablesAreInputTypes Instance;
        public VariablesAreInputTypes() { }
        public override System.Threading.Tasks.ValueTask<GraphQL.Validation.INodeVisitor?> GetPreNodeVisitorAsync(GraphQL.Validation.ValidationContext context) { }
    }
    public class VariablesInAllowedPosition : GraphQL.Validation.ValidationRuleBase
    {
        public static readonly GraphQL.Validation.Rules.VariablesInAllowedPosition Instance;
        public VariablesInAllowedPosition() { }
        public override System.Threading.Tasks.ValueTask<GraphQL.Validation.INodeVisitor?> GetPreNodeVisitorAsync(GraphQL.Validation.ValidationContext context) { }
    }
}
namespace GraphQL.Validation.Rules.Custom
{
    public class ComplexityValidationRule : GraphQL.Validation.ValidationRuleBase, GraphQL.Validation.INodeVisitor
    {
        public ComplexityValidationRule(GraphQL.Validation.Complexity.ComplexityConfiguration complexityConfiguration) { }
        protected virtual void Analyzed(GraphQLParser.AST.GraphQLDocument document, GraphQL.Validation.Complexity.ComplexityResult complexityResult) { }
        public override System.Threading.Tasks.ValueTask<GraphQL.Validation.INodeVisitor?> GetPreNodeVisitorAsync(GraphQL.Validation.ValidationContext context) { }
        public void Validate(GraphQLParser.AST.GraphQLDocument document, GraphQL.Types.ISchema schema) { }
    }
    public class NoIntrospectionValidationRule : GraphQL.Validation.ValidationRuleBase
    {
        public NoIntrospectionValidationRule() { }
        public override System.Threading.Tasks.ValueTask<GraphQL.Validation.INodeVisitor?> GetPreNodeVisitorAsync(GraphQL.Validation.ValidationContext context) { }
    }
}<|MERGE_RESOLUTION|>--- conflicted
+++ resolved
@@ -1500,17 +1500,12 @@
 }
 namespace GraphQL.Federation
 {
-<<<<<<< HEAD
-    [System.AttributeUsage(System.AttributeTargets.Method | System.AttributeTargets.Property | System.AttributeTargets.Field)]
-=======
     [System.AttributeUsage(System.AttributeTargets.Class | System.AttributeTargets.Method | System.AttributeTargets.Property | System.AttributeTargets.Field)]
->>>>>>> bf97a2b0
     public class ExternalAttribute : GraphQL.GraphQLAttribute
     {
         public ExternalAttribute() { }
         public override void Modify(GraphQL.Types.FieldType fieldType, bool isInputType) { }
     }
-<<<<<<< HEAD
     [System.Flags]
     public enum FederationDirectiveEnum
     {
@@ -1523,13 +1518,6 @@
         Provides = 32,
         Requires = 64,
     }
-    public static class FederationGraphTypeExtensions
-    {
-        public static void ResolveReference<TSourceType>(this GraphQL.Types.ObjectGraphType<TSourceType> graphType, GraphQL.Federation.Resolvers.IFederationResolver resolver) { }
-        public static void ResolveReference<TSourceType, TReturnType>(this GraphQL.Types.ObjectGraphType<TSourceType> graphType, System.Func<GraphQL.IResolveFieldContext, TSourceType, GraphQL.DataLoader.IDataLoaderResult<TReturnType?>> resolver) { }
-        public static void ResolveReference<TSourceType, TReturnType>(this GraphQL.Types.ObjectGraphType<TSourceType> graphType, System.Func<GraphQL.IResolveFieldContext, TSourceType, System.Threading.Tasks.Task<TReturnType?>> resolver) { }
-        public static void ResolveReference<TSourceType, TReturnType>(this GraphQL.Types.ObjectGraphType<TSourceType> graphType, System.Func<GraphQL.IResolveFieldContext, TSourceType, TReturnType?> resolver) { }
-=======
     public static class FederationFieldMetadataExtensions
     {
         public static TMetadataWriter External<TMetadataWriter>(this TMetadataWriter fieldType)
@@ -1546,35 +1534,26 @@
             where TMetadataWriter : GraphQL.Types.IFieldMetadataWriter { }
         public static TMetadataWriter Shareable<TMetadataWriter>(this TMetadataWriter graphType)
             where TMetadataWriter : GraphQL.Types.IFieldMetadataWriter { }
->>>>>>> bf97a2b0
+    }
+    public static class FederationGraphTypeExtensions
+    {
+        public static void ResolveReference<TSourceType>(this GraphQL.Types.ObjectGraphType<TSourceType> graphType, GraphQL.Federation.Resolvers.IFederationResolver resolver) { }
+        public static void ResolveReference<TSourceType, TReturnType>(this GraphQL.Types.ObjectGraphType<TSourceType> graphType, System.Func<GraphQL.IResolveFieldContext, TSourceType, GraphQL.DataLoader.IDataLoaderResult<TReturnType?>> resolver) { }
+        public static void ResolveReference<TSourceType, TReturnType>(this GraphQL.Types.ObjectGraphType<TSourceType> graphType, System.Func<GraphQL.IResolveFieldContext, TSourceType, System.Threading.Tasks.Task<TReturnType?>> resolver) { }
+        public static void ResolveReference<TSourceType, TReturnType>(this GraphQL.Types.ObjectGraphType<TSourceType> graphType, System.Func<GraphQL.IResolveFieldContext, TSourceType, TReturnType?> resolver) { }
     }
     public static class FederationMetadataExtensions
     {
         public static TMetadataWriter External<TMetadataWriter>(this TMetadataWriter fieldType)
-<<<<<<< HEAD
-            where TMetadataWriter : GraphQL.Types.IMetadataWriter { }
-=======
             where TMetadataWriter : GraphQL.Types.IMetadataWriter, GraphQL.Types.IObjectGraphType { }
->>>>>>> bf97a2b0
         public static TMetadataWriter Inaccessible<TMetadataWriter>(this TMetadataWriter graphType)
             where TMetadataWriter : GraphQL.Types.IMetadataWriter { }
         public static TMetadataWriter Key<TMetadataWriter>(this TMetadataWriter graphType, string[] fields, bool resolvable = true)
             where TMetadataWriter : GraphQL.Types.IMetadataWriter, GraphQL.Types.IComplexGraphType { }
         public static TMetadataWriter Key<TMetadataWriter>(this TMetadataWriter graphType, string fields, bool resolvable = true)
             where TMetadataWriter : GraphQL.Types.IMetadataWriter, GraphQL.Types.IComplexGraphType { }
-<<<<<<< HEAD
-        public static TMetadataWriter Override<TMetadataWriter>(this TMetadataWriter fieldType, string from)
-            where TMetadataWriter : GraphQL.Types.IMetadataWriter { }
-        public static TMetadataWriter Provides<TMetadataWriter>(this TMetadataWriter fieldType, string[] fields)
-            where TMetadataWriter : GraphQL.Types.IMetadataWriter { }
-        public static TMetadataWriter Provides<TMetadataWriter>(this TMetadataWriter fieldType, string fields)
-            where TMetadataWriter : GraphQL.Types.IMetadataWriter { }
-        public static TMetadataWriter Requires<TMetadataWriter>(this TMetadataWriter fieldType, string[] fields)
-            where TMetadataWriter : GraphQL.Types.IMetadataWriter { }
-        public static TMetadataWriter Requires<TMetadataWriter>(this TMetadataWriter fieldType, string fields)
-            where TMetadataWriter : GraphQL.Types.IMetadataWriter { }
         public static TMetadataWriter Shareable<TMetadataWriter>(this TMetadataWriter graphType)
-            where TMetadataWriter : GraphQL.Types.IMetadataWriter { }
+            where TMetadataWriter : GraphQL.Types.IMetadataWriter, GraphQL.Types.IObjectGraphType { }
     }
     [System.AttributeUsage(System.AttributeTargets.Method | System.AttributeTargets.Property | System.AttributeTargets.Field)]
     public class FederationResolverAttribute : GraphQL.GraphQLAttribute
@@ -1591,13 +1570,7 @@
         public GraphQL.Federation.FederationDirectiveEnum? ImportDirectives { get; set; }
         public string Version { get; set; }
     }
-    [System.AttributeUsage(System.AttributeTargets.Class | System.AttributeTargets.Method | System.AttributeTargets.Property | System.AttributeTargets.Field)]
-=======
-        public static TMetadataWriter Shareable<TMetadataWriter>(this TMetadataWriter graphType)
-            where TMetadataWriter : GraphQL.Types.IMetadataWriter, GraphQL.Types.IObjectGraphType { }
-    }
     [System.AttributeUsage(System.AttributeTargets.Class | System.AttributeTargets.Enum | System.AttributeTargets.Method | System.AttributeTargets.Property | System.AttributeTargets.Field | System.AttributeTargets.Interface | System.AttributeTargets.Parameter)]
->>>>>>> bf97a2b0
     public class InaccessibleAttribute : GraphQL.GraphQLAttribute
     {
         public InaccessibleAttribute() { }
@@ -1633,18 +1606,13 @@
         public RequiresAttribute(params string[] fields) { }
         public override void Modify(GraphQL.Types.FieldType fieldType, bool isInputType) { }
     }
-<<<<<<< HEAD
-    [System.AttributeUsage(System.AttributeTargets.Class | System.AttributeTargets.Method | System.AttributeTargets.Property | System.AttributeTargets.Field)]
-=======
     [System.AttributeUsage(System.AttributeTargets.Class | System.AttributeTargets.Method | System.AttributeTargets.Property | System.AttributeTargets.Field, AllowMultiple=true)]
->>>>>>> bf97a2b0
     public class ShareableAttribute : GraphQL.GraphQLAttribute
     {
         public ShareableAttribute() { }
         public override void Modify(GraphQL.Types.IGraphType graphType) { }
         public override void Modify(GraphQL.Types.FieldType fieldType, bool isInputType) { }
     }
-<<<<<<< HEAD
     public static class TypeConfigExtensions
     {
         public static void ResolveReference(this GraphQL.Utilities.TypeConfig config, GraphQL.Federation.Resolvers.IFederationResolver resolver) { }
@@ -1691,8 +1659,6 @@
         public GraphQL.Federation.Resolvers.IFederationResolver Resolver { get; init; }
         public object Value { get; init; }
     }
-=======
->>>>>>> bf97a2b0
 }
 namespace GraphQL.Federation.Types
 {
