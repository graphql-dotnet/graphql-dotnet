--- conflicted
+++ resolved
@@ -13,20 +13,35 @@
         public const string AUTHORIZE_KEY = "Authorization__Required";
         public const string POLICY_KEY = "Authorization__Policies";
         public const string ROLE_KEY = "Authorization__Roles";
+        public static GraphQL.Builders.ConnectionBuilder<TSourceType> AllowAnonymous<TSourceType>(this GraphQL.Builders.ConnectionBuilder<TSourceType> builder) { }
         public static TMetadataProvider AllowAnonymous<TMetadataProvider>(this TMetadataProvider provider)
-            where TMetadataProvider : GraphQL.Types.IMetadataWriter { }
+            where TMetadataProvider : GraphQL.Types.IProvideMetadata { }
+        public static GraphQL.Builders.ConnectionBuilder<TSourceType, TReturnType> AllowAnonymous<TSourceType, TReturnType>(this GraphQL.Builders.ConnectionBuilder<TSourceType, TReturnType> builder) { }
+        public static GraphQL.Builders.FieldBuilder<TSourceType, TReturnType> AllowAnonymous<TSourceType, TReturnType>(this GraphQL.Builders.FieldBuilder<TSourceType, TReturnType> builder) { }
+        public static GraphQL.Builders.ConnectionBuilder<TSourceType> Authorize<TSourceType>(this GraphQL.Builders.ConnectionBuilder<TSourceType> builder) { }
         public static TMetadataProvider Authorize<TMetadataProvider>(this TMetadataProvider provider)
-            where TMetadataProvider : GraphQL.Types.IMetadataWriter { }
+            where TMetadataProvider : GraphQL.Types.IProvideMetadata { }
+        public static GraphQL.Builders.ConnectionBuilder<TSourceType, TReturnType> Authorize<TSourceType, TReturnType>(this GraphQL.Builders.ConnectionBuilder<TSourceType, TReturnType> builder) { }
+        public static GraphQL.Builders.FieldBuilder<TSourceType, TReturnType> Authorize<TSourceType, TReturnType>(this GraphQL.Builders.FieldBuilder<TSourceType, TReturnType> builder) { }
+        public static GraphQL.Builders.ConnectionBuilder<TSourceType> AuthorizeWithPolicy<TSourceType>(this GraphQL.Builders.ConnectionBuilder<TSourceType> builder, string policy) { }
         public static TMetadataProvider AuthorizeWithPolicy<TMetadataProvider>(this TMetadataProvider provider, string policy)
-            where TMetadataProvider : GraphQL.Types.IMetadataWriter { }
+            where TMetadataProvider : GraphQL.Types.IProvideMetadata { }
+        public static GraphQL.Builders.ConnectionBuilder<TSourceType, TReturnType> AuthorizeWithPolicy<TSourceType, TReturnType>(this GraphQL.Builders.ConnectionBuilder<TSourceType, TReturnType> builder, string policy) { }
+        public static GraphQL.Builders.FieldBuilder<TSourceType, TReturnType> AuthorizeWithPolicy<TSourceType, TReturnType>(this GraphQL.Builders.FieldBuilder<TSourceType, TReturnType> builder, string policy) { }
+        public static GraphQL.Builders.ConnectionBuilder<TSourceType> AuthorizeWithRoles<TSourceType>(this GraphQL.Builders.ConnectionBuilder<TSourceType> builder, string roles) { }
+        public static GraphQL.Builders.ConnectionBuilder<TSourceType> AuthorizeWithRoles<TSourceType>(this GraphQL.Builders.ConnectionBuilder<TSourceType> builder, params string[] roles) { }
         public static TMetadataProvider AuthorizeWithRoles<TMetadataProvider>(this TMetadataProvider provider, string roles)
-            where TMetadataProvider : GraphQL.Types.IMetadataWriter { }
+            where TMetadataProvider : GraphQL.Types.IProvideMetadata { }
         public static TMetadataProvider AuthorizeWithRoles<TMetadataProvider>(this TMetadataProvider provider, params string[] roles)
-            where TMetadataProvider : GraphQL.Types.IMetadataWriter { }
-        public static System.Collections.Generic.List<string>? GetPolicies(this GraphQL.Types.IMetadataReader provider) { }
-        public static System.Collections.Generic.List<string>? GetRoles(this GraphQL.Types.IMetadataReader provider) { }
-        public static bool IsAnonymousAllowed(this GraphQL.Types.IMetadataReader provider) { }
-        public static bool IsAuthorizationRequired(this GraphQL.Types.IMetadataReader provider) { }
+            where TMetadataProvider : GraphQL.Types.IProvideMetadata { }
+        public static GraphQL.Builders.ConnectionBuilder<TSourceType, TReturnType> AuthorizeWithRoles<TSourceType, TReturnType>(this GraphQL.Builders.ConnectionBuilder<TSourceType, TReturnType> builder, string roles) { }
+        public static GraphQL.Builders.ConnectionBuilder<TSourceType, TReturnType> AuthorizeWithRoles<TSourceType, TReturnType>(this GraphQL.Builders.ConnectionBuilder<TSourceType, TReturnType> builder, params string[] roles) { }
+        public static GraphQL.Builders.FieldBuilder<TSourceType, TReturnType> AuthorizeWithRoles<TSourceType, TReturnType>(this GraphQL.Builders.FieldBuilder<TSourceType, TReturnType> builder, string roles) { }
+        public static GraphQL.Builders.FieldBuilder<TSourceType, TReturnType> AuthorizeWithRoles<TSourceType, TReturnType>(this GraphQL.Builders.FieldBuilder<TSourceType, TReturnType> builder, params string[] roles) { }
+        public static System.Collections.Generic.List<string>? GetPolicies(this GraphQL.Types.IProvideMetadata provider) { }
+        public static System.Collections.Generic.List<string>? GetRoles(this GraphQL.Types.IProvideMetadata provider) { }
+        public static bool IsAnonymousAllowed(this GraphQL.Types.IProvideMetadata provider) { }
+        public static bool IsAuthorizationRequired(this GraphQL.Types.IProvideMetadata provider) { }
     }
     public class AuthorizeAttribute : GraphQL.GraphQLAttribute
     {
@@ -55,12 +70,6 @@
         public static object Boxed(this bool value) { }
         public static object? Boxed(this bool? value) { }
     }
-    public static class ComplexityAnalayzerMetadataExtensions
-    {
-        public static double? GetComplexityImpact(this GraphQL.Types.IMetadataReader provider) { }
-        public static TMetadataProvider WithComplexityImpact<TMetadataProvider>(this TMetadataProvider provider, double impact)
-            where TMetadataProvider : GraphQL.Types.IMetadataWriter { }
-    }
     public sealed class DefaultServiceProvider : System.IServiceProvider
     {
         public DefaultServiceProvider() { }
@@ -69,18 +78,18 @@
     public static class DirectivesExtensions
     {
         public static TMetadataProvider ApplyDirective<TMetadataProvider>(this TMetadataProvider provider, string name)
-            where TMetadataProvider : GraphQL.Types.IMetadataWriter { }
+            where TMetadataProvider : GraphQL.Types.IProvideMetadata { }
         public static TMetadataProvider ApplyDirective<TMetadataProvider>(this TMetadataProvider provider, string name, System.Action<GraphQL.Types.AppliedDirective> configure)
-            where TMetadataProvider : GraphQL.Types.IMetadataWriter { }
+            where TMetadataProvider : GraphQL.Types.IProvideMetadata { }
         public static TMetadataProvider ApplyDirective<TMetadataProvider>(this TMetadataProvider provider, string name, string argumentName, object? argumentValue)
-            where TMetadataProvider : GraphQL.Types.IMetadataWriter { }
+            where TMetadataProvider : GraphQL.Types.IProvideMetadata { }
         public static TMetadataProvider ApplyDirective<TMetadataProvider>(this TMetadataProvider provider, string name, string argument1Name, object? argument1Value, string argument2Name, object? argument2Value)
-            where TMetadataProvider : GraphQL.Types.IMetadataWriter { }
-        public static GraphQL.Types.AppliedDirective? FindAppliedDirective(this GraphQL.Types.IMetadataReader provider, string name) { }
-        public static GraphQL.Types.AppliedDirectives? GetAppliedDirectives(this GraphQL.Types.IMetadataReader provider) { }
-        public static bool HasAppliedDirectives(this GraphQL.Types.IMetadataReader provider) { }
+            where TMetadataProvider : GraphQL.Types.IProvideMetadata { }
+        public static GraphQL.Types.AppliedDirective? FindAppliedDirective(this GraphQL.Types.IProvideMetadata provider, string name) { }
+        public static GraphQL.Types.AppliedDirectives? GetAppliedDirectives(this GraphQL.Types.IProvideMetadata provider) { }
+        public static bool HasAppliedDirectives(this GraphQL.Types.IProvideMetadata provider) { }
         public static TMetadataProvider RemoveAppliedDirective<TMetadataProvider>(this TMetadataProvider provider, string name)
-            where TMetadataProvider : GraphQL.Types.IMetadataWriter { }
+            where TMetadataProvider : GraphQL.Types.IProvideMetadata { }
     }
     [System.AttributeUsage(System.AttributeTargets.Class, AllowMultiple=false, Inherited=true)]
     public sealed class DoNotMapClrTypeAttribute : System.Attribute
@@ -97,7 +106,7 @@
         public DocumentExecuter() { }
         public DocumentExecuter(GraphQL.Execution.IDocumentBuilder documentBuilder, GraphQL.Validation.IDocumentValidator documentValidator) { }
         public DocumentExecuter(GraphQL.Execution.IDocumentBuilder documentBuilder, GraphQL.Validation.IDocumentValidator documentValidator, GraphQL.Execution.IExecutionStrategySelector executionStrategySelector, System.Collections.Generic.IEnumerable<GraphQL.DI.IConfigureExecution> configurations) { }
-        protected virtual GraphQL.Execution.ExecutionContext BuildExecutionContext(GraphQL.ExecutionOptions options, GraphQLParser.AST.GraphQLDocument document, GraphQLParser.AST.GraphQLOperationDefinition operation, GraphQL.Validation.IValidationResult validationResult, GraphQL.Instrumentation.Metrics metrics) { }
+        protected virtual GraphQL.Execution.ExecutionContext BuildExecutionContext(GraphQL.ExecutionOptions options, GraphQLParser.AST.GraphQLDocument document, GraphQLParser.AST.GraphQLOperationDefinition operation, GraphQL.Validation.Variables variables, GraphQL.Instrumentation.Metrics metrics) { }
         public virtual System.Threading.Tasks.Task<GraphQL.ExecutionResult> ExecuteAsync(GraphQL.ExecutionOptions options) { }
         protected virtual GraphQLParser.AST.GraphQLOperationDefinition? GetOperation(string? operationName, GraphQLParser.AST.GraphQLDocument document) { }
         protected virtual GraphQL.Execution.IExecutionStrategy SelectExecutionStrategy(GraphQL.Execution.ExecutionContext context) { }
@@ -217,12 +226,6 @@
         public static bool EnableReadDescriptionFromAttributes { get; set; }
         public static bool EnableReadDescriptionFromXmlDocumentation { get; set; }
         public static bool EnableReflectionCaching { get; set; }
-<<<<<<< HEAD
-        [System.Obsolete("The query root operation type must be provided and must be an Object type. See ht" +
-            "tps://spec.graphql.org/October2021/#sec-Root-Operation-Types")]
-        public static bool RequireRootQueryType { get; set; }
-=======
->>>>>>> ea9b7582
         public static bool TrackGraphTypeInitialization { get; set; }
         public static bool UseDeclaringTypeNames { get; set; }
     }
@@ -350,11 +353,11 @@
             where TSerializer :  class, GraphQL.IGraphQLSerializer { }
         public static GraphQL.DI.IGraphQLBuilder AddSerializer<TSerializer>(this GraphQL.DI.IGraphQLBuilder builder, TSerializer serializer)
             where TSerializer :  class, GraphQL.IGraphQLSerializer { }
-        public static GraphQL.DI.IGraphQLBuilder AddValidationRule<TValidationRule>(this GraphQL.DI.IGraphQLBuilder builder, bool useForCachedDocuments = false, GraphQL.DI.ServiceLifetime serviceLifetime = 0)
+        public static GraphQL.DI.IGraphQLBuilder AddValidationRule<TValidationRule>(this GraphQL.DI.IGraphQLBuilder builder, bool useForCachedDocuments = false)
+            where TValidationRule :  class, GraphQL.Validation.IValidationRule { }
+        public static GraphQL.DI.IGraphQLBuilder AddValidationRule<TValidationRule>(this GraphQL.DI.IGraphQLBuilder builder, System.Func<System.IServiceProvider, TValidationRule> validationRuleFactory, bool useForCachedDocuments = false)
             where TValidationRule :  class, GraphQL.Validation.IValidationRule { }
         public static GraphQL.DI.IGraphQLBuilder AddValidationRule<TValidationRule>(this GraphQL.DI.IGraphQLBuilder builder, TValidationRule validationRule, bool useForCachedDocuments = false)
-            where TValidationRule :  class, GraphQL.Validation.IValidationRule { }
-        public static GraphQL.DI.IGraphQLBuilder AddValidationRule<TValidationRule>(this GraphQL.DI.IGraphQLBuilder builder, System.Func<System.IServiceProvider, TValidationRule> validationRuleFactory, bool useForCachedDocuments = false, GraphQL.DI.ServiceLifetime serviceLifetime = 0)
             where TValidationRule :  class, GraphQL.Validation.IValidationRule { }
         public static GraphQL.DI.IServiceRegister Configure<[System.Diagnostics.CodeAnalysis.DynamicallyAccessedMembers(System.Diagnostics.CodeAnalysis.DynamicallyAccessedMemberTypes.PublicParameterlessConstructor)]  TOptions>(this GraphQL.DI.IServiceRegister services, System.Action<TOptions>? action)
             where TOptions :  class, new () { }
@@ -369,8 +372,6 @@
         public static GraphQL.DI.IGraphQLBuilder ConfigureExecutionOptions(this GraphQL.DI.IGraphQLBuilder builder, System.Func<GraphQL.ExecutionOptions, System.Threading.Tasks.Task> action) { }
         public static GraphQL.DI.IGraphQLBuilder ConfigureSchema(this GraphQL.DI.IGraphQLBuilder builder, System.Action<GraphQL.Types.ISchema> action) { }
         public static GraphQL.DI.IGraphQLBuilder ConfigureSchema(this GraphQL.DI.IGraphQLBuilder builder, System.Action<GraphQL.Types.ISchema, System.IServiceProvider> action) { }
-        public static GraphQL.DI.IGraphQLBuilder ConfigureSchema<TConfigureSchema>(this GraphQL.DI.IGraphQLBuilder builder)
-            where TConfigureSchema :  class, GraphQL.DI.IConfigureSchema { }
         public static GraphQL.DI.IServiceRegister Register<[System.Diagnostics.CodeAnalysis.DynamicallyAccessedMembers(System.Diagnostics.CodeAnalysis.DynamicallyAccessedMemberTypes.PublicConstructors)]  TService>(this GraphQL.DI.IServiceRegister services, GraphQL.DI.ServiceLifetime serviceLifetime, bool replace = false)
             where TService :  class { }
         public static GraphQL.DI.IServiceRegister Register<TService>(this GraphQL.DI.IServiceRegister services, TService implementationInstance, bool replace = false)
@@ -429,7 +430,7 @@
         public static string NameOf<TSourceType, TProperty>(this System.Linq.Expressions.Expression<System.Func<TSourceType, TProperty>> expression) { }
         public static GraphQLParser.AST.GraphQLValue ToAST(this GraphQL.Types.IGraphType type, object? value) { }
         public static TMetadataProvider WithMetadata<TMetadataProvider>(this TMetadataProvider provider, string key, object? value)
-            where TMetadataProvider : GraphQL.Types.IMetadataWriter { }
+            where TMetadataProvider : GraphQL.Types.IProvideMetadata { }
     }
     [System.AttributeUsage(System.AttributeTargets.Class | System.AttributeTargets.Struct | System.AttributeTargets.Enum | System.AttributeTargets.Method | System.AttributeTargets.Property | System.AttributeTargets.Field | System.AttributeTargets.Interface | System.AttributeTargets.Parameter)]
     public sealed class GraphQLMetadataAttribute : GraphQL.GraphQLAttribute
@@ -841,7 +842,7 @@
             where TEdgeType : GraphQL.Types.Relay.EdgeType<TNodeType>
             where TConnectionType : GraphQL.Types.Relay.ConnectionType<TNodeType, TEdgeType> { }
     }
-    public class ConnectionBuilder<TSourceType> : GraphQL.Types.IMetadataWriter, GraphQL.Types.IProvideMetadata
+    public class ConnectionBuilder<TSourceType>
     {
         protected ConnectionBuilder(GraphQL.Types.FieldType fieldType) { }
         public GraphQL.Types.FieldType FieldType { get; set; }
@@ -866,13 +867,12 @@
             "\'Connection\' method.")]
         public virtual GraphQL.Builders.ConnectionBuilder<TSourceType> Name(string name) { }
         public virtual GraphQL.Builders.ConnectionBuilder<TSourceType> PageSize(int pageSize) { }
-        public virtual GraphQL.Builders.ConnectionBuilder<TSourceType> Resolve(System.Func<GraphQL.Builders.IResolveConnectionContext<TSourceType>, object?> resolver) { }
-        public virtual GraphQL.Builders.ConnectionBuilder<TSourceType> ResolveAsync(System.Func<GraphQL.Builders.IResolveConnectionContext<TSourceType>, System.Threading.Tasks.Task<object?>> resolver) { }
+        public virtual void Resolve(System.Func<GraphQL.Builders.IResolveConnectionContext<TSourceType>, object?> resolver) { }
+        public virtual void ResolveAsync(System.Func<GraphQL.Builders.IResolveConnectionContext<TSourceType>, System.Threading.Tasks.Task<object?>> resolver) { }
         public virtual GraphQL.Builders.ConnectionBuilder<TSourceType> ReturnAll() { }
         public virtual GraphQL.Builders.ConnectionBuilder<TSourceType, TNewReturnType> Returns<TNewReturnType>() { }
         [System.Obsolete("Please use the overload that accepts the mandatory name argument.")]
         public static GraphQL.Builders.ConnectionBuilder<TSourceType> Create<TNodeType>()
-<<<<<<< HEAD
             where TNodeType : GraphQL.Types.IGraphType { }
         public static GraphQL.Builders.ConnectionBuilder<TSourceType> Create<TNodeType>(string name)
             where TNodeType : GraphQL.Types.IGraphType { }
@@ -883,18 +883,6 @@
         public static GraphQL.Builders.ConnectionBuilder<TSourceType> Create<TNodeType, TEdgeType>(string name)
             where TNodeType : GraphQL.Types.IGraphType
             where TEdgeType : GraphQL.Types.Relay.EdgeType<TNodeType> { }
-=======
-            where TNodeType : GraphQL.Types.IGraphType { }
-        public static GraphQL.Builders.ConnectionBuilder<TSourceType> Create<TNodeType>(string name)
-            where TNodeType : GraphQL.Types.IGraphType { }
-        [System.Obsolete("Please use the overload that accepts the mandatory name argument.")]
-        public static GraphQL.Builders.ConnectionBuilder<TSourceType> Create<TNodeType, TEdgeType>()
-            where TNodeType : GraphQL.Types.IGraphType
-            where TEdgeType : GraphQL.Types.Relay.EdgeType<TNodeType> { }
-        public static GraphQL.Builders.ConnectionBuilder<TSourceType> Create<TNodeType, TEdgeType>(string name)
-            where TNodeType : GraphQL.Types.IGraphType
-            where TEdgeType : GraphQL.Types.Relay.EdgeType<TNodeType> { }
->>>>>>> ea9b7582
         [System.Obsolete("Please use the overload that accepts the mandatory name argument.")]
         public static GraphQL.Builders.ConnectionBuilder<TSourceType> Create<TNodeType, TEdgeType, TConnectionType>()
             where TNodeType : GraphQL.Types.IGraphType
@@ -905,7 +893,7 @@
             where TEdgeType : GraphQL.Types.Relay.EdgeType<TNodeType>
             where TConnectionType : GraphQL.Types.Relay.ConnectionType<TNodeType, TEdgeType> { }
     }
-    public class ConnectionBuilder<TSourceType, TReturnType> : GraphQL.Types.IMetadataWriter, GraphQL.Types.IProvideMetadata
+    public class ConnectionBuilder<TSourceType, TReturnType>
     {
         protected ConnectionBuilder(GraphQL.Types.FieldType fieldType) { }
         public GraphQL.Types.FieldType FieldType { get; set; }
@@ -926,8 +914,8 @@
             "\'Connection\' method.")]
         public virtual GraphQL.Builders.ConnectionBuilder<TSourceType, TReturnType> Name(string name) { }
         public virtual GraphQL.Builders.ConnectionBuilder<TSourceType, TReturnType> PageSize(int? pageSize) { }
-        public virtual GraphQL.Builders.ConnectionBuilder<TSourceType, TReturnType> Resolve(System.Func<GraphQL.Builders.IResolveConnectionContext<TSourceType>, TReturnType?> resolver) { }
-        public virtual GraphQL.Builders.ConnectionBuilder<TSourceType, TReturnType> ResolveAsync(System.Func<GraphQL.Builders.IResolveConnectionContext<TSourceType>, System.Threading.Tasks.Task<TReturnType?>> resolver) { }
+        public virtual void Resolve(System.Func<GraphQL.Builders.IResolveConnectionContext<TSourceType>, TReturnType?> resolver) { }
+        public virtual void ResolveAsync(System.Func<GraphQL.Builders.IResolveConnectionContext<TSourceType>, System.Threading.Tasks.Task<TReturnType?>> resolver) { }
         public virtual GraphQL.Builders.ConnectionBuilder<TSourceType, TNewReturnType> Returns<TNewReturnType>() { }
         public static GraphQL.Builders.ConnectionBuilder<TSourceType, TReturnType> Create<TNodeType>(string name = "default")
             where TNodeType : GraphQL.Types.IGraphType { }
@@ -939,7 +927,17 @@
             where TEdgeType : GraphQL.Types.Relay.EdgeType<TNodeType>
             where TConnectionType : GraphQL.Types.Relay.ConnectionType<TNodeType, TEdgeType> { }
     }
-    public class FieldBuilder<TSourceType, TReturnType> : GraphQL.Types.IMetadataWriter, GraphQL.Types.IProvideMetadata
+    [System.Obsolete("This class will be removed in v8.")]
+    public static class FieldBuilder
+    {
+        [System.Obsolete("Please use FieldBuilder<TSourceType, TReturnType>.Create() method. This method wi" +
+            "ll be removed in v8.")]
+        public static GraphQL.Builders.FieldBuilder<TSourceType, TReturnType> Create<TSourceType, TReturnType>(GraphQL.Types.IGraphType type) { }
+        [System.Obsolete("Please use FieldBuilder<TSourceType, TReturnType>.Create() method. This method wi" +
+            "ll be removed in v8.")]
+        public static GraphQL.Builders.FieldBuilder<TSourceType, TReturnType> Create<TSourceType, TReturnType>(System.Type? type = null) { }
+    }
+    public class FieldBuilder<TSourceType, TReturnType>
     {
         protected FieldBuilder(GraphQL.Types.FieldType fieldType) { }
         public GraphQL.Types.FieldType FieldType { get; }
@@ -959,24 +957,18 @@
             where TArgumentGraphType : GraphQL.Types.IGraphType { }
         public virtual GraphQL.Builders.FieldBuilder<TSourceType, TReturnType> Arguments(params GraphQL.Types.QueryArgument[] arguments) { }
         public virtual GraphQL.Builders.FieldBuilder<TSourceType, TReturnType> Arguments(System.Collections.Generic.IEnumerable<GraphQL.Types.QueryArgument> arguments) { }
-        [System.Obsolete("Please use the WithComplexityImpact method")]
         public virtual GraphQL.Builders.FieldBuilder<TSourceType, TReturnType> ComplexityImpact(double impact) { }
         public virtual GraphQL.Builders.FieldBuilder<TSourceType, TReturnType> Configure(System.Action<GraphQL.Types.FieldType> configure) { }
         public virtual GraphQL.Builders.FieldBuilder<TSourceType, TReturnType> DefaultValue(TReturnType? defaultValue = default) { }
         public virtual GraphQL.Builders.FieldBuilder<TSourceType, TReturnType> DeprecationReason(string? deprecationReason) { }
         public virtual GraphQL.Builders.FieldBuilder<TSourceType, TReturnType> Description(string? description) { }
-        [System.Obsolete("Please use the ApplyDirective method")]
         public virtual GraphQL.Builders.FieldBuilder<TSourceType, TReturnType> Directive(string name) { }
-        [System.Obsolete("Please use the ApplyDirective method")]
         public virtual GraphQL.Builders.FieldBuilder<TSourceType, TReturnType> Directive(string name, System.Action<GraphQL.Types.AppliedDirective> configure) { }
-        [System.Obsolete("Please use the ApplyDirective method")]
         public virtual GraphQL.Builders.FieldBuilder<TSourceType, TReturnType> Directive(string name, string argumentName, object? argumentValue) { }
-        [System.Obsolete("Please use the ApplyDirective method")]
         public virtual GraphQL.Builders.FieldBuilder<TSourceType, TReturnType> Directive(string name, string argument1Name, object? argument1Value, string argument2Name, object? argument2Value) { }
         [System.Obsolete("Please configure the field name by providing the name as an argument to the \'Fiel" +
             "d\' method.")]
         public virtual GraphQL.Builders.FieldBuilder<TSourceType, TReturnType> Name(string name) { }
-        public virtual GraphQL.Builders.FieldBuilder<TSourceType, TReturnType> ParseValue(System.Func<object?, object?> parseValue) { }
         public virtual GraphQL.Builders.FieldBuilder<TSourceType, TReturnType> Resolve(GraphQL.Resolvers.IFieldResolver? resolver) { }
         public virtual GraphQL.Builders.FieldBuilder<TSourceType, TReturnType> Resolve(System.Func<GraphQL.IResolveFieldContext<TSourceType>, TReturnType?> resolve) { }
         public virtual GraphQL.Builders.FieldBuilder<TSourceType, TReturnType> ResolveAsync(System.Func<GraphQL.IResolveFieldContext<TSourceType>, System.Threading.Tasks.Task<TReturnType?>> resolve) { }
@@ -1183,9 +1175,7 @@
     {
         public ExecutionContext() { }
         public ExecutionContext(GraphQL.Execution.ExecutionContext context) { }
-        public System.Collections.Generic.IReadOnlyDictionary<GraphQLParser.AST.GraphQLField, System.Collections.Generic.IDictionary<string, GraphQL.Execution.ArgumentValue>>? ArgumentValues { get; set; }
         public System.Threading.CancellationToken CancellationToken { get; set; }
-        public System.Collections.Generic.IReadOnlyDictionary<GraphQLParser.AST.ASTNode, System.Collections.Generic.IDictionary<string, GraphQL.Execution.DirectiveInfo>>? DirectiveValues { get; set; }
         public GraphQLParser.AST.GraphQLDocument Document { get; set; }
         public GraphQL.ExecutionErrors Errors { get; set; }
         public GraphQL.Execution.IExecutionStrategy ExecutionStrategy { get; set; }
@@ -1210,8 +1200,8 @@
     public static class ExecutionHelper
     {
         public static GraphQL.Execution.ArgumentValue CoerceValue(GraphQL.Types.IGraphType type, GraphQLParser.AST.GraphQLValue? input, GraphQL.Validation.Variables? variables = null, object? fieldDefault = null) { }
-        public static System.Collections.Generic.Dictionary<string, GraphQL.Execution.ArgumentValue>? GetArguments(GraphQL.Types.QueryArguments? definitionArguments, GraphQLParser.AST.GraphQLArguments? astArguments, GraphQL.Validation.Variables? variables, GraphQLParser.AST.GraphQLDocument document, GraphQLParser.AST.ASTNode fieldOrFragmentSpread, GraphQLParser.AST.GraphQLDirective? directive) { }
-        public static System.Collections.Generic.IDictionary<string, GraphQL.Execution.DirectiveInfo>? GetDirectives(GraphQLParser.AST.IHasDirectivesNode node, GraphQL.Validation.Variables? variables, GraphQL.Types.ISchema schema, GraphQLParser.AST.GraphQLDocument document) { }
+        public static System.Collections.Generic.Dictionary<string, GraphQL.Execution.ArgumentValue>? GetArguments(GraphQL.Types.QueryArguments? definitionArguments, GraphQLParser.AST.GraphQLArguments? astArguments, GraphQL.Validation.Variables? variables) { }
+        public static System.Collections.Generic.IDictionary<string, GraphQL.Execution.DirectiveInfo>? GetDirectives(GraphQLParser.AST.GraphQLField field, GraphQL.Validation.Variables? variables, GraphQL.Types.ISchema schema) { }
     }
     public abstract class ExecutionNode
     {
@@ -1258,8 +1248,7 @@
         protected virtual System.Threading.Tasks.Task SetArrayItemNodesAsync(GraphQL.Execution.ExecutionContext context, GraphQL.Execution.ArrayExecutionNode parent) { }
         protected virtual void SetNodeError(GraphQL.Execution.ExecutionContext context, GraphQL.Execution.ExecutionNode node, GraphQL.ExecutionError error) { }
         protected virtual void SetSubFieldNodes(GraphQL.Execution.ExecutionContext context, GraphQL.Execution.ObjectExecutionNode parent) { }
-        protected virtual bool ShouldIncludeNode<TASTNode>(GraphQL.Execution.ExecutionContext context, TASTNode node)
-            where TASTNode : GraphQLParser.AST.ASTNode, GraphQLParser.AST.IHasDirectivesNode { }
+        protected virtual bool ShouldIncludeNode(GraphQL.Execution.ExecutionContext context, GraphQLParser.AST.IHasDirectivesNode node) { }
         protected virtual void ValidateNodeResult(GraphQL.Execution.ExecutionContext context, GraphQL.Execution.ExecutionNode node) { }
     }
     public class ExecutionStrategyRegistration : System.IEquatable<GraphQL.Execution.ExecutionStrategyRegistration>
@@ -1301,9 +1290,7 @@
     }
     public interface IExecutionContext : GraphQL.Execution.IProvideUserContext
     {
-        System.Collections.Generic.IReadOnlyDictionary<GraphQLParser.AST.GraphQLField, System.Collections.Generic.IDictionary<string, GraphQL.Execution.ArgumentValue>>? ArgumentValues { get; }
         System.Threading.CancellationToken CancellationToken { get; }
-        System.Collections.Generic.IReadOnlyDictionary<GraphQLParser.AST.ASTNode, System.Collections.Generic.IDictionary<string, GraphQL.Execution.DirectiveInfo>>? DirectiveValues { get; }
         GraphQLParser.AST.GraphQLDocument Document { get; }
         GraphQL.ExecutionErrors Errors { get; }
         GraphQL.Execution.IExecutionStrategy ExecutionStrategy { get; }
@@ -1656,7 +1643,7 @@
         public @__Field(bool allowAppliedDirectives = false) { }
         public @__Field(bool allowAppliedDirectives = false, bool deprecationOfInputValues = false) { }
     }
-    public class @__InputValue : GraphQL.Types.ObjectGraphType<GraphQL.Types.IMetadataReader>
+    public class @__InputValue : GraphQL.Types.ObjectGraphType<GraphQL.Types.IProvideMetadata>
     {
         public @__InputValue(bool allowAppliedDirectives = false) { }
         public @__InputValue(bool allowAppliedDirectives = false, bool deprecationOfInputValues = false) { }
@@ -1932,7 +1919,7 @@
         public CamelCaseAttribute() { }
         public override string ChangeEnumCase(string val) { }
     }
-    public abstract class ComplexGraphType<TSourceType> : GraphQL.Types.GraphType, GraphQL.Types.IComplexGraphType, GraphQL.Types.IGraphType, GraphQL.Types.IMetadataReader, GraphQL.Types.IMetadataWriter, GraphQL.Types.INamedType, GraphQL.Types.IProvideDeprecationReason, GraphQL.Types.IProvideDescription, GraphQL.Types.IProvideMetadata
+    public abstract class ComplexGraphType<TSourceType> : GraphQL.Types.GraphType, GraphQL.Types.IComplexGraphType, GraphQL.Types.IGraphType, GraphQL.Types.INamedType, GraphQL.Types.IProvideDeprecationReason, GraphQL.Types.IProvideDescription, GraphQL.Types.IProvideMetadata
     {
         protected ComplexGraphType() { }
         public GraphQL.Types.TypeFields Fields { get; }
@@ -2158,7 +2145,7 @@
         protected override GraphQL.Types.EnumValuesBase CreateValues() { }
         public override object? ParseValue(object? value) { }
     }
-    public class FieldType : GraphQL.Utilities.MetadataProvider, GraphQL.Types.IFieldType, GraphQL.Types.IHaveDefaultValue, GraphQL.Types.IMetadataReader, GraphQL.Types.IMetadataWriter, GraphQL.Types.IProvideDeprecationReason, GraphQL.Types.IProvideDescription, GraphQL.Types.IProvideMetadata, GraphQL.Types.IProvideResolvedType
+    public class FieldType : GraphQL.Utilities.MetadataProvider, GraphQL.Types.IFieldType, GraphQL.Types.IHaveDefaultValue, GraphQL.Types.IProvideDeprecationReason, GraphQL.Types.IProvideDescription, GraphQL.Types.IProvideMetadata, GraphQL.Types.IProvideResolvedType
     {
         public FieldType() { }
         public GraphQL.Types.QueryArguments? Arguments { get; set; }
@@ -2166,7 +2153,6 @@
         public string? DeprecationReason { get; set; }
         public string? Description { get; set; }
         public string Name { get; set; }
-        public System.Func<object?, object?> ParseValue { get; set; }
         public GraphQL.Types.IGraphType? ResolvedType { get; set; }
         public GraphQL.Resolvers.IFieldResolver? Resolver { get; set; }
         public GraphQL.Resolvers.ISourceStreamResolver? StreamResolver { get; set; }
@@ -2180,8 +2166,8 @@
         public override object? ParseValue(object? value) { }
     }
     public sealed class GraphQLClrInputTypeReference<T> : GraphQL.Types.InputObjectGraphType { }
-    public sealed class GraphQLClrOutputTypeReference<T> : GraphQL.Types.InterfaceGraphType, GraphQL.Types.IComplexGraphType, GraphQL.Types.IGraphType, GraphQL.Types.IImplementInterfaces, GraphQL.Types.IMetadataReader, GraphQL.Types.IMetadataWriter, GraphQL.Types.INamedType, GraphQL.Types.IObjectGraphType, GraphQL.Types.IProvideDeprecationReason, GraphQL.Types.IProvideDescription, GraphQL.Types.IProvideMetadata { }
-    public sealed class GraphQLTypeReference : GraphQL.Types.InterfaceGraphType, GraphQL.Types.IComplexGraphType, GraphQL.Types.IGraphType, GraphQL.Types.IImplementInterfaces, GraphQL.Types.IMetadataReader, GraphQL.Types.IMetadataWriter, GraphQL.Types.INamedType, GraphQL.Types.IObjectGraphType, GraphQL.Types.IProvideDeprecationReason, GraphQL.Types.IProvideDescription, GraphQL.Types.IProvideMetadata
+    public sealed class GraphQLClrOutputTypeReference<T> : GraphQL.Types.InterfaceGraphType, GraphQL.Types.IComplexGraphType, GraphQL.Types.IGraphType, GraphQL.Types.IImplementInterfaces, GraphQL.Types.INamedType, GraphQL.Types.IObjectGraphType, GraphQL.Types.IProvideDeprecationReason, GraphQL.Types.IProvideDescription, GraphQL.Types.IProvideMetadata { }
+    public sealed class GraphQLTypeReference : GraphQL.Types.InterfaceGraphType, GraphQL.Types.IComplexGraphType, GraphQL.Types.IGraphType, GraphQL.Types.IImplementInterfaces, GraphQL.Types.INamedType, GraphQL.Types.IObjectGraphType, GraphQL.Types.IProvideDeprecationReason, GraphQL.Types.IProvideDescription, GraphQL.Types.IProvideMetadata
     {
         public GraphQLTypeReference(string typeName) { }
         public GraphQL.Types.Interfaces Interfaces { get; }
@@ -2192,7 +2178,7 @@
         public override bool Equals(object? obj) { }
         public override int GetHashCode() { }
     }
-    public abstract class GraphType : GraphQL.Utilities.MetadataProvider, GraphQL.Types.IGraphType, GraphQL.Types.IMetadataReader, GraphQL.Types.IMetadataWriter, GraphQL.Types.INamedType, GraphQL.Types.IProvideDeprecationReason, GraphQL.Types.IProvideDescription, GraphQL.Types.IProvideMetadata
+    public abstract class GraphType : GraphQL.Utilities.MetadataProvider, GraphQL.Types.IGraphType, GraphQL.Types.INamedType, GraphQL.Types.IProvideDeprecationReason, GraphQL.Types.IProvideDescription, GraphQL.Types.IProvideMetadata
     {
         protected GraphType() { }
         public string? DeprecationReason { get; set; }
@@ -2220,25 +2206,25 @@
         public override object? ParseLiteral(GraphQLParser.AST.GraphQLValue value) { }
         public override object? ParseValue(object? value) { }
     }
-    public interface IAbstractGraphType : GraphQL.Types.IGraphType, GraphQL.Types.IMetadataReader, GraphQL.Types.IMetadataWriter, GraphQL.Types.INamedType, GraphQL.Types.IProvideDeprecationReason, GraphQL.Types.IProvideDescription, GraphQL.Types.IProvideMetadata
+    public interface IAbstractGraphType : GraphQL.Types.IGraphType, GraphQL.Types.INamedType, GraphQL.Types.IProvideDeprecationReason, GraphQL.Types.IProvideDescription, GraphQL.Types.IProvideMetadata
     {
         GraphQL.Types.PossibleTypes PossibleTypes { get; }
         System.Func<object, GraphQL.Types.IObjectGraphType?>? ResolveType { get; set; }
         void AddPossibleType(GraphQL.Types.IObjectGraphType type);
     }
-    public interface IComplexGraphType : GraphQL.Types.IGraphType, GraphQL.Types.IMetadataReader, GraphQL.Types.IMetadataWriter, GraphQL.Types.INamedType, GraphQL.Types.IProvideDeprecationReason, GraphQL.Types.IProvideDescription, GraphQL.Types.IProvideMetadata
+    public interface IComplexGraphType : GraphQL.Types.IGraphType, GraphQL.Types.INamedType, GraphQL.Types.IProvideDeprecationReason, GraphQL.Types.IProvideDescription, GraphQL.Types.IProvideMetadata
     {
         GraphQL.Types.TypeFields Fields { get; }
         GraphQL.Types.FieldType AddField(GraphQL.Types.FieldType fieldType);
         GraphQL.Types.FieldType? GetField(GraphQLParser.ROM name);
         bool HasField(string name);
     }
-    public interface IFieldType : GraphQL.Types.IHaveDefaultValue, GraphQL.Types.IMetadataReader, GraphQL.Types.IMetadataWriter, GraphQL.Types.IProvideDeprecationReason, GraphQL.Types.IProvideDescription, GraphQL.Types.IProvideMetadata, GraphQL.Types.IProvideResolvedType
+    public interface IFieldType : GraphQL.Types.IHaveDefaultValue, GraphQL.Types.IProvideDeprecationReason, GraphQL.Types.IProvideDescription, GraphQL.Types.IProvideMetadata, GraphQL.Types.IProvideResolvedType
     {
         GraphQL.Types.QueryArguments? Arguments { get; set; }
         string Name { get; set; }
     }
-    public interface IGraphType : GraphQL.Types.IMetadataReader, GraphQL.Types.IMetadataWriter, GraphQL.Types.INamedType, GraphQL.Types.IProvideDeprecationReason, GraphQL.Types.IProvideDescription, GraphQL.Types.IProvideMetadata
+    public interface IGraphType : GraphQL.Types.INamedType, GraphQL.Types.IProvideDeprecationReason, GraphQL.Types.IProvideDescription, GraphQL.Types.IProvideMetadata
     {
         void Initialize(GraphQL.Types.ISchema schema);
     }
@@ -2255,23 +2241,18 @@
         GraphQL.Types.Interfaces Interfaces { get; }
         GraphQL.Types.ResolvedInterfaces ResolvedInterfaces { get; }
     }
-    public interface IInputObjectGraphType : GraphQL.Types.IComplexGraphType, GraphQL.Types.IGraphType, GraphQL.Types.IMetadataReader, GraphQL.Types.IMetadataWriter, GraphQL.Types.INamedType, GraphQL.Types.IProvideDeprecationReason, GraphQL.Types.IProvideDescription, GraphQL.Types.IProvideMetadata
+    public interface IInputObjectGraphType : GraphQL.Types.IComplexGraphType, GraphQL.Types.IGraphType, GraphQL.Types.INamedType, GraphQL.Types.IProvideDeprecationReason, GraphQL.Types.IProvideDescription, GraphQL.Types.IProvideMetadata
     {
         bool IsValidDefault(object value);
         object ParseDictionary(System.Collections.Generic.IDictionary<string, object?> value);
         GraphQLParser.AST.GraphQLValue ToAST(object value);
     }
-    public interface IInterfaceGraphType : GraphQL.Types.IAbstractGraphType, GraphQL.Types.IComplexGraphType, GraphQL.Types.IGraphType, GraphQL.Types.IMetadataReader, GraphQL.Types.IMetadataWriter, GraphQL.Types.INamedType, GraphQL.Types.IProvideDeprecationReason, GraphQL.Types.IProvideDescription, GraphQL.Types.IProvideMetadata { }
-    public interface IMetadataReader : GraphQL.Types.IProvideMetadata { }
-    public interface IMetadataWriter : GraphQL.Types.IProvideMetadata
-    {
-        GraphQL.Types.IMetadataReader MetadataReader { get; }
-    }
+    public interface IInterfaceGraphType : GraphQL.Types.IAbstractGraphType, GraphQL.Types.IComplexGraphType, GraphQL.Types.IGraphType, GraphQL.Types.INamedType, GraphQL.Types.IProvideDeprecationReason, GraphQL.Types.IProvideDescription, GraphQL.Types.IProvideMetadata { }
     public interface INamedType
     {
         string Name { get; set; }
     }
-    public interface IObjectGraphType : GraphQL.Types.IComplexGraphType, GraphQL.Types.IGraphType, GraphQL.Types.IImplementInterfaces, GraphQL.Types.IMetadataReader, GraphQL.Types.IMetadataWriter, GraphQL.Types.INamedType, GraphQL.Types.IProvideDeprecationReason, GraphQL.Types.IProvideDescription, GraphQL.Types.IProvideMetadata
+    public interface IObjectGraphType : GraphQL.Types.IComplexGraphType, GraphQL.Types.IGraphType, GraphQL.Types.IImplementInterfaces, GraphQL.Types.INamedType, GraphQL.Types.IProvideDeprecationReason, GraphQL.Types.IProvideDescription, GraphQL.Types.IProvideMetadata
     {
         System.Func<object, bool>? IsTypeOf { get; set; }
         void AddResolvedInterface(GraphQL.Types.IInterfaceGraphType graphType);
@@ -2295,7 +2276,7 @@
     {
         GraphQL.Types.IGraphType? ResolvedType { get; set; }
     }
-    public interface ISchema : GraphQL.Types.IMetadataReader, GraphQL.Types.IProvideDescription, GraphQL.Types.IProvideMetadata
+    public interface ISchema : GraphQL.Types.IProvideDescription, GraphQL.Types.IProvideMetadata
     {
         System.Collections.Generic.IEnumerable<GraphQL.Types.IGraphType> AdditionalTypeInstances { get; }
         System.Collections.Generic.IEnumerable<System.Type> AdditionalTypes { get; }
@@ -2344,7 +2325,7 @@
     {
         public InputObjectGraphType() { }
     }
-    public class InputObjectGraphType<TSourceType> : GraphQL.Types.ComplexGraphType<TSourceType>, GraphQL.Types.IComplexGraphType, GraphQL.Types.IGraphType, GraphQL.Types.IInputObjectGraphType, GraphQL.Types.IMetadataReader, GraphQL.Types.IMetadataWriter, GraphQL.Types.INamedType, GraphQL.Types.IProvideDeprecationReason, GraphQL.Types.IProvideDescription, GraphQL.Types.IProvideMetadata
+    public class InputObjectGraphType<TSourceType> : GraphQL.Types.ComplexGraphType<TSourceType>, GraphQL.Types.IComplexGraphType, GraphQL.Types.IGraphType, GraphQL.Types.IInputObjectGraphType, GraphQL.Types.INamedType, GraphQL.Types.IProvideDeprecationReason, GraphQL.Types.IProvideDescription, GraphQL.Types.IProvideMetadata
     {
         public InputObjectGraphType() { }
         public virtual bool IsValidDefault(object value) { }
@@ -2362,7 +2343,7 @@
     {
         public InterfaceGraphType() { }
     }
-    public class InterfaceGraphType<TSource> : GraphQL.Types.ComplexGraphType<TSource>, GraphQL.Types.IAbstractGraphType, GraphQL.Types.IComplexGraphType, GraphQL.Types.IGraphType, GraphQL.Types.IInterfaceGraphType, GraphQL.Types.IMetadataReader, GraphQL.Types.IMetadataWriter, GraphQL.Types.INamedType, GraphQL.Types.IProvideDeprecationReason, GraphQL.Types.IProvideDescription, GraphQL.Types.IProvideMetadata
+    public class InterfaceGraphType<TSource> : GraphQL.Types.ComplexGraphType<TSource>, GraphQL.Types.IAbstractGraphType, GraphQL.Types.IComplexGraphType, GraphQL.Types.IGraphType, GraphQL.Types.IInterfaceGraphType, GraphQL.Types.INamedType, GraphQL.Types.IProvideDeprecationReason, GraphQL.Types.IProvideDescription, GraphQL.Types.IProvideMetadata
     {
         public InterfaceGraphType() { }
         public GraphQL.Types.PossibleTypes PossibleTypes { get; }
@@ -2434,7 +2415,7 @@
             "n v8.")]
         public static void FieldAsync(this GraphQL.Types.IObjectGraphType obj, string name, GraphQL.Types.IGraphType type, string? description = null, GraphQL.Types.QueryArguments? arguments = null, System.Func<GraphQL.IResolveFieldContext, System.Threading.Tasks.Task<object?>>? resolve = null) { }
     }
-    public class ObjectGraphType<TSourceType> : GraphQL.Types.ComplexGraphType<TSourceType>, GraphQL.Types.IComplexGraphType, GraphQL.Types.IGraphType, GraphQL.Types.IImplementInterfaces, GraphQL.Types.IMetadataReader, GraphQL.Types.IMetadataWriter, GraphQL.Types.INamedType, GraphQL.Types.IObjectGraphType, GraphQL.Types.IProvideDeprecationReason, GraphQL.Types.IProvideDescription, GraphQL.Types.IProvideMetadata
+    public class ObjectGraphType<TSourceType> : GraphQL.Types.ComplexGraphType<TSourceType>, GraphQL.Types.IComplexGraphType, GraphQL.Types.IGraphType, GraphQL.Types.IImplementInterfaces, GraphQL.Types.INamedType, GraphQL.Types.IObjectGraphType, GraphQL.Types.IProvideDeprecationReason, GraphQL.Types.IProvideDescription, GraphQL.Types.IProvideMetadata
     {
         public ObjectGraphType() { }
         public GraphQL.Types.Interfaces Interfaces { get; }
@@ -2520,7 +2501,7 @@
         public virtual GraphQLParser.AST.GraphQLValue ToAST(object? value) { }
     }
     [System.Diagnostics.DebuggerTypeProxy(typeof(GraphQL.Types.Schema.SchemaDebugView))]
-    public class Schema : GraphQL.Utilities.MetadataProvider, GraphQL.Types.IMetadataReader, GraphQL.Types.IProvideDescription, GraphQL.Types.IProvideMetadata, GraphQL.Types.ISchema, System.IDisposable, System.IServiceProvider
+    public class Schema : GraphQL.Utilities.MetadataProvider, GraphQL.Types.IProvideDescription, GraphQL.Types.IProvideMetadata, GraphQL.Types.ISchema, System.IDisposable, System.IServiceProvider
     {
         public Schema() { }
         public Schema(System.IServiceProvider services) { }
@@ -2651,7 +2632,6 @@
         public int Count { get; }
         public bool Contains(GraphQL.Types.FieldType field) { }
         public bool Contains(GraphQL.Types.IFieldType field) { }
-        public GraphQL.Types.FieldType? Find(GraphQLParser.ROM name) { }
         public GraphQL.Types.FieldType? Find(string name) { }
         public System.Collections.Generic.IEnumerator<GraphQL.Types.FieldType> GetEnumerator() { }
     }
@@ -2695,7 +2675,7 @@
         public override object? ParseLiteral(GraphQLParser.AST.GraphQLValue value) { }
         public override object? ParseValue(object? value) { }
     }
-    public class UnionGraphType : GraphQL.Types.GraphType, GraphQL.Types.IAbstractGraphType, GraphQL.Types.IGraphType, GraphQL.Types.IMetadataReader, GraphQL.Types.IMetadataWriter, GraphQL.Types.INamedType, GraphQL.Types.IProvideDeprecationReason, GraphQL.Types.IProvideDescription, GraphQL.Types.IProvideMetadata
+    public class UnionGraphType : GraphQL.Types.GraphType, GraphQL.Types.IAbstractGraphType, GraphQL.Types.IGraphType, GraphQL.Types.INamedType, GraphQL.Types.IProvideDeprecationReason, GraphQL.Types.IProvideDescription, GraphQL.Types.IProvideMetadata
     {
         public UnionGraphType() { }
         public GraphQL.Types.PossibleTypes PossibleTypes { get; }
@@ -2827,12 +2807,6 @@
         public GraphQL.Reflection.IAccessor? StreamResolverAccessor { get; set; }
         public GraphQL.Utilities.ArgumentConfig ArgumentFor(string argumentName) { }
     }
-    public sealed class FieldTypeDefaultArgumentsVisitor : GraphQL.Utilities.BaseSchemaNodeVisitor
-    {
-        public static readonly GraphQL.Utilities.FieldTypeDefaultArgumentsVisitor Instance;
-        public override void VisitInterfaceFieldDefinition(GraphQL.Types.FieldType field, GraphQL.Types.IInterfaceGraphType type, GraphQL.Types.ISchema schema) { }
-        public override void VisitObjectFieldDefinition(GraphQL.Types.FieldType field, GraphQL.Types.IObjectGraphType type, GraphQL.Types.ISchema schema) { }
-    }
     public interface ISchemaNodeVisitor
     {
         void VisitDirective(GraphQL.Types.Directive directive, GraphQL.Types.ISchema schema);
@@ -2851,11 +2825,11 @@
         void VisitSchema(GraphQL.Types.ISchema schema);
         void VisitUnion(GraphQL.Types.UnionGraphType type, GraphQL.Types.ISchema schema);
     }
-    public class MetadataProvider : GraphQL.Types.IMetadataReader, GraphQL.Types.IMetadataWriter, GraphQL.Types.IProvideMetadata
+    public class MetadataProvider : GraphQL.Types.IProvideMetadata
     {
         public MetadataProvider() { }
         public System.Collections.Generic.Dictionary<string, object?> Metadata { get; }
-        public void CopyMetadataTo(GraphQL.Types.IMetadataWriter target) { }
+        public void CopyMetadataTo(GraphQL.Types.IProvideMetadata target) { }
         public TType GetMetadata<TType>(string key, System.Func<TType> defaultValueFactory) { }
         public TType GetMetadata<TType>(string key, TType defaultValue = default) { }
         public bool HasMetadata(string key) { }
@@ -2914,9 +2888,9 @@
         protected GraphQL.Types.ISchema Schema { get; }
         protected virtual T ApplyDescription<T>(T node, GraphQL.Types.IProvideDescription obj)
             where T : GraphQLParser.AST.IHasDescriptionNode { }
-        protected virtual T ApplyDirectives<T>(T node, GraphQL.Types.IMetadataReader obj)
+        protected virtual T ApplyDirectives<T>(T node, GraphQL.Types.IProvideMetadata obj)
             where T : GraphQLParser.AST.IHasDirectivesNode { }
-        protected virtual GraphQLParser.AST.ASTNode ApplyExtend(GraphQLParser.AST.ASTNode node, GraphQL.Types.IMetadataReader graphType) { }
+        protected virtual GraphQLParser.AST.ASTNode ApplyExtend(GraphQLParser.AST.ASTNode node, GraphQL.Types.IProvideMetadata graphType) { }
         public virtual GraphQLParser.AST.GraphQLDocument Export() { }
         protected virtual GraphQLParser.AST.GraphQLDirective ExportAppliedDirective(GraphQL.Types.AppliedDirective appliedDirective) { }
         protected virtual GraphQLParser.AST.GraphQLArgument ExportAppliedDirectiveArgument(GraphQL.Types.Directive directive, GraphQL.Types.DirectiveArgument argument) { }
@@ -2978,6 +2952,8 @@
         public GraphQL.Introspection.ISchemaComparer? Comparer { get; set; }
         public bool IncludeDeprecationReasons { get; set; }
         public bool IncludeDescriptions { get; set; }
+        public bool OldImplementsSyntax { get; set; }
+        public bool PrintDescriptionsAsComments { get; set; }
     }
     public sealed class SchemaValidationVisitor : GraphQL.Utilities.BaseSchemaNodeVisitor
     {
@@ -3067,7 +3043,7 @@
         public bool IsFederatedType(string typeName) { }
         public string PrintAstDirective(GraphQLParser.AST.GraphQLDirective directive) { }
         public string PrintFederatedDirectives(GraphQL.Types.IGraphType type) { }
-        public string PrintFederatedDirectivesFromAst(GraphQL.Types.IMetadataReader type) { }
+        public string PrintFederatedDirectivesFromAst(GraphQL.Types.IProvideMetadata type) { }
         public string PrintFederatedSchema() { }
         public override string PrintFields(GraphQL.Types.IComplexGraphType type) { }
         public override string PrintInterface(GraphQL.Types.IInterfaceGraphType type) { }
@@ -3138,11 +3114,17 @@
     {
         public static readonly System.Collections.Generic.IEnumerable<GraphQL.Validation.IValidationRule> CoreRules;
         public DocumentValidator() { }
-        public System.Threading.Tasks.Task<GraphQL.Validation.IValidationResult> ValidateAsync(in GraphQL.Validation.ValidationOptions options) { }
+        [return: System.Runtime.CompilerServices.TupleElementNames(new string[] {
+                "validationResult",
+                "variables"})]
+        public System.Threading.Tasks.Task<System.ValueTuple<GraphQL.Validation.IValidationResult, GraphQL.Validation.Variables>> ValidateAsync(in GraphQL.Validation.ValidationOptions options) { }
     }
     public interface IDocumentValidator
     {
-        System.Threading.Tasks.Task<GraphQL.Validation.IValidationResult> ValidateAsync(in GraphQL.Validation.ValidationOptions options);
+        [return: System.Runtime.CompilerServices.TupleElementNames(new string[] {
+                "validationResult",
+                "variables"})]
+        System.Threading.Tasks.Task<System.ValueTuple<GraphQL.Validation.IValidationResult, GraphQL.Validation.Variables>> ValidateAsync(in GraphQL.Validation.ValidationOptions options);
     }
     public interface INodeVisitor
     {
@@ -3151,11 +3133,8 @@
     }
     public interface IValidationResult
     {
-        System.Collections.Generic.IReadOnlyDictionary<GraphQLParser.AST.GraphQLField, System.Collections.Generic.IDictionary<string, GraphQL.Execution.ArgumentValue>>? ArgumentValues { get; }
-        System.Collections.Generic.IReadOnlyDictionary<GraphQLParser.AST.ASTNode, System.Collections.Generic.IDictionary<string, GraphQL.Execution.DirectiveInfo>>? DirectiveValues { get; }
         GraphQL.ExecutionErrors Errors { get; }
         bool IsValid { get; }
-        GraphQL.Validation.Variables? Variables { get; }
     }
     public interface IValidationRule
     {
@@ -3172,11 +3151,6 @@
     {
         GraphQL.Validation.IVariableVisitor GetVisitor(GraphQL.Validation.ValidationContext context);
     }
-    public class InvalidLiteralError : GraphQL.Validation.ValidationError
-    {
-        public InvalidLiteralError(GraphQLParser.AST.GraphQLDocument document, GraphQLParser.AST.ASTNode parentNode, GraphQLParser.AST.GraphQLDirective? directive, GraphQLParser.AST.GraphQLArgument? argument, GraphQLParser.AST.ASTNode node, System.Exception innerException) { }
-        public InvalidLiteralError(GraphQLParser.AST.GraphQLDocument document, GraphQLParser.AST.ASTNode parentNode, GraphQLParser.AST.GraphQLDirective? directive, GraphQLParser.AST.GraphQLArgument? argument, GraphQLParser.AST.ASTNode node, string message, System.Exception? innerException = null) { }
-    }
     [System.Serializable]
     public class InvalidVariableError : GraphQL.Validation.ValidationError
     {
@@ -3197,6 +3171,12 @@
     public sealed class NodeVisitors : GraphQL.Validation.INodeVisitor
     {
         public NodeVisitors(params GraphQL.Validation.INodeVisitor[] nodeVisitors) { }
+    }
+    public sealed class SuccessfullyValidatedResult : GraphQL.Validation.IValidationResult
+    {
+        public static readonly GraphQL.Validation.IValidationResult Instance;
+        public GraphQL.ExecutionErrors Errors { get; }
+        public bool IsValid { get; }
     }
     public class TypeInfo : GraphQL.Validation.INodeVisitor
     {
@@ -3275,11 +3255,8 @@
     {
         public ValidationResult(params GraphQL.Validation.ValidationError[] errors) { }
         public ValidationResult(System.Collections.Generic.IEnumerable<GraphQL.Validation.ValidationError> errors) { }
-        public System.Collections.Generic.IReadOnlyDictionary<GraphQLParser.AST.GraphQLField, System.Collections.Generic.IDictionary<string, GraphQL.Execution.ArgumentValue>>? ArgumentValues { get; set; }
-        public System.Collections.Generic.IReadOnlyDictionary<GraphQLParser.AST.ASTNode, System.Collections.Generic.IDictionary<string, GraphQL.Execution.DirectiveInfo>>? DirectiveValues { get; set; }
         public GraphQL.ExecutionErrors Errors { get; }
         public bool IsValid { get; }
-        public GraphQL.Validation.Variables? Variables { get; set; }
     }
     public class Variable
     {
@@ -3315,6 +3292,12 @@
 }
 namespace GraphQL.Validation.Complexity
 {
+    public static class ComplexityAnalayzerMetadataExtensions
+    {
+        public static double? GetComplexityImpact(this GraphQL.Types.IProvideMetadata provider) { }
+        public static TMetadataProvider WithComplexityImpact<TMetadataProvider>(this TMetadataProvider provider, double impact)
+            where TMetadataProvider : GraphQL.Types.IProvideMetadata { }
+    }
     [System.Obsolete("Please write a custom complexity analyzer as a validation rule. This class will b" +
         "e removed in v8.")]
     public class ComplexityAnalyzer : GraphQL.Validation.Complexity.IComplexityAnalyzer
