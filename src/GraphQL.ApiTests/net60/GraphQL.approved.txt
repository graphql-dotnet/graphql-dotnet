--- conflicted
+++ resolved
@@ -1574,11 +1574,7 @@
         public static TMetadataWriter Shareable<TMetadataWriter>(this TMetadataWriter graphType)
             where TMetadataWriter : GraphQL.Types.IMetadataWriter, GraphQL.Types.IObjectGraphType { }
     }
-<<<<<<< HEAD
-    [System.AttributeUsage(System.AttributeTargets.Method | System.AttributeTargets.Property | System.AttributeTargets.Field)]
-=======
     [System.AttributeUsage(System.AttributeTargets.Method)]
->>>>>>> c4b23f6b
     public class FederationResolverAttribute : GraphQL.GraphQLAttribute
     {
         public FederationResolverAttribute() { }
@@ -1586,7 +1582,6 @@
         public override void Modify(GraphQL.Types.IGraphType graphType, System.Reflection.MemberInfo memberInfo, GraphQL.Types.FieldType fieldType, bool isInputType, ref bool ignore) { }
         public override bool ShouldInclude(System.Reflection.MemberInfo memberInfo, bool? isInputType) { }
     }
-<<<<<<< HEAD
     public class FederationSettings
     {
         public GraphQL.Utilities.PrintOptions? SdlPrintOptions;
@@ -1594,8 +1589,6 @@
         public GraphQL.Federation.FederationDirectiveEnum? ImportDirectives { get; set; }
         public string Version { get; set; }
     }
-=======
->>>>>>> c4b23f6b
     [System.AttributeUsage(System.AttributeTargets.Class | System.AttributeTargets.Enum | System.AttributeTargets.Method | System.AttributeTargets.Property | System.AttributeTargets.Field | System.AttributeTargets.Interface | System.AttributeTargets.Parameter)]
     public class InaccessibleAttribute : GraphQL.GraphQLAttribute
     {
