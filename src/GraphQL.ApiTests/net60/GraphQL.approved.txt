namespace GraphQL
{
    [System.AttributeUsage(System.AttributeTargets.Method | System.AttributeTargets.Property | System.AttributeTargets.Field)]
    public class AllowAnonymousAttribute : GraphQL.GraphQLAttribute
    {
        public AllowAnonymousAttribute() { }
        public override void Modify(GraphQL.Utilities.FieldConfig field) { }
        public override void Modify(GraphQL.Types.FieldType fieldType, bool isInputType) { }
    }
    public static class AuthorizationExtensions
    {
        public const string ANONYMOUS_KEY = "Authorization__AllowAnonymous";
        public const string AUTHORIZE_KEY = "Authorization__Required";
        public const string POLICY_KEY = "Authorization__Policies";
        public const string ROLE_KEY = "Authorization__Roles";
        public static TMetadataProvider AllowAnonymous<TMetadataProvider>(this TMetadataProvider provider)
            where TMetadataProvider : GraphQL.Types.IMetadataWriter { }
        public static TMetadataProvider Authorize<TMetadataProvider>(this TMetadataProvider provider)
            where TMetadataProvider : GraphQL.Types.IMetadataWriter { }
        public static TMetadataProvider AuthorizeWithPolicy<TMetadataProvider>(this TMetadataProvider provider, string policy)
            where TMetadataProvider : GraphQL.Types.IMetadataWriter { }
        public static TMetadataProvider AuthorizeWithRoles<TMetadataProvider>(this TMetadataProvider provider, string roles)
            where TMetadataProvider : GraphQL.Types.IMetadataWriter { }
        public static TMetadataProvider AuthorizeWithRoles<TMetadataProvider>(this TMetadataProvider provider, params string[] roles)
            where TMetadataProvider : GraphQL.Types.IMetadataWriter { }
        public static System.Collections.Generic.List<string>? GetPolicies(this GraphQL.Types.IMetadataReader provider) { }
        public static System.Collections.Generic.List<string>? GetRoles(this GraphQL.Types.IMetadataReader provider) { }
        public static bool IsAnonymousAllowed(this GraphQL.Types.IMetadataReader provider) { }
        public static bool IsAuthorizationRequired(this GraphQL.Types.IMetadataReader provider) { }
    }
    public class AuthorizeAttribute : GraphQL.GraphQLAttribute
    {
        public AuthorizeAttribute() { }
        public AuthorizeAttribute(string policy) { }
        public string? Policy { get; set; }
        public string? Roles { get; set; }
        public override void Modify(GraphQL.Types.EnumValueDefinition enumValueDefinition) { }
        public override void Modify(GraphQL.Types.IGraphType graphType) { }
        public override void Modify(GraphQL.Types.QueryArgument queryArgument) { }
        public override void Modify(GraphQL.Utilities.FieldConfig field) { }
        public override void Modify(GraphQL.Utilities.TypeConfig type) { }
        public override void Modify(GraphQL.Types.FieldType fieldType, bool isInputType) { }
    }
    [System.Flags]
    public enum AutoRegisteringMode
    {
        Input = 1,
        Output = 2,
        Both = 3,
    }
    public static class BoolBox
    {
        public static readonly object False;
        public static readonly object True;
        public static object Boxed(this bool value) { }
        public static object? Boxed(this bool? value) { }
    }
    public static class ComplexityAnalayzerMetadataExtensions
    {
        public static System.Func<GraphQL.Validation.Complexity.FieldImpactContext, GraphQL.Validation.Complexity.FieldComplexityResult>? GetComplexityImpactDelegate(this GraphQL.Types.FieldType provider) { }
        public static TMetadataProvider WithComplexityImpact<TMetadataProvider>(this TMetadataProvider provider, System.Func<GraphQL.Validation.Complexity.FieldImpactContext, GraphQL.Validation.Complexity.FieldComplexityResult> func)
            where TMetadataProvider : GraphQL.Types.IFieldMetadataWriter { }
        public static TMetadataProvider WithComplexityImpact<TMetadataProvider>(this TMetadataProvider provider, double impact)
            where TMetadataProvider : GraphQL.Types.IFieldMetadataWriter { }
        public static TMetadataProvider WithComplexityImpact<TMetadataProvider>(this TMetadataProvider provider, double fieldImpact, double childImpactMultiplier)
            where TMetadataProvider : GraphQL.Types.IFieldMetadataWriter { }
        public static TSchema WithIntrospectionComplexityImpact<TSchema>(this TSchema schema, double impact)
            where TSchema : GraphQL.Types.ISchema { }
    }
    [System.AttributeUsage(System.AttributeTargets.Method | System.AttributeTargets.Property | System.AttributeTargets.Field, AllowMultiple=false)]
    public class ComplexityAttribute : GraphQL.GraphQLAttribute
    {
        public ComplexityAttribute([System.Diagnostics.CodeAnalysis.DynamicallyAccessedMembers(System.Diagnostics.CodeAnalysis.DynamicallyAccessedMemberTypes.PublicParameterlessConstructor)] System.Type fieldComplexityAnalyzer) { }
        public ComplexityAttribute(double fieldImpact) { }
        public ComplexityAttribute(double fieldImpact, double childImpactMultiplier) { }
        public double? ChildImpactMultiplier { get; }
        [System.Diagnostics.CodeAnalysis.DynamicallyAccessedMembers(System.Diagnostics.CodeAnalysis.DynamicallyAccessedMemberTypes.PublicParameterlessConstructor)]
        public System.Type? FieldComplexityAnalyzer { get; }
        public double? FieldImpact { get; }
        public override void Modify(GraphQL.Utilities.FieldConfig field) { }
        public override void Modify(GraphQL.Types.FieldType fieldType, bool isInputType) { }
    }
    [System.AttributeUsage(System.AttributeTargets.Method | System.AttributeTargets.Property | System.AttributeTargets.Field, AllowMultiple=false)]
    public class ComplexityAttribute<T> : GraphQL.GraphQLAttribute
        where T :  class, GraphQL.Validation.Complexity.IFieldComplexityAnalyzer, new ()
    {
        public ComplexityAttribute() { }
        public override void Modify(GraphQL.Utilities.FieldConfig field) { }
        public override void Modify(GraphQL.Types.FieldType fieldType, bool isInputType) { }
    }
    [System.AttributeUsage(System.AttributeTargets.Property | System.AttributeTargets.Field | System.AttributeTargets.Parameter)]
    public class DefaultAstValueAttribute : GraphQL.GraphQLAttribute
    {
        public DefaultAstValueAttribute(string astValue) { }
        public override void Modify(GraphQL.Types.QueryArgument queryArgument) { }
        public override void Modify(GraphQL.Utilities.FieldConfig field) { }
        public override void Modify(GraphQL.Types.FieldType fieldType, bool isInputType) { }
    }
    public sealed class DefaultServiceProvider : System.IServiceProvider
    {
        [System.Diagnostics.CodeAnalysis.RequiresUnreferencedCode("This class uses Activator.CreateInstance which requires access to the target type" +
            "\'s constructor.")]
        public DefaultServiceProvider() { }
        public object? GetService(System.Type serviceType) { }
    }
    [System.AttributeUsage(System.AttributeTargets.Class | System.AttributeTargets.Struct | System.AttributeTargets.Enum | System.AttributeTargets.Method | System.AttributeTargets.Property | System.AttributeTargets.Field | System.AttributeTargets.Interface | System.AttributeTargets.Parameter, AllowMultiple=true)]
    public class DirectiveAttribute : GraphQL.GraphQLAttribute
    {
        public System.Collections.Generic.Dictionary<string, object?> Arguments;
        public DirectiveAttribute(string name) { }
        public DirectiveAttribute(string name, params object?[] argsAndValues) { }
        public DirectiveAttribute(string name, string argumentName, object? argumentValue) { }
        public DirectiveAttribute(string name, string argumentName1, object? argumentValue1, string argumentName2, object? argumentValue2) { }
        public DirectiveAttribute(string name, string argumentName1, object? argumentValue1, string argumentName2, object? argumentValue2, string argumentName3, object? argumentValue3) { }
        public string Name { get; }
        public override void Modify(GraphQL.Types.EnumValueDefinition enumValueDefinition) { }
        public override void Modify(GraphQL.Types.IGraphType graphType) { }
        public override void Modify(GraphQL.Types.QueryArgument queryArgument) { }
        public override void Modify(GraphQL.Utilities.FieldConfig field) { }
        public override void Modify(GraphQL.Utilities.TypeConfig type) { }
        public override void Modify(GraphQL.Types.FieldType fieldType, bool isInputType) { }
    }
    public static class DirectivesExtensions
    {
        public static TMetadataProvider ApplyDirective<TMetadataProvider>(this TMetadataProvider provider, string name)
            where TMetadataProvider : GraphQL.Types.IMetadataWriter { }
        public static TMetadataProvider ApplyDirective<TMetadataProvider>(this TMetadataProvider provider, string name, System.Action<GraphQL.Types.AppliedDirective> configure)
            where TMetadataProvider : GraphQL.Types.IMetadataWriter { }
        public static TMetadataProvider ApplyDirective<TMetadataProvider>(this TMetadataProvider provider, string name, string argumentName, object? argumentValue)
            where TMetadataProvider : GraphQL.Types.IMetadataWriter { }
        public static TMetadataProvider ApplyDirective<TMetadataProvider>(this TMetadataProvider provider, string name, string argument1Name, object? argument1Value, string argument2Name, object? argument2Value)
            where TMetadataProvider : GraphQL.Types.IMetadataWriter { }
        public static GraphQL.Types.AppliedDirective? FindAppliedDirective(this GraphQL.Types.IMetadataReader provider, string name) { }
        public static GraphQL.Types.AppliedDirectives? GetAppliedDirectives(this GraphQL.Types.IMetadataReader provider) { }
        public static bool HasAppliedDirectives(this GraphQL.Types.IMetadataReader provider) { }
        public static TMetadataProvider RemoveAppliedDirective<TMetadataProvider>(this TMetadataProvider provider, string name)
            where TMetadataProvider : GraphQL.Types.IMetadataWriter { }
    }
    [System.AttributeUsage(System.AttributeTargets.Class, AllowMultiple=false, Inherited=true)]
    public sealed class DoNotMapClrTypeAttribute : System.Attribute
    {
        public DoNotMapClrTypeAttribute() { }
    }
    [System.AttributeUsage(System.AttributeTargets.Class, AllowMultiple=false, Inherited=true)]
    public sealed class DoNotRegisterAttribute : System.Attribute
    {
        public DoNotRegisterAttribute() { }
    }
    public class DocumentExecuter : GraphQL.IDocumentExecuter
    {
        public DocumentExecuter() { }
        public DocumentExecuter(GraphQL.Execution.IDocumentBuilder documentBuilder, GraphQL.Validation.IDocumentValidator documentValidator) { }
        public DocumentExecuter(GraphQL.Execution.IDocumentBuilder documentBuilder, GraphQL.Validation.IDocumentValidator documentValidator, GraphQL.Execution.IExecutionStrategySelector executionStrategySelector, System.Collections.Generic.IEnumerable<GraphQL.DI.IConfigureExecution> configurations) { }
        protected virtual GraphQL.Execution.ExecutionContext BuildExecutionContext(GraphQL.ExecutionOptions options, GraphQLParser.AST.GraphQLDocument document, GraphQLParser.AST.GraphQLOperationDefinition operation, GraphQL.Validation.IValidationResult validationResult, GraphQL.Instrumentation.Metrics metrics) { }
        public virtual System.Threading.Tasks.Task<GraphQL.ExecutionResult> ExecuteAsync(GraphQL.ExecutionOptions options) { }
        protected virtual GraphQLParser.AST.GraphQLOperationDefinition GetOperation(string? operationName, GraphQLParser.AST.GraphQLDocument document) { }
        protected virtual GraphQL.Execution.IExecutionStrategy SelectExecutionStrategy(GraphQL.Execution.ExecutionContext context) { }
    }
    public static class DocumentExecuterExtensions
    {
        public static System.Threading.Tasks.Task<GraphQL.ExecutionResult> ExecuteAsync(this GraphQL.IDocumentExecuter executer, System.Action<GraphQL.ExecutionOptions> configure) { }
    }
    public static class ExecutionContextExtensions
    {
        public static System.Collections.Generic.IDictionary<string, GraphQL.Execution.ArgumentValue>? GetArguments(this GraphQL.Execution.IExecutionContext executionContext, GraphQL.Types.FieldType fieldDefinition, GraphQLParser.AST.GraphQLField astField) { }
        public static System.Collections.Generic.IDictionary<string, GraphQL.Execution.DirectiveInfo>? GetDirectives(this GraphQL.Execution.IExecutionContext executionContext, GraphQLParser.AST.ASTNode astNode) { }
    }
    [System.Serializable]
    public class ExecutionError : System.Exception
    {
        public ExecutionError(string message) { }
        public ExecutionError(string message, System.Collections.IDictionary data) { }
        public ExecutionError(string message, System.Exception? innerException) { }
        public string? Code { get; set; }
        public System.Collections.Generic.Dictionary<string, object?>? Extensions { get; set; }
        public System.Collections.Generic.List<GraphQLParser.Location>? Locations { get; }
        public System.Collections.Generic.IEnumerable<object>? Path { get; set; }
        public void AddLocation(GraphQLParser.Location location) { }
    }
    public static class ExecutionErrorExtensions
    {
        public static TError AddExtension<TError>(this TError error, string key, object? value)
            where TError : GraphQL.ExecutionError { }
        public static TError AddLocation<TError>(this TError error, GraphQLParser.AST.ASTNode? abstractNode, GraphQLParser.AST.GraphQLDocument? document)
            where TError : GraphQL.ExecutionError { }
    }
    public class ExecutionErrors : System.Collections.Generic.IEnumerable<GraphQL.ExecutionError>, System.Collections.IEnumerable
    {
        public ExecutionErrors() { }
        public int Count { get; }
        public GraphQL.ExecutionError this[int index] { get; }
        public virtual void Add(GraphQL.ExecutionError error) { }
        public virtual void AddRange(System.Collections.Generic.IEnumerable<GraphQL.ExecutionError> errors) { }
        public System.Collections.Generic.IEnumerator<GraphQL.ExecutionError> GetEnumerator() { }
    }
    public class ExecutionOptions : GraphQL.Execution.IProvideUserContext
    {
        public ExecutionOptions() { }
        public System.Collections.Generic.IEnumerable<GraphQL.Validation.IValidationRule>? CachedDocumentValidationRules { get; set; }
        public System.Threading.CancellationToken CancellationToken { get; set; }
        public GraphQLParser.AST.GraphQLDocument? Document { get; set; }
        public string? DocumentId { get; set; }
        public bool EnableMetrics { get; set; }
        public GraphQL.Inputs? Extensions { get; set; }
        public System.Collections.Generic.List<GraphQL.Execution.IDocumentExecutionListener> Listeners { get; }
        public int? MaxParallelExecutionCount { get; set; }
        public string? OperationName { get; set; }
        public string? Query { get; set; }
        public System.IServiceProvider? RequestServices { get; set; }
        public object? Root { get; set; }
        public GraphQL.Types.ISchema? Schema { get; set; }
        public bool ThrowOnUnhandledException { get; set; }
        public System.TimeSpan Timeout { get; set; }
        public GraphQL.Execution.TimeoutAction TimeoutAction { get; set; }
        public System.Func<GraphQL.Execution.UnhandledExceptionContext, System.Threading.Tasks.Task> UnhandledExceptionDelegate { get; set; }
        public System.Security.Claims.ClaimsPrincipal? User { get; set; }
        public System.Collections.Generic.IDictionary<string, object?> UserContext { get; set; }
        public System.Collections.Generic.IEnumerable<GraphQL.Validation.IValidationRule>? ValidationRules { get; set; }
        public GraphQL.Inputs? Variables { get; set; }
    }
    public class ExecutionResult
    {
        public ExecutionResult() { }
        public ExecutionResult(GraphQL.ExecutionError error) { }
        public ExecutionResult(GraphQL.ExecutionResult result) { }
        public object? Data { get; set; }
        public GraphQLParser.AST.GraphQLDocument? Document { get; set; }
        public GraphQL.ExecutionErrors? Errors { get; set; }
        public bool Executed { get; set; }
        public System.Collections.Generic.Dictionary<string, object?>? Extensions { get; set; }
        public GraphQLParser.AST.GraphQLOperationDefinition? Operation { get; set; }
        public GraphQL.Instrumentation.PerfRecord[]? Perf { get; set; }
        public GraphQLParser.ROM Query { get; set; }
        public System.Collections.Generic.IDictionary<string, System.IObservable<GraphQL.ExecutionResult>>? Streams { get; set; }
        public GraphQL.ExecutionResult AddError(GraphQL.ExecutionError error) { }
        public GraphQL.ExecutionResult AddErrors(GraphQL.ExecutionErrors errors) { }
    }
    public class ExperimentalFeatures
    {
        public ExperimentalFeatures() { }
        public bool AllowScalarVariablesForListTypes { get; set; }
        public bool AppliedDirectives { get; set; }
        public bool DeprecationOfInputValues { get; set; }
        public bool RepeatableDirectives { get; set; }
    }
    public enum ExperimentalIntrospectionFeaturesMode
    {
        ExecutionOnly = 0,
        IntrospectionAndExecution = 1,
    }
    public static class FederationGraphQLBuilderExtensions
    {
        public static GraphQL.DI.IGraphQLBuilder AddFederation(this GraphQL.DI.IGraphQLBuilder builder, string version, System.Action<GraphQL.Utilities.LinkConfiguration>? configureLinkDirective = null) { }
    }
    public static class FieldExtensions
    {
        public static void ApplyMiddleware(this GraphQL.Types.FieldType fieldType, GraphQL.Instrumentation.IFieldMiddleware middleware) { }
        public static void ApplyMiddleware(this GraphQL.Types.FieldType fieldType, System.Func<GraphQL.Instrumentation.FieldMiddlewareDelegate, GraphQL.Instrumentation.FieldMiddlewareDelegate> middleware) { }
        public static void ApplyMiddleware<TMiddleware>(this GraphQL.Types.FieldType fieldType)
            where TMiddleware : GraphQL.Instrumentation.IFieldMiddleware { }
        public static TMetadataWriter DependsOn<TMetadataWriter>(this TMetadataWriter fieldType, System.Type serviceType)
            where TMetadataWriter : GraphQL.Types.IFieldMetadataWriter { }
        public static TMetadataWriter NoClrMapping<TMetadataWriter>(this TMetadataWriter fieldType)
            where TMetadataWriter : GraphQL.Types.IFieldMetadataWriter { }
    }
    [System.AttributeUsage(System.AttributeTargets.Parameter)]
    public class FromServicesAttribute : GraphQL.GraphQLAttribute
    {
        public const string REQUIRED_SERVICES_METADATA = "__RequiredServices__";
        public FromServicesAttribute() { }
        public override void Modify(GraphQL.Types.ArgumentInformation argumentInformation) { }
    }
    [System.AttributeUsage(System.AttributeTargets.Parameter)]
    public class FromSourceAttribute : GraphQL.GraphQLAttribute
    {
        public FromSourceAttribute() { }
        public override void Modify(GraphQL.Types.ArgumentInformation argumentInformation) { }
    }
    [System.AttributeUsage(System.AttributeTargets.Parameter)]
    public class FromUserContextAttribute : GraphQL.GraphQLAttribute
    {
        public FromUserContextAttribute() { }
        public override void Modify(GraphQL.Types.ArgumentInformation argumentInformation) { }
    }
    public sealed class FuncServiceProvider : System.IServiceProvider
    {
        public FuncServiceProvider(System.Func<System.Type, object?> resolver) { }
        public object? GetService(System.Type type) { }
    }
    public static class GlobalSwitches
    {
        public static System.Action<string, GraphQL.Utilities.NamedElement> NameValidation;
        public static bool DynamicallyCompileToObject { get; set; }
        public static bool EnableReadDefaultValueFromAttributes { get; set; }
        public static bool EnableReadDeprecationReasonFromAttributes { get; set; }
        public static bool EnableReadDescriptionFromAttributes { get; set; }
        public static bool EnableReadDescriptionFromXmlDocumentation { get; set; }
        public static bool EnableReflectionCaching { get; set; }
        public static System.Collections.Generic.ICollection<GraphQL.GraphQLAttribute> GlobalAttributes { get; }
        public static bool InferFieldNullabilityFromNRTAnnotations { get; set; }
        [System.Obsolete("This switch is only applicable to LegacySchemaTypes, which is not used by default" +
            ".")]
        public static bool TrackGraphTypeInitialization { get; set; }
        public static bool UseDeclaringTypeNames { get; set; }
    }
    [System.AttributeUsage(System.AttributeTargets.Class | System.AttributeTargets.Struct | System.AttributeTargets.Method | System.AttributeTargets.Property | System.AttributeTargets.Field | System.AttributeTargets.Parameter, AllowMultiple=true)]
    public abstract class GraphQLAttribute : System.Attribute
    {
        protected GraphQLAttribute() { }
        public virtual float Priority { get; }
        public virtual void Modify(GraphQL.Types.ArgumentInformation argumentInformation) { }
        public virtual void Modify(GraphQL.Types.EnumValueDefinition enumValueDefinition) { }
        public virtual void Modify(GraphQL.Types.IGraphType graphType) { }
        public virtual void Modify(GraphQL.Types.QueryArgument queryArgument) { }
        public virtual void Modify(GraphQL.Types.TypeInformation typeInformation) { }
        public virtual void Modify(GraphQL.Utilities.FieldConfig field) { }
        public virtual void Modify(GraphQL.Utilities.TypeConfig type) { }
        public virtual void Modify(GraphQL.Types.FieldType fieldType, bool isInputType) { }
        public virtual void Modify(GraphQL.Types.IGraphType graphType, System.Type sourceType) { }
        public virtual void Modify(GraphQL.Types.QueryArgument queryArgument, System.Reflection.ParameterInfo parameterInfo) { }
        public virtual void Modify(GraphQL.Types.FieldType fieldType, bool isInputType, GraphQL.Types.IGraphType graphType, System.Reflection.MemberInfo memberInfo, ref bool ignore) { }
        public virtual void Modify<TParameterType>(GraphQL.Types.ArgumentInformation argumentInformation) { }
        public virtual bool ShouldInclude(System.Reflection.MemberInfo memberInfo, bool? isInputType) { }
    }
    public static class GraphQLBuilderExtensions
    {
        [System.Diagnostics.CodeAnalysis.RequiresUnreferencedCode("Please ensure that the CLR types used by your schema are not trimmed by the compi" +
            "ler.")]
        public static GraphQL.DI.IGraphQLBuilder AddAutoClrMappings(this GraphQL.DI.IGraphQLBuilder builder, bool mapInputTypes = true, bool mapOutputTypes = true) { }
        [System.Diagnostics.CodeAnalysis.RequiresUnreferencedCode("Please ensure that the CLR types used by your schema are not trimmed by the compi" +
            "ler.")]
        public static GraphQL.DI.IGraphQLBuilder AddAutoSchema<[System.Diagnostics.CodeAnalysis.DynamicallyAccessedMembers(System.Diagnostics.CodeAnalysis.DynamicallyAccessedMemberTypes.None | System.Diagnostics.CodeAnalysis.DynamicallyAccessedMemberTypes.PublicMethods | System.Diagnostics.CodeAnalysis.DynamicallyAccessedMemberTypes.PublicProperties)]  TQueryClrType>(this GraphQL.DI.IGraphQLBuilder builder, System.Action<GraphQL.IConfigureAutoSchema>? configure = null) { }
        [System.Diagnostics.CodeAnalysis.RequiresUnreferencedCode("Please ensure that the graph types used by your schema and their constructors are" +
            " not trimmed by the compiler.")]
        public static GraphQL.DI.IGraphQLBuilder AddClrTypeMappings(this GraphQL.DI.IGraphQLBuilder builder) { }
        [System.Diagnostics.CodeAnalysis.RequiresUnreferencedCode("Please ensure that the graph types used by your schema and their constructors are" +
            " not trimmed by the compiler.")]
        public static GraphQL.DI.IGraphQLBuilder AddClrTypeMappings(this GraphQL.DI.IGraphQLBuilder builder, System.Reflection.Assembly assembly) { }
        public static GraphQL.DI.IGraphQLBuilder AddComplexityAnalyzer(this GraphQL.DI.IGraphQLBuilder builder, System.Action<GraphQL.Validation.Complexity.ComplexityOptions>? action = null) { }
        public static GraphQL.DI.IGraphQLBuilder AddComplexityAnalyzer(this GraphQL.DI.IGraphQLBuilder builder, System.Action<GraphQL.Validation.Complexity.ComplexityOptions, System.IServiceProvider>? action) { }
        public static GraphQL.DI.IGraphQLBuilder AddDocumentExecuter<[System.Diagnostics.CodeAnalysis.DynamicallyAccessedMembers(System.Diagnostics.CodeAnalysis.DynamicallyAccessedMemberTypes.PublicConstructors)]  TDocumentExecuter>(this GraphQL.DI.IGraphQLBuilder builder)
            where TDocumentExecuter :  class, GraphQL.IDocumentExecuter { }
        public static GraphQL.DI.IGraphQLBuilder AddDocumentExecuter<TDocumentExecuter>(this GraphQL.DI.IGraphQLBuilder builder, System.Func<System.IServiceProvider, TDocumentExecuter> documentExecuterFactory)
            where TDocumentExecuter :  class, GraphQL.IDocumentExecuter { }
        public static GraphQL.DI.IGraphQLBuilder AddDocumentExecuter<TDocumentExecuter>(this GraphQL.DI.IGraphQLBuilder builder, TDocumentExecuter documentExecuter)
            where TDocumentExecuter :  class, GraphQL.IDocumentExecuter { }
        public static GraphQL.DI.IGraphQLBuilder AddDocumentListener<[System.Diagnostics.CodeAnalysis.DynamicallyAccessedMembers(System.Diagnostics.CodeAnalysis.DynamicallyAccessedMemberTypes.PublicConstructors)]  TDocumentListener>(this GraphQL.DI.IGraphQLBuilder builder, GraphQL.DI.ServiceLifetime serviceLifetime = 0)
            where TDocumentListener :  class, GraphQL.Execution.IDocumentExecutionListener { }
        public static GraphQL.DI.IGraphQLBuilder AddDocumentListener<TDocumentListener>(this GraphQL.DI.IGraphQLBuilder builder, TDocumentListener documentListener)
            where TDocumentListener :  class, GraphQL.Execution.IDocumentExecutionListener { }
        public static GraphQL.DI.IGraphQLBuilder AddDocumentListener<TDocumentListener>(this GraphQL.DI.IGraphQLBuilder builder, System.Func<System.IServiceProvider, TDocumentListener> documentListenerFactory, GraphQL.DI.ServiceLifetime serviceLifetime = 0)
            where TDocumentListener :  class, GraphQL.Execution.IDocumentExecutionListener { }
        public static GraphQL.DI.IGraphQLBuilder AddErrorInfoProvider(this GraphQL.DI.IGraphQLBuilder builder, System.Action<GraphQL.Execution.ErrorInfoProviderOptions>? action = null) { }
        public static GraphQL.DI.IGraphQLBuilder AddErrorInfoProvider(this GraphQL.DI.IGraphQLBuilder builder, System.Action<GraphQL.Execution.ErrorInfoProviderOptions, System.IServiceProvider>? action) { }
        public static GraphQL.DI.IGraphQLBuilder AddErrorInfoProvider<[System.Diagnostics.CodeAnalysis.DynamicallyAccessedMembers(System.Diagnostics.CodeAnalysis.DynamicallyAccessedMemberTypes.PublicConstructors)]  TProvider>(this GraphQL.DI.IGraphQLBuilder builder)
            where TProvider :  class, GraphQL.Execution.IErrorInfoProvider { }
        public static GraphQL.DI.IGraphQLBuilder AddErrorInfoProvider<TProvider>(this GraphQL.DI.IGraphQLBuilder builder, System.Func<System.IServiceProvider, TProvider> errorInfoProviderFactory)
            where TProvider :  class, GraphQL.Execution.IErrorInfoProvider { }
        public static GraphQL.DI.IGraphQLBuilder AddErrorInfoProvider<TProvider>(this GraphQL.DI.IGraphQLBuilder builder, TProvider errorInfoProvider)
            where TProvider :  class, GraphQL.Execution.IErrorInfoProvider { }
        public static GraphQL.DI.IGraphQLBuilder AddExecutionStrategy<[System.Diagnostics.CodeAnalysis.DynamicallyAccessedMembers(System.Diagnostics.CodeAnalysis.DynamicallyAccessedMemberTypes.PublicConstructors)]  TExecutionStrategy>(this GraphQL.DI.IGraphQLBuilder builder, GraphQLParser.AST.OperationType operationType)
            where TExecutionStrategy :  class, GraphQL.Execution.IExecutionStrategy { }
        public static GraphQL.DI.IGraphQLBuilder AddExecutionStrategy<TExecutionStrategy>(this GraphQL.DI.IGraphQLBuilder builder, System.Func<System.IServiceProvider, TExecutionStrategy> executionStrategyFactory, GraphQLParser.AST.OperationType operationType)
            where TExecutionStrategy :  class, GraphQL.Execution.IExecutionStrategy { }
        public static GraphQL.DI.IGraphQLBuilder AddExecutionStrategy<TExecutionStrategy>(this GraphQL.DI.IGraphQLBuilder builder, TExecutionStrategy executionStrategy, GraphQLParser.AST.OperationType operationType)
            where TExecutionStrategy :  class, GraphQL.Execution.IExecutionStrategy { }
        public static GraphQL.DI.IGraphQLBuilder AddExecutionStrategySelector<[System.Diagnostics.CodeAnalysis.DynamicallyAccessedMembers(System.Diagnostics.CodeAnalysis.DynamicallyAccessedMemberTypes.PublicConstructors)]  TExecutionStrategySelector>(this GraphQL.DI.IGraphQLBuilder builder)
            where TExecutionStrategySelector :  class, GraphQL.Execution.IExecutionStrategySelector { }
        public static GraphQL.DI.IGraphQLBuilder AddExecutionStrategySelector<TExecutionStrategySelector>(this GraphQL.DI.IGraphQLBuilder builder, System.Func<System.IServiceProvider, TExecutionStrategySelector> executionStrategySelectorFactory)
            where TExecutionStrategySelector :  class, GraphQL.Execution.IExecutionStrategySelector { }
        public static GraphQL.DI.IGraphQLBuilder AddExecutionStrategySelector<TExecutionStrategySelector>(this GraphQL.DI.IGraphQLBuilder builder, TExecutionStrategySelector executionStrategySelector)
            where TExecutionStrategySelector :  class, GraphQL.Execution.IExecutionStrategySelector { }
        public static GraphQL.DI.IGraphQLBuilder AddGraphTypeMappingProvider<[System.Diagnostics.CodeAnalysis.DynamicallyAccessedMembers(System.Diagnostics.CodeAnalysis.DynamicallyAccessedMemberTypes.PublicConstructors)]  TGraphTypeMappingProvider>(this GraphQL.DI.IGraphQLBuilder builder)
            where TGraphTypeMappingProvider :  class, GraphQL.Types.IGraphTypeMappingProvider { }
        public static GraphQL.DI.IGraphQLBuilder AddGraphTypeMappingProvider<TGraphTypeMappingProvider>(this GraphQL.DI.IGraphQLBuilder builder, System.Func<System.IServiceProvider, TGraphTypeMappingProvider> factory)
            where TGraphTypeMappingProvider :  class, GraphQL.Types.IGraphTypeMappingProvider { }
        public static GraphQL.DI.IGraphQLBuilder AddGraphTypeMappingProvider<TGraphTypeMappingProvider>(this GraphQL.DI.IGraphQLBuilder builder, TGraphTypeMappingProvider instance)
            where TGraphTypeMappingProvider :  class, GraphQL.Types.IGraphTypeMappingProvider { }
        public static GraphQL.DI.IGraphQLBuilder AddGraphTypes(this GraphQL.DI.IGraphQLBuilder builder) { }
        public static GraphQL.DI.IGraphQLBuilder AddGraphTypes(this GraphQL.DI.IGraphQLBuilder builder, System.Reflection.Assembly assembly) { }
        public static GraphQL.DI.IGraphQLBuilder AddResolveFieldContextAccessor(this GraphQL.DI.IGraphQLBuilder builder) { }
        public static GraphQL.DI.IGraphQLBuilder AddSchema<[System.Diagnostics.CodeAnalysis.DynamicallyAccessedMembers(System.Diagnostics.CodeAnalysis.DynamicallyAccessedMemberTypes.PublicConstructors)]  TSchema>(this GraphQL.DI.IGraphQLBuilder builder, GraphQL.DI.ServiceLifetime serviceLifetime = 0)
            where TSchema :  class, GraphQL.Types.ISchema { }
        public static GraphQL.DI.IGraphQLBuilder AddSchema<TSchema>(this GraphQL.DI.IGraphQLBuilder builder, TSchema schema)
            where TSchema :  class, GraphQL.Types.ISchema { }
        public static GraphQL.DI.IGraphQLBuilder AddSchema<TSchema>(this GraphQL.DI.IGraphQLBuilder builder, System.Func<System.IServiceProvider, TSchema> schemaFactory, GraphQL.DI.ServiceLifetime serviceLifetime = 0)
            where TSchema :  class, GraphQL.Types.ISchema { }
        public static GraphQL.DI.IGraphQLBuilder AddSchemaVisitor<[System.Diagnostics.CodeAnalysis.DynamicallyAccessedMembers(System.Diagnostics.CodeAnalysis.DynamicallyAccessedMemberTypes.PublicConstructors)]  TSchemaVisitor>(this GraphQL.DI.IGraphQLBuilder builder)
            where TSchemaVisitor :  class, GraphQL.Utilities.ISchemaNodeVisitor { }
        public static GraphQL.DI.IGraphQLBuilder AddSchemaVisitor<TSchemaVisitor>(this GraphQL.DI.IGraphQLBuilder builder, System.Func<System.IServiceProvider, TSchemaVisitor> schemaVisitorFactory)
            where TSchemaVisitor :  class, GraphQL.Utilities.ISchemaNodeVisitor { }
        public static GraphQL.DI.IGraphQLBuilder AddSchemaVisitor<TSchemaVisitor>(this GraphQL.DI.IGraphQLBuilder builder, TSchemaVisitor schemaVisitor)
            where TSchemaVisitor :  class, GraphQL.Utilities.ISchemaNodeVisitor { }
        public static GraphQL.DI.IGraphQLBuilder AddSerializer<[System.Diagnostics.CodeAnalysis.DynamicallyAccessedMembers(System.Diagnostics.CodeAnalysis.DynamicallyAccessedMemberTypes.PublicConstructors)]  TSerializer>(this GraphQL.DI.IGraphQLBuilder builder)
            where TSerializer :  class, GraphQL.IGraphQLSerializer { }
        public static GraphQL.DI.IGraphQLBuilder AddSerializer<TSerializer>(this GraphQL.DI.IGraphQLBuilder builder, System.Func<System.IServiceProvider, TSerializer> serializerFactory)
            where TSerializer :  class, GraphQL.IGraphQLSerializer { }
        public static GraphQL.DI.IGraphQLBuilder AddSerializer<TSerializer>(this GraphQL.DI.IGraphQLBuilder builder, TSerializer serializer)
            where TSerializer :  class, GraphQL.IGraphQLSerializer { }
        public static GraphQL.DI.IGraphQLBuilder AddUnhandledExceptionHandler(this GraphQL.DI.IGraphQLBuilder builder, System.Action<GraphQL.Execution.UnhandledExceptionContext> unhandledExceptionDelegate) { }
        public static GraphQL.DI.IGraphQLBuilder AddUnhandledExceptionHandler(this GraphQL.DI.IGraphQLBuilder builder, System.Func<GraphQL.Execution.UnhandledExceptionContext, System.Threading.Tasks.Task> unhandledExceptionDelegate) { }
        public static GraphQL.DI.IGraphQLBuilder AddUnhandledExceptionHandler(this GraphQL.DI.IGraphQLBuilder builder, System.Func<GraphQL.Execution.UnhandledExceptionContext, GraphQL.ExecutionOptions, System.Threading.Tasks.Task> unhandledExceptionDelegate) { }
        public static GraphQL.DI.IGraphQLBuilder AddValidationRule<TValidationRule>(this GraphQL.DI.IGraphQLBuilder builder, TValidationRule validationRule, bool useForCachedDocuments = false)
            where TValidationRule :  class, GraphQL.Validation.IValidationRule { }
        public static GraphQL.DI.IGraphQLBuilder AddValidationRule<[System.Diagnostics.CodeAnalysis.DynamicallyAccessedMembers(System.Diagnostics.CodeAnalysis.DynamicallyAccessedMemberTypes.PublicConstructors)]  TValidationRule>(this GraphQL.DI.IGraphQLBuilder builder, bool useForCachedDocuments = false, GraphQL.DI.ServiceLifetime serviceLifetime = 0)
            where TValidationRule :  class, GraphQL.Validation.IValidationRule { }
        public static GraphQL.DI.IGraphQLBuilder AddValidationRule<TValidationRule>(this GraphQL.DI.IGraphQLBuilder builder, System.Func<System.IServiceProvider, TValidationRule> validationRuleFactory, bool useForCachedDocuments = false, GraphQL.DI.ServiceLifetime serviceLifetime = 0)
            where TValidationRule :  class, GraphQL.Validation.IValidationRule { }
        public static GraphQL.DI.IServiceRegister Configure<[System.Diagnostics.CodeAnalysis.DynamicallyAccessedMembers(System.Diagnostics.CodeAnalysis.DynamicallyAccessedMemberTypes.PublicParameterlessConstructor)]  TOptions>(this GraphQL.DI.IServiceRegister services, System.Action<TOptions>? action)
            where TOptions :  class, new () { }
        public static GraphQL.DI.IGraphQLBuilder ConfigureExecution(this GraphQL.DI.IGraphQLBuilder builder, System.Func<GraphQL.ExecutionOptions, GraphQL.DI.ExecutionDelegate, System.Threading.Tasks.Task<GraphQL.ExecutionResult>> action) { }
        public static GraphQL.DI.IGraphQLBuilder ConfigureExecution<[System.Diagnostics.CodeAnalysis.DynamicallyAccessedMembers(System.Diagnostics.CodeAnalysis.DynamicallyAccessedMemberTypes.PublicConstructors)]  TConfigureExecution>(this GraphQL.DI.IGraphQLBuilder builder)
            where TConfigureExecution :  class, GraphQL.DI.IConfigureExecution { }
        public static GraphQL.DI.IGraphQLBuilder ConfigureExecution<TConfigureExecution>(this GraphQL.DI.IGraphQLBuilder builder, System.Func<System.IServiceProvider, TConfigureExecution> factory)
            where TConfigureExecution :  class, GraphQL.DI.IConfigureExecution { }
        public static GraphQL.DI.IGraphQLBuilder ConfigureExecution<TConfigureExecution>(this GraphQL.DI.IGraphQLBuilder builder, TConfigureExecution instance)
            where TConfigureExecution :  class, GraphQL.DI.IConfigureExecution { }
        public static GraphQL.DI.IGraphQLBuilder ConfigureExecutionOptions(this GraphQL.DI.IGraphQLBuilder builder, System.Action<GraphQL.ExecutionOptions> action) { }
        public static GraphQL.DI.IGraphQLBuilder ConfigureExecutionOptions(this GraphQL.DI.IGraphQLBuilder builder, System.Func<GraphQL.ExecutionOptions, System.Threading.Tasks.Task> action) { }
        public static GraphQL.DI.IGraphQLBuilder ConfigureSchema(this GraphQL.DI.IGraphQLBuilder builder, System.Action<GraphQL.Types.ISchema> action) { }
        public static GraphQL.DI.IGraphQLBuilder ConfigureSchema(this GraphQL.DI.IGraphQLBuilder builder, System.Action<GraphQL.Types.ISchema, System.IServiceProvider> action) { }
        public static GraphQL.DI.IGraphQLBuilder ConfigureSchema<[System.Diagnostics.CodeAnalysis.DynamicallyAccessedMembers(System.Diagnostics.CodeAnalysis.DynamicallyAccessedMemberTypes.PublicConstructors)]  TConfigureSchema>(this GraphQL.DI.IGraphQLBuilder builder)
            where TConfigureSchema :  class, GraphQL.DI.IConfigureSchema { }
        public static GraphQL.DI.IServiceRegister Register<[System.Diagnostics.CodeAnalysis.DynamicallyAccessedMembers(System.Diagnostics.CodeAnalysis.DynamicallyAccessedMemberTypes.PublicConstructors)]  TService>(this GraphQL.DI.IServiceRegister services, GraphQL.DI.ServiceLifetime serviceLifetime, bool replace = false)
            where TService :  class { }
        public static GraphQL.DI.IServiceRegister Register<TService>(this GraphQL.DI.IServiceRegister services, TService implementationInstance, bool replace = false)
            where TService :  class { }
        public static GraphQL.DI.IServiceRegister Register<TService>(this GraphQL.DI.IServiceRegister services, System.Func<System.IServiceProvider, TService> implementationFactory, GraphQL.DI.ServiceLifetime serviceLifetime, bool replace = false)
            where TService :  class { }
        public static GraphQL.DI.IServiceRegister Register<TService, [System.Diagnostics.CodeAnalysis.DynamicallyAccessedMembers(System.Diagnostics.CodeAnalysis.DynamicallyAccessedMemberTypes.PublicConstructors)]  TImplementation>(this GraphQL.DI.IServiceRegister services, GraphQL.DI.ServiceLifetime serviceLifetime, bool replace = false)
            where TService :  class
            where TImplementation :  class, TService { }
        public static GraphQL.DI.IServiceRegister TryRegister<[System.Diagnostics.CodeAnalysis.DynamicallyAccessedMembers(System.Diagnostics.CodeAnalysis.DynamicallyAccessedMemberTypes.PublicConstructors)]  TService>(this GraphQL.DI.IServiceRegister services, GraphQL.DI.ServiceLifetime serviceLifetime)
            where TService :  class { }
        public static GraphQL.DI.IServiceRegister TryRegister<TService>(this GraphQL.DI.IServiceRegister services, System.Func<System.IServiceProvider, TService> implementationFactory, GraphQL.DI.ServiceLifetime serviceLifetime)
            where TService :  class { }
        public static GraphQL.DI.IServiceRegister TryRegister<TService>(this GraphQL.DI.IServiceRegister services, TService implementationInstance, GraphQL.DI.RegistrationCompareMode mode = 0)
            where TService :  class { }
        public static GraphQL.DI.IServiceRegister TryRegister<TService, [System.Diagnostics.CodeAnalysis.DynamicallyAccessedMembers(System.Diagnostics.CodeAnalysis.DynamicallyAccessedMemberTypes.PublicConstructors)]  TImplementation>(this GraphQL.DI.IServiceRegister services, GraphQL.DI.ServiceLifetime serviceLifetime, GraphQL.DI.RegistrationCompareMode mode = 0)
            where TService :  class
            where TImplementation :  class, TService { }
        public static GraphQL.DI.IServiceRegister TryRegister<TService, TImplementation>(this GraphQL.DI.IServiceRegister services, System.Func<System.IServiceProvider, TImplementation> implementationFactory, GraphQL.DI.ServiceLifetime serviceLifetime, GraphQL.DI.RegistrationCompareMode mode = 0)
            where TService :  class
            where TImplementation :  class, TService { }
        public static GraphQL.DI.IGraphQLBuilder UseApolloTracing(this GraphQL.DI.IGraphQLBuilder builder, System.Func<GraphQL.ExecutionOptions, bool> enableMetricsPredicate) { }
        public static GraphQL.DI.IGraphQLBuilder UseApolloTracing(this GraphQL.DI.IGraphQLBuilder builder, bool enableMetrics = true) { }
        public static GraphQL.DI.IGraphQLBuilder UseMiddleware<[System.Diagnostics.CodeAnalysis.DynamicallyAccessedMembers(System.Diagnostics.CodeAnalysis.DynamicallyAccessedMemberTypes.PublicConstructors)]  TMiddleware>(this GraphQL.DI.IGraphQLBuilder builder, System.Func<System.IServiceProvider, GraphQL.Types.ISchema, bool> installPredicate, GraphQL.DI.ServiceLifetime serviceLifetime = 2)
            where TMiddleware :  class, GraphQL.Instrumentation.IFieldMiddleware { }
        public static GraphQL.DI.IGraphQLBuilder UseMiddleware<TMiddleware>(this GraphQL.DI.IGraphQLBuilder builder, TMiddleware middleware, System.Func<System.IServiceProvider, GraphQL.Types.ISchema, bool> installPredicate)
            where TMiddleware :  class, GraphQL.Instrumentation.IFieldMiddleware { }
        public static GraphQL.DI.IGraphQLBuilder UseMiddleware<TMiddleware>(this GraphQL.DI.IGraphQLBuilder builder, TMiddleware middleware, bool install = true)
            where TMiddleware :  class, GraphQL.Instrumentation.IFieldMiddleware { }
        public static GraphQL.DI.IGraphQLBuilder UseMiddleware<[System.Diagnostics.CodeAnalysis.DynamicallyAccessedMembers(System.Diagnostics.CodeAnalysis.DynamicallyAccessedMemberTypes.PublicConstructors)]  TMiddleware>(this GraphQL.DI.IGraphQLBuilder builder, bool install = true, GraphQL.DI.ServiceLifetime serviceLifetime = 2)
            where TMiddleware :  class, GraphQL.Instrumentation.IFieldMiddleware { }
        public static GraphQL.DI.IGraphQLBuilder UsePersistedDocuments(this GraphQL.DI.IGraphQLBuilder builder, System.Action<GraphQL.PersistedDocuments.PersistedDocumentOptions>? action) { }
        public static GraphQL.DI.IGraphQLBuilder UsePersistedDocuments(this GraphQL.DI.IGraphQLBuilder builder, System.Action<GraphQL.PersistedDocuments.PersistedDocumentOptions, System.IServiceProvider>? action) { }
        public static GraphQL.DI.IGraphQLBuilder UsePersistedDocuments<TLoader>(this GraphQL.DI.IGraphQLBuilder builder, GraphQL.DI.ServiceLifetime serviceLifetime, System.Action<GraphQL.PersistedDocuments.PersistedDocumentOptions, System.IServiceProvider>? action)
            where TLoader :  class, GraphQL.PersistedDocuments.IPersistedDocumentLoader { }
        public static GraphQL.DI.IGraphQLBuilder UsePersistedDocuments<[System.Diagnostics.CodeAnalysis.DynamicallyAccessedMembers(System.Diagnostics.CodeAnalysis.DynamicallyAccessedMemberTypes.PublicConstructors)]  TLoader>(this GraphQL.DI.IGraphQLBuilder builder, GraphQL.DI.ServiceLifetime serviceLifetime = 0, System.Action<GraphQL.PersistedDocuments.PersistedDocumentOptions>? action = null)
            where TLoader :  class, GraphQL.PersistedDocuments.IPersistedDocumentLoader { }
        public static GraphQL.DI.IGraphQLBuilder UseTelemetry(this GraphQL.DI.IGraphQLBuilder builder, System.Action<GraphQL.Telemetry.GraphQLTelemetryOptions>? configure = null) { }
        public static GraphQL.DI.IGraphQLBuilder UseTelemetry(this GraphQL.DI.IGraphQLBuilder builder, System.Action<GraphQL.Telemetry.GraphQLTelemetryOptions, System.IServiceProvider>? configure) { }
        public static GraphQL.DI.IGraphQLBuilder UseTelemetry<[System.Diagnostics.CodeAnalysis.DynamicallyAccessedMembers(System.Diagnostics.CodeAnalysis.DynamicallyAccessedMemberTypes.PublicConstructors)]  TProvider>(this GraphQL.DI.IGraphQLBuilder builder, System.Action<GraphQL.Telemetry.GraphQLTelemetryOptions>? configure = null)
            where TProvider : GraphQL.Telemetry.GraphQLTelemetryProvider { }
        public static GraphQL.DI.IGraphQLBuilder UseTelemetry<[System.Diagnostics.CodeAnalysis.DynamicallyAccessedMembers(System.Diagnostics.CodeAnalysis.DynamicallyAccessedMemberTypes.PublicConstructors)]  TProvider>(this GraphQL.DI.IGraphQLBuilder builder, System.Action<GraphQL.Telemetry.GraphQLTelemetryOptions, System.IServiceProvider>? configure)
            where TProvider : GraphQL.Telemetry.GraphQLTelemetryProvider { }
        public static GraphQL.DI.IGraphQLBuilder UseTelemetry<TProvider>(this GraphQL.DI.IGraphQLBuilder builder, System.Func<System.IServiceProvider, TProvider> telemetryProviderFactory)
            where TProvider : GraphQL.Telemetry.GraphQLTelemetryProvider { }
        public static GraphQL.DI.IGraphQLBuilder UseTelemetry<TProvider>(this GraphQL.DI.IGraphQLBuilder builder, TProvider telemetryProvider)
            where TProvider : GraphQL.Telemetry.GraphQLTelemetryProvider { }
        public static GraphQL.DI.IGraphQLBuilder UseTelemetry<[System.Diagnostics.CodeAnalysis.DynamicallyAccessedMembers(System.Diagnostics.CodeAnalysis.DynamicallyAccessedMemberTypes.PublicConstructors)]  TProvider, TOptions>(this GraphQL.DI.IGraphQLBuilder builder, System.Action<TOptions>? configure = null)
            where TProvider : GraphQL.Telemetry.GraphQLTelemetryProvider
            where TOptions : GraphQL.Telemetry.GraphQLTelemetryOptions, new () { }
        public static GraphQL.DI.IGraphQLBuilder UseTelemetry<[System.Diagnostics.CodeAnalysis.DynamicallyAccessedMembers(System.Diagnostics.CodeAnalysis.DynamicallyAccessedMemberTypes.PublicConstructors)]  TProvider, TOptions>(this GraphQL.DI.IGraphQLBuilder builder, System.Action<TOptions, System.IServiceProvider>? configure)
            where TProvider : GraphQL.Telemetry.GraphQLTelemetryProvider
            where TOptions : GraphQL.Telemetry.GraphQLTelemetryOptions, new () { }
        public static GraphQL.IConfigureAutoSchema WithMutation<[System.Diagnostics.CodeAnalysis.DynamicallyAccessedMembers(System.Diagnostics.CodeAnalysis.DynamicallyAccessedMemberTypes.None | System.Diagnostics.CodeAnalysis.DynamicallyAccessedMemberTypes.PublicMethods | System.Diagnostics.CodeAnalysis.DynamicallyAccessedMemberTypes.PublicProperties)]  TMutationClrType>(this GraphQL.IConfigureAutoSchema builder) { }
        public static GraphQL.IConfigureAutoSchema WithSubscription<[System.Diagnostics.CodeAnalysis.DynamicallyAccessedMembers(System.Diagnostics.CodeAnalysis.DynamicallyAccessedMemberTypes.None | System.Diagnostics.CodeAnalysis.DynamicallyAccessedMemberTypes.PublicMethods | System.Diagnostics.CodeAnalysis.DynamicallyAccessedMemberTypes.PublicProperties)]  TSubscriptionClrType>(this GraphQL.IConfigureAutoSchema builder) { }
        public static GraphQL.DI.IGraphQLBuilder WithTimeout(this GraphQL.DI.IGraphQLBuilder builder, System.TimeSpan timeout) { }
        public static GraphQL.DI.IGraphQLBuilder WithTimeout(this GraphQL.DI.IGraphQLBuilder builder, System.TimeSpan timeout, GraphQL.Execution.TimeoutAction timeoutAction) { }
        public static GraphQL.DI.IGraphQLBuilder WithTimeout(this GraphQL.DI.IGraphQLBuilder builder, System.TimeSpan timeout, System.Func<GraphQL.ExecutionOptions, GraphQL.ExecutionResult> timeoutDelegate) { }
        public static GraphQL.DI.IGraphQLBuilder WithTimeout(this GraphQL.DI.IGraphQLBuilder builder, System.TimeSpan timeout, System.Func<GraphQL.ExecutionOptions, System.Threading.Tasks.Task<GraphQL.ExecutionResult>> timeoutDelegate) { }
    }
    [System.AttributeUsage(System.AttributeTargets.Constructor, AllowMultiple=false)]
    public class GraphQLConstructorAttribute : System.Attribute
    {
        public GraphQLConstructorAttribute() { }
    }
    public static class GraphQLExtensions
    {
        public static object? DefaultValueOf<TSourceType, TProperty>(this System.Linq.Expressions.Expression<System.Func<TSourceType, TProperty>> expression) { }
        public static string? DeprecationReasonOf<TSourceType, TProperty>(this System.Linq.Expressions.Expression<System.Func<TSourceType, TProperty>> expression) { }
        public static string? DescriptionOf<TSourceType, TProperty>(this System.Linq.Expressions.Expression<System.Func<TSourceType, TProperty>> expression) { }
        public static bool DoTypesOverlap(GraphQL.Types.IGraphType typeA, GraphQL.Types.IGraphType typeB) { }
        [return: System.Diagnostics.CodeAnalysis.NotNullIfNotNull("type")]
        public static GraphQL.Types.IGraphType? GetNamedType(this GraphQL.Types.IGraphType? type) { }
        public static System.Type GetNamedType(this System.Type type) { }
        public static bool IsCompositeType(this GraphQL.Types.IGraphType type) { }
        public static bool IsInputObjectType(this GraphQL.Types.IGraphType? type) { }
        public static bool IsInputType(this GraphQL.Types.IGraphType type) { }
        public static bool IsInputType(this System.Type type) { }
        public static bool IsLeafType(this GraphQL.Types.IGraphType type) { }
        public static bool IsOutputType(this GraphQL.Types.IGraphType type) { }
        public static bool IsOutputType(this System.Type type) { }
        public static bool IsSubtypeOf(this GraphQL.Types.IGraphType maybeSubType, GraphQL.Types.IGraphType superType) { }
        public static bool IsSubtypeOf(this GraphQL.Types.IGraphType maybeSubType, GraphQL.Types.IGraphType superType, bool allowScalarsForLists) { }
        public static bool IsValidDefault(this GraphQL.Types.IGraphType type, object? value) { }
        public static bool IsValidInterfaceFor(this GraphQL.Types.IInterfaceGraphType implementedType, GraphQL.Types.IComplexGraphType type, bool throwError = true) { }
        public static string NameOf<TSourceType, TProperty>(this System.Linq.Expressions.Expression<System.Func<TSourceType, TProperty>> expression) { }
        public static GraphQLParser.AST.GraphQLValue ToAST(this GraphQL.Types.IGraphType type, object? value) { }
        public static TMetadataProvider WithMetadata<TMetadataProvider>(this TMetadataProvider provider, string key, object? value)
            where TMetadataProvider : GraphQL.Types.IMetadataWriter { }
    }
    [System.AttributeUsage(System.AttributeTargets.Class | System.AttributeTargets.Struct | System.AttributeTargets.Enum | System.AttributeTargets.Method | System.AttributeTargets.Property | System.AttributeTargets.Field | System.AttributeTargets.Interface | System.AttributeTargets.Parameter)]
    public sealed class GraphQLMetadataAttribute : GraphQL.GraphQLAttribute
    {
        public GraphQLMetadataAttribute() { }
        public GraphQLMetadataAttribute(string name) { }
        public string? DeprecationReason { get; set; }
        public string? Description { get; set; }
        public System.Type? IsTypeOf { get; set; }
        public string? Name { get; set; }
        public GraphQL.ResolverType ResolverType { get; set; }
        public override void Modify(GraphQL.Types.EnumValueDefinition enumValueDefinition) { }
        public override void Modify(GraphQL.Types.IGraphType graphType) { }
        public override void Modify(GraphQL.Utilities.FieldConfig field) { }
        public override void Modify(GraphQL.Utilities.TypeConfig type) { }
        public override void Modify(GraphQL.Types.FieldType fieldType, bool isInputType) { }
    }
    public interface IConfigureAutoSchema
    {
        GraphQL.DI.IGraphQLBuilder Builder { get; }
        System.Type SchemaType { get; }
    }
    public interface IDocumentExecuter
    {
        System.Threading.Tasks.Task<GraphQL.ExecutionResult> ExecuteAsync(GraphQL.ExecutionOptions options);
    }
    public interface IDocumentExecuter<TSchema> : GraphQL.IDocumentExecuter
        where TSchema : GraphQL.Types.ISchema { }
    public interface IGraphQLSerializer
    {
        bool IsNativelyAsync { get; }
        System.Threading.Tasks.ValueTask<T?> ReadAsync<T>(System.IO.Stream stream, System.Threading.CancellationToken cancellationToken = default);
        T? ReadNode<T>(object? value);
        System.Threading.Tasks.Task WriteAsync<T>(System.IO.Stream stream, T? value, System.Threading.CancellationToken cancellationToken = default);
    }
    public interface IGraphQLTextSerializer : GraphQL.IGraphQLSerializer
    {
        T? Deserialize<T>(string? value);
        string Serialize<T>(T? value);
    }
    public interface IResolveFieldContext : GraphQL.Execution.IProvideUserContext
    {
        System.Collections.Generic.IDictionary<string, GraphQL.Execution.ArgumentValue>? Arguments { get; }
        GraphQL.Execution.IExecutionArrayPool ArrayPool { get; }
        System.Threading.CancellationToken CancellationToken { get; }
        System.Collections.Generic.IDictionary<string, GraphQL.Execution.DirectiveInfo>? Directives { get; }
        GraphQLParser.AST.GraphQLDocument Document { get; }
        GraphQL.ExecutionErrors Errors { get; }
        GraphQL.Execution.IExecutionContext ExecutionContext { get; }
        GraphQLParser.AST.GraphQLField FieldAst { get; }
        GraphQL.Types.FieldType FieldDefinition { get; }
        System.Collections.Generic.IReadOnlyDictionary<string, object?> InputExtensions { get; }
        GraphQL.Instrumentation.Metrics Metrics { get; }
        GraphQLParser.AST.GraphQLOperationDefinition Operation { get; }
        System.Collections.Generic.IDictionary<string, object?> OutputExtensions { get; }
        GraphQL.IResolveFieldContext? Parent { get; }
        GraphQL.Types.IObjectGraphType ParentType { get; }
        System.Collections.Generic.IEnumerable<object> Path { get; }
        System.IServiceProvider? RequestServices { get; }
        System.Collections.Generic.IEnumerable<object> ResponsePath { get; }
        object? RootValue { get; }
        GraphQL.Types.ISchema Schema { get; }
        object? Source { get; }
        [System.Runtime.CompilerServices.TupleElementNames(new string[] {
                "Field",
                "FieldType"})]
        System.Collections.Generic.Dictionary<string, System.ValueTuple<GraphQLParser.AST.GraphQLField, GraphQL.Types.FieldType>>? SubFields { get; }
        System.Security.Claims.ClaimsPrincipal? User { get; }
        GraphQL.Validation.Variables Variables { get; }
    }
    public interface IResolveFieldContext<out TSource> : GraphQL.Execution.IProvideUserContext, GraphQL.IResolveFieldContext
    {
        TSource Source { get; }
    }
    [System.AttributeUsage(System.AttributeTargets.Method | System.AttributeTargets.Property | System.AttributeTargets.Field | System.AttributeTargets.Parameter)]
    public class IdAttribute : GraphQL.GraphQLAttribute
    {
        public IdAttribute() { }
        public override void Modify(GraphQL.Types.TypeInformation typeInformation) { }
    }
    [System.AttributeUsage(System.AttributeTargets.Method | System.AttributeTargets.Property | System.AttributeTargets.Field)]
    public class IgnoreAttribute : GraphQL.GraphQLAttribute
    {
        public IgnoreAttribute() { }
        public override bool ShouldInclude(System.Reflection.MemberInfo memberInfo, bool? isInputType) { }
    }
    [System.AttributeUsage(System.AttributeTargets.Class | System.AttributeTargets.Struct | System.AttributeTargets.Interface, AllowMultiple=true)]
    public class ImplementsAttribute : GraphQL.GraphQLAttribute
    {
        public ImplementsAttribute(System.Type type) { }
        public System.Type InterfaceGraphType { get; }
        public override void Modify(GraphQL.Types.IGraphType graphType) { }
    }
    [System.AttributeUsage(System.AttributeTargets.Class | System.AttributeTargets.Struct | System.AttributeTargets.Property | System.AttributeTargets.Field | System.AttributeTargets.Interface | System.AttributeTargets.Parameter)]
    public class InputNameAttribute : GraphQL.GraphQLAttribute
    {
        public InputNameAttribute(string name) { }
        public string Name { get; set; }
        public override void Modify(GraphQL.Types.IGraphType graphType) { }
        public override void Modify(GraphQL.Types.QueryArgument queryArgument) { }
        public override void Modify(GraphQL.Types.FieldType fieldType, bool isInputType) { }
    }
    [System.AttributeUsage(System.AttributeTargets.Class | System.AttributeTargets.Struct | System.AttributeTargets.Property | System.AttributeTargets.Field | System.AttributeTargets.Interface | System.AttributeTargets.Parameter)]
    public class InputTypeAttribute : GraphQL.GraphQLAttribute
    {
        public InputTypeAttribute(System.Type graphType) { }
        public System.Type InputType { get; set; }
        public override void Modify(GraphQL.Types.QueryArgument queryArgument) { }
        public override void Modify(GraphQL.Types.FieldType fieldType, bool isInputType) { }
    }
    public class InputTypeAttribute<TGraphType> : GraphQL.InputTypeAttribute
        where TGraphType : GraphQL.Types.IGraphType
    {
        public InputTypeAttribute() { }
    }
    public class Inputs : System.Collections.ObjectModel.ReadOnlyDictionary<string, object?>
    {
        public static readonly GraphQL.Inputs Empty;
        public Inputs(System.Collections.Generic.IDictionary<string, object?> dictionary) { }
    }
    public static class InputsExtensions
    {
        public static GraphQL.Inputs ToInputs(this System.Collections.Generic.Dictionary<string, object?> dictionary) { }
    }
    public class LightweightCache<TKey, TValue> : System.Collections.Generic.IEnumerable<TValue>, System.Collections.IEnumerable
        where TKey :  notnull
    {
        public LightweightCache() { }
        public LightweightCache(System.Collections.Generic.IDictionary<TKey, TValue> dictionary) { }
        public LightweightCache(System.Func<TKey, TValue> onMissing) { }
        public LightweightCache(System.Collections.Generic.IDictionary<TKey, TValue> dictionary, System.Func<TKey, TValue> onMissing) { }
        public int Count { get; }
        public TValue this[TKey key] { get; set; }
        public System.Collections.Generic.IEnumerable<TKey> Keys { get; }
        public System.Func<TKey, TValue> OnMissing { set; }
        public void Clear() { }
        public void ClearAll() { }
        public void Each(System.Action<TValue> action) { }
        public void Each(System.Action<TKey, TValue> action) { }
        public bool Exists(System.Predicate<TValue> predicate) { }
        public void Fill(TKey key, TValue value) { }
        public void FillDefault(TKey key) { }
        public TValue? Find(System.Predicate<TValue> predicate) { }
        public TValue[] GetAll() { }
        public System.Collections.Generic.IEnumerator<TValue> GetEnumerator() { }
        public bool Has(TKey key) { }
        public void Remove(TKey key) { }
        public bool TryRetrieve(TKey key, out TValue? value) { }
        public void WithValue(TKey key, System.Action<TValue> action) { }
    }
    [System.AttributeUsage(System.AttributeTargets.Class, AllowMultiple=false, Inherited=true)]
    public sealed class MapAutoClrTypeAttribute : System.Attribute
    {
        public MapAutoClrTypeAttribute() { }
    }
    public static class MemoryExtensions
    {
        public static System.Collections.Generic.IList<T> Constrained<T>(this T[] array, int count) { }
    }
    [System.AttributeUsage(System.AttributeTargets.Class | System.AttributeTargets.Struct | System.AttributeTargets.Enum | System.AttributeTargets.Method | System.AttributeTargets.Property | System.AttributeTargets.Field | System.AttributeTargets.Interface | System.AttributeTargets.Parameter, AllowMultiple=true)]
    public class MetadataAttribute : GraphQL.GraphQLAttribute
    {
        public MetadataAttribute(string key, object? value) { }
        public string Key { get; set; }
        public object? Value { get; set; }
        public override void Modify(GraphQL.Types.EnumValueDefinition enumValueDefinition) { }
        public override void Modify(GraphQL.Types.IGraphType graphType) { }
        public override void Modify(GraphQL.Types.QueryArgument queryArgument) { }
        public override void Modify(GraphQL.Utilities.FieldConfig field) { }
        public override void Modify(GraphQL.Utilities.TypeConfig type) { }
        public override void Modify(GraphQL.Types.FieldType fieldType, bool isInputType) { }
    }
    public class MissingRequestServicesException : System.InvalidOperationException
    {
        public MissingRequestServicesException() { }
    }
    [System.AttributeUsage(System.AttributeTargets.Class | System.AttributeTargets.Struct | System.AttributeTargets.Enum | System.AttributeTargets.Method | System.AttributeTargets.Property | System.AttributeTargets.Field | System.AttributeTargets.Interface | System.AttributeTargets.Parameter)]
    public class NameAttribute : GraphQL.GraphQLAttribute
    {
        public NameAttribute(string name) { }
        public string Name { get; set; }
        public override void Modify(GraphQL.Types.EnumValueDefinition enumValueDefinition) { }
        public override void Modify(GraphQL.Types.IGraphType graphType) { }
        public override void Modify(GraphQL.Types.QueryArgument queryArgument) { }
        public override void Modify(GraphQL.Types.FieldType fieldType, bool isInputType) { }
    }
    public static class ObjectExtensions
    {
        public static System.Func<System.Collections.Generic.IDictionary<string, object?>, object> CompileToObject([System.Diagnostics.CodeAnalysis.DynamicallyAccessedMembers(System.Diagnostics.CodeAnalysis.DynamicallyAccessedMemberTypes.None | System.Diagnostics.CodeAnalysis.DynamicallyAccessedMemberTypes.PublicParameterlessConstructor | System.Diagnostics.CodeAnalysis.DynamicallyAccessedMemberTypes.PublicConstructors | System.Diagnostics.CodeAnalysis.DynamicallyAccessedMemberTypes.PublicFields | System.Diagnostics.CodeAnalysis.DynamicallyAccessedMemberTypes.PublicProperties)] System.Type sourceType, GraphQL.Types.IInputObjectGraphType graphType) { }
        [System.Diagnostics.CodeAnalysis.RequiresUnreferencedCode("Recursively converts propertyValue to fieldType.")]
        public static object? GetPropertyValue(this object? propertyValue, System.Type fieldType, GraphQL.Types.IGraphType mappedType) { }
        public static bool IsDefinedEnumValue(System.Type type, object? value) { }
        public static object ToObject(this System.Collections.Generic.IDictionary<string, object?> source, [System.Diagnostics.CodeAnalysis.DynamicallyAccessedMembers(System.Diagnostics.CodeAnalysis.DynamicallyAccessedMemberTypes.None | System.Diagnostics.CodeAnalysis.DynamicallyAccessedMemberTypes.PublicParameterlessConstructor | System.Diagnostics.CodeAnalysis.DynamicallyAccessedMemberTypes.PublicConstructors | System.Diagnostics.CodeAnalysis.DynamicallyAccessedMemberTypes.PublicFields | System.Diagnostics.CodeAnalysis.DynamicallyAccessedMemberTypes.PublicProperties)] System.Type type, GraphQL.Types.IGraphType mappedType) { }
    }
    [System.AttributeUsage(System.AttributeTargets.Class)]
    public class OneOfAttribute : GraphQL.GraphQLAttribute
    {
        public OneOfAttribute() { }
        public override void Modify(GraphQL.Types.IGraphType graphType) { }
    }
    [System.AttributeUsage(System.AttributeTargets.Class | System.AttributeTargets.Struct | System.AttributeTargets.Method | System.AttributeTargets.Property | System.AttributeTargets.Field | System.AttributeTargets.Interface)]
    public class OutputNameAttribute : GraphQL.GraphQLAttribute
    {
        public OutputNameAttribute(string name) { }
        public string Name { get; set; }
        public override void Modify(GraphQL.Types.IGraphType graphType) { }
        public override void Modify(GraphQL.Types.FieldType fieldType, bool isInputType) { }
    }
    [System.AttributeUsage(System.AttributeTargets.Class | System.AttributeTargets.Struct | System.AttributeTargets.Method | System.AttributeTargets.Property | System.AttributeTargets.Field | System.AttributeTargets.Interface)]
    public class OutputTypeAttribute : GraphQL.GraphQLAttribute
    {
        public OutputTypeAttribute(System.Type graphType) { }
        public System.Type OutputType { get; set; }
        public override void Modify(GraphQL.Types.FieldType fieldType, bool isInputType) { }
    }
    public class OutputTypeAttribute<TGraphType> : GraphQL.OutputTypeAttribute
        where TGraphType : GraphQL.Types.IGraphType
    {
        public OutputTypeAttribute() { }
    }
    [System.AttributeUsage(System.AttributeTargets.Property | System.AttributeTargets.Field | System.AttributeTargets.Parameter)]
    public sealed class ParserAttribute : GraphQL.GraphQLAttribute
    {
        public ParserAttribute([System.Diagnostics.CodeAnalysis.DynamicallyAccessedMembers(System.Diagnostics.CodeAnalysis.DynamicallyAccessedMemberTypes.PublicMethods)] System.Type parserType) { }
        [System.Diagnostics.CodeAnalysis.RequiresUnreferencedCode("Please ensure the specified method is not trimmed or use an alternative construct" +
            "or.")]
        public ParserAttribute(string parserMethodName) { }
        public ParserAttribute([System.Diagnostics.CodeAnalysis.DynamicallyAccessedMembers(System.Diagnostics.CodeAnalysis.DynamicallyAccessedMemberTypes.PublicMethods)] System.Type parserType, string parserMethodName) { }
        public override void Modify(GraphQL.Types.QueryArgument queryArgument, System.Reflection.ParameterInfo parameterInfo) { }
        public override void Modify(GraphQL.Types.FieldType fieldType, bool isInputType, GraphQL.Types.IGraphType graphType, System.Reflection.MemberInfo memberInfo, ref bool ignore) { }
    }
    [System.AttributeUsage(System.AttributeTargets.Interface, AllowMultiple=true)]
    public class PossibleTypeAttribute : GraphQL.GraphQLAttribute
    {
        public PossibleTypeAttribute(System.Type type) { }
        public System.Type ObjectGraphType { get; }
        public override void Modify(GraphQL.Types.IGraphType graphType) { }
    }
    public static class QueryArgumentExtensions
    {
        public static GraphQL.Types.QueryArgument ParseValue(this GraphQL.Types.QueryArgument argument, System.Func<object, object> parseValue) { }
        public static GraphQL.Types.QueryArgument Validate(this GraphQL.Types.QueryArgument argument, System.Action<object> validator) { }
    }
    public class ReadonlyResolveFieldContext : GraphQL.Execution.IProvideUserContext, GraphQL.IResolveFieldContext, GraphQL.IResolveFieldContext<object?>
    {
        public ReadonlyResolveFieldContext(GraphQL.Execution.ExecutionNode node, GraphQL.Execution.ExecutionContext context) { }
        public System.Collections.Generic.IDictionary<string, GraphQL.Execution.ArgumentValue>? Arguments { get; }
        public GraphQL.Execution.IExecutionArrayPool ArrayPool { get; }
        public System.Threading.CancellationToken CancellationToken { get; }
        public System.Collections.Generic.IDictionary<string, GraphQL.Execution.DirectiveInfo>? Directives { get; }
        public GraphQLParser.AST.GraphQLDocument Document { get; }
        public GraphQL.ExecutionErrors Errors { get; }
        public GraphQL.Execution.IExecutionContext ExecutionContext { get; }
        public GraphQLParser.AST.GraphQLField FieldAst { get; }
        public GraphQL.Types.FieldType FieldDefinition { get; }
        public System.Collections.Generic.IReadOnlyDictionary<string, object?> InputExtensions { get; }
        public GraphQL.Instrumentation.Metrics Metrics { get; }
        public GraphQLParser.AST.GraphQLOperationDefinition Operation { get; }
        public System.Collections.Generic.IDictionary<string, object?> OutputExtensions { get; }
        public GraphQL.IResolveFieldContext? Parent { get; }
        public GraphQL.Types.IObjectGraphType ParentType { get; }
        public System.Collections.Generic.IEnumerable<object> Path { get; }
        public System.IServiceProvider? RequestServices { get; }
        public System.Collections.Generic.IEnumerable<object> ResponsePath { get; }
        public object? RootValue { get; }
        public GraphQL.Types.ISchema Schema { get; }
        public object? Source { get; }
        [System.Runtime.CompilerServices.TupleElementNames(new string[] {
                "Field",
                "FieldType"})]
        public System.Collections.Generic.Dictionary<string, System.ValueTuple<GraphQLParser.AST.GraphQLField, GraphQL.Types.FieldType>>? SubFields { get; }
        public System.Security.Claims.ClaimsPrincipal? User { get; }
        public System.Collections.Generic.IDictionary<string, object?> UserContext { get; }
        public GraphQL.Validation.Variables Variables { get; }
    }
    public class ResolveFieldContext : GraphQL.Execution.IProvideUserContext, GraphQL.IResolveFieldContext, GraphQL.IResolveFieldContext<object?>
    {
        public ResolveFieldContext() { }
        public ResolveFieldContext(GraphQL.IResolveFieldContext context) { }
        public System.Collections.Generic.IDictionary<string, GraphQL.Execution.ArgumentValue>? Arguments { get; set; }
        public GraphQL.Execution.IExecutionArrayPool ArrayPool { get; set; }
        public System.Threading.CancellationToken CancellationToken { get; set; }
        public System.Collections.Generic.IDictionary<string, GraphQL.Execution.DirectiveInfo>? Directives { get; set; }
        public GraphQLParser.AST.GraphQLDocument Document { get; set; }
        public GraphQL.ExecutionErrors Errors { get; set; }
        public GraphQL.Execution.IExecutionContext ExecutionContext { get; set; }
        public GraphQLParser.AST.GraphQLField FieldAst { get; set; }
        public GraphQL.Types.FieldType FieldDefinition { get; set; }
        public System.Collections.Generic.IReadOnlyDictionary<string, object?> InputExtensions { get; set; }
        public GraphQL.Instrumentation.Metrics Metrics { get; set; }
        public GraphQLParser.AST.GraphQLOperationDefinition Operation { get; set; }
        public System.Collections.Generic.IDictionary<string, object?> OutputExtensions { get; set; }
        public GraphQL.IResolveFieldContext? Parent { get; set; }
        public GraphQL.Types.IObjectGraphType ParentType { get; set; }
        public System.Collections.Generic.IEnumerable<object> Path { get; set; }
        public System.IServiceProvider? RequestServices { get; set; }
        public System.Collections.Generic.IEnumerable<object> ResponsePath { get; set; }
        public object? RootValue { get; set; }
        public GraphQL.Types.ISchema Schema { get; set; }
        public object? Source { get; set; }
        [System.Runtime.CompilerServices.TupleElementNames(new string[] {
                "Field",
                "FieldType"})]
        public System.Collections.Generic.Dictionary<string, System.ValueTuple<GraphQLParser.AST.GraphQLField, GraphQL.Types.FieldType>>? SubFields { get; set; }
        public System.Security.Claims.ClaimsPrincipal? User { get; set; }
        public System.Collections.Generic.IDictionary<string, object?> UserContext { get; set; }
        public GraphQL.Validation.Variables Variables { get; set; }
    }
    public static class ResolveFieldContextExtensions
    {
        public static GraphQL.IResolveFieldContext<TSourceType> As<TSourceType>(this GraphQL.IResolveFieldContext context) { }
        public static GraphQL.IResolveFieldContext Copy(this GraphQL.IResolveFieldContext context) { }
        public static GraphQL.IResolveFieldContext<TSource> Copy<TSource>(this GraphQL.IResolveFieldContext<TSource> context) { }
        public static object? GetArgument(this GraphQL.IResolveFieldContext context, System.Type argumentType, string name, object? defaultValue = null) { }
        public static TType GetArgument<TType>(this GraphQL.IResolveFieldContext context, string name, TType defaultValue = default) { }
        public static GraphQL.Execution.DirectiveInfo? GetDirective(this GraphQL.IResolveFieldContext context, string name) { }
        public static object? GetInputExtension(this GraphQL.IResolveFieldContext context, string path) { }
        public static object? GetOutputExtension(this GraphQL.IResolveFieldContext context, string path) { }
        public static bool HasArgument(this GraphQL.IResolveFieldContext context, string name) { }
        public static bool HasDirective(this GraphQL.IResolveFieldContext context, string name) { }
        public static bool HasDirectives(this GraphQL.IResolveFieldContext context) { }
        public static void SetOutputExtension(this GraphQL.IResolveFieldContext context, string path, object? value) { }
    }
    public class ResolveFieldContext<TSource> : GraphQL.ResolveFieldContext, GraphQL.Execution.IProvideUserContext, GraphQL.IResolveFieldContext, GraphQL.IResolveFieldContext<TSource>
    {
        public ResolveFieldContext() { }
        public ResolveFieldContext(GraphQL.IResolveFieldContext context) { }
        public new TSource Source { get; set; }
    }
    public enum ResolverType
    {
        Resolver = 0,
        StreamResolver = 1,
    }
    public static class SchemaExtensions
    {
        public static void AddLinkDirectiveSupport(this GraphQL.Types.ISchema schema, System.Action<GraphQL.Utilities.LinkConfiguration>? configuration = null) { }
        [System.Diagnostics.CodeAnalysis.RequiresUnreferencedCode("Please ensure that the CLR type and the related auto-registering graph type are n" +
            "ot trimmed by the compiler.")]
        public static void AutoRegister(this GraphQL.Types.ISchema schema, System.Type clrType, GraphQL.AutoRegisteringMode mode = 3) { }
        public static void AutoRegister<[System.Diagnostics.CodeAnalysis.DynamicallyAccessedMembers(System.Diagnostics.CodeAnalysis.DynamicallyAccessedMemberTypes.None | System.Diagnostics.CodeAnalysis.DynamicallyAccessedMemberTypes.PublicParameterlessConstructor | System.Diagnostics.CodeAnalysis.DynamicallyAccessedMemberTypes.PublicConstructors | System.Diagnostics.CodeAnalysis.DynamicallyAccessedMemberTypes.PublicMethods | System.Diagnostics.CodeAnalysis.DynamicallyAccessedMemberTypes.PublicFields | System.Diagnostics.CodeAnalysis.DynamicallyAccessedMemberTypes.PublicProperties)]  TClrType>(this GraphQL.Types.ISchema schema, GraphQL.AutoRegisteringMode mode = 3) { }
        public static TSchema EnableExperimentalIntrospectionFeatures<TSchema>(this TSchema schema, GraphQL.ExperimentalIntrospectionFeaturesMode mode = 0)
            where TSchema : GraphQL.Types.ISchema { }
        public static System.Threading.Tasks.Task<string> ExecuteAsync(this GraphQL.Types.ISchema schema, GraphQL.IGraphQLTextSerializer serializer, System.Action<GraphQL.ExecutionOptions> configure) { }
        public static System.Collections.Generic.IEnumerable<GraphQL.Utilities.LinkConfiguration> GetLinkedSchemas(this GraphQL.Types.ISchema schema) { }
        public static void LinkSchema(this GraphQL.Types.ISchema schema, string url, System.Action<GraphQL.Utilities.LinkConfiguration>? configuration = null) { }
        public static string Print(this GraphQL.Types.ISchema schema, GraphQL.Utilities.PrintOptions? options = null) { }
        public static System.Threading.Tasks.ValueTask PrintAsync(this GraphQL.Types.ISchema schema, System.IO.TextWriter writer, GraphQL.Utilities.PrintOptions? options = null, System.Threading.CancellationToken cancellationToken = default) { }
        public static void RegisterType<[System.Diagnostics.CodeAnalysis.DynamicallyAccessedMembers(System.Diagnostics.CodeAnalysis.DynamicallyAccessedMemberTypes.PublicConstructors)]  T>(this GraphQL.Types.ISchema schema)
            where T : GraphQL.Types.IGraphType { }
        public static void RegisterTypeMapping<TClrType, [System.Diagnostics.CodeAnalysis.DynamicallyAccessedMembers(System.Diagnostics.CodeAnalysis.DynamicallyAccessedMemberTypes.PublicConstructors)]  TGraphType>(this GraphQL.Types.ISchema schema)
            where TGraphType : GraphQL.Types.IGraphType { }
        [System.Diagnostics.CodeAnalysis.RequiresUnreferencedCode("Please ensure that the graph types used by your schema and their constructors are" +
            " not trimmed by the compiler.")]
        public static void RegisterTypeMappings(this GraphQL.Types.ISchema schema) { }
        [System.Diagnostics.CodeAnalysis.RequiresUnreferencedCode("Please ensure that the graph types used by your schema and their constructors are" +
            " not trimmed by the compiler.")]
        public static void RegisterTypeMappings(this GraphQL.Types.ISchema schema, System.Reflection.Assembly assembly) { }
        public static void RegisterTypes<TSchema>(this TSchema schema, params GraphQL.Types.IGraphType[] types)
            where TSchema : GraphQL.Types.ISchema { }
        [System.Diagnostics.CodeAnalysis.RequiresUnreferencedCode("Please ensure that the graph types\' constructors are not trimmed by the compiler.")]
        public static TSchema RegisterTypes<TSchema>(this TSchema schema, params System.Type[] types)
            where TSchema : GraphQL.Types.ISchema { }
        public static void RegisterVisitor<TVisitor>(this GraphQL.Types.ISchema schema)
            where TVisitor : GraphQL.Utilities.ISchemaNodeVisitor { }
        public static TSchema ReplaceScalar<TSchema>(this TSchema schema, GraphQL.Types.ScalarGraphType scalar)
            where TSchema : GraphQL.Types.ISchema { }
        public static void Run(this GraphQL.Utilities.ISchemaNodeVisitor visitor, GraphQL.Types.ISchema schema) { }
        public static GraphQLParser.AST.GraphQLDocument ToAST(this GraphQL.Types.ISchema schema) { }
    }
    public static class SchemaTypesExtensions
    {
        public static void ApplyMiddleware(this GraphQL.Types.SchemaTypes schemaTypes, GraphQL.Instrumentation.IFieldMiddlewareBuilder fieldMiddlewareBuilder) { }
        public static void ApplyMiddleware(this GraphQL.Types.SchemaTypes schemaTypes, System.Func<GraphQL.Instrumentation.FieldMiddlewareDelegate, GraphQL.Instrumentation.FieldMiddlewareDelegate> transform) { }
    }
    public static class StringExtensions
    {
        public static string ToCamelCase(this string s) { }
        public static string ToConstantCase(this string value) { }
        public static string ToPascalCase(this string s) { }
        public static string TrimGraphQLTypes(this string name) { }
    }
    public static class TypeExtensions
    {
        public static object? DefaultValue(this System.Reflection.MemberInfo memberInfo) { }
        public static string? Description(this System.Reflection.MemberInfo memberInfo) { }
        public static string? Description(this System.Reflection.ParameterInfo parameterInfo) { }
        public static System.Collections.Generic.IEnumerable<GraphQL.GraphQLAttribute> GetGraphQLAttributes(this System.Reflection.MemberInfo memberInfo) { }
        public static System.Collections.Generic.IEnumerable<GraphQL.GraphQLAttribute> GetGraphQLAttributes(this System.Reflection.ParameterInfo parameterInfo) { }
        public static System.Type GetGraphTypeFromType(this System.Type type, bool isNullable = false, GraphQL.TypeMappingMode mode = 0) { }
        public static string GraphQLName(this System.Type type) { }
        public static bool ImplementsGenericType(this System.Type type, System.Type genericType) { }
        public static bool IsGraphType(this System.Type type) { }
        public static string? ObsoleteMessage(this System.Reflection.MemberInfo memberInfo) { }
    }
    public enum TypeMappingMode
    {
        UseBuiltInScalarMappings = 0,
        InputType = 1,
        OutputType = 2,
    }
    [System.AttributeUsage(System.AttributeTargets.Method)]
    public sealed class ValidateArgumentsAttribute : GraphQL.GraphQLAttribute
    {
        public ValidateArgumentsAttribute([System.Diagnostics.CodeAnalysis.DynamicallyAccessedMembers(System.Diagnostics.CodeAnalysis.DynamicallyAccessedMemberTypes.PublicMethods)] System.Type validationType) { }
        [System.Diagnostics.CodeAnalysis.RequiresUnreferencedCode("Please ensure the specified method is not trimmed or use an alternative construct" +
            "or.")]
        public ValidateArgumentsAttribute(string validationMethodName) { }
        public ValidateArgumentsAttribute([System.Diagnostics.CodeAnalysis.DynamicallyAccessedMembers(System.Diagnostics.CodeAnalysis.DynamicallyAccessedMemberTypes.PublicMethods)] System.Type validationType, string validationMethodName) { }
        public override void Modify(GraphQL.Types.FieldType fieldType, bool isInputType, GraphQL.Types.IGraphType graphType, System.Reflection.MemberInfo memberInfo, ref bool ignore) { }
    }
    [System.AttributeUsage(System.AttributeTargets.Property | System.AttributeTargets.Field | System.AttributeTargets.Parameter, AllowMultiple=true)]
    public sealed class ValidatorAttribute : GraphQL.GraphQLAttribute
    {
        public ValidatorAttribute([System.Diagnostics.CodeAnalysis.DynamicallyAccessedMembers(System.Diagnostics.CodeAnalysis.DynamicallyAccessedMemberTypes.PublicMethods)] System.Type validatorType) { }
        [System.Diagnostics.CodeAnalysis.RequiresUnreferencedCode("Please ensure the specified method is not trimmed or use an alternative construct" +
            "or.")]
        public ValidatorAttribute(string validatorMethodName) { }
        public ValidatorAttribute([System.Diagnostics.CodeAnalysis.DynamicallyAccessedMembers(System.Diagnostics.CodeAnalysis.DynamicallyAccessedMemberTypes.PublicMethods)] System.Type validatorType, string validatorMethodName) { }
        public override void Modify(GraphQL.Types.QueryArgument queryArgument, System.Reflection.ParameterInfo parameterInfo) { }
        public override void Modify(GraphQL.Types.FieldType fieldType, bool isInputType, GraphQL.Types.IGraphType graphType, System.Reflection.MemberInfo memberInfo, ref bool ignore) { }
    }
    public static class ValueConverter
    {
        public static GraphQL.Conversion.IListConverterFactory? DefaultListConverterFactory { get; set; }
        public static object? ConvertTo(object? value, System.Type targetType) { }
        public static T? ConvertTo<T>(object? value) { }
        public static System.Func<object, object>? GetConversion(System.Type valueType, System.Type targetType) { }
        public static GraphQL.Conversion.IListConverter GetListConverter([System.Diagnostics.CodeAnalysis.DynamicallyAccessedMembers(System.Diagnostics.CodeAnalysis.DynamicallyAccessedMemberTypes.None | System.Diagnostics.CodeAnalysis.DynamicallyAccessedMemberTypes.PublicParameterlessConstructor | System.Diagnostics.CodeAnalysis.DynamicallyAccessedMemberTypes.PublicConstructors | System.Diagnostics.CodeAnalysis.DynamicallyAccessedMemberTypes.PublicMethods)] System.Type listType) { }
        public static GraphQL.Conversion.IListConverterFactory GetListConverterFactory(System.Type listType) { }
        public static void Register(System.Type valueType, System.Type targetType, System.Func<object, object>? conversion) { }
        public static void Register<TTarget>(System.Func<System.Collections.Generic.IDictionary<string, object>, TTarget>? conversion)
            where TTarget :  class { }
        public static void Register<TSource, TTarget>(System.Func<TSource, TTarget>? conversion) { }
        public static void RegisterListConverter<TListType, TElementType>(System.Func<System.Collections.Generic.IEnumerable<TElementType>, TListType>? conversion)
            where TListType : System.Collections.Generic.IEnumerable<TElementType> { }
        public static void RegisterListConverterFactory(System.Type listType, GraphQL.Conversion.IListConverterFactory? converter) { }
        public static void RegisterListConverterFactory(System.Type listType, System.Type implementationType) { }
    }
    public struct VariableName
    {
        public VariableName(GraphQL.VariableName variableName, int index) { }
        public VariableName(GraphQL.VariableName variableName, string childName) { }
        public string? ChildName { get; set; }
        public int? Index { get; set; }
        public string Name { get; set; }
        public override string ToString() { }
        public static string op_Implicit(GraphQL.VariableName variableName) { }
        public static GraphQL.VariableName op_Implicit(string name) { }
    }
}
namespace GraphQL.Builders
{
    public static class ConnectionBuilder
    {
        public static GraphQL.Builders.ConnectionBuilder<TSourceType> Create<[System.Diagnostics.CodeAnalysis.DynamicallyAccessedMembers(System.Diagnostics.CodeAnalysis.DynamicallyAccessedMemberTypes.PublicConstructors)]  TNodeType, TSourceType>(string name)
            where TNodeType : GraphQL.Types.IGraphType { }
        public static GraphQL.Builders.ConnectionBuilder<TSourceType> Create<[System.Diagnostics.CodeAnalysis.DynamicallyAccessedMembers(System.Diagnostics.CodeAnalysis.DynamicallyAccessedMemberTypes.PublicConstructors)]  TNodeType, [System.Diagnostics.CodeAnalysis.DynamicallyAccessedMembers(System.Diagnostics.CodeAnalysis.DynamicallyAccessedMemberTypes.PublicConstructors)]  TEdgeType, TSourceType>(string name)
            where TNodeType : GraphQL.Types.IGraphType
            where TEdgeType : GraphQL.Types.Relay.EdgeType<TNodeType> { }
        public static GraphQL.Builders.ConnectionBuilder<TSourceType> Create<[System.Diagnostics.CodeAnalysis.DynamicallyAccessedMembers(System.Diagnostics.CodeAnalysis.DynamicallyAccessedMemberTypes.PublicConstructors)]  TNodeType, [System.Diagnostics.CodeAnalysis.DynamicallyAccessedMembers(System.Diagnostics.CodeAnalysis.DynamicallyAccessedMemberTypes.PublicConstructors)]  TEdgeType, [System.Diagnostics.CodeAnalysis.DynamicallyAccessedMembers(System.Diagnostics.CodeAnalysis.DynamicallyAccessedMemberTypes.PublicConstructors)]  TConnectionType, TSourceType>(string name)
            where TNodeType : GraphQL.Types.IGraphType
            where TEdgeType : GraphQL.Types.Relay.EdgeType<TNodeType>
            where TConnectionType : GraphQL.Types.Relay.ConnectionType<TNodeType, TEdgeType> { }
    }
    public class ConnectionBuilder<TSourceType> : GraphQL.Types.IFieldMetadataWriter, GraphQL.Types.IMetadataWriter, GraphQL.Types.IProvideMetadata
    {
        protected ConnectionBuilder(GraphQL.Types.FieldType fieldType) { }
        public GraphQL.Types.FieldType FieldType { get; protected set; }
        public virtual GraphQL.Builders.ConnectionBuilder<TSourceType> Argument<TArgumentGraphType>(string name, System.Action<GraphQL.Types.QueryArgument>? configure = null)
            where TArgumentGraphType : GraphQL.Types.IGraphType { }
        public virtual GraphQL.Builders.ConnectionBuilder<TSourceType> Argument<TArgumentGraphType>(string name, string? description)
            where TArgumentGraphType : GraphQL.Types.IGraphType { }
        public virtual GraphQL.Builders.ConnectionBuilder<TSourceType> Argument<TArgumentGraphType>(string name, string? description, System.Action<GraphQL.Types.QueryArgument>? configure)
            where TArgumentGraphType : GraphQL.Types.IGraphType { }
        public virtual GraphQL.Builders.ConnectionBuilder<TSourceType> Argument<TArgumentGraphType, TArgumentType>(string name, string? description, TArgumentType defaultValue = default)
            where TArgumentGraphType : GraphQL.Types.IGraphType { }
        public virtual GraphQL.Builders.ConnectionBuilder<TSourceType> Argument<TArgumentGraphType, TArgumentType>(string name, string? description, TArgumentType defaultValue, System.Action<GraphQL.Types.QueryArgument>? configure)
            where TArgumentGraphType : GraphQL.Types.IGraphType { }
        public GraphQL.Builders.ConnectionBuilder<TSourceType> Bidirectional() { }
        public virtual GraphQL.Builders.ConnectionBuilder<TSourceType> Configure(System.Action<GraphQL.Types.FieldType> configure) { }
        public virtual GraphQL.Builders.ConnectionBuilder<TSourceType> DeprecationReason(string? deprecationReason) { }
        public virtual GraphQL.Builders.ConnectionBuilder<TSourceType> Description(string? description) { }
        public virtual GraphQL.Builders.ConnectionBuilder<TSourceType> Directive(string name) { }
        public virtual GraphQL.Builders.ConnectionBuilder<TSourceType> Directive(string name, System.Action<GraphQL.Types.AppliedDirective> configure) { }
        public virtual GraphQL.Builders.ConnectionBuilder<TSourceType> Directive(string name, string argumentName, object? argumentValue) { }
        public virtual GraphQL.Builders.ConnectionBuilder<TSourceType> PageSize(int pageSize) { }
        public virtual GraphQL.Builders.ConnectionBuilder<TSourceType> Resolve(System.Func<GraphQL.Builders.IResolveConnectionContext<TSourceType>, object?> resolver) { }
        public virtual GraphQL.Builders.ConnectionBuilder<TSourceType> ResolveAsync(System.Func<GraphQL.Builders.IResolveConnectionContext<TSourceType>, System.Threading.Tasks.Task<object?>> resolver) { }
        public virtual GraphQL.Builders.ConnectionBuilder<TSourceType> ReturnAll() { }
        public virtual GraphQL.Builders.ConnectionBuilder<TSourceType, TNewReturnType> Returns<TNewReturnType>() { }
        public static GraphQL.Builders.ConnectionBuilder<TSourceType> Create<[System.Diagnostics.CodeAnalysis.DynamicallyAccessedMembers(System.Diagnostics.CodeAnalysis.DynamicallyAccessedMemberTypes.PublicConstructors)]  TNodeType>(string name)
            where TNodeType : GraphQL.Types.IGraphType { }
        public static GraphQL.Builders.ConnectionBuilder<TSourceType> Create<[System.Diagnostics.CodeAnalysis.DynamicallyAccessedMembers(System.Diagnostics.CodeAnalysis.DynamicallyAccessedMemberTypes.PublicConstructors)]  TNodeType, [System.Diagnostics.CodeAnalysis.DynamicallyAccessedMembers(System.Diagnostics.CodeAnalysis.DynamicallyAccessedMemberTypes.PublicConstructors)]  TEdgeType>(string name)
            where TNodeType : GraphQL.Types.IGraphType
            where TEdgeType : GraphQL.Types.Relay.EdgeType<TNodeType> { }
        public static GraphQL.Builders.ConnectionBuilder<TSourceType> Create<[System.Diagnostics.CodeAnalysis.DynamicallyAccessedMembers(System.Diagnostics.CodeAnalysis.DynamicallyAccessedMemberTypes.PublicConstructors)]  TNodeType, [System.Diagnostics.CodeAnalysis.DynamicallyAccessedMembers(System.Diagnostics.CodeAnalysis.DynamicallyAccessedMemberTypes.PublicConstructors)]  TEdgeType, [System.Diagnostics.CodeAnalysis.DynamicallyAccessedMembers(System.Diagnostics.CodeAnalysis.DynamicallyAccessedMemberTypes.PublicConstructors)]  TConnectionType>(string name)
            where TNodeType : GraphQL.Types.IGraphType
            where TEdgeType : GraphQL.Types.Relay.EdgeType<TNodeType>
            where TConnectionType : GraphQL.Types.Relay.ConnectionType<TNodeType, TEdgeType> { }
    }
    public class ConnectionBuilder<TSourceType, TReturnType> : GraphQL.Types.IFieldMetadataWriter, GraphQL.Types.IMetadataWriter, GraphQL.Types.IProvideMetadata
    {
        protected ConnectionBuilder(GraphQL.Types.FieldType fieldType) { }
        public GraphQL.Types.FieldType FieldType { get; protected set; }
        public virtual GraphQL.Builders.ConnectionBuilder<TSourceType, TReturnType> Argument<TArgumentGraphType>(string name, System.Action<GraphQL.Types.QueryArgument>? configure = null)
            where TArgumentGraphType : GraphQL.Types.IGraphType { }
        public virtual GraphQL.Builders.ConnectionBuilder<TSourceType, TReturnType> Argument<TArgumentGraphType>(string name, string? description, System.Action<GraphQL.Types.QueryArgument>? configure = null)
            where TArgumentGraphType : GraphQL.Types.IGraphType { }
        public virtual GraphQL.Builders.ConnectionBuilder<TSourceType, TReturnType> Argument<TArgumentGraphType, TArgumentType>(string name, string? description, TArgumentType defaultValue = default, System.Action<GraphQL.Types.QueryArgument>? configure = null)
            where TArgumentGraphType : GraphQL.Types.IGraphType { }
        public virtual GraphQL.Builders.ConnectionBuilder<TSourceType, TReturnType> Bidirectional() { }
        public virtual GraphQL.Builders.ConnectionBuilder<TSourceType, TReturnType> Configure(System.Action<GraphQL.Types.FieldType> configure) { }
        public virtual GraphQL.Builders.ConnectionBuilder<TSourceType, TReturnType> DeprecationReason(string? deprecationReason) { }
        public virtual GraphQL.Builders.ConnectionBuilder<TSourceType, TReturnType> Description(string? description) { }
        public virtual GraphQL.Builders.ConnectionBuilder<TSourceType, TReturnType> Directive(string name) { }
        public virtual GraphQL.Builders.ConnectionBuilder<TSourceType, TReturnType> Directive(string name, System.Action<GraphQL.Types.AppliedDirective> configure) { }
        public virtual GraphQL.Builders.ConnectionBuilder<TSourceType, TReturnType> Directive(string name, string argumentName, object? argumentValue) { }
        public virtual GraphQL.Builders.ConnectionBuilder<TSourceType, TReturnType> PageSize(int? pageSize) { }
        public virtual GraphQL.Builders.ConnectionBuilder<TSourceType, TReturnType> Resolve(System.Func<GraphQL.Builders.IResolveConnectionContext<TSourceType>, TReturnType?> resolver) { }
        public virtual GraphQL.Builders.ConnectionBuilder<TSourceType, TReturnType> ResolveAsync(System.Func<GraphQL.Builders.IResolveConnectionContext<TSourceType>, System.Threading.Tasks.Task<TReturnType?>> resolver) { }
        public virtual GraphQL.Builders.ConnectionBuilder<TSourceType, TNewReturnType> Returns<TNewReturnType>() { }
        public static GraphQL.Builders.ConnectionBuilder<TSourceType, TReturnType> Create<[System.Diagnostics.CodeAnalysis.DynamicallyAccessedMembers(System.Diagnostics.CodeAnalysis.DynamicallyAccessedMemberTypes.PublicConstructors)]  TNodeType>(string name = "default")
            where TNodeType : GraphQL.Types.IGraphType { }
        public static GraphQL.Builders.ConnectionBuilder<TSourceType, TReturnType> Create<[System.Diagnostics.CodeAnalysis.DynamicallyAccessedMembers(System.Diagnostics.CodeAnalysis.DynamicallyAccessedMemberTypes.PublicConstructors)]  TNodeType, [System.Diagnostics.CodeAnalysis.DynamicallyAccessedMembers(System.Diagnostics.CodeAnalysis.DynamicallyAccessedMemberTypes.PublicConstructors)]  TEdgeType>(string name = "default")
            where TNodeType : GraphQL.Types.IGraphType
            where TEdgeType : GraphQL.Types.Relay.EdgeType<TNodeType> { }
        public static GraphQL.Builders.ConnectionBuilder<TSourceType, TReturnType> Create<[System.Diagnostics.CodeAnalysis.DynamicallyAccessedMembers(System.Diagnostics.CodeAnalysis.DynamicallyAccessedMemberTypes.PublicConstructors)]  TNodeType, [System.Diagnostics.CodeAnalysis.DynamicallyAccessedMembers(System.Diagnostics.CodeAnalysis.DynamicallyAccessedMemberTypes.PublicConstructors)]  TEdgeType, [System.Diagnostics.CodeAnalysis.DynamicallyAccessedMembers(System.Diagnostics.CodeAnalysis.DynamicallyAccessedMemberTypes.PublicConstructors)]  TConnectionType>(string name = "default")
            where TNodeType : GraphQL.Types.IGraphType
            where TEdgeType : GraphQL.Types.Relay.EdgeType<TNodeType>
            where TConnectionType : GraphQL.Types.Relay.ConnectionType<TNodeType, TEdgeType> { }
    }
    public class FieldBuilder<TSourceType, TReturnType> : GraphQL.Types.IFieldMetadataWriter, GraphQL.Types.IMetadataWriter, GraphQL.Types.IProvideMetadata
    {
        protected FieldBuilder(GraphQL.Types.FieldType fieldType) { }
        public GraphQL.Types.FieldType FieldType { get; }
        public virtual GraphQL.Builders.FieldBuilder<TSourceType, TReturnType> ApplyMiddleware(GraphQL.Instrumentation.IFieldMiddleware middleware) { }
        public virtual GraphQL.Builders.FieldBuilder<TSourceType, TReturnType> ApplyMiddleware(System.Func<GraphQL.Instrumentation.FieldMiddlewareDelegate, GraphQL.Instrumentation.FieldMiddlewareDelegate> middleware) { }
        public virtual GraphQL.Builders.FieldBuilder<TSourceType, TReturnType> ApplyMiddleware<TMiddleware>()
            where TMiddleware : GraphQL.Instrumentation.IFieldMiddleware { }
        public virtual GraphQL.Builders.FieldBuilder<TSourceType, TReturnType> Argument(GraphQL.Types.IGraphType type, string name, System.Action<GraphQL.Types.QueryArgument>? configure = null) { }
        public virtual GraphQL.Builders.FieldBuilder<TSourceType, TReturnType> Argument([System.Diagnostics.CodeAnalysis.DynamicallyAccessedMembers(System.Diagnostics.CodeAnalysis.DynamicallyAccessedMemberTypes.PublicConstructors)] System.Type type, string name, System.Action<GraphQL.Types.QueryArgument>? configure = null) { }
        public virtual GraphQL.Builders.FieldBuilder<TSourceType, TReturnType> Argument<[System.Diagnostics.CodeAnalysis.DynamicallyAccessedMembers(System.Diagnostics.CodeAnalysis.DynamicallyAccessedMemberTypes.PublicConstructors)]  TArgumentGraphType>(string name)
            where TArgumentGraphType : GraphQL.Types.IGraphType { }
        public virtual GraphQL.Builders.FieldBuilder<TSourceType, TReturnType> Argument<[System.Diagnostics.CodeAnalysis.DynamicallyAccessedMembers(System.Diagnostics.CodeAnalysis.DynamicallyAccessedMemberTypes.PublicConstructors)]  TArgumentGraphType>(string name, System.Action<GraphQL.Types.QueryArgument>? configure = null)
            where TArgumentGraphType : GraphQL.Types.IGraphType { }
        public virtual GraphQL.Builders.FieldBuilder<TSourceType, TReturnType> Argument<TArgumentClrType>(string name, bool nullable = false, System.Action<GraphQL.Types.QueryArgument>? configure = null) { }
        public virtual GraphQL.Builders.FieldBuilder<TSourceType, TReturnType> Argument<[System.Diagnostics.CodeAnalysis.DynamicallyAccessedMembers(System.Diagnostics.CodeAnalysis.DynamicallyAccessedMemberTypes.PublicConstructors)]  TArgumentGraphType>(string name, string? description, System.Action<GraphQL.Types.QueryArgument>? configure = null)
            where TArgumentGraphType : GraphQL.Types.IGraphType { }
        public virtual GraphQL.Builders.FieldBuilder<TSourceType, TReturnType> Argument<TArgumentClrType>(string name, bool nullable, string? description, System.Action<GraphQL.Types.QueryArgument>? configure = null) { }
        public virtual GraphQL.Builders.FieldBuilder<TSourceType, TReturnType> Arguments(params GraphQL.Types.QueryArgument[] arguments) { }
        public virtual GraphQL.Builders.FieldBuilder<TSourceType, TReturnType> Arguments(System.Collections.Generic.IEnumerable<GraphQL.Types.QueryArgument> arguments) { }
        public virtual GraphQL.Builders.FieldBuilder<TSourceType, TReturnType> Configure(System.Action<GraphQL.Types.FieldType> configure) { }
        public virtual GraphQL.Builders.FieldBuilder<TSourceType, TReturnType> DefaultValue(TReturnType? defaultValue = default) { }
        public virtual GraphQL.Builders.FieldBuilder<TSourceType, TReturnType> DependsOn<TService>() { }
        public virtual GraphQL.Builders.FieldBuilder<TSourceType, TReturnType> DeprecationReason(string? deprecationReason) { }
        public virtual GraphQL.Builders.FieldBuilder<TSourceType, TReturnType> Description(string? description) { }
        public virtual GraphQL.Builders.FieldBuilder<TSourceType, TReturnType> ParseValue(System.Func<object, object> parseValue) { }
        public virtual GraphQL.Builders.FieldBuilder<TSourceType, TReturnType> Resolve(GraphQL.Resolvers.IFieldResolver? resolver) { }
        public virtual GraphQL.Builders.FieldBuilder<TSourceType, TReturnType> Resolve(System.Func<GraphQL.IResolveFieldContext<TSourceType>, TReturnType?> resolve) { }
        public virtual GraphQL.Builders.FieldBuilder<TSourceType, TReturnType> ResolveAsync(System.Func<GraphQL.IResolveFieldContext<TSourceType>, System.Threading.Tasks.Task<TReturnType?>> resolve) { }
        public virtual GraphQL.Builders.FieldBuilder<TSourceType, TReturnType> ResolveDelegate(System.Delegate? resolve) { }
        public virtual GraphQL.Builders.FieldBuilder<TSourceType, TReturnType> ResolveStream(System.Func<GraphQL.IResolveFieldContext<TSourceType>, System.IObservable<TReturnType?>> sourceStreamResolver) { }
        public virtual GraphQL.Builders.FieldBuilder<TSourceType, TReturnType> ResolveStreamAsync(System.Func<GraphQL.IResolveFieldContext<TSourceType>, System.Threading.Tasks.Task<System.IObservable<TReturnType?>>> sourceStreamResolver) { }
        public virtual GraphQL.Builders.FieldBuilder<TSourceType, TNewReturnType> Returns<TNewReturnType>() { }
        public virtual GraphQL.Builders.FieldBuilder<TSourceType, TReturnType> Type(GraphQL.Types.IGraphType type) { }
        public virtual GraphQL.Builders.FieldBuilder<TSourceType, TReturnType> Validate(System.Action<object> validation) { }
        public virtual GraphQL.Builders.FieldBuilder<TSourceType, TReturnType> ValidateArguments(System.Action<GraphQL.Validation.FieldArgumentsValidationContext> validation) { }
        public virtual GraphQL.Builders.FieldBuilder<TSourceType, TReturnType> ValidateArguments(System.Func<GraphQL.Validation.FieldArgumentsValidationContext, System.Threading.Tasks.ValueTask> validation) { }
        public static GraphQL.Builders.FieldBuilder<TSourceType, TReturnType> Create(string name, GraphQL.Types.IGraphType type) { }
        public static GraphQL.Builders.FieldBuilder<TSourceType, TReturnType> Create(string name, [System.Diagnostics.CodeAnalysis.DynamicallyAccessedMembers(System.Diagnostics.CodeAnalysis.DynamicallyAccessedMemberTypes.PublicConstructors)] System.Type? type = null) { }
    }
    public interface IResolveConnectionContext : GraphQL.Execution.IProvideUserContext, GraphQL.IResolveFieldContext
    {
        string? After { get; }
        string? Before { get; }
        int? First { get; }
        bool IsUnidirectional { get; }
        int? Last { get; }
        int? PageSize { get; }
    }
    public interface IResolveConnectionContext<out T> : GraphQL.Builders.IResolveConnectionContext, GraphQL.Execution.IProvideUserContext, GraphQL.IResolveFieldContext, GraphQL.IResolveFieldContext<T> { }
    public class ResolveConnectionContext<T> : GraphQL.ResolveFieldContext<T>, GraphQL.Builders.IResolveConnectionContext, GraphQL.Builders.IResolveConnectionContext<T>, GraphQL.Execution.IProvideUserContext, GraphQL.IResolveFieldContext, GraphQL.IResolveFieldContext<T>
    {
        public ResolveConnectionContext(GraphQL.IResolveFieldContext context, bool isUnidirectional, int? defaultPageSize) { }
        public string? After { get; }
        public string? Before { get; }
        public int? First { get; }
        public bool IsUnidirectional { get; }
        public int? Last { get; }
        public int? PageSize { get; }
    }
}
namespace GraphQL.Conversion
{
    public class CamelCaseNameConverter : GraphQL.Conversion.INameConverter
    {
        public static readonly GraphQL.Conversion.CamelCaseNameConverter Instance;
        public CamelCaseNameConverter() { }
        public string NameForArgument(string argumentName, GraphQL.Types.IComplexGraphType parentGraphType, GraphQL.Types.FieldType field) { }
        public string NameForField(string fieldName, GraphQL.Types.IComplexGraphType parentGraphType) { }
    }
    public class DefaultNameConverter : GraphQL.Conversion.INameConverter
    {
        public static readonly GraphQL.Conversion.DefaultNameConverter Instance;
        public DefaultNameConverter() { }
        public string NameForArgument(string argumentName, GraphQL.Types.IComplexGraphType parentGraphType, GraphQL.Types.FieldType field) { }
        public string NameForField(string fieldName, GraphQL.Types.IComplexGraphType parentGraphType) { }
    }
    public interface IListConverter
    {
        System.Type ElementType { get; }
        object Convert(object?[] list);
    }
    public interface IListConverterFactory
    {
        GraphQL.Conversion.IListConverter Create([System.Diagnostics.CodeAnalysis.DynamicallyAccessedMembers(System.Diagnostics.CodeAnalysis.DynamicallyAccessedMemberTypes.None | System.Diagnostics.CodeAnalysis.DynamicallyAccessedMemberTypes.PublicParameterlessConstructor | System.Diagnostics.CodeAnalysis.DynamicallyAccessedMemberTypes.PublicConstructors | System.Diagnostics.CodeAnalysis.DynamicallyAccessedMemberTypes.PublicMethods)] System.Type listType);
    }
    public interface INameConverter
    {
        string NameForArgument(string argumentName, GraphQL.Types.IComplexGraphType parentGraphType, GraphQL.Types.FieldType field);
        string NameForField(string fieldName, GraphQL.Types.IComplexGraphType parentGraphType);
    }
    public sealed class ListConverter : GraphQL.Conversion.IListConverter
    {
        public ListConverter(System.Type elementType, System.Func<object?[], object> converter) { }
        public System.Type ElementType { get; }
        public object Convert(object?[] list) { }
    }
    public abstract class ListConverterFactoryBase : GraphQL.Conversion.IListConverterFactory
    {
        protected ListConverterFactoryBase() { }
        public virtual GraphQL.Conversion.IListConverter Create([System.Diagnostics.CodeAnalysis.DynamicallyAccessedMembers(System.Diagnostics.CodeAnalysis.DynamicallyAccessedMemberTypes.None | System.Diagnostics.CodeAnalysis.DynamicallyAccessedMemberTypes.PublicParameterlessConstructor | System.Diagnostics.CodeAnalysis.DynamicallyAccessedMemberTypes.PublicConstructors | System.Diagnostics.CodeAnalysis.DynamicallyAccessedMemberTypes.PublicMethods)] System.Type listType) { }
        public abstract System.Func<object?[], object> Create<T>();
        protected virtual System.Type GetElementType(System.Type listType) { }
    }
    public class PascalCaseNameConverter : GraphQL.Conversion.INameConverter
    {
        public static readonly GraphQL.Conversion.PascalCaseNameConverter Instance;
        public PascalCaseNameConverter() { }
        public string NameForArgument(string argumentName, GraphQL.Types.IComplexGraphType parentGraphType, GraphQL.Types.FieldType field) { }
        public string NameForField(string fieldName, GraphQL.Types.IComplexGraphType parentGraphType) { }
    }
}
namespace GraphQL.DI
{
    public delegate System.Threading.Tasks.Task<GraphQL.ExecutionResult> ExecutionDelegate(GraphQL.ExecutionOptions options);
    public abstract class GraphQLBuilderBase : GraphQL.DI.IGraphQLBuilder
    {
        protected GraphQLBuilderBase() { }
        public abstract GraphQL.DI.IServiceRegister Services { get; }
        [System.Diagnostics.CodeAnalysis.DynamicDependency(System.Diagnostics.CodeAnalysis.DynamicallyAccessedMemberTypes.PublicConstructors, typeof(GraphQL.Execution.ErrorInfoProviderOptions))]
        protected virtual void RegisterDefaultServices() { }
    }
    public interface IConfigureExecution
    {
        float SortOrder { get; }
        System.Threading.Tasks.Task<GraphQL.ExecutionResult> ExecuteAsync(GraphQL.ExecutionOptions options, GraphQL.DI.ExecutionDelegate next);
    }
    public interface IConfigureSchema
    {
        void Configure(GraphQL.Types.ISchema schema, System.IServiceProvider serviceProvider);
    }
    public interface IGraphQLBuilder
    {
        GraphQL.DI.IServiceRegister Services { get; }
    }
    public interface IServiceRegister
    {
        GraphQL.DI.IServiceRegister Configure<[System.Diagnostics.CodeAnalysis.DynamicallyAccessedMembers(System.Diagnostics.CodeAnalysis.DynamicallyAccessedMemberTypes.PublicParameterlessConstructor)]  TOptions>(System.Action<TOptions, System.IServiceProvider>? action = null)
            where TOptions :  class, new ();
        GraphQL.DI.IServiceRegister Register(System.Type serviceType, object implementationInstance, bool replace = false);
        GraphQL.DI.IServiceRegister Register(System.Type serviceType, System.Func<System.IServiceProvider, object> implementationFactory, GraphQL.DI.ServiceLifetime serviceLifetime, bool replace = false);
        GraphQL.DI.IServiceRegister Register(System.Type serviceType, [System.Diagnostics.CodeAnalysis.DynamicallyAccessedMembers(System.Diagnostics.CodeAnalysis.DynamicallyAccessedMemberTypes.PublicConstructors)] System.Type implementationType, GraphQL.DI.ServiceLifetime serviceLifetime, bool replace = false);
        GraphQL.DI.IServiceRegister TryRegister(System.Type serviceType, object implementationInstance, GraphQL.DI.RegistrationCompareMode mode = 0);
        GraphQL.DI.IServiceRegister TryRegister(System.Type serviceType, System.Func<System.IServiceProvider, object> implementationFactory, GraphQL.DI.ServiceLifetime serviceLifetime, GraphQL.DI.RegistrationCompareMode mode = 0);
        GraphQL.DI.IServiceRegister TryRegister(System.Type serviceType, [System.Diagnostics.CodeAnalysis.DynamicallyAccessedMembers(System.Diagnostics.CodeAnalysis.DynamicallyAccessedMemberTypes.PublicConstructors)] System.Type implementationType, GraphQL.DI.ServiceLifetime serviceLifetime, GraphQL.DI.RegistrationCompareMode mode = 0);
    }
    public enum RegistrationCompareMode
    {
        ServiceType = 0,
        ServiceTypeAndImplementationType = 1,
    }
    public enum ServiceLifetime
    {
        Singleton = 0,
        Scoped = 1,
        Transient = 2,
    }
}
namespace GraphQL.DataLoader
{
    public interface IDataLoaderResult
    {
        System.Threading.Tasks.Task<object?> GetResultAsync(System.Threading.CancellationToken cancellationToken = default);
    }
    public interface IDataLoaderResult<T> : GraphQL.DataLoader.IDataLoaderResult
    {
        System.Threading.Tasks.Task<T> GetResultAsync(System.Threading.CancellationToken cancellationToken = default);
    }
}
namespace GraphQL.Execution
{
    public enum ArgumentSource
    {
        FieldDefault = 0,
        Literal = 1,
        Variable = 2,
        VariableDefault = 3,
    }
    public readonly struct ArgumentValue
    {
        public ArgumentValue(object? value, GraphQL.Execution.ArgumentSource source) { }
        public GraphQL.Execution.ArgumentSource Source { get; }
        public object? Value { get; }
        public static GraphQL.Execution.ArgumentValue NullLiteral { get; }
        public static GraphQL.Execution.ArgumentValue NullVariable { get; }
    }
    public class ArrayExecutionNode : GraphQL.Execution.ExecutionNode, GraphQL.Execution.IParentExecutionNode
    {
        public ArrayExecutionNode(GraphQL.Execution.ExecutionNode parent, GraphQL.Types.IGraphType graphType, GraphQLParser.AST.GraphQLField field, GraphQL.Types.FieldType fieldDefinition, int? indexInParentNode) { }
        public System.Collections.Generic.List<GraphQL.Execution.ExecutionNode>? Items { get; set; }
        public System.Collections.IEnumerable? SerializedResult { get; set; }
        public void ApplyToChildren<TState>(System.Action<GraphQL.Execution.ExecutionNode, TState> action, TState state, bool reverse = false) { }
        public override bool PropagateNull() { }
        public override object? ToValue() { }
    }
    public class DefaultExecutionStrategySelector : GraphQL.Execution.IExecutionStrategySelector
    {
        public DefaultExecutionStrategySelector() { }
        public DefaultExecutionStrategySelector(System.Collections.Generic.IEnumerable<GraphQL.Execution.ExecutionStrategyRegistration> registrations) { }
        public virtual GraphQL.Execution.IExecutionStrategy Select(GraphQL.Execution.ExecutionContext context) { }
    }
    public class DirectiveInfo
    {
        public DirectiveInfo(GraphQL.Types.Directive directive, System.Collections.Generic.IDictionary<string, GraphQL.Execution.ArgumentValue> arguments) { }
        public System.Collections.Generic.IDictionary<string, GraphQL.Execution.ArgumentValue> Arguments { get; }
        public GraphQL.Types.Directive Directive { get; }
        public object? GetArgument(System.Type argumentType, string name, object? defaultValue = null) { }
        public TType GetArgument<TType>(string name, TType defaultValue = default) { }
    }
    public abstract class DocumentError : GraphQL.ExecutionError
    {
        public DocumentError(string message) { }
        public DocumentError(string message, System.Exception? innerException) { }
    }
    public abstract class DocumentExecutionListenerBase : GraphQL.Execution.IDocumentExecutionListener
    {
        protected DocumentExecutionListenerBase() { }
        public virtual System.Threading.Tasks.Task AfterExecutionAsync(GraphQL.Execution.IExecutionContext context) { }
        public virtual System.Threading.Tasks.Task AfterValidationAsync(GraphQL.Execution.IExecutionContext context, GraphQL.Validation.IValidationResult validationResult) { }
        public virtual System.Threading.Tasks.Task BeforeExecutionAsync(GraphQL.Execution.IExecutionContext context) { }
    }
    public struct ErrorInfo
    {
        public System.Collections.Generic.IDictionary<string, object?>? Extensions;
        public string Message;
    }
    public class ErrorInfoProvider : GraphQL.Execution.IErrorInfoProvider
    {
        public ErrorInfoProvider() { }
        public ErrorInfoProvider(GraphQL.Execution.ErrorInfoProviderOptions options) { }
        public ErrorInfoProvider(System.Action<GraphQL.Execution.ErrorInfoProviderOptions> optionsBuilder) { }
        protected virtual System.Collections.Generic.IEnumerable<string> GetCodesForError(GraphQL.ExecutionError executionError) { }
        public virtual GraphQL.Execution.ErrorInfo GetInfo(GraphQL.ExecutionError executionError) { }
        public static string GetErrorCode(System.Exception exception) { }
        public static string GetErrorCode(System.Type exceptionType) { }
        public static string GetErrorCode<T>()
            where T : System.Exception { }
    }
    public class ErrorInfoProviderOptions
    {
        public ErrorInfoProviderOptions() { }
        public bool ExposeCode { get; set; }
        public bool ExposeCodes { get; set; }
        public bool ExposeData { get; set; }
        public bool ExposeExceptionDetails { get; set; }
        public GraphQL.Execution.ExposeExceptionDetailsMode ExposeExceptionDetailsMode { get; set; }
        public bool ExposeExtensions { get; set; }
    }
    public class ExecutionContext : GraphQL.Execution.IExecutionArrayPool, GraphQL.Execution.IExecutionContext, GraphQL.Execution.IProvideUserContext, System.IDisposable
    {
        public ExecutionContext() { }
        public ExecutionContext(GraphQL.Execution.ExecutionContext context) { }
        public System.Collections.Generic.IDictionary<GraphQLParser.AST.GraphQLField, System.Collections.Generic.IDictionary<string, GraphQL.Execution.ArgumentValue>>? ArgumentValues { get; set; }
        public System.Threading.CancellationToken CancellationToken { get; set; }
        public System.Collections.Generic.IDictionary<GraphQLParser.AST.ASTNode, System.Collections.Generic.IDictionary<string, GraphQL.Execution.DirectiveInfo>>? DirectiveValues { get; set; }
        public GraphQLParser.AST.GraphQLDocument Document { get; set; }
        public GraphQL.ExecutionErrors Errors { get; set; }
        public GraphQL.ExecutionOptions ExecutionOptions { get; set; }
        public GraphQL.Execution.IExecutionStrategy ExecutionStrategy { get; set; }
        public System.Collections.Generic.IReadOnlyDictionary<string, object?> InputExtensions { get; set; }
        public System.Collections.Generic.List<GraphQL.Execution.IDocumentExecutionListener> Listeners { get; set; }
        public int? MaxParallelExecutionCount { get; set; }
        public GraphQL.Instrumentation.Metrics Metrics { get; set; }
        public GraphQLParser.AST.GraphQLOperationDefinition Operation { get; set; }
        public System.Collections.Generic.Dictionary<string, object?> OutputExtensions { get; set; }
        public System.IServiceProvider? RequestServices { get; set; }
        public object? RootValue { get; set; }
        public GraphQL.Types.ISchema Schema { get; set; }
        public bool ThrowOnUnhandledException { get; set; }
        public System.Func<GraphQL.Execution.UnhandledExceptionContext, System.Threading.Tasks.Task> UnhandledExceptionDelegate { get; set; }
        public System.Security.Claims.ClaimsPrincipal? User { get; set; }
        public System.Collections.Generic.IDictionary<string, object?> UserContext { get; set; }
        public GraphQL.Validation.Variables Variables { get; set; }
        protected virtual void ClearContext() { }
        public void Dispose() { }
        public TElement[] Rent<TElement>(int minimumLength) { }
    }
    public static class ExecutionHelper
    {
        public static GraphQL.Execution.ArgumentValue CoerceValue(GraphQL.Types.IGraphType type, GraphQLParser.AST.GraphQLValue? input, GraphQL.Validation.Variables? variables = null, object? fieldDefault = null) { }
        public static System.Collections.Generic.Dictionary<string, GraphQL.Execution.ArgumentValue>? GetArguments(GraphQL.Types.QueryArguments? definitionArguments, GraphQLParser.AST.GraphQLArguments? astArguments, GraphQL.Validation.Variables? variables, GraphQLParser.AST.GraphQLDocument document, GraphQLParser.AST.ASTNode fieldOrFragmentSpread, GraphQLParser.AST.GraphQLDirective? directive) { }
        public static System.Collections.Generic.IDictionary<string, GraphQL.Execution.DirectiveInfo>? GetDirectives(GraphQLParser.AST.IHasDirectivesNode node, GraphQL.Validation.Variables? variables, GraphQL.Types.ISchema schema, GraphQLParser.AST.GraphQLDocument document) { }
    }
    public abstract class ExecutionNode
    {
        protected ExecutionNode(GraphQL.Execution.ExecutionNode parent, GraphQL.Types.IGraphType graphType, GraphQLParser.AST.GraphQLField field, GraphQL.Types.FieldType fieldDefinition, int? indexInParentNode) { }
        public GraphQLParser.AST.GraphQLField Field { get; }
        public GraphQL.Types.FieldType FieldDefinition { get; }
        public GraphQL.Types.IGraphType GraphType { get; }
        public int? IndexInParentNode { get; }
        public string? Name { get; }
        public GraphQL.Execution.ExecutionNode Parent { get; }
        public System.Collections.Generic.IEnumerable<object> Path { get; }
        public System.Collections.Generic.IEnumerable<object> ResponsePath { get; }
        public object? Result { get; set; }
        public virtual object? Source { get; }
        public GraphQL.Types.IObjectGraphType? GetParentType(GraphQL.Types.ISchema schema) { }
        public virtual bool PropagateNull() { }
        public abstract object? ToValue();
    }
    public abstract class ExecutionStrategy : GraphQL.Execution.IExecutionStrategy
    {
        protected ExecutionStrategy() { }
        protected virtual GraphQL.Execution.ExecutionNode BuildExecutionNode(GraphQL.Execution.ExecutionNode parent, GraphQL.Types.IGraphType graphType, GraphQLParser.AST.GraphQLField field, GraphQL.Types.FieldType fieldDefinition, int? indexInParentNode = default) { }
        protected virtual GraphQL.Execution.RootExecutionNode BuildExecutionRootNode(GraphQL.Execution.ExecutionContext context, GraphQL.Types.IObjectGraphType rootType) { }
        [return: System.Runtime.CompilerServices.TupleElementNames(new string[] {
                "field",
                "fieldType"})]
        protected virtual System.Collections.Generic.Dictionary<string, System.ValueTuple<GraphQLParser.AST.GraphQLField, GraphQL.Types.FieldType>> CollectFieldsFrom(GraphQL.Execution.ExecutionContext context, GraphQL.Types.IGraphType specificType, GraphQLParser.AST.GraphQLSelectionSet selectionSet, [System.Runtime.CompilerServices.TupleElementNames(new string[] {
                "field",
                "fieldType"})] System.Collections.Generic.Dictionary<string, System.ValueTuple<GraphQLParser.AST.GraphQLField, GraphQL.Types.FieldType>>? fields) { }
        protected virtual System.Threading.Tasks.Task CompleteDataLoaderNodeAsync(GraphQL.Execution.ExecutionContext context, GraphQL.Execution.ExecutionNode node) { }
        protected virtual System.Threading.Tasks.Task CompleteNodeAsync(GraphQL.Execution.ExecutionContext context, GraphQL.Execution.ExecutionNode node) { }
        protected bool DoesFragmentConditionMatch(GraphQL.Execution.ExecutionContext context, GraphQLParser.ROM fragmentName, GraphQL.Types.IGraphType type) { }
        public virtual System.Threading.Tasks.Task<GraphQL.ExecutionResult> ExecuteAsync(GraphQL.Execution.ExecutionContext context) { }
        protected virtual System.Threading.Tasks.Task ExecuteNodeAsync(GraphQL.Execution.ExecutionContext context, GraphQL.Execution.ExecutionNode node) { }
        public abstract System.Threading.Tasks.Task ExecuteNodeTreeAsync(GraphQL.Execution.ExecutionContext context, GraphQL.Execution.ExecutionNode rootNode);
        protected GraphQL.Types.FieldType? GetFieldDefinition(GraphQL.Types.ISchema schema, GraphQL.Types.IComplexGraphType parentType, GraphQLParser.AST.GraphQLField field) { }
        protected virtual GraphQL.Types.IObjectGraphType GetOperationRootType(GraphQL.Execution.ExecutionContext context) { }
        [return: System.Runtime.CompilerServices.TupleElementNames(new string[] {
                "field",
                "fieldType"})]
        public virtual System.Collections.Generic.Dictionary<string, System.ValueTuple<GraphQLParser.AST.GraphQLField, GraphQL.Types.FieldType>>? GetSubFields(GraphQL.Execution.ExecutionContext context, GraphQL.Execution.ExecutionNode node) { }
        protected virtual System.Threading.Tasks.Task<bool> ProcessNodeUnhandledExceptionAsync(GraphQL.Execution.ExecutionContext context, GraphQL.Execution.ExecutionNode node, System.Exception ex) { }
        protected virtual GraphQL.Resolvers.IFieldResolver SelectResolver(GraphQL.Execution.ExecutionNode node, GraphQL.Execution.ExecutionContext context) { }
        protected virtual System.Threading.Tasks.Task SetArrayItemNodesAsync(GraphQL.Execution.ExecutionContext context, GraphQL.Execution.ArrayExecutionNode parent) { }
        protected virtual void SetNodeError(GraphQL.Execution.ExecutionContext context, GraphQL.Execution.ExecutionNode node, GraphQL.ExecutionError error) { }
        protected virtual void SetSubFieldNodes(GraphQL.Execution.ExecutionContext context, GraphQL.Execution.ObjectExecutionNode parent) { }
        protected virtual bool ShouldIncludeNode<TASTNode>(GraphQL.Execution.ExecutionContext context, TASTNode node)
            where TASTNode : GraphQLParser.AST.ASTNode, GraphQLParser.AST.IHasDirectivesNode { }
        protected virtual void ValidateNodeResult(GraphQL.Execution.ExecutionContext context, GraphQL.Execution.ExecutionNode node) { }
    }
    public class ExecutionStrategyRegistration : System.IEquatable<GraphQL.Execution.ExecutionStrategyRegistration>
    {
        public ExecutionStrategyRegistration(GraphQL.Execution.IExecutionStrategy Strategy, GraphQLParser.AST.OperationType Operation) { }
        public GraphQLParser.AST.OperationType Operation { get; init; }
        public GraphQL.Execution.IExecutionStrategy Strategy { get; init; }
    }
    public enum ExposeExceptionDetailsMode
    {
        Message = 0,
        Extensions = 1,
    }
    public class GraphQLDocumentBuilder : GraphQL.Execution.IDocumentBuilder
    {
        public GraphQLDocumentBuilder() { }
        public bool IgnoreComments { get; set; }
        public bool IgnoreLocations { get; set; }
        public int? MaxDepth { get; set; }
        public GraphQLParser.AST.GraphQLDocument Build(string body) { }
    }
    public interface IDocumentBuilder
    {
        GraphQLParser.AST.GraphQLDocument Build(string body);
    }
    public interface IDocumentExecutionListener
    {
        System.Threading.Tasks.Task AfterExecutionAsync(GraphQL.Execution.IExecutionContext context);
        System.Threading.Tasks.Task AfterValidationAsync(GraphQL.Execution.IExecutionContext context, GraphQL.Validation.IValidationResult validationResult);
        System.Threading.Tasks.Task BeforeExecutionAsync(GraphQL.Execution.IExecutionContext context);
    }
    public interface IErrorInfoProvider
    {
        GraphQL.Execution.ErrorInfo GetInfo(GraphQL.ExecutionError executionError);
    }
    public interface IExecutionArrayPool
    {
        TElement[] Rent<TElement>(int minimumLength);
    }
    public interface IExecutionContext : GraphQL.Execution.IProvideUserContext
    {
        System.Collections.Generic.IDictionary<GraphQLParser.AST.GraphQLField, System.Collections.Generic.IDictionary<string, GraphQL.Execution.ArgumentValue>>? ArgumentValues { get; }
        System.Threading.CancellationToken CancellationToken { get; }
        System.Collections.Generic.IDictionary<GraphQLParser.AST.ASTNode, System.Collections.Generic.IDictionary<string, GraphQL.Execution.DirectiveInfo>>? DirectiveValues { get; }
        GraphQLParser.AST.GraphQLDocument Document { get; }
        GraphQL.ExecutionErrors Errors { get; }
        GraphQL.ExecutionOptions ExecutionOptions { get; }
        GraphQL.Execution.IExecutionStrategy ExecutionStrategy { get; }
        System.Collections.Generic.IReadOnlyDictionary<string, object?> InputExtensions { get; }
        System.Collections.Generic.List<GraphQL.Execution.IDocumentExecutionListener> Listeners { get; }
        int? MaxParallelExecutionCount { get; }
        GraphQL.Instrumentation.Metrics Metrics { get; }
        GraphQLParser.AST.GraphQLOperationDefinition Operation { get; }
        System.Collections.Generic.Dictionary<string, object?> OutputExtensions { get; }
        System.IServiceProvider? RequestServices { get; }
        object? RootValue { get; }
        GraphQL.Types.ISchema Schema { get; }
        bool ThrowOnUnhandledException { get; }
        System.Func<GraphQL.Execution.UnhandledExceptionContext, System.Threading.Tasks.Task> UnhandledExceptionDelegate { get; }
        System.Security.Claims.ClaimsPrincipal? User { get; }
        GraphQL.Validation.Variables Variables { get; }
    }
    public interface IExecutionStrategy
    {
        System.Threading.Tasks.Task<GraphQL.ExecutionResult> ExecuteAsync(GraphQL.Execution.ExecutionContext context);
        System.Threading.Tasks.Task ExecuteNodeTreeAsync(GraphQL.Execution.ExecutionContext context, GraphQL.Execution.ExecutionNode rootNode);
        [return: System.Runtime.CompilerServices.TupleElementNames(new string[] {
                "field",
                "fieldType"})]
        System.Collections.Generic.Dictionary<string, System.ValueTuple<GraphQLParser.AST.GraphQLField, GraphQL.Types.FieldType>>? GetSubFields(GraphQL.Execution.ExecutionContext executionContext, GraphQL.Execution.ExecutionNode executionNode);
    }
    public interface IExecutionStrategySelector
    {
        GraphQL.Execution.IExecutionStrategy Select(GraphQL.Execution.ExecutionContext context);
    }
    public interface IParentExecutionNode
    {
        void ApplyToChildren<TState>(System.Action<GraphQL.Execution.ExecutionNode, TState> action, TState state, bool reverse = false);
        System.Collections.Generic.IEnumerable<GraphQL.Execution.ExecutionNode> GetChildNodes();
    }
    public interface IProvideUserContext
    {
        System.Collections.Generic.IDictionary<string, object?> UserContext { get; }
    }
    public interface IResolveFieldContextAccessor
    {
        GraphQL.IResolveFieldContext? Context { get; set; }
    }
    [System.Serializable]
    public class InvalidOperationError : GraphQL.Execution.DocumentError
    {
        public InvalidOperationError(string message) { }
    }
    [System.Serializable]
    public class InvalidOperationNameError : GraphQL.Execution.DocumentError
    {
        public InvalidOperationNameError(string operationName) { }
    }
    [System.Serializable]
    public class NoOperationError : GraphQL.Execution.DocumentError
    {
        public NoOperationError() { }
    }
    [System.Serializable]
    public class NoOperationNameError : GraphQL.Execution.DocumentError
    {
        public NoOperationNameError() { }
    }
    public class NullExecutionNode : GraphQL.Execution.ExecutionNode
    {
        public NullExecutionNode(GraphQL.Execution.ExecutionNode parent, GraphQL.Types.IGraphType graphType, GraphQLParser.AST.GraphQLField field, GraphQL.Types.FieldType fieldDefinition, int? indexInParentNode) { }
        public override object? ToValue() { }
    }
    public class ObjectExecutionNode : GraphQL.Execution.ExecutionNode, GraphQL.Execution.IParentExecutionNode
    {
        public ObjectExecutionNode(GraphQL.Execution.ExecutionNode parent, GraphQL.Types.IGraphType graphType, GraphQLParser.AST.GraphQLField field, GraphQL.Types.FieldType fieldDefinition, int? indexInParentNode) { }
        public virtual GraphQLParser.AST.GraphQLSelectionSet? SelectionSet { get; }
        public GraphQL.Execution.ExecutionNode[]? SubFields { get; set; }
        public void ApplyToChildren<TState>(System.Action<GraphQL.Execution.ExecutionNode, TState> action, TState state, bool reverse = false) { }
        public GraphQL.Types.IObjectGraphType? GetObjectGraphType(GraphQL.Types.ISchema schema) { }
        public override bool PropagateNull() { }
        public override object? ToValue() { }
    }
    public class ParallelExecutionStrategy : GraphQL.Execution.ExecutionStrategy
    {
        public ParallelExecutionStrategy() { }
        public static GraphQL.Execution.ParallelExecutionStrategy Instance { get; }
        public override System.Threading.Tasks.Task ExecuteNodeTreeAsync(GraphQL.Execution.ExecutionContext context, GraphQL.Execution.ExecutionNode rootNode) { }
    }
    public class QueryMissingError : GraphQL.Execution.RequestError
    {
        public QueryMissingError() { }
    }
    public class RequestError : GraphQL.ExecutionError
    {
        public RequestError(string message) { }
        public RequestError(string message, System.Exception? innerException) { }
    }
    public sealed class ResolveFieldContextAccessor : GraphQL.Execution.IResolveFieldContextAccessor
    {
        public GraphQL.IResolveFieldContext? Context { get; set; }
        public static GraphQL.Execution.ResolveFieldContextAccessor Instance { get; }
    }
    public class RootExecutionNode : GraphQL.Execution.ObjectExecutionNode
    {
        public RootExecutionNode(GraphQL.Types.IObjectGraphType graphType, GraphQLParser.AST.GraphQLSelectionSet? selectionSet) { }
        public override GraphQLParser.AST.GraphQLSelectionSet? SelectionSet { get; }
    }
    public class SerialExecutionStrategy : GraphQL.Execution.ExecutionStrategy
    {
        public SerialExecutionStrategy() { }
        public static GraphQL.Execution.SerialExecutionStrategy Instance { get; }
        public override System.Threading.Tasks.Task ExecuteNodeTreeAsync(GraphQL.Execution.ExecutionContext context, GraphQL.Execution.ExecutionNode rootNode) { }
    }
    public class SubscriptionArrayExecutionNode : GraphQL.Execution.ArrayExecutionNode
    {
        public SubscriptionArrayExecutionNode(GraphQL.Execution.ExecutionNode parent, GraphQL.Types.IGraphType graphType, GraphQLParser.AST.GraphQLField field, GraphQL.Types.FieldType fieldDefinition, int? indexInParentNode, object source) { }
        public override object Source { get; }
    }
    public class SubscriptionExecutionStrategy : GraphQL.Execution.ExecutionStrategy
    {
        public SubscriptionExecutionStrategy() { }
        public SubscriptionExecutionStrategy(GraphQL.Execution.IExecutionStrategy baseExecutionStrategy) { }
        public static GraphQL.Execution.SubscriptionExecutionStrategy Instance { get; }
        protected GraphQL.Execution.ExecutionNode BuildSubscriptionExecutionNode(GraphQL.Execution.ExecutionNode parent, GraphQL.Types.IGraphType graphType, GraphQLParser.AST.GraphQLField field, GraphQL.Types.FieldType fieldDefinition, int? indexInParentNode, object source) { }
        protected virtual GraphQL.Execution.ExecutionContext CloneExecutionContext(GraphQL.Execution.ExecutionContext context, System.Threading.CancellationToken token) { }
        public override System.Threading.Tasks.Task<GraphQL.ExecutionResult> ExecuteAsync(GraphQL.Execution.ExecutionContext context) { }
        public override System.Threading.Tasks.Task ExecuteNodeTreeAsync(GraphQL.Execution.ExecutionContext context, GraphQL.Execution.ExecutionNode rootNode) { }
        protected virtual System.Threading.Tasks.Task<GraphQL.ExecutionError> HandleExceptionAsync(GraphQL.Execution.ExecutionContext context, GraphQL.Execution.ExecutionNode node, System.Exception exception, string defaultMessage) { }
        protected virtual System.Threading.Tasks.ValueTask<GraphQL.ExecutionResult> ProcessDataAsync(GraphQL.Execution.ExecutionContext context, GraphQL.Execution.ExecutionNode node, object? value) { }
        protected virtual System.Threading.Tasks.Task<GraphQL.ExecutionError> ProcessErrorAsync(GraphQL.Execution.ExecutionContext context, GraphQL.Execution.ExecutionNode node, System.Exception exception) { }
        protected virtual System.Threading.Tasks.Task<System.IObservable<GraphQL.ExecutionResult>?> ResolveResponseStreamAsync(GraphQL.Execution.ExecutionContext context, GraphQL.Execution.ExecutionNode node) { }
    }
    public class SubscriptionObjectExecutionNode : GraphQL.Execution.ObjectExecutionNode
    {
        public SubscriptionObjectExecutionNode(GraphQL.Execution.ExecutionNode parent, GraphQL.Types.IGraphType graphType, GraphQLParser.AST.GraphQLField field, GraphQL.Types.FieldType fieldDefinition, int? indexInParentNode, object source) { }
        public override object Source { get; }
    }
    public class SubscriptionValueExecutionNode : GraphQL.Execution.ValueExecutionNode
    {
        public SubscriptionValueExecutionNode(GraphQL.Execution.ExecutionNode parent, GraphQL.Types.ScalarGraphType graphType, GraphQLParser.AST.GraphQLField field, GraphQL.Types.FieldType fieldDefinition, int? indexInParentNode, object source) { }
        public override object Source { get; }
    }
    [System.Serializable]
    public class SyntaxError : GraphQL.Execution.DocumentError
    {
        public SyntaxError(GraphQLParser.Exceptions.GraphQLSyntaxErrorException ex) { }
    }
    public enum TimeoutAction
    {
        ReturnTimeoutError = 0,
        ThrowTimeoutException = 1,
    }
    public class TimeoutError : GraphQL.ExecutionError
    {
        public TimeoutError() { }
        public TimeoutError(string message, System.Exception? innerException = null) { }
    }
    [System.Serializable]
    public class UnhandledError : GraphQL.ExecutionError
    {
        public UnhandledError(string message, System.Exception innerException) { }
    }
    public class UnhandledExceptionContext
    {
        public UnhandledExceptionContext(GraphQL.ExecutionOptions options, System.Exception originalException) { }
        public UnhandledExceptionContext(GraphQL.Execution.IExecutionContext context, GraphQL.IResolveFieldContext? fieldContext, System.Exception originalException) { }
        public GraphQL.Execution.IExecutionContext? Context { get; }
        public string? ErrorMessage { get; set; }
        public System.Exception Exception { get; set; }
        public GraphQL.ExecutionOptions ExecutionOptions { get; }
        public GraphQL.IResolveFieldContext? FieldContext { get; }
        public System.Exception OriginalException { get; }
    }
    public class ValueExecutionNode : GraphQL.Execution.ExecutionNode
    {
        public ValueExecutionNode(GraphQL.Execution.ExecutionNode parent, GraphQL.Types.ScalarGraphType graphType, GraphQLParser.AST.GraphQLField field, GraphQL.Types.FieldType fieldDefinition, int? indexInParentNode) { }
        public new GraphQL.Types.ScalarGraphType GraphType { get; }
        public override object? ToValue() { }
    }
}
namespace GraphQL.Federation
{
    [System.AttributeUsage(System.AttributeTargets.Class | System.AttributeTargets.Method | System.AttributeTargets.Property | System.AttributeTargets.Field)]
    public class ExternalAttribute : GraphQL.GraphQLAttribute
    {
        public ExternalAttribute() { }
        public override void Modify(GraphQL.Types.FieldType fieldType, bool isInputType) { }
    }
    public static class FederationFieldMetadataExtensions
    {
        public static TMetadataWriter External<TMetadataWriter>(this TMetadataWriter fieldType)
            where TMetadataWriter : GraphQL.Types.IFieldMetadataWriter { }
        public static TMetadataWriter Override<TMetadataWriter>(this TMetadataWriter fieldType, string from)
            where TMetadataWriter : GraphQL.Types.IFieldMetadataWriter { }
        public static TMetadataWriter Provides<TMetadataWriter>(this TMetadataWriter fieldType, string[] fields)
            where TMetadataWriter : GraphQL.Types.IFieldMetadataWriter { }
        public static TMetadataWriter Provides<TMetadataWriter>(this TMetadataWriter fieldType, string fields)
            where TMetadataWriter : GraphQL.Types.IFieldMetadataWriter { }
        public static TMetadataWriter Requires<TMetadataWriter>(this TMetadataWriter fieldType, string[] fields)
            where TMetadataWriter : GraphQL.Types.IFieldMetadataWriter { }
        public static TMetadataWriter Requires<TMetadataWriter>(this TMetadataWriter fieldType, string fields)
            where TMetadataWriter : GraphQL.Types.IFieldMetadataWriter { }
        public static TMetadataWriter Shareable<TMetadataWriter>(this TMetadataWriter graphType)
            where TMetadataWriter : GraphQL.Types.IFieldMetadataWriter { }
    }
    public static class FederationGraphTypeExtensions
    {
        public static void ResolveReference<TSourceType>(this GraphQL.Types.IInterfaceGraphType<TSourceType> graphType, GraphQL.Federation.Resolvers.IFederationResolver resolver) { }
        public static void ResolveReference<TSourceType>(this GraphQL.Types.IInterfaceGraphType<TSourceType> graphType, System.Func<GraphQL.IResolveFieldContext, TSourceType, GraphQL.DataLoader.IDataLoaderResult<TSourceType?>> resolver)
            where TSourceType : new() { }
        public static void ResolveReference<TSourceType>(this GraphQL.Types.IInterfaceGraphType<TSourceType> graphType, System.Func<GraphQL.IResolveFieldContext, TSourceType, System.Threading.Tasks.Task<TSourceType?>> resolver)
            where TSourceType : new() { }
        public static void ResolveReference<TSourceType>(this GraphQL.Types.IInterfaceGraphType<TSourceType> graphType, System.Func<GraphQL.IResolveFieldContext, TSourceType, TSourceType?> resolver)
            where TSourceType : new() { }
        public static void ResolveReference<TSourceType>(this GraphQL.Types.ObjectGraphType<TSourceType> graphType, GraphQL.Federation.Resolvers.IFederationResolver resolver) { }
        public static void ResolveReference<TSourceType>(this GraphQL.Types.ObjectGraphType<TSourceType> graphType, System.Func<GraphQL.IResolveFieldContext, TSourceType, GraphQL.DataLoader.IDataLoaderResult<TSourceType?>> resolver) { }
        public static void ResolveReference<TSourceType>(this GraphQL.Types.ObjectGraphType<TSourceType> graphType, System.Func<GraphQL.IResolveFieldContext, TSourceType, System.Threading.Tasks.Task<TSourceType?>> resolver) { }
        public static void ResolveReference<TSourceType>(this GraphQL.Types.ObjectGraphType<TSourceType> graphType, System.Func<GraphQL.IResolveFieldContext, TSourceType, TSourceType?> resolver) { }
        public static void ResolveReference<TSourceType, TReturnType>(this GraphQL.Types.IInterfaceGraphType<TReturnType> graphType, System.Func<GraphQL.IResolveFieldContext, TSourceType, GraphQL.DataLoader.IDataLoaderResult<TReturnType?>> resolver)
            where TSourceType : new() { }
        public static void ResolveReference<TSourceType, TReturnType>(this GraphQL.Types.IInterfaceGraphType<TReturnType> graphType, System.Func<GraphQL.IResolveFieldContext, TSourceType, System.Threading.Tasks.Task<TReturnType?>> resolver)
            where TSourceType : new() { }
        public static void ResolveReference<TSourceType, TReturnType>(this GraphQL.Types.IInterfaceGraphType<TReturnType> graphType, System.Func<GraphQL.IResolveFieldContext, TSourceType, TReturnType?> resolver)
            where TSourceType : new() { }
        public static void ResolveReference<TSourceType, TReturnType>(this GraphQL.Types.ObjectGraphType<TReturnType> graphType, System.Func<GraphQL.IResolveFieldContext, TSourceType, GraphQL.DataLoader.IDataLoaderResult<TReturnType?>> resolver) { }
        public static void ResolveReference<TSourceType, TReturnType>(this GraphQL.Types.ObjectGraphType<TReturnType> graphType, System.Func<GraphQL.IResolveFieldContext, TSourceType, System.Threading.Tasks.Task<TReturnType?>> resolver) { }
        public static void ResolveReference<TSourceType, TReturnType>(this GraphQL.Types.ObjectGraphType<TReturnType> graphType, System.Func<GraphQL.IResolveFieldContext, TSourceType, TReturnType?> resolver) { }
    }
    public static class FederationInterfaceMetadataExtensions
    {
        public static TMetadataWriter Key<TMetadataWriter>(this TMetadataWriter graphType, string[] fields, bool resolvable = true)
            where TMetadataWriter : GraphQL.Types.IMetadataWriter, GraphQL.Types.IInterfaceGraphType { }
        public static TMetadataWriter Key<TMetadataWriter>(this TMetadataWriter graphType, string fields, bool resolvable = true)
            where TMetadataWriter : GraphQL.Types.IMetadataWriter, GraphQL.Types.IInterfaceGraphType { }
    }
    public static class FederationMetadataExtensions
    {
        public static TMetadataWriter Inaccessible<TMetadataWriter>(this TMetadataWriter graphType)
            where TMetadataWriter : GraphQL.Types.IMetadataWriter { }
    }
    public static class FederationObjectMetadataExtensions
    {
        public static TMetadataWriter External<TMetadataWriter>(this TMetadataWriter fieldType)
            where TMetadataWriter : GraphQL.Types.IMetadataWriter, GraphQL.Types.IObjectGraphType { }
        public static TMetadataWriter Key<TMetadataWriter>(this TMetadataWriter graphType, string[] fields, bool resolvable = true)
            where TMetadataWriter : GraphQL.Types.IMetadataWriter, GraphQL.Types.IObjectGraphType { }
        public static TMetadataWriter Key<TMetadataWriter>(this TMetadataWriter graphType, string fields, bool resolvable = true)
            where TMetadataWriter : GraphQL.Types.IMetadataWriter, GraphQL.Types.IObjectGraphType { }
        public static TMetadataWriter Shareable<TMetadataWriter>(this TMetadataWriter graphType)
            where TMetadataWriter : GraphQL.Types.IMetadataWriter, GraphQL.Types.IObjectGraphType { }
    }
    [System.AttributeUsage(System.AttributeTargets.Method)]
    public class FederationResolverAttribute : GraphQL.GraphQLAttribute
    {
        public FederationResolverAttribute() { }
        public override void Modify(GraphQL.Types.TypeInformation typeInformation) { }
        public override void Modify(GraphQL.Types.FieldType fieldType, bool isInputType, GraphQL.Types.IGraphType graphType, System.Reflection.MemberInfo memberInfo, ref bool ignore) { }
        public override bool ShouldInclude(System.Reflection.MemberInfo memberInfo, bool? isInputType) { }
    }
    [System.AttributeUsage(System.AttributeTargets.Class | System.AttributeTargets.Enum | System.AttributeTargets.Method | System.AttributeTargets.Property | System.AttributeTargets.Field | System.AttributeTargets.Interface | System.AttributeTargets.Parameter)]
    public class InaccessibleAttribute : GraphQL.GraphQLAttribute
    {
        public InaccessibleAttribute() { }
        public override void Modify(GraphQL.Types.IGraphType graphType) { }
        public override void Modify(GraphQL.Types.FieldType fieldType, bool isInputType) { }
    }
    [System.AttributeUsage(System.AttributeTargets.Class | System.AttributeTargets.Interface, AllowMultiple=true)]
    public class KeyAttribute : GraphQL.GraphQLAttribute
    {
        public KeyAttribute(string fields) { }
        public KeyAttribute(params string[] fields) { }
        public bool Resolvable { get; set; }
        public override void Modify(GraphQL.Types.IGraphType graphType) { }
    }
    [System.AttributeUsage(System.AttributeTargets.Method | System.AttributeTargets.Property | System.AttributeTargets.Field)]
    public class OverrideAttribute : GraphQL.GraphQLAttribute
    {
        public OverrideAttribute(string from) { }
        public string From { get; }
        public override void Modify(GraphQL.Types.FieldType fieldType, bool isInputType) { }
    }
    [System.AttributeUsage(System.AttributeTargets.Method | System.AttributeTargets.Property | System.AttributeTargets.Field)]
    public class ProvidesAttribute : GraphQL.GraphQLAttribute
    {
        public ProvidesAttribute(string fields) { }
        public ProvidesAttribute(params string[] fields) { }
        public override void Modify(GraphQL.Types.FieldType fieldType, bool isInputType) { }
    }
    [System.AttributeUsage(System.AttributeTargets.Method | System.AttributeTargets.Property | System.AttributeTargets.Field)]
    public class RequiresAttribute : GraphQL.GraphQLAttribute
    {
        public RequiresAttribute(string fields) { }
        public RequiresAttribute(params string[] fields) { }
        public override void Modify(GraphQL.Types.FieldType fieldType, bool isInputType) { }
    }
    [System.AttributeUsage(System.AttributeTargets.Class | System.AttributeTargets.Method | System.AttributeTargets.Property | System.AttributeTargets.Field, AllowMultiple=true)]
    public class ShareableAttribute : GraphQL.GraphQLAttribute
    {
        public ShareableAttribute() { }
        public override void Modify(GraphQL.Types.IGraphType graphType) { }
        public override void Modify(GraphQL.Types.FieldType fieldType, bool isInputType) { }
    }
    public static class TypeConfigExtensions
    {
        public static void ResolveReference(this GraphQL.Utilities.TypeConfig config, GraphQL.Federation.Resolvers.IFederationResolver resolver) { }
        public static void ResolveReference<TSourceType>(this GraphQL.Utilities.TypeConfig typeConfig, System.Func<GraphQL.IResolveFieldContext, TSourceType, GraphQL.DataLoader.IDataLoaderResult<TSourceType?>> resolver) { }
        public static void ResolveReference<TSourceType>(this GraphQL.Utilities.TypeConfig typeConfig, System.Func<GraphQL.IResolveFieldContext, TSourceType, System.Threading.Tasks.Task<TSourceType?>> resolver) { }
        public static void ResolveReference<TSourceType>(this GraphQL.Utilities.TypeConfig typeConfig, System.Func<GraphQL.IResolveFieldContext, TSourceType, TSourceType?> resolver) { }
        public static void ResolveReference<TSourceType, TReturnType>(this GraphQL.Utilities.TypeConfig config, System.Func<GraphQL.IResolveFieldContext, TSourceType, GraphQL.DataLoader.IDataLoaderResult<TReturnType?>> resolver) { }
        public static void ResolveReference<TSourceType, TReturnType>(this GraphQL.Utilities.TypeConfig config, System.Func<GraphQL.IResolveFieldContext, TSourceType, System.Threading.Tasks.Task<TReturnType?>> resolver) { }
        public static void ResolveReference<TSourceType, TReturnType>(this GraphQL.Utilities.TypeConfig config, System.Func<GraphQL.IResolveFieldContext, TSourceType, TReturnType?> resolver) { }
    }
}
namespace GraphQL.Federation.Resolvers
{
    public sealed class EntityResolver : GraphQL.Resolvers.IFieldResolver
    {
        public static GraphQL.Federation.Resolvers.EntityResolver Instance { get; }
        public System.Collections.Generic.IEnumerable<GraphQL.Federation.Resolvers.Representation> ConvertRepresentations(GraphQL.Types.ISchema schema, System.Collections.IList representations) { }
        public System.Threading.Tasks.ValueTask<object?> ResolveAsync(GraphQL.IResolveFieldContext context) { }
    }
    public abstract class FederationResolverBase : GraphQL.Federation.Resolvers.IFederationResolver
    {
        protected FederationResolverBase() { }
        public abstract System.Type SourceType { get; }
        public virtual bool MatchKeys(System.Collections.Generic.IDictionary<string, object?> representation) { }
        public object ParseRepresentation(GraphQL.Types.IComplexGraphType graphType, System.Collections.Generic.IDictionary<string, object?> representation) { }
        public abstract System.Threading.Tasks.ValueTask<object?> ResolveAsync(GraphQL.IResolveFieldContext context, GraphQL.Types.IComplexGraphType graphType, object parsedRepresentation);
    }
    public abstract class FederationResolverBase<TParsedType> : GraphQL.Federation.Resolvers.FederationResolverBase
    {
        protected FederationResolverBase() { }
        public override System.Type SourceType { get; }
        public abstract System.Threading.Tasks.ValueTask<object?> ResolveAsync(GraphQL.IResolveFieldContext context, GraphQL.Types.IComplexGraphType graphType, TParsedType parsedRepresentation);
        public override System.Threading.Tasks.ValueTask<object?> ResolveAsync(GraphQL.IResolveFieldContext context, GraphQL.Types.IComplexGraphType graphType, object parsedRepresentation) { }
    }
    public class FederationResolver<TClrType> : GraphQL.Federation.Resolvers.FederationResolver<TClrType, TClrType>
    {
        public FederationResolver(System.Func<GraphQL.IResolveFieldContext, TClrType, GraphQL.DataLoader.IDataLoaderResult<TClrType?>> resolveFunc) { }
        public FederationResolver(System.Func<GraphQL.IResolveFieldContext, TClrType, System.Threading.Tasks.Task<TClrType?>> resolveFunc) { }
        public FederationResolver(System.Func<GraphQL.IResolveFieldContext, TClrType, TClrType?> resolveFunc) { }
    }
    public class FederationResolver<TSourceType, TReturnType> : GraphQL.Federation.Resolvers.FederationResolverBase<TSourceType>
    {
        public FederationResolver(System.Func<GraphQL.IResolveFieldContext, TSourceType, GraphQL.DataLoader.IDataLoaderResult<TReturnType?>> resolveFunc) { }
        public FederationResolver(System.Func<GraphQL.IResolveFieldContext, TSourceType, System.Threading.Tasks.Task<TReturnType?>> resolveFunc) { }
        public FederationResolver(System.Func<GraphQL.IResolveFieldContext, TSourceType, TReturnType?> resolveFunc) { }
        public override System.Type SourceType { get; }
        public override System.Threading.Tasks.ValueTask<object?> ResolveAsync(GraphQL.IResolveFieldContext context, GraphQL.Types.IComplexGraphType graphType, TSourceType source) { }
    }
    public interface IFederationResolver
    {
        bool MatchKeys(System.Collections.Generic.IDictionary<string, object?> representation);
        object ParseRepresentation(GraphQL.Types.IComplexGraphType graphType, System.Collections.Generic.IDictionary<string, object?> representation);
        System.Threading.Tasks.ValueTask<object?> ResolveAsync(GraphQL.IResolveFieldContext context, GraphQL.Types.IComplexGraphType graphType, object parsedRepresentation);
    }
    public class Representation : System.IEquatable<GraphQL.Federation.Resolvers.Representation>
    {
        public Representation(GraphQL.Types.IComplexGraphType GraphType, GraphQL.Federation.Resolvers.IFederationResolver Resolver, object Value) { }
        public GraphQL.Types.IComplexGraphType GraphType { get; init; }
        public GraphQL.Federation.Resolvers.IFederationResolver Resolver { get; init; }
        public object Value { get; init; }
    }
}
namespace GraphQL.Federation.Types
{
    public class AnyScalarGraphType : GraphQL.Types.ComplexScalarGraphType
    {
        public AnyScalarGraphType() { }
    }
    public class ContextFieldValueGraphType : GraphQL.Types.StringGraphType
    {
        public ContextFieldValueGraphType() { }
    }
    public class EntityGraphType : GraphQL.Types.UnionGraphType
    {
        public EntityGraphType() { }
    }
    public class FederationPrintOptions : GraphQL.Utilities.PrintOptions
    {
        public FederationPrintOptions() { }
    }
    public class FieldSetGraphType : GraphQL.Types.StringGraphType
    {
        public FieldSetGraphType() { }
    }
    public class ServiceGraphType : GraphQL.Types.ObjectGraphType
    {
        public ServiceGraphType(GraphQL.Federation.Types.FederationPrintOptions printOptions) { }
    }
}
namespace GraphQL.Instrumentation
{
    public class ApolloTrace
    {
        public ApolloTrace(System.DateTime start, double durationMs) { }
        public long Duration { get; }
        public System.DateTime EndTime { get; }
        public GraphQL.Instrumentation.ApolloTrace.ExecutionTrace Execution { get; }
        public GraphQL.Instrumentation.ApolloTrace.OperationTrace Parsing { get; }
        public System.DateTime StartTime { get; }
        public GraphQL.Instrumentation.ApolloTrace.OperationTrace Validation { get; }
        public int Version { get; }
        public class ExecutionTrace
        {
            public ExecutionTrace() { }
            public System.Collections.Generic.List<GraphQL.Instrumentation.ApolloTrace.ResolverTrace> Resolvers { get; }
        }
        public class OperationTrace
        {
            public OperationTrace() { }
            public long Duration { get; set; }
            public long StartOffset { get; set; }
        }
        public class ResolverTrace : GraphQL.Instrumentation.ApolloTrace.OperationTrace
        {
            public ResolverTrace() { }
            public string? FieldName { get; set; }
            public string? ParentType { get; set; }
            public System.Collections.Generic.List<object>? Path { get; set; }
            public string? ReturnType { get; set; }
        }
    }
    public static class ApolloTracingExtensions
    {
        public static GraphQL.Instrumentation.ApolloTrace CreateTrace(GraphQL.Instrumentation.PerfRecord[] perf, System.DateTime start) { }
        public static void EnrichWithApolloTracing(this GraphQL.ExecutionResult result, System.DateTime start) { }
    }
    public class FieldMiddlewareBuilder : GraphQL.Instrumentation.IFieldMiddlewareBuilder
    {
        public FieldMiddlewareBuilder() { }
        public System.Func<GraphQL.Instrumentation.FieldMiddlewareDelegate, GraphQL.Instrumentation.FieldMiddlewareDelegate>? Build() { }
        public GraphQL.Instrumentation.IFieldMiddlewareBuilder Use(System.Func<GraphQL.Instrumentation.FieldMiddlewareDelegate, GraphQL.Instrumentation.FieldMiddlewareDelegate> middleware) { }
    }
    public static class FieldMiddlewareBuilderExtensions
    {
        public static GraphQL.Instrumentation.IFieldMiddlewareBuilder Use(this GraphQL.Instrumentation.IFieldMiddlewareBuilder builder, GraphQL.Instrumentation.IFieldMiddleware middleware) { }
    }
    public delegate System.Threading.Tasks.ValueTask<object?> FieldMiddlewareDelegate(GraphQL.IResolveFieldContext context);
    public interface IFieldMiddleware
    {
        System.Threading.Tasks.ValueTask<object?> ResolveAsync(GraphQL.IResolveFieldContext context, GraphQL.Instrumentation.FieldMiddlewareDelegate next);
    }
    public interface IFieldMiddlewareBuilder
    {
        System.Func<GraphQL.Instrumentation.FieldMiddlewareDelegate, GraphQL.Instrumentation.FieldMiddlewareDelegate>? Build();
        GraphQL.Instrumentation.IFieldMiddlewareBuilder Use(System.Func<GraphQL.Instrumentation.FieldMiddlewareDelegate, GraphQL.Instrumentation.FieldMiddlewareDelegate> middleware);
    }
    public class InstrumentFieldsMiddleware : GraphQL.Instrumentation.IFieldMiddleware
    {
        public InstrumentFieldsMiddleware() { }
        public System.Threading.Tasks.ValueTask<object?> ResolveAsync(GraphQL.IResolveFieldContext context, GraphQL.Instrumentation.FieldMiddlewareDelegate next) { }
    }
    public class Metrics
    {
        public Metrics(bool enabled = true) { }
        public bool Enabled { get; }
        public static GraphQL.Instrumentation.Metrics None { get; }
        public GraphQL.Instrumentation.PerfRecord[]? Finish() { }
        public GraphQL.Instrumentation.Metrics SetOperationName(GraphQLParser.ROM name) { }
        public GraphQL.Instrumentation.Metrics Start(string? operationName) { }
        public GraphQL.Instrumentation.Metrics.Marker Subject(string category, string? subject, System.Collections.Generic.Dictionary<string, object?>? metadata = null) { }
        public readonly struct Marker : System.IDisposable
        {
            public static readonly GraphQL.Instrumentation.Metrics.Marker Empty;
            public Marker(GraphQL.Instrumentation.PerfRecord record, GraphQL.Instrumentation.ValueStopwatch stopwatch) { }
            public void Dispose() { }
        }
    }
    public class PerfRecord
    {
        public PerfRecord(string category, string? subject, double start, System.Collections.Generic.Dictionary<string, object?>? metadata = null) { }
        public string Category { get; set; }
        public double Duration { get; }
        public double End { get; set; }
        public System.Collections.Generic.Dictionary<string, object?>? Metadata { get; set; }
        public double Start { get; set; }
        public string? Subject { get; set; }
        public void MarkEnd(double end) { }
        public T? MetaField<T>(string key) { }
    }
    public readonly struct ValueStopwatch
    {
        public System.TimeSpan Elapsed { get; }
        public bool IsActive { get; }
        public static GraphQL.Instrumentation.ValueStopwatch StartNew() { }
    }
}
namespace GraphQL.Introspection
{
    public class AlphabeticalSchemaComparer : GraphQL.Introspection.ISchemaComparer
    {
        public AlphabeticalSchemaComparer() { }
        public virtual System.Collections.Generic.IComparer<GraphQL.Types.Directive> DirectiveComparer { get; }
        public virtual System.Collections.Generic.IComparer<GraphQL.Types.IGraphType> TypeComparer { get; }
        public virtual System.Collections.Generic.IComparer<GraphQL.Types.QueryArgument> ArgumentComparer(GraphQL.Types.IFieldType field) { }
        public virtual System.Collections.Generic.IComparer<GraphQL.Types.EnumValueDefinition> EnumValueComparer(GraphQL.Types.EnumerationGraphType parent) { }
        public virtual System.Collections.Generic.IComparer<GraphQL.Types.IFieldType> FieldComparer(GraphQL.Types.IGraphType parent) { }
    }
    public class DefaultSchemaComparer : GraphQL.Introspection.ISchemaComparer
    {
        public DefaultSchemaComparer() { }
        public virtual System.Collections.Generic.IComparer<GraphQL.Types.Directive>? DirectiveComparer { get; }
        public virtual System.Collections.Generic.IComparer<GraphQL.Types.IGraphType>? TypeComparer { get; }
        public virtual System.Collections.Generic.IComparer<GraphQL.Types.QueryArgument>? ArgumentComparer(GraphQL.Types.IFieldType field) { }
        public virtual System.Collections.Generic.IComparer<GraphQL.Types.EnumValueDefinition>? EnumValueComparer(GraphQL.Types.EnumerationGraphType parent) { }
        public virtual System.Collections.Generic.IComparer<GraphQL.Types.IFieldType>? FieldComparer(GraphQL.Types.IGraphType parent) { }
    }
    public class DefaultSchemaFilter : GraphQL.Introspection.ISchemaFilter
    {
        protected static readonly System.Threading.Tasks.Task<bool> Allowed;
        protected static readonly System.Threading.Tasks.Task<bool> Forbidden;
        public DefaultSchemaFilter() { }
        public virtual System.Threading.Tasks.Task<bool> AllowArgument(GraphQL.Types.IFieldType field, GraphQL.Types.QueryArgument argument) { }
        public virtual System.Threading.Tasks.Task<bool> AllowDirective(GraphQL.Types.Directive directive) { }
        public virtual System.Threading.Tasks.Task<bool> AllowEnumValue(GraphQL.Types.EnumerationGraphType parent, GraphQL.Types.EnumValueDefinition enumValue) { }
        public virtual System.Threading.Tasks.Task<bool> AllowField(GraphQL.Types.IGraphType parent, GraphQL.Types.IFieldType field) { }
        public virtual System.Threading.Tasks.Task<bool> AllowType(GraphQL.Types.IGraphType type) { }
    }
    public class ExperimentalIntrospectionFeaturesSchemaFilter : GraphQL.Introspection.DefaultSchemaFilter
    {
        public ExperimentalIntrospectionFeaturesSchemaFilter() { }
        public override System.Threading.Tasks.Task<bool> AllowField(GraphQL.Types.IGraphType parent, GraphQL.Types.IFieldType field) { }
        public override System.Threading.Tasks.Task<bool> AllowType(GraphQL.Types.IGraphType type) { }
    }
    public interface ISchemaComparer
    {
        System.Collections.Generic.IComparer<GraphQL.Types.Directive>? DirectiveComparer { get; }
        System.Collections.Generic.IComparer<GraphQL.Types.IGraphType>? TypeComparer { get; }
        System.Collections.Generic.IComparer<GraphQL.Types.QueryArgument>? ArgumentComparer(GraphQL.Types.IFieldType field);
        System.Collections.Generic.IComparer<GraphQL.Types.EnumValueDefinition>? EnumValueComparer(GraphQL.Types.EnumerationGraphType parent);
        System.Collections.Generic.IComparer<GraphQL.Types.IFieldType>? FieldComparer(GraphQL.Types.IGraphType parent);
    }
    public interface ISchemaFilter
    {
        System.Threading.Tasks.Task<bool> AllowArgument(GraphQL.Types.IFieldType field, GraphQL.Types.QueryArgument argument);
        System.Threading.Tasks.Task<bool> AllowDirective(GraphQL.Types.Directive directive);
        System.Threading.Tasks.Task<bool> AllowEnumValue(GraphQL.Types.EnumerationGraphType parent, GraphQL.Types.EnumValueDefinition enumValue);
        System.Threading.Tasks.Task<bool> AllowField(GraphQL.Types.IGraphType parent, GraphQL.Types.IFieldType field);
        System.Threading.Tasks.Task<bool> AllowType(GraphQL.Types.IGraphType type);
    }
    public class SchemaMetaFieldType : GraphQL.Types.FieldType
    {
        public SchemaMetaFieldType() { }
    }
    public enum TypeKind
    {
        [System.ComponentModel.Description("Indicates this type is a scalar.")]
        SCALAR = 0,
        [System.ComponentModel.Description("Indicates this type is an object. `fields` and `possibleTypes` are valid fields.")]
        OBJECT = 1,
        [System.ComponentModel.Description("Indicates this type is an interface. `fields` and `possibleTypes` are valid field" +
            "s.")]
        INTERFACE = 2,
        [System.ComponentModel.Description("Indicates this type is a union. `possibleTypes` is a valid field.")]
        UNION = 3,
        [System.ComponentModel.Description("Indicates this type is an enum. `enumValues` is a valid field.")]
        ENUM = 4,
        [System.ComponentModel.Description("Indicates this type is an input object. `inputFields` is a valid field.")]
        INPUT_OBJECT = 5,
        [System.ComponentModel.Description("Indicates this type is a list. `ofType` is a valid field.")]
        LIST = 6,
        [System.ComponentModel.Description("Indicates this type is a non-null. `ofType` is a valid field.")]
        NON_NULL = 7,
    }
    public class TypeMetaFieldType : GraphQL.Types.FieldType
    {
        public TypeMetaFieldType() { }
    }
    public class TypeNameMetaFieldType : GraphQL.Types.FieldType
    {
        public TypeNameMetaFieldType() { }
    }
    public class @__AppliedDirective : GraphQL.Types.ObjectGraphType<GraphQL.Types.AppliedDirective>
    {
        public @__AppliedDirective() { }
    }
    public class @__Directive : GraphQL.Types.ObjectGraphType<GraphQL.Types.Directive>
    {
        public @__Directive(bool allowAppliedDirectives = false, bool allowRepeatable = false) { }
    }
    public class @__DirectiveArgument : GraphQL.Types.ObjectGraphType<GraphQL.Types.DirectiveArgument>
    {
        public @__DirectiveArgument() { }
    }
    public class @__DirectiveLocation : GraphQL.Types.EnumerationGraphType<GraphQLParser.AST.DirectiveLocation>
    {
        public @__DirectiveLocation() { }
    }
    public class @__EnumValue : GraphQL.Types.ObjectGraphType<GraphQL.Types.EnumValueDefinition>
    {
        public @__EnumValue(bool allowAppliedDirectives = false) { }
    }
    public class @__Field : GraphQL.Types.ObjectGraphType<GraphQL.Types.IFieldType>
    {
        public @__Field(bool allowAppliedDirectives = false) { }
        public @__Field(bool allowAppliedDirectives = false, bool deprecationOfInputValues = false) { }
    }
    public class @__InputValue : GraphQL.Types.ObjectGraphType<GraphQL.Types.IMetadataReader>
    {
        public @__InputValue(bool allowAppliedDirectives = false) { }
        public @__InputValue(bool allowAppliedDirectives = false, bool deprecationOfInputValues = false) { }
    }
    public class @__Schema : GraphQL.Types.ObjectGraphType<GraphQL.Types.ISchema>
    {
        public @__Schema(bool allowAppliedDirectives = false) { }
    }
    public class @__Type : GraphQL.Types.ObjectGraphType<GraphQL.Types.IGraphType>
    {
        public @__Type(bool allowAppliedDirectives = false) { }
        public @__Type(bool allowAppliedDirectives = false, bool deprecationOfInputValues = false) { }
    }
    public class @__TypeKind : GraphQL.Types.EnumerationGraphType<GraphQL.Introspection.TypeKind>
    {
        public @__TypeKind() { }
    }
}
namespace GraphQL.PersistedDocuments
{
    public class DocumentIdInvalidError : GraphQL.Execution.RequestError
    {
        public DocumentIdInvalidError() { }
    }
    public class DocumentIdMissingError : GraphQL.Execution.RequestError
    {
        public DocumentIdMissingError() { }
    }
    public class DocumentNotFoundError : GraphQL.Execution.RequestError
    {
        public DocumentNotFoundError() { }
    }
    public interface IPersistedDocumentLoader
    {
        System.Threading.Tasks.ValueTask<string?> GetQueryAsync(string? documentIdPrefix, string documentIdPayload, System.Threading.CancellationToken cancellationToken);
    }
    public class InvalidRequestError : GraphQL.Execution.RequestError
    {
        public InvalidRequestError() { }
    }
    public class PersistedDocumentHandler : GraphQL.DI.IConfigureExecution
    {
        public PersistedDocumentHandler() { }
        public PersistedDocumentHandler(GraphQL.PersistedDocuments.PersistedDocumentOptions options) { }
        public virtual float SortOrder { get; }
        protected virtual GraphQL.ExecutionResult CreateExecutionResult(GraphQL.ExecutionError error) { }
        public System.Threading.Tasks.Task<GraphQL.ExecutionResult> ExecuteAsync(GraphQL.ExecutionOptions options, GraphQL.DI.ExecutionDelegate next) { }
    }
    public class PersistedDocumentOptions
    {
        public PersistedDocumentOptions() { }
        public bool AllowOnlyPersistedDocuments { get; set; }
        public System.Collections.Generic.HashSet<string?> AllowedPrefixes { get; }
        public System.Func<GraphQL.ExecutionOptions, string?, string, System.Threading.Tasks.ValueTask<string?>> GetQueryDelegate { get; set; }
    }
}
namespace GraphQL.Reflection
{
    public interface IAccessor
    {
        System.Type DeclaringType { get; }
        string FieldName { get; }
        System.Reflection.MethodInfo MethodInfo { get; }
        System.Reflection.ParameterInfo[]? Parameters { get; }
        System.Type ReturnType { get; }
        System.Collections.Generic.IEnumerable<T> GetAttributes<T>()
            where T : System.Attribute;
        object? GetValue(object target, object?[]? arguments);
    }
}
namespace GraphQL.Resolvers
{
    public class ExpressionFieldResolver<TSourceType, TProperty> : GraphQL.Resolvers.IFieldResolver, GraphQL.Resolvers.IRequiresResolveFieldContextAccessor
    {
        public ExpressionFieldResolver(System.Linq.Expressions.Expression<System.Func<TSourceType, TProperty>> property) { }
        public bool RequiresResolveFieldContextAccessor { get; }
    }
    public class FuncFieldResolver<TReturnType> : GraphQL.Resolvers.IFieldResolver
    {
        public FuncFieldResolver(System.Func<GraphQL.IResolveFieldContext, System.Threading.Tasks.ValueTask<TReturnType?>> resolver) { }
        public FuncFieldResolver(System.Func<GraphQL.IResolveFieldContext, TReturnType?> resolver) { }
        public System.Threading.Tasks.ValueTask<object?> ResolveAsync(GraphQL.IResolveFieldContext context) { }
    }
    public class FuncFieldResolver<TSourceType, TReturnType> : GraphQL.Resolvers.IFieldResolver
    {
        public FuncFieldResolver(System.Func<GraphQL.IResolveFieldContext<TSourceType>, System.Threading.Tasks.ValueTask<TReturnType?>> resolver) { }
        public FuncFieldResolver(System.Func<GraphQL.IResolveFieldContext<TSourceType>, TReturnType?> resolver) { }
        public System.Threading.Tasks.ValueTask<object?> ResolveAsync(GraphQL.IResolveFieldContext context) { }
    }
    public interface IFieldResolver
    {
        System.Threading.Tasks.ValueTask<object?> ResolveAsync(GraphQL.IResolveFieldContext context);
    }
    public interface IRequiresResolveFieldContextAccessor
    {
        bool RequiresResolveFieldContextAccessor { get; }
    }
    public interface ISourceStreamResolver
    {
        System.Threading.Tasks.ValueTask<System.IObservable<object?>> ResolveAsync(GraphQL.IResolveFieldContext context);
    }
    public class MemberResolver : GraphQL.Resolvers.IFieldResolver, GraphQL.Resolvers.IRequiresResolveFieldContextAccessor
    {
        public MemberResolver(System.Reflection.FieldInfo fieldInfo, System.Linq.Expressions.LambdaExpression? instanceExpression) { }
        public MemberResolver(System.Reflection.PropertyInfo propertyInfo, System.Linq.Expressions.LambdaExpression? instanceExpression) { }
        public MemberResolver(System.Reflection.MethodInfo methodInfo, System.Linq.Expressions.LambdaExpression? instanceExpression, System.Collections.Generic.IList<System.Linq.Expressions.LambdaExpression> methodArgumentExpressions) { }
        public bool RequiresResolveFieldContextAccessor { get; }
        protected virtual System.Func<GraphQL.IResolveFieldContext, System.Threading.Tasks.ValueTask<object?>> BuildFieldResolver(System.Linq.Expressions.ParameterExpression resolveFieldContextParameter, System.Linq.Expressions.Expression bodyExpression) { }
        public virtual System.Threading.Tasks.ValueTask<object?> ResolveAsync(GraphQL.IResolveFieldContext context) { }
    }
    public class NameFieldResolver : GraphQL.Resolvers.IFieldResolver
    {
        public static GraphQL.Resolvers.NameFieldResolver Instance { get; }
        public System.Threading.Tasks.ValueTask<object?> ResolveAsync(GraphQL.IResolveFieldContext context) { }
    }
    public sealed class SourceFieldResolver : GraphQL.Resolvers.IFieldResolver
    {
        public static GraphQL.Resolvers.SourceFieldResolver Instance { get; }
        public System.Threading.Tasks.ValueTask<object?> ResolveAsync(GraphQL.IResolveFieldContext context) { }
    }
    public class SourceStreamMethodResolver : GraphQL.Resolvers.MemberResolver, GraphQL.Resolvers.ISourceStreamResolver
    {
        public SourceStreamMethodResolver(System.Reflection.MethodInfo methodInfo, System.Linq.Expressions.LambdaExpression instanceExpression, System.Collections.Generic.IList<System.Linq.Expressions.LambdaExpression> methodArgumentExpressions) { }
        protected override System.Func<GraphQL.IResolveFieldContext, System.Threading.Tasks.ValueTask<object?>> BuildFieldResolver(System.Linq.Expressions.ParameterExpression resolveFieldContextParameter, System.Linq.Expressions.Expression bodyExpression) { }
        protected virtual System.Func<GraphQL.IResolveFieldContext, System.Threading.Tasks.ValueTask<System.IObservable<object?>>> BuildSourceStreamResolver(System.Linq.Expressions.ParameterExpression resolveFieldContextParameter, System.Linq.Expressions.Expression bodyExpression) { }
        public System.Threading.Tasks.ValueTask<System.IObservable<object?>> ResolveStreamAsync(GraphQL.IResolveFieldContext context) { }
    }
    public class SourceStreamResolver<TReturnType> : GraphQL.Resolvers.ISourceStreamResolver
    {
        public SourceStreamResolver(System.Func<GraphQL.IResolveFieldContext, System.IObservable<TReturnType?>> sourceStreamResolver) { }
        public SourceStreamResolver(System.Func<GraphQL.IResolveFieldContext, System.Threading.Tasks.ValueTask<System.IObservable<TReturnType?>>> sourceStreamResolver) { }
        public System.Threading.Tasks.ValueTask<System.IObservable<object?>> ResolveAsync(GraphQL.IResolveFieldContext context) { }
    }
    public class SourceStreamResolver<TSourceType, TReturnType> : GraphQL.Resolvers.ISourceStreamResolver
    {
        public SourceStreamResolver(System.Func<GraphQL.IResolveFieldContext<TSourceType>, System.IObservable<TReturnType?>> sourceStreamResolver) { }
        public SourceStreamResolver(System.Func<GraphQL.IResolveFieldContext<TSourceType>, System.Threading.Tasks.ValueTask<System.IObservable<TReturnType?>>> sourceStreamResolver) { }
        public System.Threading.Tasks.ValueTask<System.IObservable<object?>> ResolveAsync(GraphQL.IResolveFieldContext context) { }
    }
}
namespace GraphQL.Telemetry
{
    public class GraphQLTelemetryOptions
    {
        public GraphQLTelemetryOptions() { }
        public System.Action<System.Diagnostics.Activity, GraphQL.ExecutionOptions, GraphQL.Types.ISchema, GraphQLParser.AST.GraphQLDocument, GraphQLParser.AST.GraphQLOperationDefinition> EnrichWithDocument { get; set; }
        public System.Action<System.Diagnostics.Activity, System.Exception> EnrichWithException { get; set; }
        public System.Action<System.Diagnostics.Activity, GraphQL.ExecutionOptions> EnrichWithExecutionOptions { get; set; }
        public System.Action<System.Diagnostics.Activity, GraphQL.ExecutionOptions, GraphQL.ExecutionResult> EnrichWithExecutionResult { get; set; }
        public System.Func<GraphQL.ExecutionOptions, bool> Filter { get; set; }
        public bool RecordDocument { get; set; }
        public bool RecordException { get; set; }
        public System.Func<GraphQL.ExecutionOptions, string?> SanitizeDocument { get; set; }
    }
    public class GraphQLTelemetryProvider : GraphQL.DI.IConfigureExecution
    {
        public GraphQLTelemetryProvider(GraphQL.Telemetry.GraphQLTelemetryOptions options) { }
        public virtual float SortOrder { get; }
        protected static System.Diagnostics.ActivitySource ActivitySource { get; }
        public static string SourceName { get; }
        public virtual System.Threading.Tasks.Task<GraphQL.ExecutionResult> ExecuteAsync(GraphQL.ExecutionOptions options, GraphQL.DI.ExecutionDelegate next) { }
        protected virtual System.Threading.Tasks.Task OnExceptionAsync(System.Diagnostics.Activity activity, System.Exception ex) { }
        protected virtual System.Threading.Tasks.Task SetInitialTagsAsync(System.Diagnostics.Activity activity, GraphQL.ExecutionOptions options) { }
        protected virtual System.Threading.Tasks.Task SetOperationTagsAsync(System.Diagnostics.Activity activity, GraphQL.ExecutionOptions options, GraphQL.Types.ISchema schema, GraphQLParser.AST.GraphQLDocument document, GraphQLParser.AST.GraphQLOperationDefinition operation) { }
        protected virtual System.Threading.Tasks.Task SetResultTagsAsync(System.Diagnostics.Activity activity, GraphQL.ExecutionOptions executionOptions, GraphQL.ExecutionResult result) { }
        protected virtual System.Diagnostics.Activity? StartActivity(GraphQL.ExecutionOptions options) { }
    }
}
namespace GraphQL.Transport
{
    public class GraphQLRequest
    {
        public GraphQLRequest() { }
        public string? DocumentId { get; set; }
        public GraphQL.Inputs? Extensions { get; set; }
        public string? OperationName { get; set; }
        public string? Query { get; set; }
        public GraphQL.Inputs? Variables { get; set; }
    }
    public class OperationMessage
    {
        public OperationMessage() { }
        public string? Id { get; set; }
        public object? Payload { get; set; }
        public string? Type { get; set; }
    }
}
namespace GraphQL.Types
{
    public static class AbstractGraphTypeExtensions
    {
        public static GraphQL.Types.IObjectGraphType? GetObjectType(this GraphQL.Types.IAbstractGraphType abstractType, object value, GraphQL.Types.ISchema schema) { }
        public static bool IsPossibleType(this GraphQL.Types.IAbstractGraphType abstractType, GraphQL.Types.IGraphType type) { }
    }
    public class AppliedDirective : GraphQL.Utilities.MetadataProvider, System.Collections.Generic.IEnumerable<GraphQL.Types.DirectiveArgument>, System.Collections.IEnumerable
    {
        public AppliedDirective(string name) { }
        public int ArgumentsCount { get; }
        public string? FromSchemaUrl { get; set; }
        public string Name { get; set; }
        public GraphQL.Types.AppliedDirective AddArgument(GraphQL.Types.DirectiveArgument argument) { }
        public GraphQL.Types.DirectiveArgument? FindArgument(string argumentName) { }
        public System.Collections.Generic.IEnumerator<GraphQL.Types.DirectiveArgument> GetEnumerator() { }
    }
    public class AppliedDirectives : System.Collections.Generic.IEnumerable<GraphQL.Types.AppliedDirective>, System.Collections.IEnumerable
    {
        public AppliedDirectives() { }
        public int Count { get; }
        public void Add(GraphQL.Types.AppliedDirective directive) { }
        public GraphQL.Types.AppliedDirective? Find(string name) { }
        public System.Collections.Generic.IEnumerator<GraphQL.Types.AppliedDirective> GetEnumerator() { }
        public int Remove(string name) { }
    }
    public class ArgumentInformation
    {
        public ArgumentInformation(System.Reflection.ParameterInfo parameterInfo, System.Type? sourceType, GraphQL.Types.FieldType? fieldType, GraphQL.Types.TypeInformation typeInformation) { }
        public ArgumentInformation(System.Reflection.ParameterInfo parameterInfo, System.Type? sourceType, GraphQL.Types.FieldType? fieldType, GraphQL.Types.TypeInformation typeInformation, System.Linq.Expressions.LambdaExpression? expression) { }
        public System.Linq.Expressions.LambdaExpression? Expression { get; set; }
        public GraphQL.Types.FieldType? FieldType { get; }
        public System.Reflection.ParameterInfo ParameterInfo { get; }
        public System.Type? SourceType { get; }
        public GraphQL.Types.TypeInformation TypeInformation { get; }
        public virtual void ApplyAttributes() { }
        [return: System.Runtime.CompilerServices.TupleElementNames(new string?[]?[] {
                "QueryArgument",
                "Expression"})]
        public virtual System.ValueTuple<GraphQL.Types.QueryArgument?, System.Linq.Expressions.LambdaExpression?> ConstructQueryArgument() { }
        public void SetDelegate<TParameterType>(System.Func<GraphQL.IResolveFieldContext, TParameterType?> argumentDelegate) { }
        public void SetDelegateWithCast(System.Func<GraphQL.IResolveFieldContext, object?> argumentDelegate) { }
    }
    public class AsIsCaseAttribute : GraphQL.Types.EnumCaseAttribute
    {
        public AsIsCaseAttribute() { }
        public override string ChangeEnumCase(string val) { }
    }
    public class AutoRegisteringGraphTypeMappingProvider : GraphQL.Types.IGraphTypeMappingProvider
    {
        public AutoRegisteringGraphTypeMappingProvider() { }
        public AutoRegisteringGraphTypeMappingProvider(bool mapInputTypes, bool mapOutputTypes, bool mapInterfaceTypes = true) { }
        [System.Diagnostics.CodeAnalysis.DynamicDependency(System.Diagnostics.CodeAnalysis.DynamicallyAccessedMemberTypes.PublicConstructors, typeof(GraphQL.Types.AutoRegisteringInputObjectGraphType<TSourceType?>?))]
        [System.Diagnostics.CodeAnalysis.DynamicDependency(System.Diagnostics.CodeAnalysis.DynamicallyAccessedMemberTypes.PublicConstructors, typeof(GraphQL.Types.AutoRegisteringInterfaceGraphType<TSourceType?>?))]
        [System.Diagnostics.CodeAnalysis.DynamicDependency(System.Diagnostics.CodeAnalysis.DynamicallyAccessedMemberTypes.PublicConstructors, typeof(GraphQL.Types.AutoRegisteringObjectGraphType<TSourceType?>?))]
        public virtual System.Type? GetGraphTypeFromClrType(System.Type clrType, bool isInputType, System.Type? preferredType) { }
    }
    public static class AutoRegisteringHelper
    {
        public static GraphQL.Resolvers.IFieldResolver BuildFieldResolver(System.Reflection.MemberInfo memberInfo, System.Type? sourceType, GraphQL.Types.FieldType? fieldType, System.Linq.Expressions.LambdaExpression instanceExpression) { }
        public static GraphQL.Resolvers.ISourceStreamResolver BuildSourceStreamResolver(System.Reflection.MethodInfo methodInfo, System.Type? sourceType, GraphQL.Types.FieldType? fieldType, System.Linq.Expressions.LambdaExpression instanceExpression) { }
    }
    public class AutoRegisteringInputObjectGraphType<[System.Diagnostics.CodeAnalysis.DynamicallyAccessedMembers(System.Diagnostics.CodeAnalysis.DynamicallyAccessedMemberTypes.None | System.Diagnostics.CodeAnalysis.DynamicallyAccessedMemberTypes.PublicParameterlessConstructor | System.Diagnostics.CodeAnalysis.DynamicallyAccessedMemberTypes.PublicConstructors | System.Diagnostics.CodeAnalysis.DynamicallyAccessedMemberTypes.PublicFields | System.Diagnostics.CodeAnalysis.DynamicallyAccessedMemberTypes.PublicProperties)]  TSourceType> : GraphQL.Types.InputObjectGraphType<TSourceType>
    {
        public AutoRegisteringInputObjectGraphType() { }
        public AutoRegisteringInputObjectGraphType(params System.Linq.Expressions.Expression<System.Func<TSourceType, object?>>[]? excludedProperties) { }
        protected virtual void ConfigureGraph() { }
        protected virtual GraphQL.Types.FieldType? CreateField(System.Reflection.MemberInfo memberInfo) { }
        protected virtual System.Collections.Generic.IEnumerable<System.Reflection.MemberInfo> GetRegisteredMembers() { }
        protected virtual GraphQL.Types.TypeInformation GetTypeInformation(System.Reflection.MemberInfo memberInfo) { }
        protected virtual System.Collections.Generic.IEnumerable<GraphQL.Types.FieldType> ProvideFields() { }
    }
    public class AutoRegisteringInterfaceGraphType<[System.Diagnostics.CodeAnalysis.DynamicallyAccessedMembers(System.Diagnostics.CodeAnalysis.DynamicallyAccessedMemberTypes.None | System.Diagnostics.CodeAnalysis.DynamicallyAccessedMemberTypes.PublicMethods | System.Diagnostics.CodeAnalysis.DynamicallyAccessedMemberTypes.PublicProperties)]  TSourceType> : GraphQL.Types.InterfaceGraphType<TSourceType>
    {
        public AutoRegisteringInterfaceGraphType() { }
        public AutoRegisteringInterfaceGraphType(params System.Linq.Expressions.Expression<System.Func<TSourceType, object?>>[]? excludedProperties) { }
        protected virtual void ApplyArgumentAttributes(System.Reflection.ParameterInfo parameterInfo, GraphQL.Types.QueryArgument queryArgument) { }
        protected void BuildFieldType(GraphQL.Types.FieldType fieldType, System.Reflection.MemberInfo memberInfo) { }
        protected virtual void ConfigureGraph() { }
        protected virtual GraphQL.Types.FieldType? CreateField(System.Reflection.MemberInfo memberInfo) { }
        protected virtual GraphQL.Types.ArgumentInformation GetArgumentInformation<TParameterType>(GraphQL.Types.FieldType fieldType, System.Reflection.ParameterInfo parameterInfo) { }
        protected virtual System.Collections.Generic.IEnumerable<System.Reflection.MemberInfo> GetRegisteredMembers() { }
        protected virtual GraphQL.Types.TypeInformation GetTypeInformation(System.Reflection.MemberInfo memberInfo) { }
        protected virtual GraphQL.Types.TypeInformation GetTypeInformation(System.Reflection.ParameterInfo parameterInfo) { }
        protected virtual System.Collections.Generic.IEnumerable<GraphQL.Types.FieldType> ProvideFields() { }
    }
    public class AutoRegisteringObjectGraphType<[System.Diagnostics.CodeAnalysis.DynamicallyAccessedMembers(System.Diagnostics.CodeAnalysis.DynamicallyAccessedMemberTypes.None | System.Diagnostics.CodeAnalysis.DynamicallyAccessedMemberTypes.PublicMethods | System.Diagnostics.CodeAnalysis.DynamicallyAccessedMemberTypes.PublicProperties)]  TSourceType> : GraphQL.Types.ObjectGraphType<TSourceType>
    {
        public AutoRegisteringObjectGraphType() { }
        public AutoRegisteringObjectGraphType(params System.Linq.Expressions.Expression<System.Func<TSourceType, object?>>[]? excludedProperties) { }
        protected virtual void ApplyArgumentAttributes(System.Reflection.ParameterInfo parameterInfo, GraphQL.Types.QueryArgument queryArgument) { }
        protected void BuildFieldType(GraphQL.Types.FieldType fieldType, System.Reflection.MemberInfo memberInfo) { }
        protected virtual System.Linq.Expressions.LambdaExpression BuildMemberInstanceExpression(System.Reflection.MemberInfo memberInfo) { }
        protected virtual void ConfigureGraph() { }
        protected virtual GraphQL.Types.FieldType? CreateField(System.Reflection.MemberInfo memberInfo) { }
        protected virtual GraphQL.Types.ArgumentInformation GetArgumentInformation<TParameterType>(GraphQL.Types.FieldType fieldType, System.Reflection.ParameterInfo parameterInfo) { }
        protected virtual System.Collections.Generic.IEnumerable<System.Reflection.MemberInfo> GetRegisteredMembers() { }
        protected virtual GraphQL.Types.TypeInformation GetTypeInformation(System.Reflection.MemberInfo memberInfo) { }
        protected virtual GraphQL.Types.TypeInformation GetTypeInformation(System.Reflection.ParameterInfo parameterInfo) { }
        protected virtual System.Collections.Generic.IEnumerable<GraphQL.Types.FieldType> ProvideFields() { }
    }
    public class AutoSchema<TQueryClrType> : GraphQL.Types.Schema
    {
        public AutoSchema(System.IServiceProvider serviceProvider) { }
    }
    public class BigIntGraphType : GraphQL.Types.ScalarGraphType
    {
        public BigIntGraphType() { }
        public override bool CanParseLiteral(GraphQLParser.AST.GraphQLValue value) { }
        public override bool CanSerializeList(System.Collections.IEnumerable list, bool allowNulls) { }
        public override object? ParseLiteral(GraphQLParser.AST.GraphQLValue value) { }
        public override object? ParseValue(object? value) { }
    }
    public class BooleanGraphType : GraphQL.Types.ScalarGraphType
    {
        public BooleanGraphType() { }
        public override bool CanParseLiteral(GraphQLParser.AST.GraphQLValue value) { }
        public override bool CanParseValue(object? value) { }
        public override bool CanSerializeList(System.Collections.IEnumerable list, bool allowNulls) { }
        public override object? ParseLiteral(GraphQLParser.AST.GraphQLValue value) { }
        public override object? ParseValue(object? value) { }
        public override GraphQLParser.AST.GraphQLValue ToAST(object? value) { }
    }
    public class ByteGraphType : GraphQL.Types.ScalarGraphType
    {
        public ByteGraphType() { }
        public override bool CanParseLiteral(GraphQLParser.AST.GraphQLValue value) { }
        public override bool CanSerializeList(System.Collections.IEnumerable list, bool allowNulls) { }
        public override object? ParseLiteral(GraphQLParser.AST.GraphQLValue value) { }
        public override object? ParseValue(object? value) { }
    }
    public class CamelCaseAttribute : GraphQL.Types.EnumCaseAttribute
    {
        public CamelCaseAttribute() { }
        public override string ChangeEnumCase(string val) { }
    }
    public abstract class ComplexGraphType<TSourceType> : GraphQL.Types.GraphType, GraphQL.Types.IComplexGraphType, GraphQL.Types.IGraphType, GraphQL.Types.IMetadataReader, GraphQL.Types.IMetadataWriter, GraphQL.Types.INamedType, GraphQL.Types.IProvideDeprecationReason, GraphQL.Types.IProvideDescription, GraphQL.Types.IProvideMetadata
    {
        protected ComplexGraphType() { }
        public GraphQL.Types.TypeFields Fields { get; }
        public virtual GraphQL.Types.FieldType AddField(GraphQL.Types.FieldType fieldType) { }
        public GraphQL.Builders.ConnectionBuilder<TSourceType> Connection<[System.Diagnostics.CodeAnalysis.DynamicallyAccessedMembers(System.Diagnostics.CodeAnalysis.DynamicallyAccessedMemberTypes.PublicConstructors)]  TNodeType>(string name)
            where TNodeType : GraphQL.Types.IGraphType { }
        public GraphQL.Builders.ConnectionBuilder<TSourceType> Connection<[System.Diagnostics.CodeAnalysis.DynamicallyAccessedMembers(System.Diagnostics.CodeAnalysis.DynamicallyAccessedMemberTypes.PublicConstructors)]  TNodeType, [System.Diagnostics.CodeAnalysis.DynamicallyAccessedMembers(System.Diagnostics.CodeAnalysis.DynamicallyAccessedMemberTypes.PublicConstructors)]  TEdgeType>(string name)
            where TNodeType : GraphQL.Types.IGraphType
            where TEdgeType : GraphQL.Types.Relay.EdgeType<TNodeType> { }
        public GraphQL.Builders.ConnectionBuilder<TSourceType> Connection<[System.Diagnostics.CodeAnalysis.DynamicallyAccessedMembers(System.Diagnostics.CodeAnalysis.DynamicallyAccessedMemberTypes.PublicConstructors)]  TNodeType, [System.Diagnostics.CodeAnalysis.DynamicallyAccessedMembers(System.Diagnostics.CodeAnalysis.DynamicallyAccessedMemberTypes.PublicConstructors)]  TEdgeType, [System.Diagnostics.CodeAnalysis.DynamicallyAccessedMembers(System.Diagnostics.CodeAnalysis.DynamicallyAccessedMemberTypes.PublicConstructors)]  TConnectionType>(string name)
            where TNodeType : GraphQL.Types.IGraphType
            where TEdgeType : GraphQL.Types.Relay.EdgeType<TNodeType>
            where TConnectionType : GraphQL.Types.Relay.ConnectionType<TNodeType, TEdgeType> { }
        protected virtual GraphQL.Builders.FieldBuilder<TSourceType, TReturnType> CreateBuilder<TReturnType>(string name, GraphQL.Types.IGraphType type) { }
        protected virtual GraphQL.Builders.FieldBuilder<TSourceType, TReturnType> CreateBuilder<TReturnType>(string name, [System.Diagnostics.CodeAnalysis.DynamicallyAccessedMembers(System.Diagnostics.CodeAnalysis.DynamicallyAccessedMemberTypes.PublicConstructors)] System.Type type) { }
        public virtual GraphQL.Builders.FieldBuilder<TSourceType, object> Field(string name, GraphQL.Types.IGraphType type) { }
        public virtual GraphQL.Builders.FieldBuilder<TSourceType, object> Field(string name, [System.Diagnostics.CodeAnalysis.DynamicallyAccessedMembers(System.Diagnostics.CodeAnalysis.DynamicallyAccessedMemberTypes.PublicConstructors)] System.Type type) { }
        public virtual GraphQL.Builders.FieldBuilder<TSourceType, TProperty> Field<TProperty>(System.Linq.Expressions.Expression<System.Func<TSourceType, TProperty>> expression) { }
        public virtual GraphQL.Builders.FieldBuilder<TSourceType, object> Field<[System.Diagnostics.CodeAnalysis.DynamicallyAccessedMembers(System.Diagnostics.CodeAnalysis.DynamicallyAccessedMemberTypes.PublicConstructors)]  TGraphType>(string name)
            where TGraphType : GraphQL.Types.IGraphType { }
        public virtual GraphQL.Builders.FieldBuilder<TSourceType, TProperty> Field<TProperty>(System.Linq.Expressions.Expression<System.Func<TSourceType, TProperty>> expression, [System.Diagnostics.CodeAnalysis.DynamicallyAccessedMembers(System.Diagnostics.CodeAnalysis.DynamicallyAccessedMemberTypes.PublicConstructors)] System.Type type) { }
        public virtual GraphQL.Builders.FieldBuilder<TSourceType, TProperty> Field<TProperty>(System.Linq.Expressions.Expression<System.Func<TSourceType, TProperty>> expression, bool nullable) { }
        public virtual GraphQL.Builders.FieldBuilder<TSourceType, TProperty> Field<TProperty>(string name, System.Linq.Expressions.Expression<System.Func<TSourceType, TProperty>> expression) { }
        public virtual GraphQL.Builders.FieldBuilder<TSourceType, TReturnType> Field<TReturnType>(string name, bool nullable = false) { }
        public virtual GraphQL.Builders.FieldBuilder<TSourceType, TProperty> Field<TProperty>(string name, System.Linq.Expressions.Expression<System.Func<TSourceType, TProperty>> expression, [System.Diagnostics.CodeAnalysis.DynamicallyAccessedMembers(System.Diagnostics.CodeAnalysis.DynamicallyAccessedMemberTypes.PublicConstructors)] System.Type type) { }
        public virtual GraphQL.Builders.FieldBuilder<TSourceType, TProperty> Field<TProperty>(string name, System.Linq.Expressions.Expression<System.Func<TSourceType, TProperty>> expression, bool nullable) { }
        public virtual GraphQL.Builders.FieldBuilder<TSourceType, TReturnType> Field<[System.Diagnostics.CodeAnalysis.DynamicallyAccessedMembers(System.Diagnostics.CodeAnalysis.DynamicallyAccessedMemberTypes.PublicConstructors)]  TGraphType, TReturnType>(string name)
            where TGraphType : GraphQL.Types.IGraphType { }
        public GraphQL.Types.FieldType? GetField(GraphQLParser.ROM name) { }
        public bool HasField(string name) { }
    }
    public class ComplexScalarGraphType : GraphQL.Types.ScalarGraphType
    {
        public ComplexScalarGraphType() { }
        public override bool CanParseLiteral(GraphQLParser.AST.GraphQLValue value) { }
        public override bool CanParseValue(object? value) { }
        public override bool CanSerializeList(System.Collections.IEnumerable list, bool allowNulls) { }
        public override object? ParseLiteral(GraphQLParser.AST.GraphQLValue value) { }
        public override object? ParseValue(object? value) { }
        public override object? Serialize(object? value) { }
        public override GraphQLParser.AST.GraphQLValue ToAST(object? value) { }
    }
    public class ConstantCaseAttribute : GraphQL.Types.EnumCaseAttribute
    {
        public ConstantCaseAttribute() { }
        public override string ChangeEnumCase(string val) { }
    }
    public class DateGraphType : GraphQL.Types.ScalarGraphType
    {
        public DateGraphType() { }
        public override object? ParseLiteral(GraphQLParser.AST.GraphQLValue value) { }
        public override object? ParseValue(object? value) { }
        public override object? Serialize(object? value) { }
    }
    public class DateOnlyGraphType : GraphQL.Types.ScalarGraphType
    {
        public DateOnlyGraphType() { }
        public override object? ParseLiteral(GraphQLParser.AST.GraphQLValue value) { }
        public override object? ParseValue(object? value) { }
        public override object? Serialize(object? value) { }
    }
    public class DateTimeGraphType : GraphQL.Types.ScalarGraphType
    {
        public DateTimeGraphType() { }
        public override object? ParseLiteral(GraphQLParser.AST.GraphQLValue value) { }
        public override object? ParseValue(object? value) { }
        public override object? Serialize(object? value) { }
    }
    public class DateTimeOffsetGraphType : GraphQL.Types.ScalarGraphType
    {
        public DateTimeOffsetGraphType() { }
        public override object? ParseLiteral(GraphQLParser.AST.GraphQLValue value) { }
        public override object? ParseValue(object? value) { }
        public override object? Serialize(object? value) { }
    }
    public class DecimalGraphType : GraphQL.Types.ScalarGraphType
    {
        public DecimalGraphType() { }
        public override bool CanParseLiteral(GraphQLParser.AST.GraphQLValue value) { }
        public override bool CanSerializeList(System.Collections.IEnumerable list, bool allowNulls) { }
        public override object? ParseLiteral(GraphQLParser.AST.GraphQLValue value) { }
        public override object? ParseValue(object? value) { }
    }
    public class DefaultGraphTypeFactory<TGraphType> : GraphQL.Types.IGraphTypeFactory<TGraphType>
        where TGraphType : GraphQL.Types.IGraphType, new ()
    {
        public DefaultGraphTypeFactory() { }
        public TGraphType Create() { }
    }
    public class DeprecatedDirective : GraphQL.Types.Directive
    {
        public DeprecatedDirective() { }
        public override bool? Introspectable { get; }
    }
    public class Directive : GraphQL.Utilities.MetadataProvider, GraphQL.Types.INamedType, GraphQL.Types.IProvideDescription
    {
        public Directive(string name, params GraphQLParser.AST.DirectiveLocation[] locations) { }
        public Directive(string name, System.Collections.Generic.IEnumerable<GraphQLParser.AST.DirectiveLocation> locations) { }
        public GraphQL.Types.QueryArguments? Arguments { get; set; }
        public string? Description { get; set; }
        public virtual bool? Introspectable { get; }
        public System.Collections.Generic.List<GraphQLParser.AST.DirectiveLocation> Locations { get; }
        public string Name { get; set; }
        public bool Repeatable { get; set; }
        public override string ToString() { }
        public virtual void Validate(GraphQL.Types.AppliedDirective applied) { }
    }
    public class DirectiveArgument
    {
        public DirectiveArgument(string name) { }
        public string Name { get; set; }
        public object? Value { get; set; }
    }
    [System.AttributeUsage(System.AttributeTargets.Enum, AllowMultiple=false)]
    public abstract class EnumCaseAttribute : System.Attribute
    {
        protected EnumCaseAttribute() { }
        public abstract string ChangeEnumCase(string val);
    }
    public class EnumValueDefinition : GraphQL.Utilities.MetadataProvider, GraphQL.Types.IProvideDeprecationReason, GraphQL.Types.IProvideDescription
    {
        public EnumValueDefinition(string name, object? value) { }
        public string? DeprecationReason { get; set; }
        public string? Description { get; set; }
        public string Name { get; set; }
        public object? Value { get; }
    }
    public class EnumValues : GraphQL.Types.EnumValuesBase
    {
        public EnumValues() { }
        public override int Count { get; }
        public override void Add(GraphQL.Types.EnumValueDefinition value) { }
        public override GraphQL.Types.EnumValueDefinition? FindByName(GraphQLParser.ROM name) { }
        public override GraphQL.Types.EnumValueDefinition? FindByValue(object? value) { }
        public override System.Collections.Generic.IEnumerator<GraphQL.Types.EnumValueDefinition> GetEnumerator() { }
    }
    public abstract class EnumValuesBase : System.Collections.Generic.IEnumerable<GraphQL.Types.EnumValueDefinition>, System.Collections.IEnumerable
    {
        protected EnumValuesBase() { }
        public abstract int Count { get; }
        public GraphQL.Types.EnumValueDefinition? this[string name] { get; }
        public abstract void Add(GraphQL.Types.EnumValueDefinition value);
        public abstract GraphQL.Types.EnumValueDefinition? FindByName(GraphQLParser.ROM name);
        public abstract GraphQL.Types.EnumValueDefinition? FindByValue(object? value);
        public abstract System.Collections.Generic.IEnumerator<GraphQL.Types.EnumValueDefinition> GetEnumerator();
    }
    public class EnumValues<TEnum> : GraphQL.Types.EnumValuesBase
        where TEnum : System.Enum
    {
        public EnumValues() { }
        public override int Count { get; }
        public override void Add(GraphQL.Types.EnumValueDefinition value) { }
        public override GraphQL.Types.EnumValueDefinition? FindByName(GraphQLParser.ROM name) { }
        public override GraphQL.Types.EnumValueDefinition? FindByValue(object? value) { }
        public override System.Collections.Generic.IEnumerator<GraphQL.Types.EnumValueDefinition> GetEnumerator() { }
    }
    public class EnumerationGraphType : GraphQL.Types.ScalarGraphType
    {
        public EnumerationGraphType() { }
        public GraphQL.Types.EnumValuesBase Values { get; }
        public void Add(GraphQL.Types.EnumValueDefinition value) { }
        public void Add(string name, object? value, string? description = null, string? deprecationReason = null) { }
        public override bool CanParseLiteral(GraphQLParser.AST.GraphQLValue value) { }
        public override bool CanParseValue(object? value) { }
        protected virtual GraphQL.Types.EnumValuesBase CreateValues() { }
        public override object? ParseLiteral(GraphQLParser.AST.GraphQLValue value) { }
        public override object? ParseValue(object? value) { }
        public override object? Serialize(object? value) { }
        public override GraphQLParser.AST.GraphQLValue ToAST(object? value) { }
    }
    public class EnumerationGraphType<TEnum> : GraphQL.Types.EnumerationGraphType
        where TEnum : System.Enum
    {
        public EnumerationGraphType() { }
        public override bool CanParseValue(object? value) { }
        protected virtual string ChangeEnumCase(string val) { }
        protected override GraphQL.Types.EnumValuesBase CreateValues() { }
        public override object? ParseValue(object? value) { }
    }
    public class FieldType : GraphQL.Utilities.MetadataProvider, GraphQL.Types.IFieldMetadataWriter, GraphQL.Types.IFieldType, GraphQL.Types.IHaveDefaultValue, GraphQL.Types.IMetadataReader, GraphQL.Types.IMetadataWriter, GraphQL.Types.IProvideDeprecationReason, GraphQL.Types.IProvideDescription, GraphQL.Types.IProvideMetadata, GraphQL.Types.IProvideResolvedType
    {
        public FieldType() { }
        public GraphQL.Types.QueryArguments? Arguments { get; set; }
        public object? DefaultValue { get; set; }
        public string? DeprecationReason { get; set; }
        public string? Description { get; set; }
        public bool IsPrivate { get; set; }
        public System.Func<System.IServiceProvider, GraphQL.Instrumentation.FieldMiddlewareDelegate, GraphQL.Instrumentation.FieldMiddlewareDelegate>? Middleware { get; set; }
        public string Name { get; set; }
        public System.Func<object, object>? Parser { get; set; }
        public GraphQL.Types.IGraphType? ResolvedType { get; set; }
        public GraphQL.Resolvers.IFieldResolver? Resolver { get; set; }
        public GraphQL.Resolvers.ISourceStreamResolver? StreamResolver { get; set; }
        public System.Type? Type { get; set; }
        public System.Func<GraphQL.Validation.FieldArgumentsValidationContext, System.Threading.Tasks.ValueTask>? ValidateArguments { get; set; }
        public System.Action<object>? Validator { get; set; }
    }
    public class FloatGraphType : GraphQL.Types.ScalarGraphType
    {
        public FloatGraphType() { }
        public override bool CanParseLiteral(GraphQLParser.AST.GraphQLValue value) { }
        public override bool CanSerializeList(System.Collections.IEnumerable list, bool allowNulls) { }
        public override object? ParseLiteral(GraphQLParser.AST.GraphQLValue value) { }
        public override object? ParseValue(object? value) { }
    }
    public sealed class GraphQLClrInputTypeReference<T> : GraphQL.Types.InputObjectGraphType { }
    public sealed class GraphQLClrOutputTypeReference<T> : GraphQL.Types.InterfaceGraphType, GraphQL.Types.IComplexGraphType, GraphQL.Types.IGraphType, GraphQL.Types.IImplementInterfaces, GraphQL.Types.IMetadataReader, GraphQL.Types.IMetadataWriter, GraphQL.Types.INamedType, GraphQL.Types.IObjectGraphType, GraphQL.Types.IProvideDeprecationReason, GraphQL.Types.IProvideDescription, GraphQL.Types.IProvideMetadata { }
    public sealed class GraphQLTypeReference : GraphQL.Types.InterfaceGraphType, GraphQL.Types.IComplexGraphType, GraphQL.Types.IGraphType, GraphQL.Types.IImplementInterfaces, GraphQL.Types.IMetadataReader, GraphQL.Types.IMetadataWriter, GraphQL.Types.INamedType, GraphQL.Types.IObjectGraphType, GraphQL.Types.IProvideDeprecationReason, GraphQL.Types.IProvideDescription, GraphQL.Types.IProvideMetadata
    {
        public GraphQLTypeReference(string typeName) { }
        public System.Func<object, bool>? IsTypeOf { get; set; }
        public bool SkipTypeCheck { get; set; }
        public string TypeName { get; }
        public override bool Equals(object? obj) { }
        public override int GetHashCode() { }
    }
    public abstract class GraphType : GraphQL.Utilities.MetadataProvider, GraphQL.Types.IGraphType, GraphQL.Types.IMetadataReader, GraphQL.Types.IMetadataWriter, GraphQL.Types.INamedType, GraphQL.Types.IProvideDeprecationReason, GraphQL.Types.IProvideDescription, GraphQL.Types.IProvideMetadata
    {
        protected GraphType() { }
        public string? DeprecationReason { get; set; }
        public string? Description { get; set; }
        public bool IsPrivate { get; set; }
        public string Name { get; set; }
        protected bool Equals(GraphQL.Types.IGraphType other) { }
        public override bool Equals(object? obj) { }
        public override int GetHashCode() { }
        public virtual void Initialize(GraphQL.Types.ISchema schema) { }
        public override string ToString() { }
    }
    public class GuidGraphType : GraphQL.Types.ScalarGraphType
    {
        public GuidGraphType() { }
        public override bool CanParseLiteral(GraphQLParser.AST.GraphQLValue value) { }
        public override bool CanParseValue(object? value) { }
        public override bool CanSerializeList(System.Collections.IEnumerable list, bool allowNulls) { }
        public override object? ParseLiteral(GraphQLParser.AST.GraphQLValue value) { }
        public override object? ParseValue(object? value) { }
        public override object? Serialize(object? value) { }
        public override System.Collections.IEnumerable SerializeList(System.Collections.IEnumerable list) { }
    }
    public class HalfGraphType : GraphQL.Types.ScalarGraphType
    {
        public HalfGraphType() { }
        public override bool CanParseLiteral(GraphQLParser.AST.GraphQLValue value) { }
        public override bool CanSerializeList(System.Collections.IEnumerable list, bool allowNulls) { }
        public override object? ParseLiteral(GraphQLParser.AST.GraphQLValue value) { }
        public override object? ParseValue(object? value) { }
    }
    public interface IAbstractGraphType : GraphQL.Types.IGraphType, GraphQL.Types.IMetadataReader, GraphQL.Types.IMetadataWriter, GraphQL.Types.INamedType, GraphQL.Types.IProvideDeprecationReason, GraphQL.Types.IProvideDescription, GraphQL.Types.IProvideMetadata
    {
        GraphQL.Types.PossibleTypes PossibleTypes { get; }
        System.Func<object, GraphQL.Types.IObjectGraphType?>? ResolveType { get; set; }
        System.Collections.Generic.IEnumerable<System.Type> Types { get; set; }
        void AddPossibleType(GraphQL.Types.IObjectGraphType type);
        void Type(System.Type type);
        void Type<TType>()
            where TType : GraphQL.Types.IObjectGraphType;
    }
    public interface IComplexGraphType : GraphQL.Types.IGraphType, GraphQL.Types.IMetadataReader, GraphQL.Types.IMetadataWriter, GraphQL.Types.INamedType, GraphQL.Types.IProvideDeprecationReason, GraphQL.Types.IProvideDescription, GraphQL.Types.IProvideMetadata
    {
        GraphQL.Types.TypeFields Fields { get; }
        GraphQL.Types.FieldType AddField(GraphQL.Types.FieldType fieldType);
        GraphQL.Types.FieldType? GetField(GraphQLParser.ROM name);
        bool HasField(string name);
    }
    public interface IFieldMetadataWriter : GraphQL.Types.IMetadataWriter, GraphQL.Types.IProvideMetadata { }
    public interface IFieldType : GraphQL.Types.IFieldMetadataWriter, GraphQL.Types.IHaveDefaultValue, GraphQL.Types.IMetadataReader, GraphQL.Types.IMetadataWriter, GraphQL.Types.IProvideDeprecationReason, GraphQL.Types.IProvideDescription, GraphQL.Types.IProvideMetadata, GraphQL.Types.IProvideResolvedType
    {
        GraphQL.Types.QueryArguments? Arguments { get; set; }
        bool IsPrivate { get; set; }
        string Name { get; set; }
    }
    public interface IGraphType : GraphQL.Types.IMetadataReader, GraphQL.Types.IMetadataWriter, GraphQL.Types.INamedType, GraphQL.Types.IProvideDeprecationReason, GraphQL.Types.IProvideDescription, GraphQL.Types.IProvideMetadata
    {
        bool IsPrivate { get; set; }
        void Initialize(GraphQL.Types.ISchema schema);
    }
    public interface IGraphTypeFactory<out TGraphType>
        where out TGraphType : GraphQL.Types.IGraphType
    {
        TGraphType Create();
    }
    public interface IGraphTypeMappingProvider
    {
        System.Type? GetGraphTypeFromClrType(System.Type clrType, bool isInputType, System.Type? preferredGraphType);
    }
    public interface IHaveDefaultValue : GraphQL.Types.IProvideResolvedType
    {
        object? DefaultValue { get; }
    }
    public interface IImplementInterfaces : GraphQL.Types.IGraphType, GraphQL.Types.IMetadataReader, GraphQL.Types.IMetadataWriter, GraphQL.Types.INamedType, GraphQL.Types.IProvideDeprecationReason, GraphQL.Types.IProvideDescription, GraphQL.Types.IProvideMetadata
    {
        GraphQL.Types.Interfaces Interfaces { get; }
        GraphQL.Types.ResolvedInterfaces ResolvedInterfaces { get; }
        void AddResolvedInterface(GraphQL.Types.IInterfaceGraphType graphType);
    }
    public interface IInputObjectGraphType : GraphQL.Types.IComplexGraphType, GraphQL.Types.IGraphType, GraphQL.Types.IMetadataReader, GraphQL.Types.IMetadataWriter, GraphQL.Types.INamedType, GraphQL.Types.IProvideDeprecationReason, GraphQL.Types.IProvideDescription, GraphQL.Types.IProvideMetadata
    {
        bool IsOneOf { get; set; }
        bool IsValidDefault(object value);
        object ParseDictionary(System.Collections.Generic.IDictionary<string, object?> value);
        GraphQLParser.AST.GraphQLValue ToAST(object value);
    }
    public interface IInterfaceGraphType : GraphQL.Types.IAbstractGraphType, GraphQL.Types.IComplexGraphType, GraphQL.Types.IGraphType, GraphQL.Types.IImplementInterfaces, GraphQL.Types.IMetadataReader, GraphQL.Types.IMetadataWriter, GraphQL.Types.INamedType, GraphQL.Types.IProvideDeprecationReason, GraphQL.Types.IProvideDescription, GraphQL.Types.IProvideMetadata { }
    public interface IInterfaceGraphType<in TObject> : GraphQL.Types.IAbstractGraphType, GraphQL.Types.IComplexGraphType, GraphQL.Types.IGraphType, GraphQL.Types.IImplementInterfaces, GraphQL.Types.IInterfaceGraphType, GraphQL.Types.IMetadataReader, GraphQL.Types.IMetadataWriter, GraphQL.Types.INamedType, GraphQL.Types.IProvideDeprecationReason, GraphQL.Types.IProvideDescription, GraphQL.Types.IProvideMetadata { }
    public interface IMetadataReader : GraphQL.Types.IProvideMetadata { }
    public interface IMetadataWriter : GraphQL.Types.IProvideMetadata
    {
        GraphQL.Types.IMetadataReader MetadataReader { get; }
    }
    public interface INamedType
    {
        string Name { get; set; }
    }
    public interface IObjectGraphType : GraphQL.Types.IComplexGraphType, GraphQL.Types.IGraphType, GraphQL.Types.IImplementInterfaces, GraphQL.Types.IMetadataReader, GraphQL.Types.IMetadataWriter, GraphQL.Types.INamedType, GraphQL.Types.IProvideDeprecationReason, GraphQL.Types.IProvideDescription, GraphQL.Types.IProvideMetadata
    {
        System.Func<object, bool>? IsTypeOf { get; set; }
        bool SkipTypeCheck { get; set; }
    }
    public interface IProvideDeprecationReason
    {
        string? DeprecationReason { get; set; }
    }
    public interface IProvideDescription
    {
        string? Description { get; set; }
    }
    public interface IProvideMetadata
    {
        System.Collections.Generic.Dictionary<string, object?> Metadata { get; }
        TType GetMetadata<TType>(string key, System.Func<TType> defaultValueFactory);
        TType GetMetadata<TType>(string key, TType defaultValue = default);
        bool HasMetadata(string key);
    }
    public interface IProvideResolvedType
    {
        GraphQL.Types.IGraphType? ResolvedType { get; set; }
    }
    public interface ISchema : GraphQL.Types.IMetadataReader, GraphQL.Types.IMetadataWriter, GraphQL.Types.IProvideDescription, GraphQL.Types.IProvideMetadata
    {
        System.Collections.Generic.IEnumerable<GraphQL.Types.IGraphType> AdditionalTypeInstances { get; }
        System.Collections.Generic.IEnumerable<System.Type> AdditionalTypes { get; }
        GraphQL.Types.SchemaTypes AllTypes { get; }
        [System.Runtime.CompilerServices.TupleElementNames(new string[] {
                "clrType",
                "graphType"})]
        System.Collections.Generic.IEnumerable<System.ValueTuple<System.Type, System.Type>> BuiltInTypeMappings { get; }
        GraphQL.Introspection.ISchemaComparer Comparer { get; set; }
        GraphQL.Types.SchemaDirectives Directives { get; }
        GraphQL.ExperimentalFeatures Features { get; set; }
        GraphQL.Instrumentation.IFieldMiddlewareBuilder FieldMiddleware { get; }
        GraphQL.Introspection.ISchemaFilter Filter { get; set; }
        bool Initialized { get; }
        GraphQL.Types.IObjectGraphType? Mutation { get; set; }
        GraphQL.Conversion.INameConverter NameConverter { get; }
        GraphQL.Types.IObjectGraphType Query { get; set; }
        GraphQL.Execution.IResolveFieldContextAccessor? ResolveFieldContextAccessor { get; set; }
        GraphQL.Types.FieldType SchemaMetaFieldType { get; }
        GraphQL.Types.IObjectGraphType? Subscription { get; set; }
        [System.Runtime.CompilerServices.TupleElementNames(new string[] {
                "clrType",
                "graphType"})]
        System.Collections.Generic.IEnumerable<System.ValueTuple<System.Type, System.Type>> TypeMappings { get; }
        GraphQL.Types.FieldType TypeMetaFieldType { get; }
        GraphQL.Types.FieldType TypeNameMetaFieldType { get; }
        void Initialize();
        void RegisterType(GraphQL.Types.IGraphType type);
        void RegisterType([System.Diagnostics.CodeAnalysis.DynamicallyAccessedMembers(System.Diagnostics.CodeAnalysis.DynamicallyAccessedMemberTypes.PublicConstructors)] System.Type type);
        void RegisterTypeMapping(System.Type clrType, [System.Diagnostics.CodeAnalysis.DynamicallyAccessedMembers(System.Diagnostics.CodeAnalysis.DynamicallyAccessedMemberTypes.PublicConstructors)] System.Type graphType);
        void RegisterVisitor(GraphQL.Utilities.ISchemaNodeVisitor visitor);
        void RegisterVisitor(System.Type type);
    }
    public class IdGraphType : GraphQL.Types.ScalarGraphType
    {
        public IdGraphType() { }
        public override bool CanParseLiteral(GraphQLParser.AST.GraphQLValue value) { }
        public override bool CanSerializeList(System.Collections.IEnumerable list, bool allowNulls) { }
        public override object? ParseLiteral(GraphQLParser.AST.GraphQLValue value) { }
        public override object? ParseValue(object? value) { }
        public override object? Serialize(object? value) { }
        public override System.Collections.IEnumerable SerializeList(System.Collections.IEnumerable list) { }
    }
    public class IncludeDirective : GraphQL.Types.Directive
    {
        public IncludeDirective() { }
    }
    public class InputObjectGraphType : GraphQL.Types.InputObjectGraphType<object>
    {
        public InputObjectGraphType() { }
    }
    public class InputObjectGraphType<[System.Diagnostics.CodeAnalysis.DynamicallyAccessedMembers(System.Diagnostics.CodeAnalysis.DynamicallyAccessedMemberTypes.None | System.Diagnostics.CodeAnalysis.DynamicallyAccessedMemberTypes.PublicParameterlessConstructor | System.Diagnostics.CodeAnalysis.DynamicallyAccessedMemberTypes.PublicConstructors | System.Diagnostics.CodeAnalysis.DynamicallyAccessedMemberTypes.PublicFields | System.Diagnostics.CodeAnalysis.DynamicallyAccessedMemberTypes.PublicProperties)]  TSourceType> : GraphQL.Types.ComplexGraphType<TSourceType>, GraphQL.Types.IComplexGraphType, GraphQL.Types.IGraphType, GraphQL.Types.IInputObjectGraphType, GraphQL.Types.IMetadataReader, GraphQL.Types.IMetadataWriter, GraphQL.Types.INamedType, GraphQL.Types.IProvideDeprecationReason, GraphQL.Types.IProvideDescription, GraphQL.Types.IProvideMetadata
    {
        public InputObjectGraphType() { }
        public bool IsOneOf { get; set; }
        public override void Initialize(GraphQL.Types.ISchema schema) { }
        public virtual bool IsValidDefault(object value) { }
        public virtual object ParseDictionary(System.Collections.Generic.IDictionary<string, object?> value) { }
        public virtual GraphQLParser.AST.GraphQLValue ToAST(object? value) { }
    }
    public class IntGraphType : GraphQL.Types.ScalarGraphType
    {
        public IntGraphType() { }
        public override bool CanParseLiteral(GraphQLParser.AST.GraphQLValue value) { }
        public override bool CanSerializeList(System.Collections.IEnumerable list, bool allowNulls) { }
        public override object? ParseLiteral(GraphQLParser.AST.GraphQLValue value) { }
        public override object? ParseValue(object? value) { }
    }
    public class InterfaceGraphType : GraphQL.Types.InterfaceGraphType<object>
    {
        public InterfaceGraphType() { }
    }
    public class InterfaceGraphType<TSource> : GraphQL.Types.ComplexGraphType<TSource>, GraphQL.Types.IAbstractGraphType, GraphQL.Types.IComplexGraphType, GraphQL.Types.IGraphType, GraphQL.Types.IImplementInterfaces, GraphQL.Types.IInterfaceGraphType, GraphQL.Types.IInterfaceGraphType<TSource>, GraphQL.Types.IMetadataReader, GraphQL.Types.IMetadataWriter, GraphQL.Types.INamedType, GraphQL.Types.IProvideDeprecationReason, GraphQL.Types.IProvideDescription, GraphQL.Types.IProvideMetadata
    {
        public InterfaceGraphType() { }
        public GraphQL.Types.Interfaces Interfaces { get; }
        public GraphQL.Types.PossibleTypes PossibleTypes { get; }
        public System.Func<object, GraphQL.Types.IObjectGraphType?>? ResolveType { get; set; }
        public GraphQL.Types.ResolvedInterfaces ResolvedInterfaces { get; }
        public System.Collections.Generic.IEnumerable<System.Type> Types { get; set; }
        public void AddPossibleType(GraphQL.Types.IObjectGraphType type) { }
        public void AddResolvedInterface(GraphQL.Types.IInterfaceGraphType graphType) { }
        public void Interface(System.Type type) { }
        public void Interface<TInterface>()
            where TInterface : GraphQL.Types.IInterfaceGraphType { }
        public void Type(System.Type type) { }
        public void Type<TType>()
            where TType : GraphQL.Types.IObjectGraphType { }
    }
    public class Interfaces : System.Collections.Generic.IEnumerable<System.Type>, System.Collections.IEnumerable
    {
        public Interfaces() { }
        public int Count { get; }
        public void Add(System.Type type) { }
        public void Add<TInterface>()
            where TInterface : GraphQL.Types.IInterfaceGraphType { }
        public bool Contains(System.Type type) { }
        public System.Collections.Generic.IEnumerator<System.Type> GetEnumerator() { }
    }
    [System.Obsolete("LegacySchemaTypes is obsolete and will be removed in a future version. Please use" +
        " NewSchemaTypes instead.")]
    public class LegacySchemaTypes : GraphQL.Types.SchemaTypes
    {
        protected LegacySchemaTypes() { }
        public LegacySchemaTypes(GraphQL.Types.ISchema schema, System.IServiceProvider serviceProvider) { }
        public LegacySchemaTypes(GraphQL.Types.ISchema schema, System.IServiceProvider serviceProvider, System.Collections.Generic.IEnumerable<GraphQL.Types.IGraphTypeMappingProvider>? graphTypeMappings) { }
        public LegacySchemaTypes(GraphQL.Types.ISchema schema, System.IServiceProvider serviceProvider, System.Collections.Generic.IEnumerable<GraphQL.Types.IGraphTypeMappingProvider>? graphTypeMappings, System.Action<GraphQL.Types.IGraphType>? onBeforeInitialize) { }
        protected virtual GraphQL.Types.IGraphType BuildGraphQLType(System.Type type, System.Func<System.Type, GraphQL.Types.IGraphType> resolve) { }
        protected virtual System.Type? GetGraphTypeFromClrType(System.Type clrType, bool isInputType, System.Collections.Generic.IEnumerable<GraphQL.Types.IGraphTypeMappingProvider>? typeMappings) { }
        protected void Initialize(GraphQL.Types.ISchema schema, System.IServiceProvider serviceProvider, System.Collections.Generic.IEnumerable<GraphQL.Types.IGraphTypeMappingProvider>? graphTypeMappings) { }
        protected virtual void OnBeforeInitialize(GraphQL.Types.IGraphType graphType) { }
    }
    public class LengthDirective : GraphQL.Types.Directive
    {
        public LengthDirective() { }
        public override bool? Introspectable { get; }
        public override void Validate(GraphQL.Types.AppliedDirective applied) { }
    }
    public class ListGraphType : GraphQL.Types.GraphType, GraphQL.Types.IProvideResolvedType
    {
        public ListGraphType(GraphQL.Types.IGraphType type) { }
        public GraphQL.Types.IGraphType? ResolvedType { get; set; }
        public override string ToString() { }
    }
    public sealed class ListGraphType<[System.Diagnostics.CodeAnalysis.DynamicallyAccessedMembers(System.Diagnostics.CodeAnalysis.DynamicallyAccessedMemberTypes.PublicConstructors)]  T> : GraphQL.Types.ListGraphType
        where T : GraphQL.Types.IGraphType { }
    public class LongGraphType : GraphQL.Types.ScalarGraphType
    {
        public LongGraphType() { }
        public override bool CanParseLiteral(GraphQLParser.AST.GraphQLValue value) { }
        public override bool CanSerializeList(System.Collections.IEnumerable list, bool allowNulls) { }
        public override object? ParseLiteral(GraphQLParser.AST.GraphQLValue value) { }
        public override object? ParseValue(object? value) { }
    }
    public class NewSchemaTypes : GraphQL.Types.SchemaTypes
    {
        public NewSchemaTypes(GraphQL.Types.ISchema schema, System.IServiceProvider serviceProvider, System.Collections.Generic.IEnumerable<GraphQL.Types.IGraphTypeMappingProvider>? graphTypeMappings = null, System.Action<GraphQL.Types.IGraphType>? onBeforeInitialize = null) { }
        protected override System.Collections.Generic.Dictionary<GraphQLParser.ROM, GraphQL.Types.IGraphType> Dictionary { get; }
    }
    public class NonNullGraphType : GraphQL.Types.GraphType, GraphQL.Types.IProvideResolvedType
    {
        public NonNullGraphType(GraphQL.Types.IGraphType type) { }
        public GraphQL.Types.IGraphType? ResolvedType { get; set; }
        public override string ToString() { }
    }
    public sealed class NonNullGraphType<[System.Diagnostics.CodeAnalysis.DynamicallyAccessedMembers(System.Diagnostics.CodeAnalysis.DynamicallyAccessedMemberTypes.PublicConstructors)]  T> : GraphQL.Types.NonNullGraphType
        where T : GraphQL.Types.IGraphType { }
    public class ObjectGraphType : GraphQL.Types.ObjectGraphType<object?>
    {
        public ObjectGraphType() { }
    }
    public class ObjectGraphType<TSourceType> : GraphQL.Types.ComplexGraphType<TSourceType>, GraphQL.Types.IComplexGraphType, GraphQL.Types.IGraphType, GraphQL.Types.IImplementInterfaces, GraphQL.Types.IMetadataReader, GraphQL.Types.IMetadataWriter, GraphQL.Types.INamedType, GraphQL.Types.IObjectGraphType, GraphQL.Types.IProvideDeprecationReason, GraphQL.Types.IProvideDescription, GraphQL.Types.IProvideMetadata
    {
        public ObjectGraphType() { }
        public GraphQL.Types.Interfaces Interfaces { get; }
        public System.Func<object, bool>? IsTypeOf { get; set; }
        public GraphQL.Types.ResolvedInterfaces ResolvedInterfaces { get; }
        public bool SkipTypeCheck { get; set; }
        public void AddResolvedInterface(GraphQL.Types.IInterfaceGraphType graphType) { }
        public void Interface(System.Type type) { }
        public void Interface<TInterface>()
            where TInterface : GraphQL.Types.IInterfaceGraphType { }
    }
    public class PascalCaseAttribute : GraphQL.Types.EnumCaseAttribute
    {
        public PascalCaseAttribute() { }
        public override string ChangeEnumCase(string val) { }
    }
    public class PatternMatchingDirective : GraphQL.Types.Directive
    {
        public PatternMatchingDirective() { }
        public override bool? Introspectable { get; }
    }
    public class PossibleTypes : System.Collections.Generic.IEnumerable<GraphQL.Types.IObjectGraphType>, System.Collections.IEnumerable
    {
        public PossibleTypes() { }
        public int Count { get; }
        public bool Contains(GraphQL.Types.IObjectGraphType type) { }
        public System.Collections.Generic.IEnumerator<GraphQL.Types.IObjectGraphType> GetEnumerator() { }
    }
    public class QueryArgument : GraphQL.Utilities.MetadataProvider, GraphQL.Types.IHaveDefaultValue, GraphQL.Types.IProvideDeprecationReason, GraphQL.Types.IProvideDescription, GraphQL.Types.IProvideResolvedType
    {
        public QueryArgument(GraphQL.Types.IGraphType type) { }
        public QueryArgument(System.Type type) { }
        public object? DefaultValue { get; set; }
        public string? DeprecationReason { get; set; }
        public string? Description { get; set; }
        public string Name { get; set; }
        public System.Func<object, object>? Parser { get; set; }
        public GraphQL.Types.IGraphType? ResolvedType { get; set; }
        public System.Type? Type { get; }
        public System.Action<object>? Validator { get; set; }
    }
    public class QueryArgument<TType> : GraphQL.Types.QueryArgument
        where TType : GraphQL.Types.IGraphType
    {
        public QueryArgument() { }
    }
    public class QueryArguments : System.Collections.Generic.IEnumerable<GraphQL.Types.QueryArgument>, System.Collections.IEnumerable
    {
        public QueryArguments(params GraphQL.Types.QueryArgument[] args) { }
        public QueryArguments(System.Collections.Generic.IEnumerable<GraphQL.Types.QueryArgument> list) { }
        public int Count { get; }
        public GraphQL.Types.QueryArgument this[int index] { get; set; }
        public void Add(GraphQL.Types.QueryArgument argument) { }
        public GraphQL.Types.QueryArgument? Find(GraphQLParser.ROM name) { }
        public System.Collections.Generic.IEnumerator<GraphQL.Types.QueryArgument> GetEnumerator() { }
    }
    public class ResolvedInterfaces : System.Collections.Generic.IEnumerable<GraphQL.Types.IInterfaceGraphType>, System.Collections.IEnumerable
    {
        public ResolvedInterfaces() { }
        public int Count { get; }
        public bool Contains(GraphQL.Types.IInterfaceGraphType type) { }
        public System.Collections.Generic.IEnumerator<GraphQL.Types.IInterfaceGraphType> GetEnumerator() { }
    }
    public class SByteGraphType : GraphQL.Types.ScalarGraphType
    {
        public SByteGraphType() { }
        public override bool CanParseLiteral(GraphQLParser.AST.GraphQLValue value) { }
        public override bool CanSerializeList(System.Collections.IEnumerable list, bool allowNulls) { }
        public override object? ParseLiteral(GraphQLParser.AST.GraphQLValue value) { }
        public override object? ParseValue(object? value) { }
    }
    public abstract class ScalarGraphType : GraphQL.Types.GraphType
    {
        protected ScalarGraphType() { }
        public virtual bool CanParseLiteral(GraphQLParser.AST.GraphQLValue value) { }
        public virtual bool CanParseValue(object? value) { }
        public virtual bool CanSerializeList(System.Collections.IEnumerable list, bool allowNulls) { }
        public override void Initialize(GraphQL.Types.ISchema schema) { }
        public virtual bool IsValidDefault(object value) { }
        protected double ParseDoubleAccordingSpec<TValueNode>(TValueNode node)
            where TValueNode : GraphQLParser.AST.GraphQLValue, GraphQLParser.AST.IHasValueNode { }
        public virtual object? ParseLiteral(GraphQLParser.AST.GraphQLValue value) { }
        public abstract object? ParseValue(object? value);
        public virtual object? Serialize(object? value) { }
        public virtual System.Collections.IEnumerable SerializeList(System.Collections.IEnumerable list) { }
        [System.Diagnostics.CodeAnalysis.DoesNotReturn]
        protected GraphQLParser.AST.GraphQLValue ThrowASTConversionError(object? value) { }
        [System.Diagnostics.CodeAnalysis.DoesNotReturn]
        protected object ThrowLiteralConversionError(GraphQLParser.AST.GraphQLValue input, string? description = null) { }
        [System.Diagnostics.CodeAnalysis.DoesNotReturn]
        protected object ThrowSerializationError(object? value) { }
        [System.Diagnostics.CodeAnalysis.DoesNotReturn]
        protected object ThrowValueConversionError(object? value) { }
        public virtual GraphQLParser.AST.GraphQLValue ToAST(object? value) { }
    }
    [System.Diagnostics.DebuggerTypeProxy(typeof(GraphQL.Types.Schema.SchemaDebugView))]
    public class Schema : GraphQL.Utilities.MetadataProvider, GraphQL.Types.IMetadataReader, GraphQL.Types.IMetadataWriter, GraphQL.Types.IProvideDescription, GraphQL.Types.IProvideMetadata, GraphQL.Types.ISchema, System.IDisposable, System.IServiceProvider
    {
        [System.Diagnostics.CodeAnalysis.RequiresUnreferencedCode("This class uses Activator.CreateInstance which requires access to the target type" +
            "\'s constructor.")]
        public Schema() { }
        public Schema(System.IServiceProvider services) { }
        public Schema(System.IServiceProvider services, System.Collections.Generic.IEnumerable<GraphQL.DI.IConfigureSchema> configurations) { }
        public Schema(System.IServiceProvider services, bool runConfigurations = true) { }
        public System.Collections.Generic.IEnumerable<GraphQL.Types.IGraphType> AdditionalTypeInstances { get; }
        public System.Collections.Generic.IEnumerable<System.Type> AdditionalTypes { get; }
        public GraphQL.Types.SchemaTypes AllTypes { get; }
        [System.Runtime.CompilerServices.TupleElementNames(new string[] {
                "clrType",
                "graphType"})]
        public System.Collections.Generic.IEnumerable<System.ValueTuple<System.Type, System.Type>> BuiltInTypeMappings { get; }
        public GraphQL.Introspection.ISchemaComparer Comparer { get; set; }
        public string? Description { get; set; }
        public GraphQL.Types.SchemaDirectives Directives { get; }
        public GraphQL.ExperimentalFeatures Features { get; set; }
        public GraphQL.Instrumentation.IFieldMiddlewareBuilder FieldMiddleware { get; }
        public GraphQL.Introspection.ISchemaFilter Filter { get; set; }
        public bool Initialized { get; }
        public GraphQL.Types.IObjectGraphType? Mutation { get; set; }
        public GraphQL.Conversion.INameConverter NameConverter { get; set; }
        public GraphQL.Types.IObjectGraphType Query { get; set; }
        public GraphQL.Execution.IResolveFieldContextAccessor? ResolveFieldContextAccessor { get; set; }
        public GraphQL.Types.FieldType SchemaMetaFieldType { get; }
        public GraphQL.Types.IObjectGraphType? Subscription { get; set; }
        [System.Runtime.CompilerServices.TupleElementNames(new string[] {
                "clrType",
                "graphType"})]
        public System.Collections.Generic.IEnumerable<System.ValueTuple<System.Type, System.Type>> TypeMappings { get; }
        public GraphQL.Types.FieldType TypeMetaFieldType { get; }
        public GraphQL.Types.FieldType TypeNameMetaFieldType { get; }
        protected virtual void CoerceInputTypeDefaultValues() { }
        protected virtual GraphQL.Types.SchemaTypes CreateSchemaTypes() { }
        public void Dispose() { }
        protected virtual void Dispose(bool disposing) { }
        public void Initialize() { }
        protected virtual void OnBeforeInitializeType(GraphQL.Types.IGraphType graphType) { }
        public void RegisterType(GraphQL.Types.IGraphType type) { }
        public void RegisterType([System.Diagnostics.CodeAnalysis.DynamicallyAccessedMembers(System.Diagnostics.CodeAnalysis.DynamicallyAccessedMemberTypes.PublicConstructors)] System.Type type) { }
        public void RegisterTypeMapping(System.Type clrType, [System.Diagnostics.CodeAnalysis.DynamicallyAccessedMembers(System.Diagnostics.CodeAnalysis.DynamicallyAccessedMemberTypes.PublicConstructors)] System.Type graphType) { }
        public void RegisterTypes(params System.Type[] types) { }
        public void RegisterVisitor(GraphQL.Utilities.ISchemaNodeVisitor visitor) { }
        public void RegisterVisitor(System.Type type) { }
        protected virtual void Validate() { }
        public static GraphQL.Types.Schema For(string typeDefinitions, System.Action<GraphQL.Utilities.SchemaBuilder>? configure = null) { }
        public static GraphQL.Types.Schema For<TSchemaBuilder>(string typeDefinitions, System.Action<TSchemaBuilder>? configure = null)
            where TSchemaBuilder : GraphQL.Utilities.SchemaBuilder, new () { }
    }
    public class SchemaDirectives : System.Collections.Generic.IEnumerable<GraphQL.Types.Directive>, System.Collections.IEnumerable
    {
        public SchemaDirectives() { }
        public int Count { get; }
        public virtual GraphQL.Types.DeprecatedDirective Deprecated { get; }
        public virtual GraphQL.Types.IncludeDirective Include { get; }
        public virtual GraphQL.Types.SkipDirective Skip { get; }
        public GraphQL.Types.Directive? Find(GraphQLParser.ROM name) { }
        public System.Collections.Generic.IEnumerator<GraphQL.Types.Directive> GetEnumerator() { }
        public void Register(GraphQL.Types.Directive directive) { }
        public void Register(params GraphQL.Types.Directive[] directives) { }
    }
    public abstract class SchemaTypes : System.Collections.Generic.IEnumerable<GraphQL.Types.IGraphType>, System.Collections.IEnumerable
    {
<<<<<<< HEAD
        protected static readonly System.Collections.Generic.Dictionary<System.Type, GraphQL.Types.ScalarGraphType> BuiltInScalars;
=======
        protected static readonly System.Collections.ObjectModel.ReadOnlyDictionary<System.Type, GraphQL.Types.ScalarGraphType> BuiltInScalars;
        protected static readonly System.Collections.ObjectModel.ReadOnlyDictionary<string, GraphQL.Types.ScalarGraphType> BuiltInScalarsByName;
>>>>>>> 71501e39
        protected SchemaTypes() { }
        protected SchemaTypes(System.Collections.Generic.Dictionary<GraphQLParser.ROM, GraphQL.Types.IGraphType> dictionary) { }
        public int Count { get; }
        protected System.Collections.Generic.Dictionary<GraphQLParser.ROM, GraphQL.Types.IGraphType> Dictionary { get; set; }
        public GraphQL.Types.IGraphType? this[GraphQLParser.ROM typeName] { get; }
        protected GraphQL.Types.FieldType SchemaMetaFieldType { get; set; }
        protected GraphQL.Types.FieldType TypeMetaFieldType { get; set; }
        protected GraphQL.Types.FieldType TypeNameMetaFieldType { get; set; }
        public static System.Collections.ObjectModel.ReadOnlyDictionary<System.Type, System.Type> BuiltInScalarMappings { get; }
        public System.Collections.Generic.IEnumerator<GraphQL.Types.IGraphType> GetEnumerator() { }
    }
    public class ShortGraphType : GraphQL.Types.ScalarGraphType
    {
        public ShortGraphType() { }
        public override bool CanParseLiteral(GraphQLParser.AST.GraphQLValue value) { }
        public override bool CanSerializeList(System.Collections.IEnumerable list, bool allowNulls) { }
        public override object? ParseLiteral(GraphQLParser.AST.GraphQLValue value) { }
        public override object? ParseValue(object? value) { }
    }
    public class SkipDirective : GraphQL.Types.Directive
    {
        public SkipDirective() { }
    }
    public class StringGraphType : GraphQL.Types.ScalarGraphType
    {
        public StringGraphType() { }
        public override bool CanParseLiteral(GraphQLParser.AST.GraphQLValue value) { }
        public override bool CanParseValue(object? value) { }
        public override bool CanSerializeList(System.Collections.IEnumerable list, bool allowNulls) { }
        public override object? ParseLiteral(GraphQLParser.AST.GraphQLValue value) { }
        public override object? ParseValue(object? value) { }
    }
    public class TimeOnlyGraphType : GraphQL.Types.ScalarGraphType
    {
        public TimeOnlyGraphType() { }
        public override object? ParseLiteral(GraphQLParser.AST.GraphQLValue value) { }
        public override object? ParseValue(object? value) { }
        public override object? Serialize(object? value) { }
    }
    public class TimeSpanMillisecondsGraphType : GraphQL.Types.ScalarGraphType
    {
        public TimeSpanMillisecondsGraphType() { }
        public override object? ParseLiteral(GraphQLParser.AST.GraphQLValue value) { }
        public override object? ParseValue(object? value) { }
        public override object? Serialize(object? value) { }
    }
    public class TimeSpanSecondsGraphType : GraphQL.Types.ScalarGraphType
    {
        public TimeSpanSecondsGraphType() { }
        public override object? ParseLiteral(GraphQLParser.AST.GraphQLValue value) { }
        public override object? ParseValue(object? value) { }
        public override object? Serialize(object? value) { }
    }
    public static class TypeExtensions
    {
        public static string FullName(this GraphQLParser.AST.GraphQLType type) { }
        public static GraphQL.Types.IGraphType? GraphTypeFromType(this GraphQLParser.AST.GraphQLType type, GraphQL.Types.ISchema schema) { }
        public static string Name(this GraphQLParser.AST.GraphQLType type) { }
        public static GraphQL.Types.IGraphType? NamedGraphTypeFromType(this GraphQLParser.AST.GraphQLType type, GraphQL.Types.ISchema schema) { }
    }
    public class TypeFields : System.Collections.Generic.IEnumerable<GraphQL.Types.FieldType>, System.Collections.IEnumerable
    {
        public TypeFields() { }
        public int Count { get; }
        public bool Contains(GraphQL.Types.FieldType field) { }
        public bool Contains(GraphQL.Types.IFieldType field) { }
        public GraphQL.Types.FieldType? Find(GraphQLParser.ROM name) { }
        public GraphQL.Types.FieldType? Find(string name) { }
        public System.Collections.Generic.IEnumerator<GraphQL.Types.FieldType> GetEnumerator() { }
    }
    public class TypeInformation
    {
        public TypeInformation(System.Reflection.MethodInfo methodInfo) { }
        public TypeInformation(System.Reflection.ParameterInfo parameterInfo) { }
        public TypeInformation(System.Reflection.FieldInfo fieldInfo, bool isInput) { }
        public TypeInformation(System.Reflection.PropertyInfo propertyInfo, bool isInput) { }
        public TypeInformation(System.Reflection.ParameterInfo parameterInfo, System.Type type, bool isNullable, bool isList, bool listIsNullable, System.Type? graphType) { }
        public TypeInformation(System.Reflection.MemberInfo memberInfo, bool isInputType, System.Type type, bool isNullable, bool isList, bool listIsNullable, System.Type? graphType) { }
        public System.Type? GraphType { get; set; }
        public bool IsInputType { get; }
        public bool IsList { get; set; }
        public bool IsNullable { get; set; }
        public bool ListIsNullable { get; set; }
        public System.Reflection.MemberInfo MemberInfo { get; }
        public System.Reflection.ParameterInfo? ParameterInfo { get; }
        public System.Type Type { get; set; }
        public virtual void ApplyAttributes() { }
        public virtual System.Type ConstructGraphType() { }
    }
    public class UIntGraphType : GraphQL.Types.ScalarGraphType
    {
        public UIntGraphType() { }
        public override bool CanParseLiteral(GraphQLParser.AST.GraphQLValue value) { }
        public override bool CanSerializeList(System.Collections.IEnumerable list, bool allowNulls) { }
        public override object? ParseLiteral(GraphQLParser.AST.GraphQLValue value) { }
        public override object? ParseValue(object? value) { }
    }
    public class ULongGraphType : GraphQL.Types.ScalarGraphType
    {
        public ULongGraphType() { }
        public override bool CanParseLiteral(GraphQLParser.AST.GraphQLValue value) { }
        public override bool CanSerializeList(System.Collections.IEnumerable list, bool allowNulls) { }
        public override object? ParseLiteral(GraphQLParser.AST.GraphQLValue value) { }
        public override object? ParseValue(object? value) { }
    }
    public class UShortGraphType : GraphQL.Types.ScalarGraphType
    {
        public UShortGraphType() { }
        public override bool CanParseLiteral(GraphQLParser.AST.GraphQLValue value) { }
        public override bool CanSerializeList(System.Collections.IEnumerable list, bool allowNulls) { }
        public override object? ParseLiteral(GraphQLParser.AST.GraphQLValue value) { }
        public override object? ParseValue(object? value) { }
    }
    public class UnionGraphType : GraphQL.Types.GraphType, GraphQL.Types.IAbstractGraphType, GraphQL.Types.IGraphType, GraphQL.Types.IMetadataReader, GraphQL.Types.IMetadataWriter, GraphQL.Types.INamedType, GraphQL.Types.IProvideDeprecationReason, GraphQL.Types.IProvideDescription, GraphQL.Types.IProvideMetadata
    {
        public UnionGraphType() { }
        public GraphQL.Types.PossibleTypes PossibleTypes { get; }
        public System.Func<object, GraphQL.Types.IObjectGraphType?>? ResolveType { get; set; }
        public System.Collections.Generic.IEnumerable<System.Type> Types { get; set; }
        public void AddPossibleType(GraphQL.Types.IObjectGraphType type) { }
        public void Type(System.Type type) { }
        public void Type<TType>()
            where TType : GraphQL.Types.IObjectGraphType { }
    }
    public class UriGraphType : GraphQL.Types.ScalarGraphType
    {
        public UriGraphType() { }
        public override object? ParseLiteral(GraphQLParser.AST.GraphQLValue value) { }
        public override object? ParseValue(object? value) { }
        public override object? Serialize(object? value) { }
    }
}
namespace GraphQL.Types.Relay
{
    public class ConnectionType<[System.Diagnostics.CodeAnalysis.DynamicallyAccessedMembers(System.Diagnostics.CodeAnalysis.DynamicallyAccessedMemberTypes.PublicConstructors)]  TNodeType> : GraphQL.Types.Relay.ConnectionType<TNodeType, GraphQL.Types.Relay.EdgeType<TNodeType>>
        where TNodeType : GraphQL.Types.IGraphType
    {
        public ConnectionType() { }
    }
    public class ConnectionType<[System.Diagnostics.CodeAnalysis.DynamicallyAccessedMembers(System.Diagnostics.CodeAnalysis.DynamicallyAccessedMemberTypes.PublicConstructors)]  TNodeType, [System.Diagnostics.CodeAnalysis.DynamicallyAccessedMembers(System.Diagnostics.CodeAnalysis.DynamicallyAccessedMemberTypes.PublicConstructors)]  TEdgeType> : GraphQL.Types.ObjectGraphType<object>
        where TNodeType : GraphQL.Types.IGraphType
        where TEdgeType : GraphQL.Types.Relay.EdgeType<TNodeType>
    {
        public ConnectionType() { }
    }
    public class EdgeType<[System.Diagnostics.CodeAnalysis.DynamicallyAccessedMembers(System.Diagnostics.CodeAnalysis.DynamicallyAccessedMemberTypes.PublicConstructors)]  TNodeType> : GraphQL.Types.ObjectGraphType<object>
        where TNodeType : GraphQL.Types.IGraphType
    {
        public EdgeType() { }
    }
    public class PageInfoType : GraphQL.Types.ObjectGraphType<object>
    {
        public PageInfoType() { }
    }
}
namespace GraphQL.Types.Relay.DataObjects
{
    public class Connection<TNode> : GraphQL.Types.Relay.DataObjects.Connection<TNode, GraphQL.Types.Relay.DataObjects.Edge<TNode>>
    {
        public Connection() { }
    }
    public class Connection<TNode, TEdge>
        where TEdge : GraphQL.Types.Relay.DataObjects.Edge<TNode>
    {
        public Connection() { }
        public System.Collections.Generic.List<TEdge>? Edges { get; set; }
        public System.Collections.Generic.List<TNode?>? Items { get; }
        public GraphQL.Types.Relay.DataObjects.PageInfo? PageInfo { get; set; }
        public int? TotalCount { get; set; }
    }
    public class Edge<TNode>
    {
        public Edge() { }
        public string? Cursor { get; set; }
        public TNode Node { get; set; }
    }
    public class PageInfo
    {
        public PageInfo() { }
        public string? EndCursor { get; set; }
        public bool HasNextPage { get; set; }
        public bool HasPreviousPage { get; set; }
        public string? StartCursor { get; set; }
    }
}
namespace GraphQL.Types.Scalars
{
    public class LinkImportGraphType : GraphQL.Federation.Types.AnyScalarGraphType
    {
        public LinkImportGraphType() { }
    }
    [GraphQL.Types.ConstantCase]
    public enum LinkPurpose
    {
        [System.ComponentModel.Description("`SECURITY` features provide metadata necessary to securely resolve fields.")]
        Security = 0,
        [System.ComponentModel.Description("`EXECUTION` features provide metadata necessary for operation execution.")]
        Execution = 1,
    }
    public class LinkPurposeGraphType : GraphQL.Types.EnumerationGraphType<GraphQL.Types.Scalars.LinkPurpose>
    {
        public LinkPurposeGraphType() { }
    }
}
namespace GraphQL.Utilities
{
    public sealed class AppliedDirectivesValidationVisitor : GraphQL.Utilities.ISchemaNodeVisitor
    {
        public void PostVisitSchema(GraphQL.Types.ISchema schema) { }
        public void VisitDirective(GraphQL.Types.Directive directive, GraphQL.Types.ISchema schema) { }
        public void VisitDirectiveArgumentDefinition(GraphQL.Types.QueryArgument argument, GraphQL.Types.Directive directive, GraphQL.Types.ISchema schema) { }
        public void VisitEnum(GraphQL.Types.EnumerationGraphType type, GraphQL.Types.ISchema schema) { }
        public void VisitEnumValue(GraphQL.Types.EnumValueDefinition value, GraphQL.Types.EnumerationGraphType type, GraphQL.Types.ISchema schema) { }
        public void VisitInputObject(GraphQL.Types.IInputObjectGraphType type, GraphQL.Types.ISchema schema) { }
        public void VisitInputObjectFieldDefinition(GraphQL.Types.FieldType field, GraphQL.Types.IInputObjectGraphType type, GraphQL.Types.ISchema schema) { }
        public void VisitInterface(GraphQL.Types.IInterfaceGraphType type, GraphQL.Types.ISchema schema) { }
        public void VisitInterfaceFieldArgumentDefinition(GraphQL.Types.QueryArgument argument, GraphQL.Types.FieldType field, GraphQL.Types.IInterfaceGraphType type, GraphQL.Types.ISchema schema) { }
        public void VisitInterfaceFieldDefinition(GraphQL.Types.FieldType field, GraphQL.Types.IInterfaceGraphType type, GraphQL.Types.ISchema schema) { }
        public void VisitObject(GraphQL.Types.IObjectGraphType type, GraphQL.Types.ISchema schema) { }
        public void VisitObjectFieldArgumentDefinition(GraphQL.Types.QueryArgument argument, GraphQL.Types.FieldType field, GraphQL.Types.IObjectGraphType type, GraphQL.Types.ISchema schema) { }
        public void VisitObjectFieldDefinition(GraphQL.Types.FieldType field, GraphQL.Types.IObjectGraphType type, GraphQL.Types.ISchema schema) { }
        public void VisitScalar(GraphQL.Types.ScalarGraphType type, GraphQL.Types.ISchema schema) { }
        public void VisitSchema(GraphQL.Types.ISchema schema) { }
        public void VisitUnion(GraphQL.Types.UnionGraphType type, GraphQL.Types.ISchema schema) { }
        public static void Run(GraphQL.Types.ISchema schema) { }
    }
    public class ArgumentConfig : GraphQL.Utilities.MetadataProvider
    {
        public ArgumentConfig(string name) { }
        public object? DefaultValue { get; set; }
        public string? Description { get; set; }
        public string Name { get; }
    }
    public abstract class BaseSchemaNodeVisitor : GraphQL.Utilities.ISchemaNodeVisitor
    {
        protected BaseSchemaNodeVisitor() { }
        public virtual void PostVisitSchema(GraphQL.Types.ISchema schema) { }
        public virtual void VisitDirective(GraphQL.Types.Directive directive, GraphQL.Types.ISchema schema) { }
        public virtual void VisitDirectiveArgumentDefinition(GraphQL.Types.QueryArgument argument, GraphQL.Types.Directive directive, GraphQL.Types.ISchema schema) { }
        public virtual void VisitEnum(GraphQL.Types.EnumerationGraphType type, GraphQL.Types.ISchema schema) { }
        public virtual void VisitEnumValue(GraphQL.Types.EnumValueDefinition value, GraphQL.Types.EnumerationGraphType type, GraphQL.Types.ISchema schema) { }
        public virtual void VisitInputObject(GraphQL.Types.IInputObjectGraphType type, GraphQL.Types.ISchema schema) { }
        public virtual void VisitInputObjectFieldDefinition(GraphQL.Types.FieldType field, GraphQL.Types.IInputObjectGraphType type, GraphQL.Types.ISchema schema) { }
        public virtual void VisitInterface(GraphQL.Types.IInterfaceGraphType type, GraphQL.Types.ISchema schema) { }
        public virtual void VisitInterfaceFieldArgumentDefinition(GraphQL.Types.QueryArgument argument, GraphQL.Types.FieldType field, GraphQL.Types.IInterfaceGraphType type, GraphQL.Types.ISchema schema) { }
        public virtual void VisitInterfaceFieldDefinition(GraphQL.Types.FieldType field, GraphQL.Types.IInterfaceGraphType type, GraphQL.Types.ISchema schema) { }
        public virtual void VisitObject(GraphQL.Types.IObjectGraphType type, GraphQL.Types.ISchema schema) { }
        public virtual void VisitObjectFieldArgumentDefinition(GraphQL.Types.QueryArgument argument, GraphQL.Types.FieldType field, GraphQL.Types.IObjectGraphType type, GraphQL.Types.ISchema schema) { }
        public virtual void VisitObjectFieldDefinition(GraphQL.Types.FieldType field, GraphQL.Types.IObjectGraphType type, GraphQL.Types.ISchema schema) { }
        public virtual void VisitScalar(GraphQL.Types.ScalarGraphType type, GraphQL.Types.ISchema schema) { }
        public virtual void VisitSchema(GraphQL.Types.ISchema schema) { }
        public virtual void VisitUnion(GraphQL.Types.UnionGraphType type, GraphQL.Types.ISchema schema) { }
    }
    public class FieldConfig : GraphQL.Utilities.MetadataProvider, GraphQL.Types.IFieldMetadataWriter, GraphQL.Types.IMetadataWriter, GraphQL.Types.IProvideMetadata
    {
        public FieldConfig(string name) { }
        public object? DefaultValue { get; set; }
        public string? DeprecationReason { get; set; }
        public string? Description { get; set; }
        public string Name { get; }
        public GraphQL.Resolvers.IFieldResolver? Resolver { get; set; }
        public GraphQL.Reflection.IAccessor? ResolverAccessor { get; set; }
        public GraphQL.Resolvers.ISourceStreamResolver? StreamResolver { get; set; }
        public GraphQL.Reflection.IAccessor? StreamResolverAccessor { get; set; }
        public GraphQL.Utilities.ArgumentConfig ArgumentFor(string argumentName) { }
    }
    public sealed class FieldTypeDefaultArgumentsVisitor : GraphQL.Utilities.BaseSchemaNodeVisitor
    {
        public static readonly GraphQL.Utilities.FieldTypeDefaultArgumentsVisitor Instance;
        public override void VisitInterfaceFieldDefinition(GraphQL.Types.FieldType field, GraphQL.Types.IInterfaceGraphType type, GraphQL.Types.ISchema schema) { }
        public override void VisitObjectFieldDefinition(GraphQL.Types.FieldType field, GraphQL.Types.IObjectGraphType type, GraphQL.Types.ISchema schema) { }
    }
    public interface ISchemaNodeVisitor
    {
        void PostVisitSchema(GraphQL.Types.ISchema schema);
        void VisitDirective(GraphQL.Types.Directive directive, GraphQL.Types.ISchema schema);
        void VisitDirectiveArgumentDefinition(GraphQL.Types.QueryArgument argument, GraphQL.Types.Directive directive, GraphQL.Types.ISchema schema);
        void VisitEnum(GraphQL.Types.EnumerationGraphType type, GraphQL.Types.ISchema schema);
        void VisitEnumValue(GraphQL.Types.EnumValueDefinition value, GraphQL.Types.EnumerationGraphType type, GraphQL.Types.ISchema schema);
        void VisitInputObject(GraphQL.Types.IInputObjectGraphType type, GraphQL.Types.ISchema schema);
        void VisitInputObjectFieldDefinition(GraphQL.Types.FieldType field, GraphQL.Types.IInputObjectGraphType type, GraphQL.Types.ISchema schema);
        void VisitInterface(GraphQL.Types.IInterfaceGraphType type, GraphQL.Types.ISchema schema);
        void VisitInterfaceFieldArgumentDefinition(GraphQL.Types.QueryArgument argument, GraphQL.Types.FieldType field, GraphQL.Types.IInterfaceGraphType type, GraphQL.Types.ISchema schema);
        void VisitInterfaceFieldDefinition(GraphQL.Types.FieldType field, GraphQL.Types.IInterfaceGraphType type, GraphQL.Types.ISchema schema);
        void VisitObject(GraphQL.Types.IObjectGraphType type, GraphQL.Types.ISchema schema);
        void VisitObjectFieldArgumentDefinition(GraphQL.Types.QueryArgument argument, GraphQL.Types.FieldType field, GraphQL.Types.IObjectGraphType type, GraphQL.Types.ISchema schema);
        void VisitObjectFieldDefinition(GraphQL.Types.FieldType field, GraphQL.Types.IObjectGraphType type, GraphQL.Types.ISchema schema);
        void VisitScalar(GraphQL.Types.ScalarGraphType type, GraphQL.Types.ISchema schema);
        void VisitSchema(GraphQL.Types.ISchema schema);
        void VisitUnion(GraphQL.Types.UnionGraphType type, GraphQL.Types.ISchema schema);
    }
    public sealed class LinkConfiguration
    {
        public LinkConfiguration(string url) { }
        public System.Collections.Generic.Dictionary<string, string> Imports { get; }
        public string? Namespace { get; set; }
        public GraphQL.Types.Scalars.LinkPurpose? Purpose { get; set; }
        public string Url { get; }
        public string NameForDirective(string directiveName) { }
        public string NameForType(string typeName) { }
    }
    public class MetadataProvider : GraphQL.Types.IMetadataReader, GraphQL.Types.IMetadataWriter, GraphQL.Types.IProvideMetadata
    {
        public MetadataProvider() { }
        public System.Collections.Generic.Dictionary<string, object?> Metadata { get; }
        public void CopyMetadataTo(GraphQL.Types.IMetadataWriter target) { }
        public TType GetMetadata<TType>(string key, System.Func<TType> defaultValueFactory) { }
        public TType GetMetadata<TType>(string key, TType defaultValue = default) { }
        public bool HasMetadata(string key) { }
    }
    public static class NameValidator
    {
        public static void ValidateDefault(string name, GraphQL.Utilities.NamedElement type) { }
        public static void ValidateName(string name, GraphQL.Utilities.NamedElement type) { }
    }
    public enum NamedElement
    {
        Field = 0,
        Type = 1,
        Argument = 2,
        EnumValue = 3,
        Directive = 4,
    }
    public class PrintOptions : GraphQLParser.Visitors.SDLPrinterOptions
    {
        public PrintOptions() { }
        public bool IncludeDeprecationReasons { get; set; }
        public bool IncludeDescriptions { get; set; }
        public bool IncludeFederationDefinitions { get; set; }
        public bool IncludeFederationTypes { get; set; }
        public bool IncludeImportedDefinitions { get; set; }
        public System.StringComparison? StringComparison { get; set; }
    }
    public sealed class RemovePrivateTypesAndFieldsVisitor : GraphQL.Utilities.BaseSchemaNodeVisitor
    {
        public static readonly GraphQL.Utilities.RemovePrivateTypesAndFieldsVisitor Instance;
        public override void VisitDirectiveArgumentDefinition(GraphQL.Types.QueryArgument argument, GraphQL.Types.Directive directive, GraphQL.Types.ISchema schema) { }
        public override void VisitInputObject(GraphQL.Types.IInputObjectGraphType type, GraphQL.Types.ISchema schema) { }
        public override void VisitInterface(GraphQL.Types.IInterfaceGraphType type, GraphQL.Types.ISchema schema) { }
        public override void VisitInterfaceFieldArgumentDefinition(GraphQL.Types.QueryArgument argument, GraphQL.Types.FieldType field, GraphQL.Types.IInterfaceGraphType type, GraphQL.Types.ISchema schema) { }
        public override void VisitObject(GraphQL.Types.IObjectGraphType type, GraphQL.Types.ISchema schema) { }
        public override void VisitObjectFieldArgumentDefinition(GraphQL.Types.QueryArgument argument, GraphQL.Types.FieldType field, GraphQL.Types.IObjectGraphType type, GraphQL.Types.ISchema schema) { }
        public override void VisitSchema(GraphQL.Types.ISchema schema) { }
        public override void VisitUnion(GraphQL.Types.UnionGraphType type, GraphQL.Types.ISchema schema) { }
    }
    public class SchemaBuilder
    {
        protected readonly System.Collections.Generic.Dictionary<string, GraphQL.Types.IGraphType> _types;
        public SchemaBuilder() { }
        public bool AllowUnknownFields { get; set; }
        public bool AllowUnknownTypes { get; set; }
        public bool IgnoreComments { get; set; }
        public bool IgnoreLocations { get; set; }
        public bool RunConfigurations { get; set; }
        public System.IServiceProvider ServiceProvider { get; set; }
        public GraphQL.Utilities.TypeSettings Types { get; }
        public virtual GraphQL.Types.Schema Build(string typeDefinitions) { }
        protected virtual GraphQL.Types.Schema CreateSchema() { }
        protected virtual GraphQL.Types.IGraphType? GetType(string name) { }
        protected virtual void PreConfigure(GraphQL.Types.Schema schema) { }
        protected virtual GraphQL.Types.QueryArgument ToArgument(GraphQL.Utilities.ArgumentConfig argumentConfig, GraphQLParser.AST.GraphQLInputValueDefinition inputDef) { }
        protected virtual GraphQL.Types.Directive ToDirective(GraphQLParser.AST.GraphQLDirectiveDefinition directiveDef) { }
        protected virtual GraphQL.Types.EnumerationGraphType ToEnumerationType(GraphQLParser.AST.GraphQLEnumTypeDefinition enumDef) { }
        protected virtual GraphQL.Types.FieldType ToFieldType(string parentTypeName, GraphQLParser.AST.GraphQLFieldDefinition fieldDef) { }
        protected virtual GraphQL.Types.FieldType ToFieldType(string parentTypeName, GraphQLParser.AST.GraphQLInputValueDefinition inputDef) { }
        protected virtual GraphQL.Types.InputObjectGraphType ToInputObjectType(GraphQLParser.AST.GraphQLInputObjectTypeDefinition inputDef) { }
        protected virtual GraphQL.Types.InterfaceGraphType ToInterfaceType(GraphQLParser.AST.GraphQLInterfaceTypeDefinition interfaceDef) { }
        protected virtual GraphQL.Types.IObjectGraphType ToObjectGraphType(GraphQLParser.AST.GraphQLObjectTypeDefinition astType, bool isExtensionType = false) { }
        protected virtual GraphQL.Types.FieldType ToSubscriptionFieldType(string parentTypeName, GraphQLParser.AST.GraphQLFieldDefinition fieldDef) { }
        protected virtual GraphQL.Types.UnionGraphType ToUnionType(GraphQLParser.AST.GraphQLUnionTypeDefinition unionDef) { }
        protected virtual void Validate(GraphQLParser.AST.GraphQLDocument document) { }
    }
    public class SchemaExporter
    {
        public SchemaExporter(GraphQL.Types.ISchema schema) { }
        protected GraphQL.Types.ISchema Schema { get; }
        protected virtual T ApplyDescription<T>(T node, GraphQL.Types.IProvideDescription obj)
            where T : GraphQLParser.AST.IHasDescriptionNode { }
        protected virtual T ApplyDirectives<T>(T node, GraphQL.Types.IMetadataReader obj)
            where T : GraphQLParser.AST.IHasDirectivesNode { }
        protected virtual GraphQLParser.AST.ASTNode ApplyExtend(GraphQLParser.AST.ASTNode node, GraphQL.Types.IMetadataReader graphType) { }
        public virtual GraphQLParser.AST.GraphQLDocument Export() { }
        protected virtual GraphQLParser.AST.GraphQLDirective ExportAppliedDirective(GraphQL.Types.AppliedDirective appliedDirective) { }
        protected virtual GraphQLParser.AST.GraphQLArgument ExportAppliedDirectiveArgument(GraphQL.Types.Directive directive, GraphQL.Types.DirectiveArgument argument) { }
        protected virtual GraphQLParser.AST.GraphQLArgumentDefinition ExportArgumentDefinition(GraphQL.Types.QueryArgument argument) { }
        protected virtual GraphQLParser.AST.GraphQLDirectiveDefinition ExportDirectiveDefinition(GraphQL.Types.Directive directive) { }
        protected virtual GraphQLParser.AST.GraphQLEnumTypeDefinition ExportEnumTypeDefinition(GraphQL.Types.EnumerationGraphType enumType) { }
        protected virtual GraphQLParser.AST.GraphQLFieldDefinition ExportFieldDefinition(GraphQL.Types.FieldType fieldType) { }
        protected virtual GraphQLParser.AST.GraphQLInputFieldDefinition ExportInputFieldDefinition(GraphQL.Types.FieldType fieldType) { }
        protected virtual GraphQLParser.AST.GraphQLInputObjectTypeDefinition ExportInputObjectTypeDefinition(GraphQL.Types.IInputObjectGraphType graphType) { }
        protected virtual GraphQLParser.AST.GraphQLInterfaceTypeDefinition ExportInterfaceTypeDefinition(GraphQL.Types.IInterfaceGraphType graphType) { }
        protected virtual GraphQLParser.AST.GraphQLObjectTypeDefinition ExportObjectTypeDefinition(GraphQL.Types.IObjectGraphType graphType) { }
        protected virtual GraphQLParser.AST.GraphQLScalarTypeDefinition ExportScalarTypeDefinition(GraphQL.Types.ScalarGraphType scalarType) { }
        protected virtual GraphQLParser.AST.GraphQLSchemaDefinition ExportSchemaDefinition() { }
        protected virtual GraphQLParser.AST.GraphQLTypeDefinition ExportTypeDefinition(GraphQL.Types.IGraphType graphType) { }
        protected virtual GraphQLParser.AST.GraphQLType ExportTypeReference(GraphQL.Types.IGraphType graphType) { }
        protected virtual GraphQLParser.AST.GraphQLUnionTypeDefinition ExportUnionTypeDefinition(GraphQL.Types.UnionGraphType graphType) { }
        protected virtual bool IsDefaultSchemaConfiguration(GraphQLParser.AST.GraphQLSchemaDefinition schemaDefinition) { }
        protected static bool IsBuiltInDirective(string directiveName) { }
        protected static bool IsBuiltInScalar(string typeName) { }
        protected static bool IsIntrospectionType(string typeName) { }
    }
    public sealed class SchemaValidationVisitor : GraphQL.Utilities.BaseSchemaNodeVisitor
    {
        public override void VisitDirective(GraphQL.Types.Directive directive, GraphQL.Types.ISchema schema) { }
        public override void VisitDirectiveArgumentDefinition(GraphQL.Types.QueryArgument argument, GraphQL.Types.Directive directive, GraphQL.Types.ISchema schema) { }
        public override void VisitEnum(GraphQL.Types.EnumerationGraphType type, GraphQL.Types.ISchema schema) { }
        public override void VisitInputObject(GraphQL.Types.IInputObjectGraphType type, GraphQL.Types.ISchema schema) { }
        public override void VisitInputObjectFieldDefinition(GraphQL.Types.FieldType field, GraphQL.Types.IInputObjectGraphType type, GraphQL.Types.ISchema schema) { }
        public override void VisitInterface(GraphQL.Types.IInterfaceGraphType type, GraphQL.Types.ISchema schema) { }
        public override void VisitInterfaceFieldArgumentDefinition(GraphQL.Types.QueryArgument argument, GraphQL.Types.FieldType field, GraphQL.Types.IInterfaceGraphType type, GraphQL.Types.ISchema schema) { }
        public override void VisitInterfaceFieldDefinition(GraphQL.Types.FieldType field, GraphQL.Types.IInterfaceGraphType type, GraphQL.Types.ISchema schema) { }
        public override void VisitObject(GraphQL.Types.IObjectGraphType type, GraphQL.Types.ISchema schema) { }
        public override void VisitObjectFieldArgumentDefinition(GraphQL.Types.QueryArgument argument, GraphQL.Types.FieldType field, GraphQL.Types.IObjectGraphType type, GraphQL.Types.ISchema schema) { }
        public override void VisitObjectFieldDefinition(GraphQL.Types.FieldType field, GraphQL.Types.IObjectGraphType type, GraphQL.Types.ISchema schema) { }
        public override void VisitSchema(GraphQL.Types.ISchema schema) { }
        public override void VisitUnion(GraphQL.Types.UnionGraphType type, GraphQL.Types.ISchema schema) { }
        public static void Run(GraphQL.Types.ISchema schema) { }
    }
    public static class StringUtils
    {
        public static int DamerauLevenshteinDistance(string source, string target, int threshold) { }
        public static string QuotedOrList(System.Collections.Generic.IEnumerable<string> items, int maxLength = 5) { }
        public static string[] SuggestionList(string input, System.Collections.Generic.IEnumerable<string>? options) { }
    }
    public sealed class TransitiveInterfaceVisitor : GraphQL.Utilities.BaseSchemaNodeVisitor
    {
        public static GraphQL.Utilities.TransitiveInterfaceVisitor Instance { get; }
        public override void VisitInterface(GraphQL.Types.IInterfaceGraphType type, GraphQL.Types.ISchema schema) { }
        public override void VisitObject(GraphQL.Types.IObjectGraphType type, GraphQL.Types.ISchema schema) { }
    }
    public class TypeConfig : GraphQL.Utilities.MetadataProvider
    {
        public TypeConfig(string name) { }
        public string? DeprecationReason { get; set; }
        public string? Description { get; set; }
        public System.Func<object, bool>? IsTypeOfFunc { get; set; }
        public string Name { get; }
        public System.Func<object, GraphQL.Types.IObjectGraphType>? ResolveType { get; set; }
        public System.Type? Type { get; set; }
        public GraphQL.Utilities.FieldConfig FieldFor(string fieldName) { }
        public void IsTypeOf<T>() { }
    }
    public class TypeSettings
    {
        public TypeSettings() { }
        public GraphQL.Utilities.TypeConfig For(string typeName) { }
        public GraphQL.Utilities.TypeSettings ForAll(System.Action<GraphQL.Utilities.TypeConfig> configure) { }
        public void Include(System.Type type) { }
        public void Include(System.Type type, System.Type typeOfType) { }
        public void Include(string name, System.Type type) { }
        public void Include(string name, System.Type type, System.Type typeOfType) { }
        public void Include<TType>() { }
        public void Include<TType>(string name) { }
        public void Include<TType, TTypeOfType>() { }
        public void Include<TType, TTypeOfType>(string name) { }
    }
}
namespace GraphQL.Utilities.Visitors.Custom
{
    public class DeprecatedTypeReferenceVisitor : GraphQL.Utilities.BaseSchemaNodeVisitor
    {
        protected readonly System.Collections.Generic.List<string> Violations;
        public DeprecatedTypeReferenceVisitor() { }
        public override void PostVisitSchema(GraphQL.Types.ISchema schema) { }
        public override void VisitInputObjectFieldDefinition(GraphQL.Types.FieldType field, GraphQL.Types.IInputObjectGraphType type, GraphQL.Types.ISchema schema) { }
        public override void VisitInterfaceFieldArgumentDefinition(GraphQL.Types.QueryArgument argument, GraphQL.Types.FieldType field, GraphQL.Types.IInterfaceGraphType type, GraphQL.Types.ISchema schema) { }
        public override void VisitInterfaceFieldDefinition(GraphQL.Types.FieldType field, GraphQL.Types.IInterfaceGraphType type, GraphQL.Types.ISchema schema) { }
        public override void VisitObjectFieldArgumentDefinition(GraphQL.Types.QueryArgument argument, GraphQL.Types.FieldType field, GraphQL.Types.IObjectGraphType type, GraphQL.Types.ISchema schema) { }
        public override void VisitObjectFieldDefinition(GraphQL.Types.FieldType field, GraphQL.Types.IObjectGraphType type, GraphQL.Types.ISchema schema) { }
    }
}
namespace GraphQL.Utilities.Visitors
{
    public sealed class ParseLinkVisitor : GraphQL.Utilities.BaseSchemaNodeVisitor
    {
        public static GraphQL.Utilities.Visitors.ParseLinkVisitor Instance { get; }
        public override void VisitSchema(GraphQL.Types.ISchema schema) { }
    }
    public class PatternMatchingVisitor : GraphQL.Utilities.BaseSchemaNodeVisitor
    {
        public PatternMatchingVisitor() { }
        public override void VisitInputObjectFieldDefinition(GraphQL.Types.FieldType field, GraphQL.Types.IInputObjectGraphType type, GraphQL.Types.ISchema schema) { }
        public override void VisitInterfaceFieldArgumentDefinition(GraphQL.Types.QueryArgument argument, GraphQL.Types.FieldType field, GraphQL.Types.IInterfaceGraphType type, GraphQL.Types.ISchema schema) { }
        public override void VisitObjectFieldArgumentDefinition(GraphQL.Types.QueryArgument argument, GraphQL.Types.FieldType field, GraphQL.Types.IObjectGraphType type, GraphQL.Types.ISchema schema) { }
    }
    public sealed class RemoveDeprecationReasonsVisitor : GraphQLParser.Visitors.ASTVisitor<GraphQLParser.Visitors.NullVisitorContext>
    {
        protected override System.Threading.Tasks.ValueTask VisitDirectiveAsync(GraphQLParser.AST.GraphQLDirective directive, GraphQLParser.Visitors.NullVisitorContext context) { }
        public static void Visit(GraphQLParser.AST.ASTNode node) { }
    }
    public sealed class RemoveDescriptionsVisitor : GraphQLParser.Visitors.ASTVisitor<GraphQLParser.Visitors.NullVisitorContext>
    {
        public override System.Threading.Tasks.ValueTask VisitAsync(GraphQLParser.AST.ASTNode? node, GraphQLParser.Visitors.NullVisitorContext context) { }
        public static void Visit(GraphQLParser.AST.ASTNode node) { }
    }
    public sealed class RemoveFederationTypesVisitor : GraphQLParser.Visitors.ASTVisitor<GraphQL.Utilities.Visitors.RemoveFederationTypesVisitor.Context>
    {
        protected override System.Threading.Tasks.ValueTask VisitDocumentAsync(GraphQLParser.AST.GraphQLDocument document, GraphQL.Utilities.Visitors.RemoveFederationTypesVisitor.Context context) { }
        protected override System.Threading.Tasks.ValueTask VisitObjectTypeDefinitionAsync(GraphQLParser.AST.GraphQLObjectTypeDefinition objectTypeDefinition, GraphQL.Utilities.Visitors.RemoveFederationTypesVisitor.Context context) { }
        protected override System.Threading.Tasks.ValueTask VisitObjectTypeExtensionAsync(GraphQLParser.AST.GraphQLObjectTypeExtension objectTypeExtension, GraphQL.Utilities.Visitors.RemoveFederationTypesVisitor.Context context) { }
        public static void Visit(GraphQLParser.AST.ASTNode node) { }
        public struct Context : GraphQLParser.Visitors.IASTVisitorContext
        {
            public System.Threading.CancellationToken CancellationToken { get; }
            public GraphQLParser.ROM QueryTypeName { get; set; }
        }
    }
    public sealed class RemoveImportedTypesVisitor : GraphQLParser.Visitors.ASTVisitor<GraphQL.Utilities.Visitors.RemoveImportedTypesVisitor.Context>
    {
        protected override System.Threading.Tasks.ValueTask VisitDocumentAsync(GraphQLParser.AST.GraphQLDocument document, GraphQL.Utilities.Visitors.RemoveImportedTypesVisitor.Context context) { }
        public static void Visit(GraphQLParser.AST.ASTNode node, GraphQL.Types.ISchema schema) { }
        public static void Visit(GraphQLParser.AST.ASTNode node, GraphQL.Types.ISchema schema, params string[] urlPrefixes) { }
        public struct Context : GraphQLParser.Visitors.IASTVisitorContext
        {
            public System.Threading.CancellationToken CancellationToken { get; }
            public System.Collections.Generic.List<string>? ImportedNamespaces { get; set; }
            public System.Collections.Generic.HashSet<string>? ImportedTypes { get; set; }
        }
    }
    public sealed class RemoveInputValueDeprecationDirectivesVisitor : GraphQLParser.Visitors.ASTVisitor<GraphQLParser.Visitors.NullVisitorContext>
    {
        protected override System.Threading.Tasks.ValueTask VisitInputValueDefinitionAsync(GraphQLParser.AST.GraphQLInputValueDefinition inputValue, GraphQLParser.Visitors.NullVisitorContext context) { }
        public static void Visit(GraphQLParser.AST.ASTNode node) { }
    }
    public sealed class RenameImportedDirectivesVisitor : GraphQL.Utilities.BaseSchemaNodeVisitor
    {
        public RenameImportedDirectivesVisitor(System.Collections.Generic.List<GraphQL.Utilities.LinkConfiguration> linkConfigurations) { }
        public override void VisitEnum(GraphQL.Types.EnumerationGraphType type, GraphQL.Types.ISchema schema) { }
        public override void VisitEnumValue(GraphQL.Types.EnumValueDefinition value, GraphQL.Types.EnumerationGraphType type, GraphQL.Types.ISchema schema) { }
        public override void VisitInputObject(GraphQL.Types.IInputObjectGraphType type, GraphQL.Types.ISchema schema) { }
        public override void VisitInputObjectFieldDefinition(GraphQL.Types.FieldType field, GraphQL.Types.IInputObjectGraphType type, GraphQL.Types.ISchema schema) { }
        public override void VisitInterface(GraphQL.Types.IInterfaceGraphType type, GraphQL.Types.ISchema schema) { }
        public override void VisitInterfaceFieldArgumentDefinition(GraphQL.Types.QueryArgument argument, GraphQL.Types.FieldType field, GraphQL.Types.IInterfaceGraphType type, GraphQL.Types.ISchema schema) { }
        public override void VisitInterfaceFieldDefinition(GraphQL.Types.FieldType field, GraphQL.Types.IInterfaceGraphType type, GraphQL.Types.ISchema schema) { }
        public override void VisitObject(GraphQL.Types.IObjectGraphType type, GraphQL.Types.ISchema schema) { }
        public override void VisitObjectFieldArgumentDefinition(GraphQL.Types.QueryArgument argument, GraphQL.Types.FieldType field, GraphQL.Types.IObjectGraphType type, GraphQL.Types.ISchema schema) { }
        public override void VisitObjectFieldDefinition(GraphQL.Types.FieldType field, GraphQL.Types.IObjectGraphType type, GraphQL.Types.ISchema schema) { }
        public override void VisitScalar(GraphQL.Types.ScalarGraphType type, GraphQL.Types.ISchema schema) { }
        public override void VisitSchema(GraphQL.Types.ISchema schema) { }
        public override void VisitUnion(GraphQL.Types.UnionGraphType type, GraphQL.Types.ISchema schema) { }
        public static void Run(GraphQL.Types.ISchema schema) { }
    }
}
namespace GraphQL.Validation
{
    public class BaseVariableVisitor : GraphQL.Validation.IVariableVisitor
    {
        public BaseVariableVisitor() { }
        public virtual System.Threading.Tasks.ValueTask VisitFieldAsync(GraphQL.Validation.ValidationContext context, GraphQLParser.AST.GraphQLVariableDefinition variable, GraphQL.VariableName variableName, GraphQL.Types.IInputObjectGraphType type, GraphQL.Types.FieldType field, object? variableValue, object? parsedValue) { }
        public virtual System.Threading.Tasks.ValueTask VisitListAsync(GraphQL.Validation.ValidationContext context, GraphQLParser.AST.GraphQLVariableDefinition variable, GraphQL.VariableName variableName, GraphQL.Types.ListGraphType type, object? variableValue, System.Collections.Generic.IList<object?>? parsedValue) { }
        public virtual System.Threading.Tasks.ValueTask VisitObjectAsync(GraphQL.Validation.ValidationContext context, GraphQLParser.AST.GraphQLVariableDefinition variable, GraphQL.VariableName variableName, GraphQL.Types.IInputObjectGraphType type, object? variableValue, object? parsedValue) { }
        public virtual System.Threading.Tasks.ValueTask VisitScalarAsync(GraphQL.Validation.ValidationContext context, GraphQLParser.AST.GraphQLVariableDefinition variable, GraphQL.VariableName variableName, GraphQL.Types.ScalarGraphType type, object? variableValue, object? parsedValue) { }
    }
    public class BasicVisitor : GraphQLParser.Visitors.ASTVisitor<GraphQL.Validation.BasicVisitor.State>
    {
        public BasicVisitor(params GraphQL.Validation.INodeVisitor[] visitors) { }
        public BasicVisitor(System.Collections.Generic.IList<GraphQL.Validation.INodeVisitor> visitors) { }
        public override System.Threading.Tasks.ValueTask VisitAsync(GraphQLParser.AST.ASTNode? node, GraphQL.Validation.BasicVisitor.State context) { }
        public readonly struct State : GraphQLParser.Visitors.IASTVisitorContext
        {
            public State(GraphQL.Validation.ValidationContext context) { }
            public System.Threading.CancellationToken CancellationToken { get; }
            public GraphQL.Validation.ValidationContext Context { get; }
        }
    }
    public class DocumentValidator : GraphQL.Validation.IDocumentValidator
    {
        public static readonly System.Collections.Generic.IEnumerable<GraphQL.Validation.IValidationRule> CoreRules;
        public DocumentValidator() { }
        public System.Threading.Tasks.Task<GraphQL.Validation.IValidationResult> ValidateAsync(in GraphQL.Validation.ValidationOptions options) { }
    }
    public struct FieldArgumentsValidationContext
    {
        public System.Collections.Generic.IDictionary<string, GraphQL.Execution.ArgumentValue>? Arguments { get; set; }
        public System.Threading.CancellationToken CancellationToken { get; }
        public System.Collections.Generic.IDictionary<string, GraphQL.Execution.DirectiveInfo>? Directives { get; }
        public GraphQLParser.AST.GraphQLField FieldAst { get; set; }
        public GraphQL.Types.FieldType FieldDefinition { get; set; }
        public GraphQL.Types.IGraphType? ParentType { get; }
        public System.IServiceProvider? RequestServices { get; }
        public GraphQL.Validation.ValidationContext ValidationContext { get; set; }
        public T GetArgument<T>(string name, T defaultValue = default) { }
        public void ReportError(GraphQL.Validation.ValidationError error) { }
        public void SetArgument(string name, object? value) { }
    }
    public interface IDocumentValidator
    {
        System.Threading.Tasks.Task<GraphQL.Validation.IValidationResult> ValidateAsync(in GraphQL.Validation.ValidationOptions options);
    }
    public interface INodeVisitor
    {
        System.Threading.Tasks.ValueTask EnterAsync(GraphQLParser.AST.ASTNode node, GraphQL.Validation.ValidationContext context);
        System.Threading.Tasks.ValueTask LeaveAsync(GraphQLParser.AST.ASTNode node, GraphQL.Validation.ValidationContext context);
    }
    public interface IValidationResult
    {
        System.Collections.Generic.IDictionary<GraphQLParser.AST.GraphQLField, System.Collections.Generic.IDictionary<string, GraphQL.Execution.ArgumentValue>>? ArgumentValues { get; }
        System.Collections.Generic.IDictionary<GraphQLParser.AST.ASTNode, System.Collections.Generic.IDictionary<string, GraphQL.Execution.DirectiveInfo>>? DirectiveValues { get; }
        GraphQL.ExecutionErrors Errors { get; }
        bool IsValid { get; }
        GraphQL.Validation.Variables? Variables { get; }
    }
    public interface IValidationRule
    {
        System.Threading.Tasks.ValueTask<GraphQL.Validation.INodeVisitor?> GetPostNodeVisitorAsync(GraphQL.Validation.ValidationContext context);
        System.Threading.Tasks.ValueTask<GraphQL.Validation.INodeVisitor?> GetPreNodeVisitorAsync(GraphQL.Validation.ValidationContext context);
        System.Threading.Tasks.ValueTask<GraphQL.Validation.IVariableVisitor?> GetVariableVisitorAsync(GraphQL.Validation.ValidationContext context);
    }
    public interface IVariableVisitor
    {
        System.Threading.Tasks.ValueTask VisitFieldAsync(GraphQL.Validation.ValidationContext context, GraphQLParser.AST.GraphQLVariableDefinition variable, GraphQL.VariableName variableName, GraphQL.Types.IInputObjectGraphType type, GraphQL.Types.FieldType field, object? variableValue, object? parsedValue);
        System.Threading.Tasks.ValueTask VisitListAsync(GraphQL.Validation.ValidationContext context, GraphQLParser.AST.GraphQLVariableDefinition variable, GraphQL.VariableName variableName, GraphQL.Types.ListGraphType type, object? variableValue, System.Collections.Generic.IList<object?>? parsedValue);
        System.Threading.Tasks.ValueTask VisitObjectAsync(GraphQL.Validation.ValidationContext context, GraphQLParser.AST.GraphQLVariableDefinition variable, GraphQL.VariableName variableName, GraphQL.Types.IInputObjectGraphType type, object? variableValue, object? parsedValue);
        System.Threading.Tasks.ValueTask VisitScalarAsync(GraphQL.Validation.ValidationContext context, GraphQLParser.AST.GraphQLVariableDefinition variable, GraphQL.VariableName variableName, GraphQL.Types.ScalarGraphType type, object? variableValue, object? parsedValue);
    }
    public class InvalidLiteralError : GraphQL.Validation.ValidationError
    {
        public InvalidLiteralError(GraphQLParser.AST.GraphQLDocument document, GraphQLParser.AST.ASTNode parentNode, GraphQLParser.AST.GraphQLDirective? directive, GraphQLParser.AST.GraphQLArgument? argument, GraphQLParser.AST.ASTNode node, System.Exception innerException) { }
        public InvalidLiteralError(GraphQLParser.AST.GraphQLDocument document, GraphQLParser.AST.ASTNode parentNode, GraphQLParser.AST.GraphQLDirective? directive, GraphQLParser.AST.GraphQLArgument? argument, GraphQLParser.AST.ASTNode node, string message, System.Exception? innerException = null) { }
    }
    public class InvalidValueError : GraphQL.Validation.ValidationError
    {
        public InvalidValueError(GraphQLParser.AST.GraphQLDocument document, GraphQLParser.AST.ASTNode parentNode, GraphQLParser.AST.GraphQLDirective? directive, GraphQLParser.AST.GraphQLArgument? argument, GraphQLParser.AST.ASTNode node, System.Exception innerException) { }
        public InvalidValueError(GraphQLParser.AST.GraphQLDocument document, GraphQLParser.AST.ASTNode parentNode, GraphQLParser.AST.GraphQLDirective? directive, GraphQLParser.AST.GraphQLArgument? argument, GraphQLParser.AST.ASTNode node, string message, System.Exception? innerException = null) { }
    }
    [System.Serializable]
    public class InvalidVariableError : GraphQL.Validation.ValidationError
    {
        public InvalidVariableError(GraphQL.Validation.ValidationContext context, GraphQLParser.AST.GraphQLVariableDefinition node, GraphQL.VariableName variableName, string message) { }
        public InvalidVariableError(GraphQL.Validation.ValidationContext context, GraphQLParser.AST.GraphQLVariableDefinition node, GraphQL.VariableName variableName, string message, System.Exception innerException) { }
    }
    public class MatchingNodeVisitor<TNode> : GraphQL.Validation.INodeVisitor
        where TNode : GraphQLParser.AST.ASTNode
    {
        public MatchingNodeVisitor(System.Action<TNode, GraphQL.Validation.ValidationContext>? enter = null, System.Action<TNode, GraphQL.Validation.ValidationContext>? leave = null) { }
        public MatchingNodeVisitor(System.Func<TNode, GraphQL.Validation.ValidationContext, System.Threading.Tasks.ValueTask>? enter = null, System.Func<TNode, GraphQL.Validation.ValidationContext, System.Threading.Tasks.ValueTask>? leave = null) { }
    }
    public class MatchingNodeVisitor<TNode, TState> : GraphQL.Validation.INodeVisitor
        where TNode : GraphQLParser.AST.ASTNode
    {
        public MatchingNodeVisitor(TState? state, System.Action<TNode, GraphQL.Validation.ValidationContext, TState?>? enter = null, System.Action<TNode, GraphQL.Validation.ValidationContext, TState?>? leave = null) { }
    }
    public sealed class NodeVisitors : GraphQL.Validation.INodeVisitor
    {
        public NodeVisitors(params GraphQL.Validation.INodeVisitor[] nodeVisitors) { }
    }
    public class TypeInfo : GraphQL.Validation.INodeVisitor
    {
        public TypeInfo(GraphQL.Types.ISchema schema) { }
        public void Clear() { }
        public System.Threading.Tasks.ValueTask EnterAsync(GraphQLParser.AST.ASTNode node, GraphQL.Validation.ValidationContext context) { }
        public GraphQLParser.AST.ASTNode? GetAncestor(int index) { }
        public GraphQL.Types.QueryArgument? GetArgument() { }
        public GraphQL.Types.Directive? GetDirective() { }
        public GraphQL.Types.FieldType? GetFieldDef(int index = 0) { }
        public GraphQL.Types.IGraphType? GetInputType(int index = 0) { }
        public GraphQL.Types.IGraphType? GetLastType(int index = 0) { }
        public GraphQL.Types.IGraphType? GetParentType(int index = 0) { }
        public System.Threading.Tasks.ValueTask LeaveAsync(GraphQLParser.AST.ASTNode node, GraphQL.Validation.ValidationContext context) { }
    }
    public class ValidationContext : GraphQL.Execution.IProvideUserContext
    {
        public ValidationContext() { }
        public System.Collections.Concurrent.ConcurrentDictionary<GraphQLParser.AST.GraphQLField, System.Collections.Generic.IDictionary<string, GraphQL.Execution.ArgumentValue>>? ArgumentValues { get; set; }
        public System.Threading.CancellationToken CancellationToken { get; set; }
        public System.Collections.Concurrent.ConcurrentDictionary<GraphQLParser.AST.ASTNode, System.Collections.Generic.IDictionary<string, GraphQL.Execution.DirectiveInfo>>? DirectiveValues { get; set; }
        public GraphQLParser.AST.GraphQLDocument Document { get; set; }
        public System.Collections.Generic.IEnumerable<GraphQL.Validation.ValidationError> Errors { get; }
        public GraphQL.Inputs Extensions { get; set; }
        public bool HasErrors { get; }
        public GraphQL.Instrumentation.Metrics Metrics { get; set; }
        public GraphQLParser.AST.GraphQLOperationDefinition Operation { get; set; }
        public System.IServiceProvider? RequestServices { get; set; }
        public GraphQL.Types.ISchema Schema { get; set; }
        public GraphQL.Validation.TypeInfo TypeInfo { get; set; }
        public System.Security.Claims.ClaimsPrincipal? User { get; set; }
        public System.Collections.Generic.IDictionary<string, object?> UserContext { get; set; }
        public GraphQL.Inputs Variables { get; set; }
        public System.Collections.Generic.List<GraphQLParser.AST.GraphQLFragmentSpread> GetFragmentSpreads(GraphQLParser.AST.GraphQLSelectionSet node) { }
        public System.Collections.Generic.List<GraphQL.Validation.VariableUsage>? GetRecursiveVariables(GraphQLParser.AST.GraphQLOperationDefinition operation) { }
        public System.Collections.Generic.List<GraphQLParser.AST.GraphQLFragmentDefinition>? GetRecursivelyReferencedFragments(System.Collections.Generic.List<GraphQLParser.AST.GraphQLOperationDefinition> operations) { }
        public System.Collections.Generic.List<GraphQLParser.AST.GraphQLFragmentDefinition>? GetRecursivelyReferencedFragments(GraphQLParser.AST.GraphQLOperationDefinition operation, bool onlyUsed = false) { }
        public System.Collections.Generic.List<GraphQL.Validation.VariableUsage>? GetVariables<TNode>(TNode node)
            where TNode : GraphQLParser.AST.ASTNode, GraphQLParser.AST.IHasSelectionSetNode { }
        [return: System.Runtime.CompilerServices.TupleElementNames(new string?[]?[] {
                "Variables",
                "Errors"})]
        public System.Threading.Tasks.ValueTask<System.ValueTuple<GraphQL.Validation.Variables, System.Collections.Generic.List<GraphQL.Validation.ValidationError>?>> GetVariablesValuesAsync(GraphQL.Validation.IVariableVisitor? visitor = null) { }
        public string? IsValidLiteralValue(GraphQL.Types.IGraphType type, GraphQLParser.AST.GraphQLValue valueAst) { }
        public void ReportError(GraphQL.Validation.ValidationError error) { }
        public virtual bool ShouldIncludeNode(GraphQLParser.AST.ASTNode node) { }
    }
    [System.Serializable]
    public class ValidationError : GraphQL.Execution.DocumentError
    {
        public ValidationError(string message) { }
        public ValidationError(string message, System.Exception? innerException) { }
        public ValidationError(GraphQLParser.ROM originalQuery, string? number, string message, GraphQLParser.AST.ASTNode node) { }
        public ValidationError(GraphQLParser.ROM originalQuery, string? number, string message, params GraphQLParser.AST.ASTNode[] nodes) { }
        public ValidationError(GraphQLParser.ROM originalQuery, string? number, string message, System.Exception? innerException, GraphQLParser.AST.ASTNode node) { }
        public ValidationError(GraphQLParser.ROM originalQuery, string? number, string message, System.Exception? innerException, params GraphQLParser.AST.ASTNode[]? nodes) { }
        public System.Collections.Generic.IEnumerable<GraphQLParser.AST.ASTNode> Nodes { get; }
        public string? Number { get; set; }
    }
    public readonly struct ValidationOptions
    {
        public ValidationOptions() { }
        public ValidationOptions(GraphQL.Types.ISchema schema, GraphQLParser.AST.GraphQLDocument document, System.Collections.Generic.IEnumerable<GraphQL.Validation.IValidationRule>? rules, System.Collections.Generic.IDictionary<string, object?> userContext, GraphQL.Instrumentation.Metrics metrics, GraphQL.Inputs variables, GraphQL.Inputs extensions, GraphQLParser.AST.GraphQLOperationDefinition operation, System.IServiceProvider? requestServices, System.Security.Claims.ClaimsPrincipal? user, System.Threading.CancellationToken cancellationToken) { }
        public System.Threading.CancellationToken CancellationToken { get; init; }
        public GraphQLParser.AST.GraphQLDocument Document { get; init; }
        public GraphQL.Inputs Extensions { get; init; }
        public GraphQL.Instrumentation.Metrics Metrics { get; init; }
        public GraphQLParser.AST.GraphQLOperationDefinition Operation { get; init; }
        public System.IServiceProvider? RequestServices { get; init; }
        public System.Collections.Generic.IEnumerable<GraphQL.Validation.IValidationRule>? Rules { get; init; }
        public GraphQL.Types.ISchema Schema { get; init; }
        public System.Security.Claims.ClaimsPrincipal? User { get; init; }
        public System.Collections.Generic.IDictionary<string, object?> UserContext { get; init; }
        public GraphQL.Inputs Variables { get; init; }
    }
    public class ValidationResult : GraphQL.Validation.IValidationResult
    {
        public ValidationResult(params GraphQL.Validation.ValidationError[] errors) { }
        public ValidationResult(System.Collections.Generic.IEnumerable<GraphQL.Validation.ValidationError> errors) { }
        public System.Collections.Generic.IDictionary<GraphQLParser.AST.GraphQLField, System.Collections.Generic.IDictionary<string, GraphQL.Execution.ArgumentValue>>? ArgumentValues { get; set; }
        public System.Collections.Generic.IDictionary<GraphQLParser.AST.ASTNode, System.Collections.Generic.IDictionary<string, GraphQL.Execution.DirectiveInfo>>? DirectiveValues { get; set; }
        public GraphQL.ExecutionErrors Errors { get; }
        public bool IsValid { get; }
        public GraphQL.Validation.Variables? Variables { get; set; }
    }
    public abstract class ValidationRuleBase : GraphQL.Validation.IValidationRule
    {
        protected ValidationRuleBase() { }
        public virtual System.Threading.Tasks.ValueTask<GraphQL.Validation.INodeVisitor?> GetPostNodeVisitorAsync(GraphQL.Validation.ValidationContext context) { }
        public virtual System.Threading.Tasks.ValueTask<GraphQL.Validation.INodeVisitor?> GetPreNodeVisitorAsync(GraphQL.Validation.ValidationContext context) { }
        public virtual System.Threading.Tasks.ValueTask<GraphQL.Validation.IVariableVisitor?> GetVariableVisitorAsync(GraphQL.Validation.ValidationContext context) { }
    }
    public class Variable
    {
        public Variable(string name, GraphQLParser.AST.GraphQLVariableDefinition definition) { }
        public GraphQLParser.AST.GraphQLVariableDefinition Definition { get; set; }
        public bool IsDefault { get; set; }
        public string Name { get; }
        public object? Value { get; set; }
        public bool ValueSpecified { get; }
    }
    public class VariableUsage
    {
        public VariableUsage(GraphQLParser.AST.GraphQLVariable node, GraphQL.Types.IGraphType type, bool hasDefault, bool isRequired) { }
        public bool HasDefault { get; }
        public bool IsRequired { get; }
        public GraphQLParser.AST.GraphQLVariable Node { get; }
        public GraphQL.Types.IGraphType Type { get; }
    }
    public class Variables : System.Collections.Generic.IEnumerable<GraphQL.Validation.Variable>, System.Collections.IEnumerable
    {
        public Variables() { }
        public static GraphQL.Validation.Variables None { get; }
        public virtual void Add(GraphQL.Validation.Variable variable) { }
        public GraphQL.Validation.Variable? Find(GraphQLParser.ROM name) { }
        public System.Collections.Generic.IEnumerator<GraphQL.Validation.Variable> GetEnumerator() { }
        public bool ValueFor(GraphQLParser.ROM name, out GraphQL.Execution.ArgumentValue value) { }
        public object? ValueFor(string name, object? defaultValue = null) { }
    }
}
namespace GraphQL.Validation.Complexity
{
    public class ComplexityOptions
    {
        public ComplexityOptions() { }
        public System.Func<GraphQL.Validation.Complexity.FieldImpactContext, GraphQL.Validation.Complexity.FieldComplexityResult> DefaultComplexityImpactDelegate { get; set; }
        public double DefaultListImpactMultiplier { get; set; }
        public double DefaultObjectImpact { get; set; }
        public double DefaultScalarImpact { get; set; }
        public int? MaxComplexity { get; set; }
        public int? MaxDepth { get; set; }
        public System.Func<GraphQL.Validation.Complexity.ComplexityValidationContext, System.Threading.Tasks.Task>? ValidateComplexityDelegate { get; set; }
    }
    public class ComplexityValidationContext
    {
        public ComplexityValidationContext(GraphQL.Validation.ValidationContext validationContext, GraphQL.Validation.Complexity.ComplexityOptions complexityOptions, double totalImpact, int maxDepth, GraphQL.Validation.ValidationError? error) { }
        public GraphQL.Validation.Complexity.ComplexityOptions Configuration { get; }
        public GraphQL.Validation.ValidationError? Error { get; set; }
        public int MaxDepth { get; }
        public double TotalImpact { get; }
        public GraphQL.Validation.ValidationContext ValidationContext { get; }
    }
    public struct FieldComplexityResult
    {
        public FieldComplexityResult(double fieldImpact, double childImpactMultiplier) { }
        public double ChildImpactMultiplier { get; set; }
        public double FieldImpact { get; set; }
    }
    public struct FieldImpactContext
    {
        public System.Collections.Generic.IDictionary<string, GraphQL.Execution.ArgumentValue>? Arguments { get; }
        public GraphQL.Validation.Complexity.ComplexityOptions Configuration { get; }
        public GraphQLParser.AST.GraphQLField FieldAst { get; set; }
        public GraphQL.Types.FieldType FieldDefinition { get; set; }
        public GraphQL.Validation.Complexity.FieldImpactContext? Parent { get; }
        public GraphQL.Types.IGraphType ParentType { get; set; }
        public GraphQL.Validation.ValidationContext ValidationContext { get; }
        public TType GetArgument<TType>(string name, TType defaultValue = default) { }
    }
    public interface IFieldComplexityAnalyzer
    {
        GraphQL.Validation.Complexity.FieldComplexityResult Analyze(GraphQL.Validation.Complexity.FieldImpactContext context);
    }
}
namespace GraphQL.Validation.Errors
{
    [System.Serializable]
    public class ArgumentsOfCorrectTypeError : GraphQL.Validation.ValidationError
    {
        public ArgumentsOfCorrectTypeError(GraphQL.Validation.ValidationContext context, GraphQLParser.AST.GraphQLArgument node, string verboseErrors) { }
    }
    [System.Serializable]
    public class DefaultValuesOfCorrectTypeError : GraphQL.Validation.ValidationError
    {
        public DefaultValuesOfCorrectTypeError(GraphQL.Validation.ValidationContext context, GraphQLParser.AST.GraphQLVariableDefinition varDefAst, GraphQL.Types.IGraphType inputType, string verboseErrors) { }
    }
    [System.Serializable]
    public class DirectivesInAllowedLocationsError : GraphQL.Validation.ValidationError
    {
        public DirectivesInAllowedLocationsError(GraphQL.Validation.ValidationContext context, GraphQLParser.AST.GraphQLDirective node, GraphQLParser.AST.DirectiveLocation candidateLocation) { }
    }
    [System.Serializable]
    public class FieldsOnCorrectTypeError : GraphQL.Validation.ValidationError
    {
        public FieldsOnCorrectTypeError(GraphQL.Validation.ValidationContext context, GraphQLParser.AST.GraphQLField node, GraphQL.Types.IGraphType type, System.Collections.Generic.IEnumerable<string> suggestedTypeNames, System.Collections.Generic.IEnumerable<string> suggestedFieldNames) { }
    }
    [System.Serializable]
    public class FragmentsOnCompositeTypesError : GraphQL.Validation.ValidationError
    {
        public FragmentsOnCompositeTypesError(GraphQL.Validation.ValidationContext context, GraphQLParser.AST.GraphQLFragmentDefinition node) { }
        public FragmentsOnCompositeTypesError(GraphQL.Validation.ValidationContext context, GraphQLParser.AST.GraphQLInlineFragment node) { }
    }
    [System.Serializable]
    public class InputFieldsAndArgumentsOfCorrectLengthError : GraphQL.Validation.ValidationError
    {
        public InputFieldsAndArgumentsOfCorrectLengthError(GraphQL.Validation.ValidationContext context, GraphQLParser.AST.ASTNode node, int? length, int? min, int? max) { }
        public InputFieldsAndArgumentsOfCorrectLengthError(GraphQL.Validation.ValidationContext context, GraphQLParser.AST.GraphQLVariableDefinition node, GraphQL.VariableName variableName, int? length, int? min, int? max) { }
    }
    [System.Serializable]
    public class KnownArgumentNamesError : GraphQL.Validation.ValidationError
    {
        public KnownArgumentNamesError(GraphQL.Validation.ValidationContext context, GraphQLParser.AST.GraphQLArgument node, GraphQL.Types.Directive directive) { }
        public KnownArgumentNamesError(GraphQL.Validation.ValidationContext context, GraphQLParser.AST.GraphQLArgument node, GraphQL.Types.FieldType fieldDef, GraphQL.Types.IGraphType parentType) { }
    }
    [System.Serializable]
    public class KnownDirectivesError : GraphQL.Validation.ValidationError
    {
        public KnownDirectivesError(GraphQL.Validation.ValidationContext context, GraphQLParser.AST.GraphQLDirective node) { }
    }
    [System.Serializable]
    public class KnownFragmentNamesError : GraphQL.Validation.ValidationError
    {
        public KnownFragmentNamesError(GraphQL.Validation.ValidationContext context, GraphQLParser.AST.GraphQLFragmentSpread node, string fragmentName) { }
    }
    [System.Serializable]
    public class KnownTypeNamesError : GraphQL.Validation.ValidationError
    {
        public KnownTypeNamesError(GraphQL.Validation.ValidationContext context, GraphQLParser.AST.GraphQLNamedType node, string[] suggestedTypes) { }
    }
    [System.Serializable]
    public class LoneAnonymousOperationError : GraphQL.Validation.ValidationError
    {
        public LoneAnonymousOperationError(GraphQL.Validation.ValidationContext context, GraphQLParser.AST.GraphQLOperationDefinition node) { }
    }
    [System.Serializable]
    public class NoFragmentCyclesError : GraphQL.Validation.ValidationError
    {
        public NoFragmentCyclesError(GraphQL.Validation.ValidationContext context, string fragName, string[] spreadNames, params GraphQLParser.AST.ASTNode[] nodes) { }
    }
    [System.Serializable]
    public class NoUndefinedVariablesError : GraphQL.Validation.ValidationError
    {
        public NoUndefinedVariablesError(GraphQL.Validation.ValidationContext context, GraphQLParser.AST.GraphQLOperationDefinition node, GraphQLParser.AST.GraphQLVariable variableReference) { }
    }
    [System.Serializable]
    public class NoUnusedFragmentsError : GraphQL.Validation.ValidationError
    {
        public NoUnusedFragmentsError(GraphQL.Validation.ValidationContext context, GraphQLParser.AST.GraphQLFragmentDefinition node) { }
    }
    [System.Serializable]
    public class NoUnusedVariablesError : GraphQL.Validation.ValidationError
    {
        public NoUnusedVariablesError(GraphQL.Validation.ValidationContext context, GraphQLParser.AST.GraphQLVariableDefinition node, GraphQLParser.AST.GraphQLOperationDefinition op) { }
    }
    [System.Serializable]
    public class OneOfInputValuesError : GraphQL.Validation.ValidationError
    {
        public OneOfInputValuesError(GraphQL.Validation.ValidationContext context, GraphQLParser.AST.GraphQLObjectField node) { }
        public OneOfInputValuesError(GraphQL.Validation.ValidationContext context, GraphQLParser.AST.GraphQLValue node) { }
    }
    [System.Serializable]
    public class OverlappingFieldsCanBeMergedError : GraphQL.Validation.ValidationError
    {
        public OverlappingFieldsCanBeMergedError(GraphQL.Validation.ValidationContext context, GraphQL.Validation.Rules.OverlappingFieldsCanBeMerged.Conflict conflict) { }
    }
    [System.Serializable]
    public class PossibleFragmentSpreadsError : GraphQL.Validation.ValidationError
    {
        public PossibleFragmentSpreadsError(GraphQL.Validation.ValidationContext context, GraphQLParser.AST.GraphQLFragmentSpread node, GraphQL.Types.IGraphType parentType, GraphQL.Types.IGraphType fragType) { }
        public PossibleFragmentSpreadsError(GraphQL.Validation.ValidationContext context, GraphQLParser.AST.GraphQLInlineFragment node, GraphQL.Types.IGraphType parentType, GraphQL.Types.IGraphType fragType) { }
    }
    [System.Serializable]
    public class ProvidedNonNullArgumentsError : GraphQL.Validation.ValidationError
    {
        public ProvidedNonNullArgumentsError(GraphQL.Validation.ValidationContext context, GraphQLParser.AST.GraphQLDirective node, GraphQL.Types.QueryArgument arg) { }
        public ProvidedNonNullArgumentsError(GraphQL.Validation.ValidationContext context, GraphQLParser.AST.GraphQLField node, GraphQL.Types.QueryArgument arg) { }
    }
    [System.Serializable]
    public class ScalarLeafsError : GraphQL.Validation.ValidationError
    {
        public ScalarLeafsError(GraphQL.Validation.ValidationContext context, GraphQLParser.AST.GraphQLField node, GraphQL.Types.IGraphType type) { }
        public ScalarLeafsError(GraphQL.Validation.ValidationContext context, GraphQLParser.AST.GraphQLSelectionSet node, GraphQLParser.AST.GraphQLField field, GraphQL.Types.IGraphType type) { }
    }
    [System.Serializable]
    public class SingleRootFieldSubscriptionsError : GraphQL.Validation.ValidationError
    {
        public SingleRootFieldSubscriptionsError(GraphQL.Validation.ValidationContext context, GraphQLParser.AST.GraphQLOperationDefinition operation, params GraphQLParser.AST.ASTNode[] nodes) { }
    }
    [System.Serializable]
    public class UniqueArgumentNamesError : GraphQL.Validation.ValidationError
    {
        public UniqueArgumentNamesError(GraphQL.Validation.ValidationContext context, GraphQLParser.AST.GraphQLArgument node, GraphQLParser.AST.GraphQLArgument otherNode) { }
    }
    [System.Serializable]
    public class UniqueDirectivesPerLocationError : GraphQL.Validation.ValidationError
    {
        public UniqueDirectivesPerLocationError(GraphQL.Validation.ValidationContext context, GraphQLParser.AST.GraphQLDirective node) { }
    }
    [System.Serializable]
    public class UniqueFragmentNamesError : GraphQL.Validation.ValidationError
    {
        public UniqueFragmentNamesError(GraphQL.Validation.ValidationContext context, GraphQLParser.AST.GraphQLFragmentDefinition node, GraphQLParser.AST.GraphQLFragmentDefinition altNode) { }
    }
    [System.Serializable]
    public class UniqueInputFieldNamesError : GraphQL.Validation.ValidationError
    {
        public UniqueInputFieldNamesError(GraphQL.Validation.ValidationContext context, GraphQLParser.AST.GraphQLValue node, GraphQLParser.AST.GraphQLObjectField altNode) { }
    }
    [System.Serializable]
    public class UniqueOperationNamesError : GraphQL.Validation.ValidationError
    {
        public UniqueOperationNamesError(GraphQL.Validation.ValidationContext context, GraphQLParser.AST.GraphQLOperationDefinition node) { }
    }
    [System.Serializable]
    public class UniqueVariableNamesError : GraphQL.Validation.ValidationError
    {
        public UniqueVariableNamesError(GraphQL.Validation.ValidationContext context, GraphQLParser.AST.GraphQLVariableDefinition node, GraphQLParser.AST.GraphQLVariableDefinition altNode) { }
    }
    [System.Serializable]
    public class VariablesAreInputTypesError : GraphQL.Validation.ValidationError
    {
        public VariablesAreInputTypesError(GraphQL.Validation.ValidationContext context, GraphQLParser.AST.GraphQLVariableDefinition node, GraphQL.Types.IGraphType type) { }
    }
    [System.Serializable]
    public class VariablesInAllowedPositionError : GraphQL.Validation.ValidationError
    {
        public VariablesInAllowedPositionError(GraphQL.Validation.ValidationContext context, GraphQLParser.AST.GraphQLVariableDefinition varDef, GraphQL.Types.IGraphType varType, GraphQL.Validation.VariableUsage usage) { }
    }
}
namespace GraphQL.Validation.Errors.Custom
{
    public class ComplexityError : GraphQL.Validation.ValidationError
    {
        public ComplexityError(string message) { }
    }
    public class NoIntrospectionError : GraphQL.Validation.ValidationError
    {
        public NoIntrospectionError(GraphQLParser.ROM source, GraphQLParser.AST.ASTNode node) { }
    }
}
namespace GraphQL.Validation.Rules
{
    public sealed class ArgumentsOfCorrectType : GraphQL.Validation.ValidationRuleBase
    {
        public static readonly GraphQL.Validation.Rules.ArgumentsOfCorrectType Instance;
        public override System.Threading.Tasks.ValueTask<GraphQL.Validation.INodeVisitor?> GetPreNodeVisitorAsync(GraphQL.Validation.ValidationContext context) { }
    }
    public sealed class DefaultValuesOfCorrectType : GraphQL.Validation.ValidationRuleBase
    {
        public static readonly GraphQL.Validation.Rules.DefaultValuesOfCorrectType Instance;
        public override System.Threading.Tasks.ValueTask<GraphQL.Validation.INodeVisitor?> GetPreNodeVisitorAsync(GraphQL.Validation.ValidationContext context) { }
    }
    public sealed class FieldArgumentsAreValidRule : GraphQL.Validation.ValidationRuleBase, GraphQL.Validation.INodeVisitor
    {
        public const string HAS_FIELD_ARGUMENT_VALIDATION_KEY = "__GraphQL_Has_Field_Argument_Validation__";
        public static GraphQL.Validation.Rules.FieldArgumentsAreValidRule Instance { get; }
        public override System.Threading.Tasks.ValueTask<GraphQL.Validation.INodeVisitor?> GetPostNodeVisitorAsync(GraphQL.Validation.ValidationContext context) { }
    }
    public sealed class FieldsOnCorrectType : GraphQL.Validation.ValidationRuleBase
    {
        public static readonly GraphQL.Validation.Rules.FieldsOnCorrectType Instance;
        public override System.Threading.Tasks.ValueTask<GraphQL.Validation.INodeVisitor?> GetPreNodeVisitorAsync(GraphQL.Validation.ValidationContext context) { }
    }
    public sealed class FragmentsOnCompositeTypes : GraphQL.Validation.ValidationRuleBase
    {
        public static readonly GraphQL.Validation.Rules.FragmentsOnCompositeTypes Instance;
        public override System.Threading.Tasks.ValueTask<GraphQL.Validation.INodeVisitor?> GetPreNodeVisitorAsync(GraphQL.Validation.ValidationContext context) { }
    }
    public sealed class InputFieldsAndArgumentsOfCorrectLength : GraphQL.Validation.ValidationRuleBase
    {
        public static readonly GraphQL.Validation.Rules.InputFieldsAndArgumentsOfCorrectLength Instance;
        public override System.Threading.Tasks.ValueTask<GraphQL.Validation.INodeVisitor?> GetPreNodeVisitorAsync(GraphQL.Validation.ValidationContext context) { }
        public override System.Threading.Tasks.ValueTask<GraphQL.Validation.IVariableVisitor?> GetVariableVisitorAsync(GraphQL.Validation.ValidationContext context) { }
    }
    public sealed class KnownArgumentNames : GraphQL.Validation.ValidationRuleBase
    {
        public static readonly GraphQL.Validation.Rules.KnownArgumentNames Instance;
        public override System.Threading.Tasks.ValueTask<GraphQL.Validation.INodeVisitor?> GetPreNodeVisitorAsync(GraphQL.Validation.ValidationContext context) { }
    }
    public sealed class KnownDirectivesInAllowedLocations : GraphQL.Validation.ValidationRuleBase
    {
        public static readonly GraphQL.Validation.Rules.KnownDirectivesInAllowedLocations Instance;
        public override System.Threading.Tasks.ValueTask<GraphQL.Validation.INodeVisitor?> GetPreNodeVisitorAsync(GraphQL.Validation.ValidationContext context) { }
    }
    public sealed class KnownFragmentNames : GraphQL.Validation.ValidationRuleBase
    {
        public static readonly GraphQL.Validation.Rules.KnownFragmentNames Instance;
        public override System.Threading.Tasks.ValueTask<GraphQL.Validation.INodeVisitor?> GetPreNodeVisitorAsync(GraphQL.Validation.ValidationContext context) { }
    }
    public sealed class KnownTypeNames : GraphQL.Validation.ValidationRuleBase
    {
        public static readonly GraphQL.Validation.Rules.KnownTypeNames Instance;
        public override System.Threading.Tasks.ValueTask<GraphQL.Validation.INodeVisitor?> GetPreNodeVisitorAsync(GraphQL.Validation.ValidationContext context) { }
    }
    public sealed class LoneAnonymousOperation : GraphQL.Validation.ValidationRuleBase
    {
        public static readonly GraphQL.Validation.Rules.LoneAnonymousOperation Instance;
        public override System.Threading.Tasks.ValueTask<GraphQL.Validation.INodeVisitor?> GetPreNodeVisitorAsync(GraphQL.Validation.ValidationContext context) { }
    }
    public sealed class NoFragmentCycles : GraphQL.Validation.ValidationRuleBase
    {
        public static readonly GraphQL.Validation.Rules.NoFragmentCycles Instance;
        public override System.Threading.Tasks.ValueTask<GraphQL.Validation.INodeVisitor?> GetPreNodeVisitorAsync(GraphQL.Validation.ValidationContext context) { }
    }
    public sealed class NoUndefinedVariables : GraphQL.Validation.ValidationRuleBase
    {
        public static readonly GraphQL.Validation.Rules.NoUndefinedVariables Instance;
        public override System.Threading.Tasks.ValueTask<GraphQL.Validation.INodeVisitor?> GetPreNodeVisitorAsync(GraphQL.Validation.ValidationContext context) { }
    }
    public sealed class NoUnusedFragments : GraphQL.Validation.ValidationRuleBase
    {
        public static readonly GraphQL.Validation.Rules.NoUnusedFragments Instance;
        public override System.Threading.Tasks.ValueTask<GraphQL.Validation.INodeVisitor?> GetPreNodeVisitorAsync(GraphQL.Validation.ValidationContext context) { }
    }
    public sealed class NoUnusedVariables : GraphQL.Validation.ValidationRuleBase
    {
        public static readonly GraphQL.Validation.Rules.NoUnusedVariables Instance;
        public override System.Threading.Tasks.ValueTask<GraphQL.Validation.INodeVisitor?> GetPreNodeVisitorAsync(GraphQL.Validation.ValidationContext context) { }
    }
    public sealed class OverlappingFieldsCanBeMerged : GraphQL.Validation.ValidationRuleBase
    {
        public static readonly GraphQL.Validation.Rules.OverlappingFieldsCanBeMerged Instance;
        public override System.Threading.Tasks.ValueTask<GraphQL.Validation.INodeVisitor?> GetPreNodeVisitorAsync(GraphQL.Validation.ValidationContext context) { }
        public class Conflict
        {
            public Conflict() { }
            public System.Collections.Generic.List<GraphQLParser.AST.ISelectionNode> FieldsLeft { get; set; }
            public System.Collections.Generic.List<GraphQLParser.AST.ISelectionNode> FieldsRight { get; set; }
            public GraphQL.Validation.Rules.OverlappingFieldsCanBeMerged.ConflictReason Reason { get; set; }
        }
        public class ConflictReason
        {
            public ConflictReason() { }
            public GraphQL.Validation.Rules.OverlappingFieldsCanBeMerged.Message Message { get; set; }
            public string Name { get; set; }
        }
        public class Message
        {
            public Message() { }
            public string? Msg { get; set; }
            public System.Collections.Generic.List<GraphQL.Validation.Rules.OverlappingFieldsCanBeMerged.ConflictReason>? Msgs { get; set; }
        }
    }
    public sealed class PossibleFragmentSpreads : GraphQL.Validation.ValidationRuleBase
    {
        public static readonly GraphQL.Validation.Rules.PossibleFragmentSpreads Instance;
        public override System.Threading.Tasks.ValueTask<GraphQL.Validation.INodeVisitor?> GetPreNodeVisitorAsync(GraphQL.Validation.ValidationContext context) { }
    }
    public sealed class ProvidedNonNullArguments : GraphQL.Validation.ValidationRuleBase
    {
        public static readonly GraphQL.Validation.Rules.ProvidedNonNullArguments Instance;
        public override System.Threading.Tasks.ValueTask<GraphQL.Validation.INodeVisitor?> GetPreNodeVisitorAsync(GraphQL.Validation.ValidationContext context) { }
    }
    public sealed class ScalarLeafs : GraphQL.Validation.ValidationRuleBase
    {
        public static readonly GraphQL.Validation.Rules.ScalarLeafs Instance;
        public override System.Threading.Tasks.ValueTask<GraphQL.Validation.INodeVisitor?> GetPreNodeVisitorAsync(GraphQL.Validation.ValidationContext context) { }
    }
    public sealed class SingleRootFieldSubscriptions : GraphQL.Validation.ValidationRuleBase
    {
        public static readonly GraphQL.Validation.Rules.SingleRootFieldSubscriptions Instance;
        public override System.Threading.Tasks.ValueTask<GraphQL.Validation.INodeVisitor?> GetPreNodeVisitorAsync(GraphQL.Validation.ValidationContext context) { }
    }
    public sealed class UniqueArgumentNames : GraphQL.Validation.ValidationRuleBase
    {
        public static readonly GraphQL.Validation.Rules.UniqueArgumentNames Instance;
        public override System.Threading.Tasks.ValueTask<GraphQL.Validation.INodeVisitor?> GetPreNodeVisitorAsync(GraphQL.Validation.ValidationContext context) { }
    }
    public sealed class UniqueDirectivesPerLocation : GraphQL.Validation.ValidationRuleBase
    {
        public static readonly GraphQL.Validation.Rules.UniqueDirectivesPerLocation Instance;
        public override System.Threading.Tasks.ValueTask<GraphQL.Validation.INodeVisitor?> GetPreNodeVisitorAsync(GraphQL.Validation.ValidationContext context) { }
    }
    public sealed class UniqueFragmentNames : GraphQL.Validation.ValidationRuleBase
    {
        public static readonly GraphQL.Validation.Rules.UniqueFragmentNames Instance;
        public override System.Threading.Tasks.ValueTask<GraphQL.Validation.INodeVisitor?> GetPreNodeVisitorAsync(GraphQL.Validation.ValidationContext context) { }
    }
    public sealed class UniqueInputFieldNames : GraphQL.Validation.ValidationRuleBase
    {
        public static readonly GraphQL.Validation.Rules.UniqueInputFieldNames Instance;
        public override System.Threading.Tasks.ValueTask<GraphQL.Validation.INodeVisitor?> GetPreNodeVisitorAsync(GraphQL.Validation.ValidationContext context) { }
    }
    public sealed class UniqueOperationNames : GraphQL.Validation.ValidationRuleBase
    {
        public static readonly GraphQL.Validation.Rules.UniqueOperationNames Instance;
        public override System.Threading.Tasks.ValueTask<GraphQL.Validation.INodeVisitor?> GetPreNodeVisitorAsync(GraphQL.Validation.ValidationContext context) { }
    }
    public sealed class UniqueVariableNames : GraphQL.Validation.ValidationRuleBase
    {
        public static readonly GraphQL.Validation.Rules.UniqueVariableNames Instance;
        public override System.Threading.Tasks.ValueTask<GraphQL.Validation.INodeVisitor?> GetPreNodeVisitorAsync(GraphQL.Validation.ValidationContext context) { }
    }
    public sealed class VariablesAreInputTypes : GraphQL.Validation.ValidationRuleBase
    {
        public static readonly GraphQL.Validation.Rules.VariablesAreInputTypes Instance;
        public override System.Threading.Tasks.ValueTask<GraphQL.Validation.INodeVisitor?> GetPreNodeVisitorAsync(GraphQL.Validation.ValidationContext context) { }
    }
    public sealed class VariablesInAllowedPosition : GraphQL.Validation.ValidationRuleBase
    {
        public static readonly GraphQL.Validation.Rules.VariablesInAllowedPosition Instance;
        public override System.Threading.Tasks.ValueTask<GraphQL.Validation.INodeVisitor?> GetPreNodeVisitorAsync(GraphQL.Validation.ValidationContext context) { }
    }
}
namespace GraphQL.Validation.Rules.Custom
{
    public class ComplexityValidationRule : GraphQL.Validation.ValidationRuleBase
    {
        public ComplexityValidationRule(GraphQL.Validation.Complexity.ComplexityOptions options) { }
        protected GraphQL.Validation.Complexity.ComplexityOptions Options { get; }
        [return: System.Runtime.CompilerServices.TupleElementNames(new string[] {
                "TotalComplexity",
                "MaximumDepth"})]
        protected virtual System.Threading.Tasks.ValueTask<System.ValueTuple<double, int>> CalculateComplexityAsync(GraphQL.Validation.ValidationContext context) { }
        public override System.Threading.Tasks.ValueTask<GraphQL.Validation.INodeVisitor?> GetPostNodeVisitorAsync(GraphQL.Validation.ValidationContext context) { }
        protected virtual System.Threading.Tasks.ValueTask ValidateComplexityAsync(GraphQL.Validation.ValidationContext context, double totalComplexity, int maxDepth) { }
    }
    public abstract class DeprecatedElementsValidationRule : GraphQL.Validation.ValidationRuleBase
    {
        protected DeprecatedElementsValidationRule() { }
        public override System.Threading.Tasks.ValueTask<GraphQL.Validation.INodeVisitor?> GetPreNodeVisitorAsync(GraphQL.Validation.ValidationContext context) { }
        protected abstract System.Threading.Tasks.ValueTask OnDeprecatedDirectiveArgumentReferencedAsync(GraphQL.Validation.ValidationContext context, GraphQLParser.AST.GraphQLArgument argumentNode, GraphQL.Types.QueryArgument argumentDefinition, GraphQL.Types.Directive directiveDefinition);
        protected abstract System.Threading.Tasks.ValueTask OnDeprecatedFieldArgumentReferencedAsync(GraphQL.Validation.ValidationContext context, GraphQLParser.AST.GraphQLArgument argumentNode, GraphQL.Types.QueryArgument argumentDefinition, GraphQL.Types.FieldType fieldDefinition, GraphQL.Types.IGraphType parentType);
        protected abstract System.Threading.Tasks.ValueTask OnDeprecatedFieldReferencedAsync(GraphQL.Validation.ValidationContext context, GraphQLParser.AST.GraphQLField fieldNode, GraphQL.Types.FieldType fieldDefinition, GraphQL.Types.IGraphType parentType);
        protected abstract System.Threading.Tasks.ValueTask OnDeprecatedTypeReferencedAsync(GraphQL.Validation.ValidationContext context, GraphQLParser.AST.GraphQLNamedType typeConditionNode, GraphQL.Types.IGraphType typeDefinition);
    }
    public sealed class NoIntrospectionValidationRule : GraphQL.Validation.ValidationRuleBase
    {
        public static readonly GraphQL.Validation.Rules.Custom.NoIntrospectionValidationRule Instance;
        public override System.Threading.Tasks.ValueTask<GraphQL.Validation.INodeVisitor?> GetPreNodeVisitorAsync(GraphQL.Validation.ValidationContext context) { }
    }
}<|MERGE_RESOLUTION|>--- conflicted
+++ resolved
@@ -2988,12 +2988,8 @@
     }
     public abstract class SchemaTypes : System.Collections.Generic.IEnumerable<GraphQL.Types.IGraphType>, System.Collections.IEnumerable
     {
-<<<<<<< HEAD
-        protected static readonly System.Collections.Generic.Dictionary<System.Type, GraphQL.Types.ScalarGraphType> BuiltInScalars;
-=======
         protected static readonly System.Collections.ObjectModel.ReadOnlyDictionary<System.Type, GraphQL.Types.ScalarGraphType> BuiltInScalars;
         protected static readonly System.Collections.ObjectModel.ReadOnlyDictionary<string, GraphQL.Types.ScalarGraphType> BuiltInScalarsByName;
->>>>>>> 71501e39
         protected SchemaTypes() { }
         protected SchemaTypes(System.Collections.Generic.Dictionary<GraphQLParser.ROM, GraphQL.Types.IGraphType> dictionary) { }
         public int Count { get; }
