--- conflicted
+++ resolved
@@ -1506,7 +1506,6 @@
         public ExternalAttribute() { }
         public override void Modify(GraphQL.Types.FieldType fieldType, bool isInputType) { }
     }
-<<<<<<< HEAD
     [System.Flags]
     public enum FederationDirectiveEnum
     {
@@ -1526,8 +1525,6 @@
         public static void ResolveReference<TSourceType, TReturnType>(this GraphQL.Types.ObjectGraphType<TSourceType> graphType, System.Func<GraphQL.IResolveFieldContext, TSourceType, System.Threading.Tasks.Task<TReturnType?>> resolver) { }
         public static void ResolveReference<TSourceType, TReturnType>(this GraphQL.Types.ObjectGraphType<TSourceType> graphType, System.Func<GraphQL.IResolveFieldContext, TSourceType, TReturnType?> resolver) { }
     }
-=======
->>>>>>> fed26ea4
     public static class FederationMetadataExtensions
     {
         public static TMetadataWriter External<TMetadataWriter>(this TMetadataWriter fieldType)
@@ -1535,15 +1532,9 @@
         public static TMetadataWriter Inaccessible<TMetadataWriter>(this TMetadataWriter graphType)
             where TMetadataWriter : GraphQL.Types.IMetadataWriter { }
         public static TMetadataWriter Key<TMetadataWriter>(this TMetadataWriter graphType, string[] fields, bool resolvable = true)
-<<<<<<< HEAD
-            where TMetadataWriter : GraphQL.Types.IMetadataWriter { }
-        public static TMetadataWriter Key<TMetadataWriter>(this TMetadataWriter graphType, string fields, bool resolvable = true)
-            where TMetadataWriter : GraphQL.Types.IMetadataWriter { }
-=======
             where TMetadataWriter : GraphQL.Types.IMetadataWriter, GraphQL.Types.IComplexGraphType { }
         public static TMetadataWriter Key<TMetadataWriter>(this TMetadataWriter graphType, string fields, bool resolvable = true)
             where TMetadataWriter : GraphQL.Types.IMetadataWriter, GraphQL.Types.IComplexGraphType { }
->>>>>>> fed26ea4
         public static TMetadataWriter Override<TMetadataWriter>(this TMetadataWriter fieldType, string from)
             where TMetadataWriter : GraphQL.Types.IMetadataWriter { }
         public static TMetadataWriter Provides<TMetadataWriter>(this TMetadataWriter fieldType, string[] fields)
@@ -1557,7 +1548,6 @@
         public static TMetadataWriter Shareable<TMetadataWriter>(this TMetadataWriter graphType)
             where TMetadataWriter : GraphQL.Types.IMetadataWriter { }
     }
-<<<<<<< HEAD
     [System.AttributeUsage(System.AttributeTargets.Method | System.AttributeTargets.Property | System.AttributeTargets.Field)]
     public class FederationResolverAttribute : GraphQL.GraphQLAttribute
     {
@@ -1573,8 +1563,6 @@
         public GraphQL.Federation.FederationDirectiveEnum? ImportDirectives { get; set; }
         public string Version { get; set; }
     }
-=======
->>>>>>> fed26ea4
     [System.AttributeUsage(System.AttributeTargets.Class | System.AttributeTargets.Method | System.AttributeTargets.Property | System.AttributeTargets.Field)]
     public class InaccessibleAttribute : GraphQL.GraphQLAttribute
     {
@@ -1618,7 +1606,6 @@
         public override void Modify(GraphQL.Types.IGraphType graphType) { }
         public override void Modify(GraphQL.Types.FieldType fieldType, bool isInputType) { }
     }
-<<<<<<< HEAD
     public static class TypeConfigExtensions
     {
         public static void ResolveReference(this GraphQL.Utilities.TypeConfig config, GraphQL.Federation.Resolvers.IFederationResolver resolver) { }
@@ -1700,8 +1687,6 @@
     {
         public ServiceGraphType(GraphQL.Utilities.PrintOptions? printOptions) { }
     }
-=======
->>>>>>> fed26ea4
 }
 namespace GraphQL.Instrumentation
 {
