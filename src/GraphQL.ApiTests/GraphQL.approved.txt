namespace GraphQL
{
    public static class AuthorizationExtensions
    {
        public const string POLICY_KEY = "Authorization__Policies";
        public static GraphQL.Builders.ConnectionBuilder<TSourceType> AuthorizeWith<TSourceType>(this GraphQL.Builders.ConnectionBuilder<TSourceType> builder, string policy) { }
        public static TMetadataProvider AuthorizeWith<TMetadataProvider>(this TMetadataProvider provider, string policy)
            where TMetadataProvider : GraphQL.Types.IProvideMetadata { }
        public static GraphQL.Builders.FieldBuilder<TSourceType, TReturnType> AuthorizeWith<TSourceType, TReturnType>(this GraphQL.Builders.FieldBuilder<TSourceType, TReturnType> builder, string policy) { }
        public static System.Collections.Generic.List<string> GetPolicies(this GraphQL.Types.IProvideMetadata provider) { }
        public static bool RequiresAuthorization(this GraphQL.Types.IProvideMetadata provider) { }
    }
    public static class BoolBox
    {
        public static readonly object False;
        public static readonly object True;
        public static object Boxed(this bool value) { }
        public static object Boxed(this bool? value) { }
    }
    public sealed class DefaultServiceProvider : System.IServiceProvider
    {
        public DefaultServiceProvider() { }
        public object GetService(System.Type serviceType) { }
    }
    public class DocumentExecuter : GraphQL.IDocumentExecuter
    {
        public DocumentExecuter() { }
        public DocumentExecuter(GraphQL.Execution.IDocumentBuilder documentBuilder, GraphQL.Validation.IDocumentValidator documentValidator, GraphQL.Validation.Complexity.IComplexityAnalyzer complexityAnalyzer) { }
        public virtual System.Threading.Tasks.Task<GraphQL.ExecutionResult> ExecuteAsync(GraphQL.ExecutionOptions options) { }
        protected virtual GraphQL.Language.AST.Operation GetOperation(string operationName, GraphQL.Language.AST.Document document) { }
        protected virtual GraphQL.Execution.IExecutionStrategy SelectExecutionStrategy(GraphQL.Execution.ExecutionContext context) { }
    }
    public static class DocumentExecuterExtensions
    {
        public static System.Threading.Tasks.Task<GraphQL.ExecutionResult> ExecuteAsync(this GraphQL.IDocumentExecuter executer, System.Action<GraphQL.ExecutionOptions> configure) { }
    }
    public static class DocumentWriterExtensions
    {
        public static System.Threading.Tasks.Task<string> WriteToStringAsync<T>(this GraphQL.IDocumentWriter writer, T value) { }
    }
    public static class EnumerableExtensions
    {
        public static void Apply(this System.Collections.IDictionary items, System.Action<object, object> action) { }
        public static void Apply<T>(this System.Collections.Generic.IEnumerable<T> items, System.Action<T> action) { }
        public static void Apply<T>(this System.Collections.Generic.List<T> items, System.Action<T> action) { }
    }
    public readonly struct ErrorLocation : System.IEquatable<GraphQL.ErrorLocation>
    {
        public ErrorLocation(int line, int column) { }
        public int Column { get; }
        public int Line { get; }
        public bool Equals(GraphQL.ErrorLocation other) { }
        public override bool Equals(object obj) { }
        public override int GetHashCode() { }
        public static bool operator !=(GraphQL.ErrorLocation left, GraphQL.ErrorLocation right) { }
        public static bool operator ==(GraphQL.ErrorLocation left, GraphQL.ErrorLocation right) { }
    }
    [System.Serializable]
    public class ExecutionError : System.Exception
    {
        public ExecutionError(string message) { }
        public ExecutionError(string message, System.Collections.IDictionary data) { }
        public ExecutionError(string message, System.Exception exception) { }
        public string Code { get; set; }
        public System.Collections.Generic.IEnumerable<GraphQL.ErrorLocation> Locations { get; }
        public System.Collections.Generic.IEnumerable<object> Path { get; set; }
        public void AddLocation(int line, int column) { }
    }
    public static class ExecutionErrorExtensions
    {
        public static TError AddLocation<TError>(this TError error, GraphQL.Language.AST.AbstractNode abstractNode, GraphQL.Language.AST.Document document)
            where TError : GraphQL.ExecutionError { }
    }
    public class ExecutionErrors : System.Collections.Generic.IEnumerable<GraphQL.ExecutionError>, System.Collections.IEnumerable
    {
        public ExecutionErrors() { }
        public int Count { get; }
        public GraphQL.ExecutionError this[int index] { get; }
        public virtual void Add(GraphQL.ExecutionError error) { }
        public virtual void AddRange(System.Collections.Generic.IEnumerable<GraphQL.ExecutionError> errors) { }
        public System.Collections.Generic.IEnumerator<GraphQL.ExecutionError> GetEnumerator() { }
    }
    public class ExecutionOptions : GraphQL.Execution.IProvideUserContext
    {
        public ExecutionOptions() { }
        public System.Threading.CancellationToken CancellationToken { get; set; }
        public GraphQL.Validation.Complexity.ComplexityConfiguration ComplexityConfiguration { get; set; }
        public GraphQL.Language.AST.Document Document { get; set; }
        public bool EnableMetrics { get; set; }
        public GraphQL.Instrumentation.IFieldMiddlewareBuilder FieldMiddleware { get; set; }
        public GraphQL.Inputs Inputs { get; set; }
        public System.Collections.Generic.List<GraphQL.Execution.IDocumentExecutionListener> Listeners { get; }
        public int? MaxParallelExecutionCount { get; set; }
        public string OperationName { get; set; }
        public string Query { get; set; }
        public System.IServiceProvider RequestServices { get; set; }
        public object Root { get; set; }
        public GraphQL.Types.ISchema Schema { get; set; }
        public bool ThrowOnUnhandledException { get; set; }
        public System.Action<GraphQL.Execution.UnhandledExceptionContext> UnhandledExceptionDelegate { get; set; }
        public System.Collections.Generic.IDictionary<string, object> UserContext { get; set; }
        public System.Collections.Generic.IEnumerable<GraphQL.Validation.IValidationRule> ValidationRules { get; set; }
    }
    public class ExecutionResult
    {
        public ExecutionResult() { }
        public ExecutionResult(GraphQL.ExecutionResult result) { }
        public object Data { get; set; }
        public GraphQL.Language.AST.Document Document { get; set; }
        public GraphQL.ExecutionErrors Errors { get; set; }
        public System.Collections.Generic.Dictionary<string, object> Extensions { get; set; }
        public GraphQL.Language.AST.Operation Operation { get; set; }
        public GraphQL.Instrumentation.PerfRecord[] Perf { get; set; }
        public string Query { get; set; }
    }
    public sealed class FuncServiceProvider : System.IServiceProvider
    {
        public FuncServiceProvider(System.Func<System.Type, object> resolver) { }
        public object GetService(System.Type type) { }
    }
    [System.AttributeUsage(System.AttributeTargets.Class | System.AttributeTargets.Method | System.AttributeTargets.All, AllowMultiple=true)]
    public abstract class GraphQLAttribute : System.Attribute
    {
        protected GraphQLAttribute() { }
        public virtual void Modify(GraphQL.Utilities.FieldConfig field) { }
        public virtual void Modify(GraphQL.Utilities.TypeConfig type) { }
    }
    public static class GraphQLExtensions
    {
        public static GraphQL.Language.AST.IValue AstFromValue(this object value, GraphQL.Types.ISchema schema, GraphQL.Types.IGraphType type) { }
        public static GraphQL.Types.IGraphType BuildNamedType(this System.Type type, System.Func<System.Type, GraphQL.Types.IGraphType> resolve = null) { }
        public static object DefaultValueOf<TSourceType, TProperty>(this System.Linq.Expressions.Expression<System.Func<TSourceType, TProperty>> expression) { }
        public static string DeprecationReasonOf<TSourceType, TProperty>(this System.Linq.Expressions.Expression<System.Func<TSourceType, TProperty>> expression) { }
        public static string DescriptionOf<TSourceType, TProperty>(this System.Linq.Expressions.Expression<System.Func<TSourceType, TProperty>> expression) { }
        public static bool DoTypesOverlap(GraphQL.Types.IGraphType typeA, GraphQL.Types.IGraphType typeB) { }
        public static GraphQL.Types.IGraphType GetNamedType(this GraphQL.Types.IGraphType type) { }
        public static System.Type GetNamedType(this System.Type type) { }
        public static bool IsCompositeType(this GraphQL.Types.IGraphType type) { }
        public static bool IsInputObjectType(this GraphQL.Types.IGraphType type) { }
        public static bool IsInputType(this GraphQL.Types.IGraphType type) { }
        public static bool IsInputType(this System.Type type) { }
        public static bool IsLeafType(this GraphQL.Types.IGraphType type) { }
        public static bool IsOutputType(this GraphQL.Types.IGraphType type) { }
        public static bool IsOutputType(this System.Type type) { }
        public static bool IsSubtypeOf(this GraphQL.Types.IGraphType maybeSubType, GraphQL.Types.IGraphType superType, GraphQL.Types.ISchema schema) { }
        public static bool IsValidInterfaceFor(this GraphQL.Types.IInterfaceGraphType iface, GraphQL.Types.IObjectGraphType type, bool throwError = true) { }
        public static System.Collections.Generic.IEnumerable<string> IsValidLiteralValue(this GraphQL.Types.IGraphType type, GraphQL.Language.AST.IValue valueAst, GraphQL.Types.ISchema schema) { }
        public static string NameOf<TSourceType, TProperty>(this System.Linq.Expressions.Expression<System.Func<TSourceType, TProperty>> expression) { }
        public static string TrimGraphQLTypes(this string name) { }
        public static TMetadataProvider WithMetadata<TMetadataProvider>(this TMetadataProvider provider, string key, object value)
            where TMetadataProvider : GraphQL.Types.IProvideMetadata { }
    }
    [System.AttributeUsage(System.AttributeTargets.Class | System.AttributeTargets.Method | System.AttributeTargets.All)]
    public sealed class GraphQLMetadataAttribute : GraphQL.GraphQLAttribute
    {
        public GraphQLMetadataAttribute() { }
        public GraphQLMetadataAttribute(string name) { }
        public string DeprecationReason { get; set; }
        public string Description { get; set; }
        public System.Type IsTypeOf { get; set; }
        public string Name { get; set; }
        public GraphQL.ResolverType Type { get; set; }
        public override void Modify(GraphQL.Utilities.FieldConfig field) { }
        public override void Modify(GraphQL.Utilities.TypeConfig type) { }
    }
    public interface IDocumentExecuter
    {
        System.Threading.Tasks.Task<GraphQL.ExecutionResult> ExecuteAsync(GraphQL.ExecutionOptions options);
    }
    public interface IDocumentWriter
    {
        System.Threading.Tasks.Task WriteAsync<T>(System.IO.Stream stream, T value, System.Threading.CancellationToken cancellationToken = default);
    }
    public interface IResolveFieldContext : GraphQL.Execution.IProvideUserContext
    {
        System.Collections.Generic.IDictionary<string, object> Arguments { get; }
        System.Threading.CancellationToken CancellationToken { get; }
        GraphQL.Language.AST.Document Document { get; }
        GraphQL.ExecutionErrors Errors { get; }
        System.Collections.Generic.IDictionary<string, object> Extensions { get; }
        GraphQL.Language.AST.Field FieldAst { get; }
        GraphQL.Types.FieldType FieldDefinition { get; }
        string FieldName { get; }
        GraphQL.Language.AST.Fragments Fragments { get; }
        GraphQL.Instrumentation.Metrics Metrics { get; }
        GraphQL.Language.AST.Operation Operation { get; }
        GraphQL.Types.IObjectGraphType ParentType { get; }
        System.Collections.Generic.IEnumerable<object> Path { get; }
        System.IServiceProvider RequestServices { get; }
        System.Collections.Generic.IEnumerable<object> ResponsePath { get; }
        GraphQL.Types.IGraphType ReturnType { get; }
        object RootValue { get; }
        GraphQL.Types.ISchema Schema { get; }
        object Source { get; }
        System.Collections.Generic.IDictionary<string, GraphQL.Language.AST.Field> SubFields { get; }
        GraphQL.Language.AST.Variables Variables { get; }
    }
    public interface IResolveFieldContext<out TSource> : GraphQL.Execution.IProvideUserContext, GraphQL.IResolveFieldContext
    {
        TSource Source { get; }
    }
    public class Inputs : System.Collections.ObjectModel.ReadOnlyDictionary<string, object>
    {
        public static readonly GraphQL.Inputs Empty;
        public Inputs(System.Collections.Generic.IDictionary<string, object> dictionary) { }
    }
    public static class InputsExtensions
    {
        public static GraphQL.Inputs ToInputs(this System.Collections.Generic.Dictionary<string, object> dictionary) { }
    }
    public class LightweightCache<TKey, TValue> : System.Collections.Generic.IEnumerable<TValue>, System.Collections.IEnumerable
    {
        public LightweightCache() { }
        public LightweightCache(System.Collections.Generic.IDictionary<TKey, TValue> dictionary) { }
        public LightweightCache(System.Func<TKey, TValue> onMissing) { }
        public LightweightCache(System.Collections.Generic.IDictionary<TKey, TValue> dictionary, System.Func<TKey, TValue> onMissing) { }
        public int Count { get; }
        public TValue this[TKey key] { get; set; }
        public System.Collections.Generic.IEnumerable<TKey> Keys { get; }
        public System.Func<TKey, TValue> OnMissing { set; }
        public void Clear() { }
        public void ClearAll() { }
        public void Each(System.Action<TValue> action) { }
        public void Each(System.Action<TKey, TValue> action) { }
        public bool Exists(System.Predicate<TValue> predicate) { }
        public void Fill(TKey key, TValue value) { }
        public void FillDefault(TKey key) { }
        public TValue Find(System.Predicate<TValue> predicate) { }
        public TValue[] GetAll() { }
        public System.Collections.Generic.IEnumerator<TValue> GetEnumerator() { }
        public bool Has(TKey key) { }
        public void Remove(TKey key) { }
        public bool TryRetrieve(TKey key, out TValue value) { }
        public void WithValue(TKey key, System.Action<TValue> action) { }
    }
    public static class ObjectExtensions
    {
        public static System.Type GetInterface(this System.Type type, string name) { }
        public static object GetPropertyValue(this object obj, string propertyName) { }
        public static object GetPropertyValue(this object propertyValue, System.Type fieldType, GraphQL.Types.IGraphType mappedType = null) { }
        public static T GetPropertyValue<T>(this object value) { }
        public static bool IsDefinedEnumValue(System.Type type, object value) { }
        public static object ToObject(this System.Collections.Generic.IDictionary<string, object> source, System.Type type, GraphQL.Types.IGraphType mappedType = null) { }
        public static T ToObject<T>(this System.Collections.Generic.IDictionary<string, object> source)
            where T :  class { }
    }
    public class ReadonlyResolveFieldContext : GraphQL.Execution.IProvideUserContext, GraphQL.IResolveFieldContext, GraphQL.IResolveFieldContext<object>
    {
        public ReadonlyResolveFieldContext(GraphQL.Execution.ExecutionNode node, GraphQL.Execution.ExecutionContext context) { }
        public System.Collections.Generic.IDictionary<string, object> Arguments { get; }
        public System.Threading.CancellationToken CancellationToken { get; }
        public GraphQL.Language.AST.Document Document { get; }
        public GraphQL.ExecutionErrors Errors { get; }
        public System.Collections.Generic.IDictionary<string, object> Extensions { get; }
        public GraphQL.Language.AST.Field FieldAst { get; }
        public GraphQL.Types.FieldType FieldDefinition { get; }
        public string FieldName { get; }
        public GraphQL.Language.AST.Fragments Fragments { get; }
        public GraphQL.Instrumentation.Metrics Metrics { get; }
        public GraphQL.Language.AST.Operation Operation { get; }
        public GraphQL.Types.IObjectGraphType ParentType { get; }
        public System.Collections.Generic.IEnumerable<object> Path { get; }
        public System.IServiceProvider RequestServices { get; }
        public System.Collections.Generic.IEnumerable<object> ResponsePath { get; }
        public GraphQL.Types.IGraphType ReturnType { get; }
        public object RootValue { get; }
        public GraphQL.Types.ISchema Schema { get; }
        public object Source { get; }
        public System.Collections.Generic.IDictionary<string, GraphQL.Language.AST.Field> SubFields { get; }
        public System.Collections.Generic.IDictionary<string, object> UserContext { get; }
        public GraphQL.Language.AST.Variables Variables { get; }
    }
    public class ResolveFieldContext : GraphQL.Execution.IProvideUserContext, GraphQL.IResolveFieldContext
    {
        public ResolveFieldContext() { }
        public ResolveFieldContext(GraphQL.IResolveFieldContext context) { }
        public System.Collections.Generic.IDictionary<string, object> Arguments { get; set; }
        public System.Threading.CancellationToken CancellationToken { get; set; }
        public GraphQL.Language.AST.Document Document { get; set; }
        public GraphQL.ExecutionErrors Errors { get; set; }
        public System.Collections.Generic.IDictionary<string, object> Extensions { get; set; }
        public GraphQL.Language.AST.Field FieldAst { get; set; }
        public GraphQL.Types.FieldType FieldDefinition { get; set; }
        public string FieldName { get; set; }
        public GraphQL.Language.AST.Fragments Fragments { get; set; }
        public GraphQL.Instrumentation.Metrics Metrics { get; set; }
        public GraphQL.Language.AST.Operation Operation { get; set; }
        public GraphQL.Types.IObjectGraphType ParentType { get; set; }
        public System.Collections.Generic.IEnumerable<object> Path { get; set; }
        public System.IServiceProvider RequestServices { get; set; }
        public System.Collections.Generic.IEnumerable<object> ResponsePath { get; set; }
        public GraphQL.Types.IGraphType ReturnType { get; set; }
        public object RootValue { get; set; }
        public GraphQL.Types.ISchema Schema { get; set; }
        public object Source { get; set; }
        public System.Collections.Generic.IDictionary<string, GraphQL.Language.AST.Field> SubFields { get; set; }
        public System.Collections.Generic.IDictionary<string, object> UserContext { get; set; }
        public GraphQL.Language.AST.Variables Variables { get; set; }
    }
    public static class ResolveFieldContextExtensions
    {
        public static GraphQL.IResolveFieldContext<TSourceType> As<TSourceType>(this GraphQL.IResolveFieldContext context) { }
        public static GraphQL.Subscription.IResolveEventStreamContext<T> As<T>(this GraphQL.Subscription.IResolveEventStreamContext context) { }
        public static object GetArgument(this GraphQL.IResolveFieldContext context, System.Type argumentType, string name, object defaultValue = null) { }
        public static TType GetArgument<TType>(this GraphQL.IResolveFieldContext context, string name, TType defaultValue = default) { }
        public static object GetExtension(this GraphQL.IResolveFieldContext context, string path) { }
        public static bool HasArgument(this GraphQL.IResolveFieldContext context, string name) { }
        public static void SetExtension(this GraphQL.IResolveFieldContext context, string path, object value) { }
    }
    public class ResolveFieldContext<TSource> : GraphQL.ResolveFieldContext, GraphQL.Execution.IProvideUserContext, GraphQL.IResolveFieldContext, GraphQL.IResolveFieldContext<TSource>
    {
        public ResolveFieldContext() { }
        public ResolveFieldContext(GraphQL.IResolveFieldContext context) { }
        public new TSource Source { get; set; }
    }
    public enum ResolverType
    {
        Resolver = 0,
        Subscriber = 1,
    }
    public static class SchemaExtensions
    {
        public static System.Threading.Tasks.Task<string> ExecuteAsync(this GraphQL.Types.ISchema schema, GraphQL.IDocumentWriter documentWriter, System.Action<GraphQL.ExecutionOptions> configure) { }
    }
    public static class StringExtensions
    {
        public static string ToCamelCase(this string s) { }
        public static string ToFormat(this string format, params object[] args) { }
        public static string ToPascalCase(this string s) { }
    }
    public static class TypeExtensions
    {
        public static T As<T>(this object item)
            where T :  class { }
        public static string Description(this System.Reflection.MemberInfo memberInfo) { }
        public static System.Type GetEnumerableElementType(this System.Type type) { }
        public static System.Type GetGraphTypeFromType(this System.Type type, bool isNullable = false) { }
        public static string GraphQLName(this System.Type type) { }
        public static bool ImplementsGenericType(this System.Type type, System.Type genericType) { }
        public static bool IsConcrete(this System.Type type) { }
        public static bool IsGraphType(this System.Type type) { }
        public static bool IsNullable(this System.Type type) { }
        public static bool IsPrimitive(this System.Type type) { }
        public static string ObsoleteMessage(this System.Reflection.MemberInfo memberInfo) { }
    }
    public static class ValueConverter
    {
        public static object ConvertTo(object value, System.Type targetType) { }
        public static T ConvertTo<T>(object value) { }
        public static void Register(System.Type valueType, System.Type targetType, System.Func<object, object> conversion) { }
        public static void Register<TTarget>(System.Func<System.Collections.Generic.IDictionary<string, object>, TTarget> conversion)
            where TTarget :  class { }
        public static void Register<TSource, TTarget>(System.Func<TSource, TTarget> conversion) { }
    }
}
namespace GraphQL.Builders
{
    public static class ConnectionBuilder
    {
        public static GraphQL.Builders.ConnectionBuilder<TSourceType> Create<TNodeType, TSourceType>()
            where TNodeType : GraphQL.Types.IGraphType { }
        public static GraphQL.Builders.ConnectionBuilder<TSourceType> Create<TNodeType, TEdgeType, TSourceType>()
            where TNodeType : GraphQL.Types.IGraphType
            where TEdgeType : GraphQL.Types.Relay.EdgeType<TNodeType> { }
        public static GraphQL.Builders.ConnectionBuilder<TSourceType> Create<TNodeType, TEdgeType, TConnectionType, TSourceType>()
            where TNodeType : GraphQL.Types.IGraphType
            where TEdgeType : GraphQL.Types.Relay.EdgeType<TNodeType>
            where TConnectionType : GraphQL.Types.Relay.ConnectionType<TNodeType, TEdgeType> { }
    }
    public class ConnectionBuilder<TSourceType>
    {
        public GraphQL.Types.FieldType FieldType { get; set; }
        public GraphQL.Builders.ConnectionBuilder<TSourceType> Argument<TArgumentGraphType>(string name, string description)
            where TArgumentGraphType : GraphQL.Types.IGraphType { }
        public GraphQL.Builders.ConnectionBuilder<TSourceType> Argument<TArgumentGraphType, TArgumentType>(string name, string description, TArgumentType defaultValue = default)
            where TArgumentGraphType : GraphQL.Types.IGraphType { }
        public GraphQL.Builders.ConnectionBuilder<TSourceType> Bidirectional() { }
        public GraphQL.Builders.ConnectionBuilder<TSourceType> DeprecationReason(string deprecationReason) { }
        public GraphQL.Builders.ConnectionBuilder<TSourceType> Description(string description) { }
        public GraphQL.Builders.ConnectionBuilder<TSourceType> Name(string name) { }
        public GraphQL.Builders.ConnectionBuilder<TSourceType> PageSize(int pageSize) { }
        public void Resolve(System.Func<GraphQL.Builders.IResolveConnectionContext<TSourceType>, object> resolver) { }
        public void ResolveAsync(System.Func<GraphQL.Builders.IResolveConnectionContext<TSourceType>, System.Threading.Tasks.Task<object>> resolver) { }
        public GraphQL.Builders.ConnectionBuilder<TSourceType> ReturnAll() { }
        public GraphQL.Builders.ConnectionBuilder<TSourceType> Unidirectional() { }
        public static GraphQL.Builders.ConnectionBuilder<TSourceType> Create<TNodeType>(string name = "default")
            where TNodeType : GraphQL.Types.IGraphType { }
        public static GraphQL.Builders.ConnectionBuilder<TSourceType> Create<TNodeType, TEdgeType>(string name = "default")
            where TNodeType : GraphQL.Types.IGraphType
            where TEdgeType : GraphQL.Types.Relay.EdgeType<TNodeType> { }
        public static GraphQL.Builders.ConnectionBuilder<TSourceType> Create<TNodeType, TEdgeType, TConnectionType>(string name = "default")
            where TNodeType : GraphQL.Types.IGraphType
            where TEdgeType : GraphQL.Types.Relay.EdgeType<TNodeType>
            where TConnectionType : GraphQL.Types.Relay.ConnectionType<TNodeType, TEdgeType> { }
    }
    public static class FieldBuilder
    {
        public static GraphQL.Builders.FieldBuilder<TSourceType, TReturnType> Create<TSourceType, TReturnType>(GraphQL.Types.IGraphType type) { }
        public static GraphQL.Builders.FieldBuilder<TSourceType, TReturnType> Create<TSourceType, TReturnType>(System.Type type = null) { }
    }
    public class FieldBuilder<TSourceType, TReturnType>
    {
        public GraphQL.Types.EventStreamFieldType FieldType { get; }
        public virtual GraphQL.Builders.FieldBuilder<TSourceType, TReturnType> Argument<TArgumentGraphType>(string name, System.Action<GraphQL.Types.QueryArgument> configure = null) { }
        public virtual GraphQL.Builders.FieldBuilder<TSourceType, TReturnType> Argument<TArgumentGraphType>(string name, string description, System.Action<GraphQL.Types.QueryArgument> configure = null) { }
        public virtual GraphQL.Builders.FieldBuilder<TSourceType, TReturnType> Argument<TArgumentGraphType, TArgumentType>(string name, string description, TArgumentType defaultValue = default, System.Action<GraphQL.Types.QueryArgument> configure = null) { }
        public virtual GraphQL.Builders.FieldBuilder<TSourceType, TReturnType> Configure(System.Action<GraphQL.Types.FieldType> configure) { }
        public virtual GraphQL.Builders.FieldBuilder<TSourceType, TReturnType> DefaultValue(TReturnType defaultValue = default) { }
        public virtual GraphQL.Builders.FieldBuilder<TSourceType, TReturnType> DeprecationReason(string deprecationReason) { }
        public virtual GraphQL.Builders.FieldBuilder<TSourceType, TReturnType> Description(string description) { }
        public virtual GraphQL.Builders.FieldBuilder<TSourceType, TReturnType> Name(string name) { }
        public virtual GraphQL.Builders.FieldBuilder<TSourceType, TReturnType> Resolve(GraphQL.Resolvers.IFieldResolver resolver) { }
        public virtual GraphQL.Builders.FieldBuilder<TSourceType, TReturnType> Resolve(System.Func<GraphQL.IResolveFieldContext<TSourceType>, TReturnType> resolve) { }
        public virtual GraphQL.Builders.FieldBuilder<TSourceType, TReturnType> ResolveAsync(System.Func<GraphQL.IResolveFieldContext<TSourceType>, System.Threading.Tasks.Task<TReturnType>> resolve) { }
        public virtual GraphQL.Builders.FieldBuilder<TSourceType, TNewReturnType> Returns<TNewReturnType>() { }
        public virtual GraphQL.Builders.FieldBuilder<TSourceType, TReturnType> Subscribe(System.Func<GraphQL.Subscription.IResolveEventStreamContext<TSourceType>, System.IObservable<TReturnType>> subscribe) { }
        public virtual GraphQL.Builders.FieldBuilder<TSourceType, TReturnType> SubscribeAsync(System.Func<GraphQL.Subscription.IResolveEventStreamContext<TSourceType>, System.Threading.Tasks.Task<System.IObservable<TReturnType>>> subscribeAsync) { }
        public virtual GraphQL.Builders.FieldBuilder<TSourceType, TReturnType> Type(GraphQL.Types.IGraphType type) { }
        public static GraphQL.Builders.FieldBuilder<TSourceType, TReturnType> Create(GraphQL.Types.IGraphType type, string name = "default") { }
        public static GraphQL.Builders.FieldBuilder<TSourceType, TReturnType> Create(System.Type type = null, string name = "default") { }
    }
    public interface IResolveConnectionContext : GraphQL.Execution.IProvideUserContext, GraphQL.IResolveFieldContext
    {
        string After { get; }
        string Before { get; }
        int? First { get; }
        bool IsUnidirectional { get; }
        int? Last { get; }
        int? PageSize { get; }
    }
    public interface IResolveConnectionContext<out T> : GraphQL.Builders.IResolveConnectionContext, GraphQL.Execution.IProvideUserContext, GraphQL.IResolveFieldContext, GraphQL.IResolveFieldContext<T> { }
    public class ResolveConnectionContext<T> : GraphQL.ResolveFieldContext<T>, GraphQL.Builders.IResolveConnectionContext, GraphQL.Builders.IResolveConnectionContext<T>, GraphQL.Execution.IProvideUserContext, GraphQL.IResolveFieldContext, GraphQL.IResolveFieldContext<T>
    {
        public ResolveConnectionContext(GraphQL.IResolveFieldContext context, bool isUnidirectional, int? defaultPageSize) { }
        public string After { get; }
        public string Before { get; }
        public int? First { get; }
        public bool IsUnidirectional { get; }
        public int? Last { get; }
        public int? PageSize { get; }
    }
}
namespace GraphQL.Conversion
{
    public class CamelCaseNameConverter : GraphQL.Conversion.INameConverter
    {
        public static readonly GraphQL.Conversion.CamelCaseNameConverter Instance;
        public CamelCaseNameConverter() { }
        public string NameForArgument(string argumentName, GraphQL.Types.IComplexGraphType parentGraphType, GraphQL.Types.FieldType field) { }
        public string NameForField(string fieldName, GraphQL.Types.IComplexGraphType parentGraphType) { }
    }
    public class DefaultNameConverter : GraphQL.Conversion.INameConverter
    {
        public static readonly GraphQL.Conversion.DefaultNameConverter Instance;
        public DefaultNameConverter() { }
        public string NameForArgument(string argumentName, GraphQL.Types.IComplexGraphType parentGraphType, GraphQL.Types.FieldType field) { }
        public string NameForField(string fieldName, GraphQL.Types.IComplexGraphType parentGraphType) { }
    }
    public interface INameConverter
    {
        string NameForArgument(string argumentName, GraphQL.Types.IComplexGraphType parentGraphType, GraphQL.Types.FieldType field);
        string NameForField(string fieldName, GraphQL.Types.IComplexGraphType parentGraphType);
    }
    public class PascalCaseNameConverter : GraphQL.Conversion.INameConverter
    {
        public static readonly GraphQL.Conversion.PascalCaseNameConverter Instance;
        public PascalCaseNameConverter() { }
        public string NameForArgument(string argumentName, GraphQL.Types.IComplexGraphType parentGraphType, GraphQL.Types.FieldType field) { }
        public string NameForField(string fieldName, GraphQL.Types.IComplexGraphType parentGraphType) { }
    }
}
namespace GraphQL.DataLoader
{
    public class BatchDataLoader<TKey, T> : GraphQL.DataLoader.DataLoaderBase<TKey, T>
    {
        public BatchDataLoader(System.Func<System.Collections.Generic.IEnumerable<TKey>, System.Threading.CancellationToken, System.Threading.Tasks.Task<System.Collections.Generic.IDictionary<TKey, T>>> fetchDelegate, System.Collections.Generic.IEqualityComparer<TKey> keyComparer = null, T defaultValue = default, int maxBatchSize = 2147483647) { }
        public BatchDataLoader(System.Func<System.Collections.Generic.IEnumerable<TKey>, System.Threading.CancellationToken, System.Threading.Tasks.Task<System.Collections.Generic.IEnumerable<T>>> fetchDelegate, System.Func<T, TKey> keySelector, System.Collections.Generic.IEqualityComparer<TKey> keyComparer = null, T defaultValue = default, int maxBatchSize = 2147483647) { }
        protected override System.Threading.Tasks.Task FetchAsync(System.Collections.Generic.IEnumerable<GraphQL.DataLoader.DataLoaderPair<TKey, T>> list, System.Threading.CancellationToken cancellationToken) { }
    }
    public class CollectionBatchDataLoader<TKey, T> : GraphQL.DataLoader.DataLoaderBase<TKey, System.Collections.Generic.IEnumerable<T>>
    {
        public CollectionBatchDataLoader(System.Func<System.Collections.Generic.IEnumerable<TKey>, System.Threading.CancellationToken, System.Threading.Tasks.Task<System.Linq.ILookup<TKey, T>>> fetchDelegate, System.Collections.Generic.IEqualityComparer<TKey> keyComparer = null, int maxBatchSize = 2147483647) { }
        public CollectionBatchDataLoader(System.Func<System.Collections.Generic.IEnumerable<TKey>, System.Threading.CancellationToken, System.Threading.Tasks.Task<System.Collections.Generic.IEnumerable<T>>> fetchDelegate, System.Func<T, TKey> keySelector, System.Collections.Generic.IEqualityComparer<TKey> keyComparer = null, int maxBatchSize = 2147483647) { }
        protected override System.Threading.Tasks.Task FetchAsync(System.Collections.Generic.IEnumerable<GraphQL.DataLoader.DataLoaderPair<TKey, System.Collections.Generic.IEnumerable<T>>> list, System.Threading.CancellationToken cancellationToken) { }
    }
    public abstract class DataLoaderBase<TKey, T> : GraphQL.DataLoader.IDataLoader, GraphQL.DataLoader.IDataLoader<TKey, T>
    {
        protected readonly System.Collections.Generic.IEqualityComparer<TKey> EqualityComparer;
        protected readonly int MaxBatchSize;
        public DataLoaderBase() { }
        public DataLoaderBase(bool caching) { }
        public DataLoaderBase(System.Collections.Generic.IEqualityComparer<TKey> equalityComparer) { }
        public DataLoaderBase(bool caching, int maxBatchSize) { }
        public DataLoaderBase(System.Collections.Generic.IEqualityComparer<TKey> equalityComparer, int maxBatchSize) { }
        public DataLoaderBase(bool caching, System.Collections.Generic.IEqualityComparer<TKey> equalityComparer, int maxBatchSize) { }
        public System.Threading.Tasks.Task DispatchAsync(System.Threading.CancellationToken cancellationToken = default) { }
        protected abstract System.Threading.Tasks.Task FetchAsync(System.Collections.Generic.IEnumerable<GraphQL.DataLoader.DataLoaderPair<TKey, T>> list, System.Threading.CancellationToken cancellationToken);
        public virtual GraphQL.DataLoader.IDataLoaderResult<T> LoadAsync(TKey key) { }
    }
    public class DataLoaderContext
    {
        public DataLoaderContext() { }
        public TDataLoader GetOrAdd<TDataLoader>(string loaderKey, System.Func<TDataLoader> dataLoaderFactory)
            where TDataLoader : GraphQL.DataLoader.IDataLoader { }
    }
    public class DataLoaderContextAccessor : GraphQL.DataLoader.IDataLoaderContextAccessor
    {
        public DataLoaderContextAccessor() { }
        public GraphQL.DataLoader.DataLoaderContext Context { get; set; }
    }
    public static class DataLoaderContextExtensions
    {
        public static GraphQL.DataLoader.IDataLoader<TKey, T> GetOrAddBatchLoader<TKey, T>(this GraphQL.DataLoader.DataLoaderContext context, string loaderKey, System.Func<System.Collections.Generic.IEnumerable<TKey>, System.Threading.Tasks.Task<System.Collections.Generic.IDictionary<TKey, T>>> fetchFunc, System.Collections.Generic.IEqualityComparer<TKey> keyComparer = null, T defaultValue = default, int maxBatchSize = 2147483647) { }
        public static GraphQL.DataLoader.IDataLoader<TKey, T> GetOrAddBatchLoader<TKey, T>(this GraphQL.DataLoader.DataLoaderContext context, string loaderKey, System.Func<System.Collections.Generic.IEnumerable<TKey>, System.Threading.CancellationToken, System.Threading.Tasks.Task<System.Collections.Generic.IDictionary<TKey, T>>> fetchFunc, System.Collections.Generic.IEqualityComparer<TKey> keyComparer = null, T defaultValue = default, int maxBatchSize = 2147483647) { }
        public static GraphQL.DataLoader.IDataLoader<TKey, T> GetOrAddBatchLoader<TKey, T>(this GraphQL.DataLoader.DataLoaderContext context, string loaderKey, System.Func<System.Collections.Generic.IEnumerable<TKey>, System.Threading.Tasks.Task<System.Collections.Generic.IEnumerable<T>>> fetchFunc, System.Func<T, TKey> keySelector, System.Collections.Generic.IEqualityComparer<TKey> keyComparer = null, T defaultValue = default, int maxBatchSize = 2147483647) { }
        public static GraphQL.DataLoader.IDataLoader<TKey, T> GetOrAddBatchLoader<TKey, T>(this GraphQL.DataLoader.DataLoaderContext context, string loaderKey, System.Func<System.Collections.Generic.IEnumerable<TKey>, System.Threading.CancellationToken, System.Threading.Tasks.Task<System.Collections.Generic.IEnumerable<T>>> fetchFunc, System.Func<T, TKey> keySelector, System.Collections.Generic.IEqualityComparer<TKey> keyComparer = null, T defaultValue = default, int maxBatchSize = 2147483647) { }
        public static GraphQL.DataLoader.IDataLoader<TKey, System.Collections.Generic.IEnumerable<T>> GetOrAddCollectionBatchLoader<TKey, T>(this GraphQL.DataLoader.DataLoaderContext context, string loaderKey, System.Func<System.Collections.Generic.IEnumerable<TKey>, System.Threading.Tasks.Task<System.Linq.ILookup<TKey, T>>> fetchFunc, System.Collections.Generic.IEqualityComparer<TKey> keyComparer = null, int maxBatchSize = 2147483647) { }
        public static GraphQL.DataLoader.IDataLoader<TKey, System.Collections.Generic.IEnumerable<T>> GetOrAddCollectionBatchLoader<TKey, T>(this GraphQL.DataLoader.DataLoaderContext context, string loaderKey, System.Func<System.Collections.Generic.IEnumerable<TKey>, System.Threading.CancellationToken, System.Threading.Tasks.Task<System.Linq.ILookup<TKey, T>>> fetchFunc, System.Collections.Generic.IEqualityComparer<TKey> keyComparer = null, int maxBatchSize = 2147483647) { }
        public static GraphQL.DataLoader.IDataLoader<TKey, System.Collections.Generic.IEnumerable<T>> GetOrAddCollectionBatchLoader<TKey, T>(this GraphQL.DataLoader.DataLoaderContext context, string loaderKey, System.Func<System.Collections.Generic.IEnumerable<TKey>, System.Threading.Tasks.Task<System.Collections.Generic.IEnumerable<T>>> fetchFunc, System.Func<T, TKey> keySelector, System.Collections.Generic.IEqualityComparer<TKey> keyComparer = null, int maxBatchSize = 2147483647) { }
        public static GraphQL.DataLoader.IDataLoader<TKey, System.Collections.Generic.IEnumerable<T>> GetOrAddCollectionBatchLoader<TKey, T>(this GraphQL.DataLoader.DataLoaderContext context, string loaderKey, System.Func<System.Collections.Generic.IEnumerable<TKey>, System.Threading.CancellationToken, System.Threading.Tasks.Task<System.Collections.Generic.IEnumerable<T>>> fetchFunc, System.Func<T, TKey> keySelector, System.Collections.Generic.IEqualityComparer<TKey> keyComparer = null, int maxBatchSize = 2147483647) { }
        public static GraphQL.DataLoader.IDataLoader<T> GetOrAddLoader<T>(this GraphQL.DataLoader.DataLoaderContext context, string loaderKey, System.Func<System.Threading.Tasks.Task<T>> fetchFunc) { }
        public static GraphQL.DataLoader.IDataLoader<T> GetOrAddLoader<T>(this GraphQL.DataLoader.DataLoaderContext context, string loaderKey, System.Func<System.Threading.CancellationToken, System.Threading.Tasks.Task<T>> fetchFunc) { }
        public static System.Func<System.Threading.CancellationToken, TResult> WrapNonCancellableFunc<TResult>(System.Func<TResult> func) { }
        public static System.Func<T, System.Threading.CancellationToken, TResult> WrapNonCancellableFunc<T, TResult>(System.Func<T, TResult> func) { }
    }
    public class DataLoaderDocumentListener : GraphQL.Execution.IDocumentExecutionListener
    {
        public DataLoaderDocumentListener(GraphQL.DataLoader.IDataLoaderContextAccessor accessor) { }
        public System.Threading.Tasks.Task AfterExecutionAsync(GraphQL.Execution.IExecutionContext context) { }
        public System.Threading.Tasks.Task AfterValidationAsync(GraphQL.Execution.IExecutionContext context, GraphQL.Validation.IValidationResult validationResult) { }
        public System.Threading.Tasks.Task BeforeExecutionAsync(GraphQL.Execution.IExecutionContext context) { }
        public System.Threading.Tasks.Task BeforeExecutionAwaitedAsync(GraphQL.Execution.IExecutionContext context) { }
        public System.Threading.Tasks.Task BeforeExecutionStepAwaitedAsync(GraphQL.Execution.IExecutionContext context) { }
    }
    public static class DataLoaderExtensions
    {
        public static GraphQL.DataLoader.IDataLoaderResult<T[]> LoadAsync<TKey, T>(this GraphQL.DataLoader.IDataLoader<TKey, T> dataLoader, System.Collections.Generic.IEnumerable<TKey> keys) { }
        public static GraphQL.DataLoader.IDataLoaderResult<T[]> LoadAsync<TKey, T>(this GraphQL.DataLoader.IDataLoader<TKey, T> dataLoader, params TKey[] keys) { }
        public static GraphQL.Builders.FieldBuilder<TSourceType, TReturnType> ResolveAsync<TSourceType, TReturnType>(this GraphQL.Builders.FieldBuilder<TSourceType, TReturnType> builder, System.Func<GraphQL.IResolveFieldContext<TSourceType>, GraphQL.DataLoader.IDataLoaderResult<GraphQL.DataLoader.IDataLoaderResult<GraphQL.DataLoader.IDataLoaderResult<TReturnType>>>> resolve) { }
        public static GraphQL.Builders.FieldBuilder<TSourceType, TReturnType> ResolveAsync<TSourceType, TReturnType>(this GraphQL.Builders.FieldBuilder<TSourceType, TReturnType> builder, System.Func<GraphQL.IResolveFieldContext<TSourceType>, GraphQL.DataLoader.IDataLoaderResult<GraphQL.DataLoader.IDataLoaderResult<TReturnType>>> resolve) { }
        public static GraphQL.Builders.FieldBuilder<TSourceType, TReturnType> ResolveAsync<TSourceType, TReturnType>(this GraphQL.Builders.FieldBuilder<TSourceType, TReturnType> builder, System.Func<GraphQL.IResolveFieldContext<TSourceType>, GraphQL.DataLoader.IDataLoaderResult<TReturnType>> resolve) { }
        public static GraphQL.Builders.FieldBuilder<TSourceType, TReturnType> ResolveAsync<TSourceType, TReturnType>(this GraphQL.Builders.FieldBuilder<TSourceType, TReturnType> builder, System.Func<GraphQL.IResolveFieldContext<TSourceType>, System.Threading.Tasks.Task<GraphQL.DataLoader.IDataLoaderResult<GraphQL.DataLoader.IDataLoaderResult<GraphQL.DataLoader.IDataLoaderResult<TReturnType>>>>> resolve) { }
        public static GraphQL.Builders.FieldBuilder<TSourceType, TReturnType> ResolveAsync<TSourceType, TReturnType>(this GraphQL.Builders.FieldBuilder<TSourceType, TReturnType> builder, System.Func<GraphQL.IResolveFieldContext<TSourceType>, System.Threading.Tasks.Task<GraphQL.DataLoader.IDataLoaderResult<GraphQL.DataLoader.IDataLoaderResult<TReturnType>>>> resolve) { }
        public static GraphQL.Builders.FieldBuilder<TSourceType, TReturnType> ResolveAsync<TSourceType, TReturnType>(this GraphQL.Builders.FieldBuilder<TSourceType, TReturnType> builder, System.Func<GraphQL.IResolveFieldContext<TSourceType>, System.Threading.Tasks.Task<GraphQL.DataLoader.IDataLoaderResult<TReturnType>>> resolve) { }
        public static GraphQL.DataLoader.IDataLoaderResult<TResult> Then<T, TResult>(this GraphQL.DataLoader.IDataLoaderResult<T> parent, System.Func<T, System.Threading.Tasks.Task<TResult>> chainedDelegate) { }
        public static GraphQL.DataLoader.IDataLoaderResult<TResult> Then<T, TResult>(this GraphQL.DataLoader.IDataLoaderResult<T> parent, System.Func<T, TResult> chainedDelegate) { }
        public static GraphQL.DataLoader.IDataLoaderResult<TResult> Then<T, TResult>(this GraphQL.DataLoader.IDataLoaderResult<T> parent, System.Func<T, System.Threading.CancellationToken, System.Threading.Tasks.Task<TResult>> chainedDelegate) { }
    }
    public sealed class DataLoaderPair<TKey, T> : GraphQL.DataLoader.IDataLoaderResult, GraphQL.DataLoader.IDataLoaderResult<T>
    {
        public DataLoaderPair(GraphQL.DataLoader.IDataLoader loader, TKey key) { }
        public bool IsResultSet { get; }
        public TKey Key { get; }
        public GraphQL.DataLoader.IDataLoader Loader { get; }
        public T Result { get; }
        public System.Threading.Tasks.Task<T> GetResultAsync(System.Threading.CancellationToken cancellationToken = default) { }
        public void SetResult(T value) { }
    }
    public class DataLoaderResult<T> : GraphQL.DataLoader.IDataLoaderResult, GraphQL.DataLoader.IDataLoaderResult<T>
    {
        public DataLoaderResult(System.Threading.Tasks.Task<T> result) { }
        public DataLoaderResult(T result) { }
        public System.Threading.Tasks.Task<T> GetResultAsync(System.Threading.CancellationToken cancellationToken = default) { }
    }
    public interface IDataLoader
    {
        System.Threading.Tasks.Task DispatchAsync(System.Threading.CancellationToken cancellationToken = default);
    }
    public interface IDataLoaderContextAccessor
    {
        GraphQL.DataLoader.DataLoaderContext Context { get; set; }
    }
    public interface IDataLoaderResult
    {
        System.Threading.Tasks.Task<object> GetResultAsync(System.Threading.CancellationToken cancellationToken = default);
    }
    public interface IDataLoaderResult<T> : GraphQL.DataLoader.IDataLoaderResult
    {
        System.Threading.Tasks.Task<T> GetResultAsync(System.Threading.CancellationToken cancellationToken = default);
    }
    public interface IDataLoader<T>
    {
        GraphQL.DataLoader.IDataLoaderResult<T> LoadAsync();
    }
    public interface IDataLoader<TKey, T>
    {
        GraphQL.DataLoader.IDataLoaderResult<T> LoadAsync(TKey key);
    }
    public class SimpleDataLoader<T> : GraphQL.DataLoader.IDataLoader, GraphQL.DataLoader.IDataLoaderResult, GraphQL.DataLoader.IDataLoaderResult<T>, GraphQL.DataLoader.IDataLoader<T>
    {
        public SimpleDataLoader(System.Func<System.Threading.CancellationToken, System.Threading.Tasks.Task<T>> fetchDelegate) { }
        public System.Threading.Tasks.Task DispatchAsync(System.Threading.CancellationToken cancellationToken = default) { }
        public System.Threading.Tasks.Task<T> GetResultAsync(System.Threading.CancellationToken cancellationToken = default) { }
        public GraphQL.DataLoader.IDataLoaderResult<T> LoadAsync() { }
    }
}
namespace GraphQL.Execution
{
    public class ArrayExecutionNode : GraphQL.Execution.ExecutionNode, GraphQL.Execution.IParentExecutionNode
    {
        public ArrayExecutionNode(GraphQL.Execution.ExecutionNode parent, GraphQL.Types.IGraphType graphType, GraphQL.Language.AST.Field field, GraphQL.Types.FieldType fieldDefinition, int? indexInParentNode) { }
        public System.Collections.Generic.List<GraphQL.Execution.ExecutionNode> Items { get; set; }
        public override object ToValue() { }
    }
    public abstract class DocumentError : GraphQL.ExecutionError
    {
        public DocumentError(string message) { }
        public DocumentError(string message, System.Exception innerException) { }
    }
    public abstract class DocumentExecutionListenerBase : GraphQL.Execution.IDocumentExecutionListener
    {
        protected DocumentExecutionListenerBase() { }
        public virtual System.Threading.Tasks.Task AfterExecutionAsync(GraphQL.Execution.IExecutionContext context) { }
        public virtual System.Threading.Tasks.Task AfterValidationAsync(GraphQL.Execution.IExecutionContext context, GraphQL.Validation.IValidationResult validationResult) { }
        public virtual System.Threading.Tasks.Task BeforeExecutionAsync(GraphQL.Execution.IExecutionContext context) { }
        [System.Obsolete]
        public virtual System.Threading.Tasks.Task BeforeExecutionAwaitedAsync(GraphQL.Execution.IExecutionContext context) { }
        [System.Obsolete]
        public virtual System.Threading.Tasks.Task BeforeExecutionStepAwaitedAsync(GraphQL.Execution.IExecutionContext context) { }
    }
    public struct ErrorInfo
    {
        public System.Collections.Generic.IDictionary<string, object> Extensions;
        public string Message;
    }
    public class ErrorInfoProvider : GraphQL.Execution.IErrorInfoProvider
    {
        public ErrorInfoProvider() { }
        public ErrorInfoProvider(GraphQL.Execution.ErrorInfoProviderOptions options) { }
        public ErrorInfoProvider(System.Action<GraphQL.Execution.ErrorInfoProviderOptions> optionsBuilder) { }
        protected virtual System.Collections.Generic.IEnumerable<string> GetCodesForError(GraphQL.ExecutionError executionError) { }
        public virtual GraphQL.Execution.ErrorInfo GetInfo(GraphQL.ExecutionError executionError) { }
        public static string GetErrorCode(System.Exception exception) { }
        public static string GetErrorCode(System.Type exceptionType) { }
        public static string GetErrorCode<T>()
            where T : System.Exception { }
    }
    public class ErrorInfoProviderOptions
    {
        public ErrorInfoProviderOptions() { }
        public bool ExposeCode { get; set; }
        public bool ExposeCodes { get; set; }
        public bool ExposeData { get; set; }
        public bool ExposeExceptionStackTrace { get; set; }
        public bool ExposeExtensions { get; set; }
    }
    public class ExecutionContext : GraphQL.Execution.IExecutionContext, GraphQL.Execution.IProvideUserContext
    {
        public ExecutionContext() { }
        public System.Threading.CancellationToken CancellationToken { get; set; }
        public GraphQL.Language.AST.Document Document { get; set; }
        public GraphQL.ExecutionErrors Errors { get; set; }
        public System.Collections.Generic.Dictionary<string, object> Extensions { get; set; }
        public GraphQL.Language.AST.Fragments Fragments { get; set; }
        public System.Collections.Generic.List<GraphQL.Execution.IDocumentExecutionListener> Listeners { get; set; }
        public int? MaxParallelExecutionCount { get; set; }
        public GraphQL.Instrumentation.Metrics Metrics { get; set; }
        public GraphQL.Language.AST.Operation Operation { get; set; }
        public System.IServiceProvider RequestServices { get; set; }
        public object RootValue { get; set; }
        public GraphQL.Types.ISchema Schema { get; set; }
        public bool ThrowOnUnhandledException { get; set; }
        public System.Action<GraphQL.Execution.UnhandledExceptionContext> UnhandledExceptionDelegate { get; set; }
        public System.Collections.Generic.IDictionary<string, object> UserContext { get; set; }
        public GraphQL.Language.AST.Variables Variables { get; set; }
    }
    public static class ExecutionHelper
    {
        public static void AssertValidVariableValue(GraphQL.Types.ISchema schema, GraphQL.Types.IGraphType type, object input, string variableName, bool hasDefaultValue) { }
        public static object CoerceValue(GraphQL.Types.ISchema schema, GraphQL.Types.IGraphType type, GraphQL.Language.AST.IValue input, GraphQL.Language.AST.Variables variables = null) { }
        public static System.Collections.Generic.Dictionary<string, GraphQL.Language.AST.Field> CollectFields(GraphQL.Execution.ExecutionContext context, GraphQL.Types.IGraphType specificType, GraphQL.Language.AST.SelectionSet selectionSet) { }
        public static bool DoesFragmentConditionMatch(GraphQL.Execution.ExecutionContext context, string fragmentName, GraphQL.Types.IGraphType type) { }
        public static System.Collections.Generic.Dictionary<string, object> GetArgumentValues(GraphQL.Types.ISchema schema, GraphQL.Types.QueryArguments definitionArguments, GraphQL.Language.AST.Arguments astArguments, GraphQL.Language.AST.Variables variables) { }
        public static GraphQL.Types.FieldType GetFieldDefinition(GraphQL.Types.ISchema schema, GraphQL.Types.IObjectGraphType parentType, GraphQL.Language.AST.Field field) { }
        public static GraphQL.Types.IObjectGraphType GetOperationRootType(GraphQL.Language.AST.Document document, GraphQL.Types.ISchema schema, GraphQL.Language.AST.Operation operation) { }
        public static object GetVariableValue(GraphQL.Language.AST.Document document, GraphQL.Types.ISchema schema, GraphQL.Language.AST.VariableDefinition variable, object input) { }
        public static GraphQL.Language.AST.Variables GetVariableValues(GraphQL.Language.AST.Document document, GraphQL.Types.ISchema schema, GraphQL.Language.AST.VariableDefinitions variableDefinitions, GraphQL.Inputs inputs) { }
        public static bool ShouldIncludeNode(GraphQL.Execution.ExecutionContext context, GraphQL.Language.AST.Directives directives) { }
    }
    public abstract class ExecutionNode
    {
        protected ExecutionNode(GraphQL.Execution.ExecutionNode parent, GraphQL.Types.IGraphType graphType, GraphQL.Language.AST.Field field, GraphQL.Types.FieldType fieldDefinition, int? indexInParentNode) { }
        public GraphQL.Language.AST.Field Field { get; }
        public GraphQL.Types.FieldType FieldDefinition { get; }
        public GraphQL.Types.IGraphType GraphType { get; }
        public int? IndexInParentNode { get; set; }
        public bool IsResultSet { get; }
        public string Name { get; }
        public GraphQL.Execution.ExecutionNode Parent { get; }
        public System.Collections.Generic.IEnumerable<object> Path { get; }
        public System.Collections.Generic.IEnumerable<object> ResponsePath { get; }
        public object Result { get; set; }
        public object Source { get; set; }
        public GraphQL.Types.IObjectGraphType GetParentType(GraphQL.Types.ISchema schema) { }
        public abstract object ToValue();
    }
    public abstract class ExecutionStrategy : GraphQL.Execution.IExecutionStrategy
    {
        protected ExecutionStrategy() { }
        protected virtual System.Threading.Tasks.Task CompleteDataLoaderNodeAsync(GraphQL.Execution.ExecutionContext context, GraphQL.Execution.ExecutionNode node) { }
        protected virtual void CompleteNode(GraphQL.Execution.ExecutionContext context, GraphQL.Execution.ExecutionNode node) { }
        public virtual System.Threading.Tasks.Task<GraphQL.ExecutionResult> ExecuteAsync(GraphQL.Execution.ExecutionContext context) { }
        protected virtual System.Threading.Tasks.Task ExecuteNodeAsync(GraphQL.Execution.ExecutionContext context, GraphQL.Execution.ExecutionNode node) { }
        protected abstract System.Threading.Tasks.Task ExecuteNodeTreeAsync(GraphQL.Execution.ExecutionContext context, GraphQL.Execution.ObjectExecutionNode rootNode);
        [System.Obsolete]
        protected virtual System.Threading.Tasks.Task OnBeforeExecutionStepAwaitedAsync(GraphQL.Execution.ExecutionContext context) { }
        protected bool ProcessNodeUnhandledException(GraphQL.Execution.ExecutionContext context, GraphQL.Execution.ExecutionNode node, System.Exception ex) { }
        protected void SetNodeError(GraphQL.Execution.ExecutionContext context, GraphQL.Execution.ExecutionNode node, GraphQL.ExecutionError error) { }
        protected virtual void ValidateNodeResult(GraphQL.Execution.ExecutionContext context, GraphQL.Execution.ExecutionNode node) { }
        public static GraphQL.Execution.ExecutionNode BuildExecutionNode(GraphQL.Execution.ExecutionNode parent, GraphQL.Types.IGraphType graphType, GraphQL.Language.AST.Field field, GraphQL.Types.FieldType fieldDefinition, int? indexInParentNode = default) { }
        public static GraphQL.Execution.RootExecutionNode BuildExecutionRootNode(GraphQL.Execution.ExecutionContext context, GraphQL.Types.IObjectGraphType rootType) { }
        public static void SetArrayItemNodes(GraphQL.Execution.ExecutionContext context, GraphQL.Execution.ArrayExecutionNode parent) { }
        public static void SetSubFieldNodes(GraphQL.Execution.ExecutionContext context, GraphQL.Execution.ObjectExecutionNode parent) { }
        public static void SetSubFieldNodes(GraphQL.Execution.ExecutionContext context, GraphQL.Execution.ObjectExecutionNode parent, System.Collections.Generic.Dictionary<string, GraphQL.Language.AST.Field> fields) { }
    }
    public class GraphQLDocumentBuilder : GraphQL.Execution.IDocumentBuilder
    {
        public GraphQLDocumentBuilder() { }
        public GraphQL.Language.AST.Document Build(string body) { }
    }
    public interface IDocumentBuilder
    {
        GraphQL.Language.AST.Document Build(string body);
    }
    public interface IDocumentExecutionListener
    {
        System.Threading.Tasks.Task AfterExecutionAsync(GraphQL.Execution.IExecutionContext context);
        System.Threading.Tasks.Task AfterValidationAsync(GraphQL.Execution.IExecutionContext context, GraphQL.Validation.IValidationResult validationResult);
        System.Threading.Tasks.Task BeforeExecutionAsync(GraphQL.Execution.IExecutionContext context);
        [System.Obsolete]
        System.Threading.Tasks.Task BeforeExecutionAwaitedAsync(GraphQL.Execution.IExecutionContext context);
        [System.Obsolete]
        System.Threading.Tasks.Task BeforeExecutionStepAwaitedAsync(GraphQL.Execution.IExecutionContext context);
    }
    public interface IErrorInfoProvider
    {
        GraphQL.Execution.ErrorInfo GetInfo(GraphQL.ExecutionError executionError);
    }
    public interface IExecutionContext : GraphQL.Execution.IProvideUserContext
    {
        System.Threading.CancellationToken CancellationToken { get; }
        GraphQL.Language.AST.Document Document { get; }
        GraphQL.ExecutionErrors Errors { get; }
        System.Collections.Generic.Dictionary<string, object> Extensions { get; }
        GraphQL.Language.AST.Fragments Fragments { get; }
        System.Collections.Generic.List<GraphQL.Execution.IDocumentExecutionListener> Listeners { get; }
        int? MaxParallelExecutionCount { get; }
        GraphQL.Instrumentation.Metrics Metrics { get; }
        GraphQL.Language.AST.Operation Operation { get; }
        System.IServiceProvider RequestServices { get; }
        object RootValue { get; }
        GraphQL.Types.ISchema Schema { get; }
        bool ThrowOnUnhandledException { get; }
        System.Action<GraphQL.Execution.UnhandledExceptionContext> UnhandledExceptionDelegate { get; }
        GraphQL.Language.AST.Variables Variables { get; }
    }
    public interface IExecutionStrategy
    {
        System.Threading.Tasks.Task<GraphQL.ExecutionResult> ExecuteAsync(GraphQL.Execution.ExecutionContext context);
    }
    public interface IParentExecutionNode
    {
        System.Collections.Generic.IEnumerable<GraphQL.Execution.ExecutionNode> GetChildNodes();
    }
    public interface IProvideUserContext
    {
        System.Collections.Generic.IDictionary<string, object> UserContext { get; }
    }
    [System.Serializable]
    public class InvalidOperationError : GraphQL.Execution.DocumentError
    {
        public InvalidOperationError(string message) { }
    }
    [System.Serializable]
    public class InvalidVariableError : GraphQL.Execution.DocumentError
    {
        public InvalidVariableError(string variableName, string message) { }
        public InvalidVariableError(string variableName, string message, System.Exception innerException) { }
    }
    [System.Serializable]
    public class NoOperationError : GraphQL.Execution.DocumentError
    {
        public NoOperationError() { }
    }
    public class NullExecutionNode : GraphQL.Execution.ExecutionNode
    {
        public NullExecutionNode(GraphQL.Execution.ExecutionNode parent, GraphQL.Types.IGraphType graphType, GraphQL.Language.AST.Field field, GraphQL.Types.FieldType fieldDefinition, int? indexInParentNode) { }
        public override object ToValue() { }
    }
    public class ObjectExecutionNode : GraphQL.Execution.ExecutionNode, GraphQL.Execution.IParentExecutionNode
    {
        public ObjectExecutionNode(GraphQL.Execution.ExecutionNode parent, GraphQL.Types.IGraphType graphType, GraphQL.Language.AST.Field field, GraphQL.Types.FieldType fieldDefinition, int? indexInParentNode) { }
        public System.Collections.Generic.IDictionary<string, GraphQL.Execution.ExecutionNode> SubFields { get; set; }
        public GraphQL.Types.IObjectGraphType GetObjectGraphType(GraphQL.Types.ISchema schema) { }
        public override object ToValue() { }
    }
    public class ParallelExecutionStrategy : GraphQL.Execution.ExecutionStrategy
    {
        public ParallelExecutionStrategy() { }
        protected System.Threading.Tasks.Task ExecuteNodeTreeAsync(GraphQL.Execution.ExecutionContext context, GraphQL.Execution.ExecutionNode rootNode) { }
        protected override System.Threading.Tasks.Task ExecuteNodeTreeAsync(GraphQL.Execution.ExecutionContext context, GraphQL.Execution.ObjectExecutionNode rootNode) { }
    }
    public class RootExecutionNode : GraphQL.Execution.ObjectExecutionNode
    {
        public RootExecutionNode(GraphQL.Types.IObjectGraphType graphType) { }
    }
    public class SerialExecutionStrategy : GraphQL.Execution.ExecutionStrategy
    {
        public SerialExecutionStrategy() { }
        protected override System.Threading.Tasks.Task ExecuteNodeTreeAsync(GraphQL.Execution.ExecutionContext context, GraphQL.Execution.ObjectExecutionNode rootNode) { }
    }
    public class SubscriptionExecutionStrategy : GraphQL.Execution.ParallelExecutionStrategy
    {
        public SubscriptionExecutionStrategy() { }
        public override System.Threading.Tasks.Task<GraphQL.ExecutionResult> ExecuteAsync(GraphQL.Execution.ExecutionContext context) { }
        protected virtual System.Threading.Tasks.Task<System.IObservable<GraphQL.ExecutionResult>> ResolveEventStreamAsync(GraphQL.Execution.ExecutionContext context, GraphQL.Execution.ExecutionNode node) { }
    }
    [System.Serializable]
    public class SyntaxError : GraphQL.Execution.DocumentError
    {
        public SyntaxError(GraphQLParser.Exceptions.GraphQLSyntaxErrorException ex) { }
    }
    [System.Serializable]
    public class UnhandledError : GraphQL.ExecutionError
    {
        public UnhandledError(string message, System.Exception innerException) { }
    }
    public class UnhandledExceptionContext
    {
        public UnhandledExceptionContext(GraphQL.Execution.ExecutionContext context, GraphQL.IResolveFieldContext fieldContext, System.Exception originalException) { }
        public GraphQL.Execution.ExecutionContext Context { get; }
        public string ErrorMessage { get; set; }
        public System.Exception Exception { get; set; }
        public GraphQL.IResolveFieldContext FieldContext { get; }
        public System.Exception OriginalException { get; }
    }
    public class ValueExecutionNode : GraphQL.Execution.ExecutionNode
    {
        public ValueExecutionNode(GraphQL.Execution.ExecutionNode parent, GraphQL.Types.ScalarGraphType graphType, GraphQL.Language.AST.Field field, GraphQL.Types.FieldType fieldDefinition, int? indexInParentNode) { }
        public GraphQL.Types.ScalarGraphType GraphType { get; }
        public override object ToValue() { }
    }
}
namespace GraphQL.Instrumentation
{
    public class ApolloTrace
    {
        public ApolloTrace(System.DateTime start, double durationMs) { }
        public long Duration { get; }
        public System.DateTime EndTime { get; }
        public GraphQL.Instrumentation.ApolloTrace.ExecutionTrace Execution { get; }
        public GraphQL.Instrumentation.ApolloTrace.OperationTrace Parsing { get; }
        public System.DateTime StartTime { get; }
        public GraphQL.Instrumentation.ApolloTrace.OperationTrace Validation { get; }
        public int Version { get; }
        public class ExecutionTrace
        {
            public ExecutionTrace() { }
            public System.Collections.Generic.List<GraphQL.Instrumentation.ApolloTrace.ResolverTrace> Resolvers { get; }
        }
        public class OperationTrace
        {
            public OperationTrace() { }
            public long Duration { get; set; }
            public long StartOffset { get; set; }
        }
        public class ResolverTrace : GraphQL.Instrumentation.ApolloTrace.OperationTrace
        {
            public ResolverTrace() { }
            public string FieldName { get; set; }
            public string ParentType { get; set; }
            public System.Collections.Generic.List<object> Path { get; set; }
            public string ReturnType { get; set; }
        }
    }
    public static class ApolloTracingExtensions
    {
        public static GraphQL.Instrumentation.ApolloTrace CreateTrace(GraphQL.Instrumentation.PerfRecord[] perf, System.DateTime start) { }
        public static void EnrichWithApolloTracing(this GraphQL.ExecutionResult result, System.DateTime start) { }
    }
    public class FieldMiddlewareBuilder : GraphQL.Instrumentation.IFieldMiddlewareBuilder
    {
        public FieldMiddlewareBuilder() { }
        public void ApplyTo(GraphQL.Types.ISchema schema) { }
        public GraphQL.Instrumentation.IFieldMiddlewareBuilder Use(System.Func<GraphQL.Types.ISchema, GraphQL.Instrumentation.FieldMiddlewareDelegate, GraphQL.Instrumentation.FieldMiddlewareDelegate> middleware) { }
    }
    public static class FieldMiddlewareBuilderExtensions
    {
        public static GraphQL.Instrumentation.IFieldMiddlewareBuilder Use(this GraphQL.Instrumentation.IFieldMiddlewareBuilder builder, GraphQL.Instrumentation.IFieldMiddleware middleware) { }
        public static GraphQL.Instrumentation.IFieldMiddlewareBuilder Use(this GraphQL.Instrumentation.IFieldMiddlewareBuilder builder, System.Func<GraphQL.Instrumentation.FieldMiddlewareDelegate, GraphQL.Instrumentation.FieldMiddlewareDelegate> middleware) { }
        public static GraphQL.Instrumentation.IFieldMiddlewareBuilder Use(this GraphQL.Instrumentation.IFieldMiddlewareBuilder builder, System.Type middleware) { }
        public static GraphQL.Instrumentation.IFieldMiddlewareBuilder Use<T>(this GraphQL.Instrumentation.IFieldMiddlewareBuilder builder)
            where T : GraphQL.Instrumentation.IFieldMiddleware { }
    }
    public delegate System.Threading.Tasks.Task<object> FieldMiddlewareDelegate(GraphQL.IResolveFieldContext context);
    public interface IFieldMiddleware
    {
        System.Threading.Tasks.Task<object> Resolve(GraphQL.IResolveFieldContext context, GraphQL.Instrumentation.FieldMiddlewareDelegate next);
    }
    public interface IFieldMiddlewareBuilder
    {
        void ApplyTo(GraphQL.Types.ISchema schema);
        GraphQL.Instrumentation.IFieldMiddlewareBuilder Use(System.Func<GraphQL.Types.ISchema, GraphQL.Instrumentation.FieldMiddlewareDelegate, GraphQL.Instrumentation.FieldMiddlewareDelegate> middleware);
    }
    public class InstrumentFieldsMiddleware : GraphQL.Instrumentation.IFieldMiddleware
    {
        public InstrumentFieldsMiddleware() { }
        public System.Threading.Tasks.Task<object> Resolve(GraphQL.IResolveFieldContext context, GraphQL.Instrumentation.FieldMiddlewareDelegate next) { }
    }
    public class Metrics
    {
        public Metrics(bool enabled = true) { }
        public GraphQL.Instrumentation.PerfRecord[] Finish() { }
        public GraphQL.Instrumentation.Metrics SetOperationName(string name) { }
        public GraphQL.Instrumentation.Metrics Start(string operationName) { }
        public GraphQL.Instrumentation.Metrics.Marker Subject(string category, string subject, System.Collections.Generic.Dictionary<string, object> metadata = null) { }
        public readonly struct Marker : System.IDisposable
        {
            public static readonly GraphQL.Instrumentation.Metrics.Marker Empty;
            public Marker(GraphQL.Instrumentation.PerfRecord record, GraphQL.Instrumentation.ValueStopwatch stopwatch) { }
            public void Dispose() { }
        }
    }
    public class PerfRecord
    {
        public PerfRecord(string category, string subject, double start, System.Collections.Generic.Dictionary<string, object> metadata = null) { }
        public string Category { get; set; }
        public double Duration { get; }
        public double End { get; set; }
        public System.Collections.Generic.Dictionary<string, object> Metadata { get; set; }
        public double Start { get; set; }
        public string Subject { get; set; }
        public void MarkEnd(double end) { }
        public T MetaField<T>(string key) { }
    }
    public readonly struct ValueStopwatch
    {
        public System.TimeSpan Elapsed { get; }
        public bool IsActive { get; }
        public static GraphQL.Instrumentation.ValueStopwatch StartNew() { }
    }
}
namespace GraphQL.Introspection
{
    public class AlphabeticalSchemaComparer : GraphQL.Introspection.ISchemaComparer
    {
        public AlphabeticalSchemaComparer() { }
        public virtual System.Collections.Generic.IComparer<GraphQL.Types.DirectiveGraphType> DirectiveComparer { get; }
        public virtual System.Collections.Generic.IComparer<GraphQL.Types.IGraphType> TypeComparer { get; }
        public virtual System.Collections.Generic.IComparer<GraphQL.Types.QueryArgument> ArgumentComparer(GraphQL.Types.IFieldType field) { }
        public virtual System.Collections.Generic.IComparer<GraphQL.Types.EnumValueDefinition> EnumValueComparer(GraphQL.Types.EnumerationGraphType parent) { }
        public virtual System.Collections.Generic.IComparer<GraphQL.Types.IFieldType> FieldComparer(GraphQL.Types.IGraphType parent) { }
    }
    public class DefaultSchemaComparer : GraphQL.Introspection.ISchemaComparer
    {
        public DefaultSchemaComparer() { }
        public virtual System.Collections.Generic.IComparer<GraphQL.Types.DirectiveGraphType> DirectiveComparer { get; }
        public virtual System.Collections.Generic.IComparer<GraphQL.Types.IGraphType> TypeComparer { get; }
        public virtual System.Collections.Generic.IComparer<GraphQL.Types.QueryArgument> ArgumentComparer(GraphQL.Types.IFieldType field) { }
        public virtual System.Collections.Generic.IComparer<GraphQL.Types.EnumValueDefinition> EnumValueComparer(GraphQL.Types.EnumerationGraphType parent) { }
        public virtual System.Collections.Generic.IComparer<GraphQL.Types.IFieldType> FieldComparer(GraphQL.Types.IGraphType parent) { }
    }
    public class DefaultSchemaFilter : GraphQL.Introspection.ISchemaFilter
    {
        public DefaultSchemaFilter() { }
        public virtual System.Threading.Tasks.Task<bool> AllowArgument(GraphQL.Types.IFieldType field, GraphQL.Types.QueryArgument argument) { }
        public virtual System.Threading.Tasks.Task<bool> AllowDirective(GraphQL.Types.DirectiveGraphType directive) { }
        public virtual System.Threading.Tasks.Task<bool> AllowEnumValue(GraphQL.Types.EnumerationGraphType parent, GraphQL.Types.EnumValueDefinition enumValue) { }
        public virtual System.Threading.Tasks.Task<bool> AllowField(GraphQL.Types.IGraphType parent, GraphQL.Types.IFieldType field) { }
        public virtual System.Threading.Tasks.Task<bool> AllowType(GraphQL.Types.IGraphType type) { }
    }
    public interface ISchemaComparer
    {
        System.Collections.Generic.IComparer<GraphQL.Types.DirectiveGraphType> DirectiveComparer { get; }
        System.Collections.Generic.IComparer<GraphQL.Types.IGraphType> TypeComparer { get; }
        System.Collections.Generic.IComparer<GraphQL.Types.QueryArgument> ArgumentComparer(GraphQL.Types.IFieldType field);
        System.Collections.Generic.IComparer<GraphQL.Types.EnumValueDefinition> EnumValueComparer(GraphQL.Types.EnumerationGraphType parent);
        System.Collections.Generic.IComparer<GraphQL.Types.IFieldType> FieldComparer(GraphQL.Types.IGraphType parent);
    }
    public interface ISchemaFilter
    {
        System.Threading.Tasks.Task<bool> AllowArgument(GraphQL.Types.IFieldType field, GraphQL.Types.QueryArgument argument);
        System.Threading.Tasks.Task<bool> AllowDirective(GraphQL.Types.DirectiveGraphType directive);
        System.Threading.Tasks.Task<bool> AllowEnumValue(GraphQL.Types.EnumerationGraphType parent, GraphQL.Types.EnumValueDefinition enumValue);
        System.Threading.Tasks.Task<bool> AllowField(GraphQL.Types.IGraphType parent, GraphQL.Types.IFieldType field);
        System.Threading.Tasks.Task<bool> AllowType(GraphQL.Types.IGraphType type);
    }
    public class SchemaMetaFieldType : GraphQL.Types.FieldType
    {
        public SchemaMetaFieldType() { }
    }
    public enum TypeKind
    {
        [System.ComponentModel.Description("Indicates this type is a scalar.")]
        SCALAR = 0,
        [System.ComponentModel.Description("Indicates this type is an object. `fields` and `possibleTypes` are valid fields.")]
        OBJECT = 1,
        [System.ComponentModel.Description("Indicates this type is an interface. `fields` and `possibleTypes` are valid field" +
            "s.")]
        INTERFACE = 2,
        [System.ComponentModel.Description("Indicates this type is a union. `possibleTypes` is a valid field.")]
        UNION = 3,
        [System.ComponentModel.Description("Indicates this type is an enum. `enumValues` is a valid field.")]
        ENUM = 4,
        [System.ComponentModel.Description("Indicates this type is an input object. `inputFields` is a valid field.")]
        INPUT_OBJECT = 5,
        [System.ComponentModel.Description("Indicates this type is a list. `ofType` is a valid field.")]
        LIST = 6,
        [System.ComponentModel.Description("Indicates this type is a non-null. `ofType` is a valid field.")]
        NON_NULL = 7,
    }
    public class TypeMetaFieldType : GraphQL.Types.FieldType
    {
        public TypeMetaFieldType() { }
    }
    public class TypeNameMetaFieldType : GraphQL.Types.FieldType
    {
        public TypeNameMetaFieldType() { }
    }
    public class @__Directive : GraphQL.Types.ObjectGraphType<GraphQL.Types.DirectiveGraphType>
    {
        public @__Directive() { }
    }
    public class @__DirectiveLocation : GraphQL.Types.EnumerationGraphType<GraphQL.Types.DirectiveLocation>
    {
        public @__DirectiveLocation() { }
    }
    public class @__EnumValue : GraphQL.Types.ObjectGraphType<GraphQL.Types.EnumValueDefinition>
    {
        public @__EnumValue() { }
    }
    public class @__Field : GraphQL.Types.ObjectGraphType<GraphQL.Types.IFieldType>
    {
        public @__Field() { }
    }
    public class @__InputValue : GraphQL.Types.ObjectGraphType<GraphQL.Types.IHaveDefaultValue>
    {
        public @__InputValue() { }
    }
    public class @__Schema : GraphQL.Types.ObjectGraphType<object>
    {
        public @__Schema() { }
    }
    public class @__Type : GraphQL.Types.ObjectGraphType
    {
        public @__Type() { }
    }
    public class @__TypeKind : GraphQL.Types.EnumerationGraphType<GraphQL.Introspection.TypeKind>
    {
        public @__TypeKind() { }
    }
}
namespace GraphQL.Language.AST
{
    public abstract class AbstractNode : GraphQL.Language.AST.INode
    {
        protected AbstractNode() { }
        public virtual System.Collections.Generic.IEnumerable<GraphQL.Language.AST.INode> Children { get; }
        public string Comment { get; }
        public GraphQL.Language.AST.CommentNode CommentNode { get; set; }
        public GraphQL.Language.AST.SourceLocation SourceLocation { get; set; }
    }
    public class Argument : GraphQL.Language.AST.AbstractNode
    {
        public Argument() { }
        public Argument(GraphQL.Language.AST.NameNode name) { }
        public override System.Collections.Generic.IEnumerable<GraphQL.Language.AST.INode> Children { get; }
        public string Name { get; }
        public GraphQL.Language.AST.NameNode NameNode { get; }
        public GraphQL.Language.AST.IValue Value { get; set; }
        public override string ToString() { }
    }
    public class Arguments : GraphQL.Language.AST.AbstractNode, System.Collections.Generic.IEnumerable<GraphQL.Language.AST.Argument>, System.Collections.IEnumerable
    {
        public Arguments() { }
        public override System.Collections.Generic.IEnumerable<GraphQL.Language.AST.INode> Children { get; }
        public void Add(GraphQL.Language.AST.Argument arg) { }
        public System.Collections.Generic.IEnumerator<GraphQL.Language.AST.Argument> GetEnumerator() { }
        public override string ToString() { }
        public GraphQL.Language.AST.IValue ValueFor(string name) { }
    }
    public class BigIntValue : GraphQL.Language.AST.ValueNode<System.Numerics.BigInteger>
    {
        public BigIntValue(System.Numerics.BigInteger value) { }
    }
    public class BooleanValue : GraphQL.Language.AST.ValueNode<bool>
    {
        public BooleanValue(bool value) { }
    }
    public class ByteValue : GraphQL.Language.AST.ValueNode<byte>
    {
        public ByteValue(byte value) { }
    }
    public class CommentNode : GraphQL.Language.AST.AbstractNode
    {
        public CommentNode(string value) { }
        public string Value { get; }
    }
    public class DateTimeOffsetValue : GraphQL.Language.AST.ValueNode<System.DateTimeOffset>
    {
        public DateTimeOffsetValue(System.DateTimeOffset value) { }
    }
    public class DateTimeValue : GraphQL.Language.AST.ValueNode<System.DateTime>
    {
        public DateTimeValue(System.DateTime value) { }
    }
    public class DecimalValue : GraphQL.Language.AST.ValueNode<decimal>
    {
        public DecimalValue(decimal value) { }
    }
    public class Directive : GraphQL.Language.AST.AbstractNode
    {
        public Directive(GraphQL.Language.AST.NameNode node) { }
        public GraphQL.Language.AST.Arguments Arguments { get; set; }
        public override System.Collections.Generic.IEnumerable<GraphQL.Language.AST.INode> Children { get; }
        public string Name { get; }
        public GraphQL.Language.AST.NameNode NameNode { get; set; }
        public override string ToString() { }
    }
    public class Directives : GraphQL.Language.AST.AbstractNode, System.Collections.Generic.ICollection<GraphQL.Language.AST.Directive>, System.Collections.Generic.IEnumerable<GraphQL.Language.AST.Directive>, System.Collections.IEnumerable
    {
        public Directives() { }
        public override System.Collections.Generic.IEnumerable<GraphQL.Language.AST.INode> Children { get; }
        public int Count { get; }
        public bool HasDuplicates { get; }
        public bool IsReadOnly { get; }
        public void Add(GraphQL.Language.AST.Directive directive) { }
        public void Clear() { }
        public bool Contains(GraphQL.Language.AST.Directive item) { }
        public void CopyTo(GraphQL.Language.AST.Directive[] array, int arrayIndex) { }
        public GraphQL.Language.AST.Directive Find(string name) { }
        public System.Collections.Generic.IEnumerator<GraphQL.Language.AST.Directive> GetEnumerator() { }
        public bool Remove(GraphQL.Language.AST.Directive item) { }
        public override string ToString() { }
    }
    public class Document : GraphQL.Language.AST.AbstractNode
    {
        public Document() { }
        public override System.Collections.Generic.IEnumerable<GraphQL.Language.AST.INode> Children { get; }
        public GraphQL.Language.AST.Fragments Fragments { get; }
        public GraphQL.Language.AST.Operations Operations { get; }
        public string OriginalQuery { get; set; }
        public void AddDefinition(GraphQL.Language.AST.IDefinition definition) { }
        public override string ToString() { }
    }
    public class EnumValue : GraphQL.Language.AST.AbstractNode, GraphQL.Language.AST.INode, GraphQL.Language.AST.IValue
    {
        public EnumValue(GraphQL.Language.AST.NameNode name) { }
        public EnumValue(string name) { }
        public string Name { get; }
        public GraphQL.Language.AST.NameNode NameNode { get; }
        public override string ToString() { }
    }
    public class Field : GraphQL.Language.AST.AbstractNode, GraphQL.Language.AST.IHaveSelectionSet, GraphQL.Language.AST.INode, GraphQL.Language.AST.ISelection
    {
        public Field() { }
        public Field(GraphQL.Language.AST.NameNode alias, GraphQL.Language.AST.NameNode name) { }
        public string Alias { get; set; }
        public GraphQL.Language.AST.NameNode AliasNode { get; }
        public GraphQL.Language.AST.Arguments Arguments { get; set; }
        public override System.Collections.Generic.IEnumerable<GraphQL.Language.AST.INode> Children { get; }
        public GraphQL.Language.AST.Directives Directives { get; set; }
        public string Name { get; }
        public GraphQL.Language.AST.NameNode NameNode { get; }
        public GraphQL.Language.AST.SelectionSet SelectionSet { get; set; }
<<<<<<< HEAD
        protected bool Equals(GraphQL.Language.AST.Field other) { }
        public override bool IsEqualTo(GraphQL.Language.AST.INode obj) { }
=======
>>>>>>> 6705f29a
        public override string ToString() { }
    }
    public class Fields : System.Collections.Generic.IEnumerable<GraphQL.Language.AST.Field>, System.Collections.IEnumerable
    {
        public void Add(GraphQL.Language.AST.Field field) { }
        public System.Collections.Generic.IEnumerator<GraphQL.Language.AST.Field> GetEnumerator() { }
        public static GraphQL.Language.AST.Fields Empty() { }
        public static System.Collections.Generic.Dictionary<string, GraphQL.Language.AST.Field> op_Implicit(GraphQL.Language.AST.Fields fields) { }
    }
    public class FloatValue : GraphQL.Language.AST.ValueNode<double>
    {
        public FloatValue(double value) { }
    }
    public class FragmentDefinition : GraphQL.Language.AST.AbstractNode, GraphQL.Language.AST.IDefinition, GraphQL.Language.AST.IHaveSelectionSet, GraphQL.Language.AST.INode
    {
        public FragmentDefinition(GraphQL.Language.AST.NameNode node) { }
        public override System.Collections.Generic.IEnumerable<GraphQL.Language.AST.INode> Children { get; }
        public GraphQL.Language.AST.Directives Directives { get; set; }
        public string Name { get; }
        public GraphQL.Language.AST.NameNode NameNode { get; }
        public GraphQL.Language.AST.SelectionSet SelectionSet { get; set; }
        public GraphQL.Language.AST.NamedType Type { get; set; }
        public override string ToString() { }
    }
    public class FragmentSpread : GraphQL.Language.AST.AbstractNode, GraphQL.Language.AST.IFragment, GraphQL.Language.AST.INode, GraphQL.Language.AST.ISelection
    {
        public FragmentSpread(GraphQL.Language.AST.NameNode node) { }
        public override System.Collections.Generic.IEnumerable<GraphQL.Language.AST.INode> Children { get; }
        public GraphQL.Language.AST.Directives Directives { get; set; }
        public string Name { get; }
        public GraphQL.Language.AST.NameNode NameNode { get; }
        public override string ToString() { }
    }
    public class Fragments : System.Collections.Generic.IEnumerable<GraphQL.Language.AST.FragmentDefinition>, System.Collections.IEnumerable
    {
        public Fragments() { }
        public void Add(GraphQL.Language.AST.FragmentDefinition fragment) { }
        public GraphQL.Language.AST.FragmentDefinition FindDefinition(string name) { }
        public System.Collections.Generic.IEnumerator<GraphQL.Language.AST.FragmentDefinition> GetEnumerator() { }
    }
    public class GuidValue : GraphQL.Language.AST.ValueNode<System.Guid>
    {
        public GuidValue(System.Guid value) { }
    }
    public interface IDefinition : GraphQL.Language.AST.INode { }
    public interface IFragment : GraphQL.Language.AST.INode, GraphQL.Language.AST.ISelection { }
    public interface IHaveSelectionSet : GraphQL.Language.AST.INode
    {
        GraphQL.Language.AST.SelectionSet SelectionSet { get; set; }
    }
    public interface INode
    {
        System.Collections.Generic.IEnumerable<GraphQL.Language.AST.INode> Children { get; }
        GraphQL.Language.AST.SourceLocation SourceLocation { get; }
    }
    public interface ISelection : GraphQL.Language.AST.INode { }
    public interface IType : GraphQL.Language.AST.INode { }
    public interface IValue : GraphQL.Language.AST.INode
    {
        object Value { get; }
    }
    public interface IValue<T> : GraphQL.Language.AST.INode, GraphQL.Language.AST.IValue
    {
        T Value { get; }
    }
    public class InlineFragment : GraphQL.Language.AST.AbstractNode, GraphQL.Language.AST.IFragment, GraphQL.Language.AST.IHaveSelectionSet, GraphQL.Language.AST.INode, GraphQL.Language.AST.ISelection
    {
        public InlineFragment() { }
        public override System.Collections.Generic.IEnumerable<GraphQL.Language.AST.INode> Children { get; }
        public GraphQL.Language.AST.Directives Directives { get; set; }
        public GraphQL.Language.AST.SelectionSet SelectionSet { get; set; }
        public GraphQL.Language.AST.NamedType Type { get; set; }
        public override string ToString() { }
    }
    public class IntValue : GraphQL.Language.AST.ValueNode<int>
    {
        public IntValue(int value) { }
    }
    public class ListType : GraphQL.Language.AST.AbstractNode, GraphQL.Language.AST.INode, GraphQL.Language.AST.IType
    {
        public ListType(GraphQL.Language.AST.IType type) { }
        public override System.Collections.Generic.IEnumerable<GraphQL.Language.AST.INode> Children { get; }
        public GraphQL.Language.AST.IType Type { get; }
        public override string ToString() { }
    }
    public class ListValue : GraphQL.Language.AST.AbstractNode, GraphQL.Language.AST.INode, GraphQL.Language.AST.IValue
    {
        public ListValue(System.Collections.Generic.IEnumerable<GraphQL.Language.AST.IValue> values) { }
        public override System.Collections.Generic.IEnumerable<GraphQL.Language.AST.INode> Children { get; }
        public object Value { get; }
        public System.Collections.Generic.IEnumerable<GraphQL.Language.AST.IValue> Values { get; }
        public override string ToString() { }
    }
    public class LongValue : GraphQL.Language.AST.ValueNode<long>
    {
        public LongValue(long value) { }
    }
    public class NameNode : GraphQL.Language.AST.AbstractNode
    {
        public NameNode(string name) { }
        public string Name { get; }
    }
    public class NamedType : GraphQL.Language.AST.AbstractNode, GraphQL.Language.AST.INode, GraphQL.Language.AST.IType
    {
        public NamedType(GraphQL.Language.AST.NameNode node) { }
        public string Name { get; }
        public GraphQL.Language.AST.NameNode NameNode { get; }
        public override string ToString() { }
    }
    public class NonNullType : GraphQL.Language.AST.AbstractNode, GraphQL.Language.AST.INode, GraphQL.Language.AST.IType
    {
        public NonNullType(GraphQL.Language.AST.IType type) { }
        public override System.Collections.Generic.IEnumerable<GraphQL.Language.AST.INode> Children { get; }
        public GraphQL.Language.AST.IType Type { get; }
        public override string ToString() { }
    }
    public class NullValue : GraphQL.Language.AST.AbstractNode, GraphQL.Language.AST.INode, GraphQL.Language.AST.IValue
    {
        public NullValue() { }
        public override string ToString() { }
    }
    public class ObjectField : GraphQL.Language.AST.AbstractNode
    {
        public ObjectField(GraphQL.Language.AST.NameNode name, GraphQL.Language.AST.IValue value) { }
        public ObjectField(string name, GraphQL.Language.AST.IValue value) { }
        public override System.Collections.Generic.IEnumerable<GraphQL.Language.AST.INode> Children { get; }
        public string Name { get; }
        public GraphQL.Language.AST.NameNode NameNode { get; }
        public GraphQL.Language.AST.IValue Value { get; }
        public override string ToString() { }
    }
    public class ObjectValue : GraphQL.Language.AST.AbstractNode, GraphQL.Language.AST.INode, GraphQL.Language.AST.IValue
    {
        public ObjectValue(System.Collections.Generic.IEnumerable<GraphQL.Language.AST.ObjectField> fields) { }
        public override System.Collections.Generic.IEnumerable<GraphQL.Language.AST.INode> Children { get; }
        public System.Collections.Generic.IEnumerable<string> FieldNames { get; }
        public System.Collections.Generic.IEnumerable<GraphQL.Language.AST.ObjectField> ObjectFields { get; }
        public object Value { get; }
        public GraphQL.Language.AST.ObjectField Field(string name) { }
        public override string ToString() { }
    }
    public class Operation : GraphQL.Language.AST.AbstractNode, GraphQL.Language.AST.IDefinition, GraphQL.Language.AST.IHaveSelectionSet, GraphQL.Language.AST.INode
    {
        public Operation(GraphQL.Language.AST.NameNode name) { }
        public override System.Collections.Generic.IEnumerable<GraphQL.Language.AST.INode> Children { get; }
        public GraphQL.Language.AST.Directives Directives { get; set; }
        public string Name { get; }
        public GraphQL.Language.AST.NameNode NameNode { get; }
        public GraphQL.Language.AST.OperationType OperationType { get; set; }
        public GraphQL.Language.AST.SelectionSet SelectionSet { get; set; }
        public GraphQL.Language.AST.VariableDefinitions Variables { get; set; }
        public override string ToString() { }
    }
    public enum OperationType
    {
        Query = 0,
        Mutation = 1,
        Subscription = 2,
    }
    public class Operations : System.Collections.Generic.IEnumerable<GraphQL.Language.AST.Operation>, System.Collections.IEnumerable
    {
        public Operations() { }
        public int Count { get; }
        public void Add(GraphQL.Language.AST.Operation operation) { }
        public System.Collections.Generic.IEnumerator<GraphQL.Language.AST.Operation> GetEnumerator() { }
        public GraphQL.Language.AST.Operation WithName(string operationName) { }
    }
    public class SByteValue : GraphQL.Language.AST.ValueNode<sbyte>
    {
        public SByteValue(sbyte value) { }
    }
    public class SelectionSet : GraphQL.Language.AST.AbstractNode
    {
        public SelectionSet() { }
        public override System.Collections.Generic.IEnumerable<GraphQL.Language.AST.INode> Children { get; }
        public System.Collections.Generic.IList<GraphQL.Language.AST.ISelection> Selections { get; }
        public void Add(GraphQL.Language.AST.ISelection selection) { }
        public GraphQL.Language.AST.SelectionSet Merge(GraphQL.Language.AST.SelectionSet otherSelection) { }
        public void Prepend(GraphQL.Language.AST.ISelection selection) { }
        public override string ToString() { }
    }
    public class ShortValue : GraphQL.Language.AST.ValueNode<short>
    {
        public ShortValue(short value) { }
    }
    public readonly struct SourceLocation : System.IEquatable<GraphQL.Language.AST.SourceLocation>
    {
        public SourceLocation(int start, int end) { }
        public int End { get; }
        public int Start { get; }
        public bool Equals(GraphQL.Language.AST.SourceLocation other) { }
        public override bool Equals(object obj) { }
        public override int GetHashCode() { }
        public override string ToString() { }
    }
    public class StringValue : GraphQL.Language.AST.ValueNode<string>
    {
        public StringValue(string value) { }
    }
    public class TimeSpanValue : GraphQL.Language.AST.ValueNode<System.TimeSpan>
    {
        public TimeSpanValue(System.TimeSpan value) { }
    }
    public class UIntValue : GraphQL.Language.AST.ValueNode<uint>
    {
        public UIntValue(uint value) { }
    }
    public class ULongValue : GraphQL.Language.AST.ValueNode<ulong>
    {
        public ULongValue(ulong value) { }
    }
    public class UShortValue : GraphQL.Language.AST.ValueNode<ushort>
    {
        public UShortValue(ushort value) { }
    }
    public class UriValue : GraphQL.Language.AST.ValueNode<System.Uri>
    {
        public UriValue(System.Uri value) { }
    }
    public abstract class ValueNode<T> : GraphQL.Language.AST.AbstractNode, GraphQL.Language.AST.INode, GraphQL.Language.AST.IValue, GraphQL.Language.AST.IValue<T>
    {
        protected ValueNode() { }
        public T Value { get; set; }
        public override string ToString() { }
    }
    public class Variable
    {
        public Variable() { }
        public string Name { get; set; }
        public object Value { get; set; }
    }
    public class VariableDefinition : GraphQL.Language.AST.AbstractNode
    {
        public VariableDefinition() { }
        public VariableDefinition(GraphQL.Language.AST.NameNode node) { }
        public override System.Collections.Generic.IEnumerable<GraphQL.Language.AST.INode> Children { get; }
        public GraphQL.Language.AST.IValue DefaultValue { get; set; }
        public string Name { get; }
        public GraphQL.Language.AST.NameNode NameNode { get; set; }
        public GraphQL.Language.AST.IType Type { get; set; }
        public override string ToString() { }
    }
    public class VariableDefinitions : System.Collections.Generic.IEnumerable<GraphQL.Language.AST.VariableDefinition>, System.Collections.IEnumerable
    {
        public VariableDefinitions() { }
        public void Add(GraphQL.Language.AST.VariableDefinition variable) { }
        public System.Collections.Generic.IEnumerator<GraphQL.Language.AST.VariableDefinition> GetEnumerator() { }
        public override string ToString() { }
    }
    public class VariableReference : GraphQL.Language.AST.AbstractNode, GraphQL.Language.AST.INode, GraphQL.Language.AST.IValue
    {
        public VariableReference(GraphQL.Language.AST.NameNode name) { }
        public string Name { get; }
        public GraphQL.Language.AST.NameNode NameNode { get; }
        public override string ToString() { }
    }
    public class Variables : System.Collections.Generic.IEnumerable<GraphQL.Language.AST.Variable>, System.Collections.IEnumerable
    {
        public Variables() { }
        public void Add(GraphQL.Language.AST.Variable variable) { }
        public System.Collections.Generic.IEnumerator<GraphQL.Language.AST.Variable> GetEnumerator() { }
        public override string ToString() { }
        public object ValueFor(string name) { }
    }
}
namespace GraphQL.Language
{
    public class CoreToVanillaConverter
    {
        public static readonly GraphQL.Language.CoreToVanillaConverter Instance;
        public CoreToVanillaConverter() { }
        public void AddDefinitions(GraphQLParser.AST.GraphQLDocument source, GraphQL.Language.AST.Document target) { }
        public GraphQL.Language.AST.Arguments Arguments(System.Collections.Generic.IEnumerable<GraphQLParser.AST.GraphQLArgument> source) { }
        public GraphQL.Language.AST.Directive Directive(GraphQLParser.AST.GraphQLDirective d) { }
        public GraphQL.Language.AST.Directives Directives(System.Collections.Generic.IEnumerable<GraphQLParser.AST.GraphQLDirective> source) { }
        public GraphQL.Language.AST.Field Field(GraphQLParser.AST.GraphQLFieldSelection source) { }
        public GraphQL.Language.AST.FragmentDefinition Fragment(GraphQLParser.AST.GraphQLFragmentDefinition source) { }
        public GraphQL.Language.AST.FragmentSpread FragmentSpread(GraphQLParser.AST.GraphQLFragmentSpread source) { }
        public GraphQL.Language.AST.InlineFragment InlineFragment(GraphQLParser.AST.GraphQLInlineFragment source) { }
        public GraphQL.Language.AST.NameNode Name(GraphQLParser.AST.GraphQLName name) { }
        public GraphQL.Language.AST.NamedType NamedType(GraphQLParser.AST.GraphQLNamedType source) { }
        public GraphQL.Language.AST.ObjectField ObjectField(GraphQLParser.AST.GraphQLObjectField source) { }
        public GraphQL.Language.AST.Operation Operation(GraphQLParser.AST.GraphQLOperationDefinition source) { }
        public GraphQL.Language.AST.ISelection Selection(GraphQLParser.AST.ASTNode source) { }
        public GraphQL.Language.AST.SelectionSet SelectionSet(GraphQLParser.AST.GraphQLSelectionSet source) { }
        public GraphQL.Language.AST.IType Type(GraphQLParser.AST.GraphQLType type) { }
        public GraphQL.Language.AST.IValue Value(GraphQLParser.AST.GraphQLValue source) { }
        public GraphQL.Language.AST.VariableDefinition VariableDefinition(GraphQLParser.AST.GraphQLVariableDefinition source) { }
        public GraphQL.Language.AST.VariableDefinitions VariableDefinitions(System.Collections.Generic.IEnumerable<GraphQLParser.AST.GraphQLVariableDefinition> source) { }
        public static GraphQL.Language.AST.Document Convert(GraphQLParser.AST.GraphQLDocument source) { }
        public static GraphQL.Language.AST.OperationType ToOperationType(GraphQLParser.AST.OperationType type) { }
    }
}
namespace GraphQL.Reflection
{
    public interface IAccessor
    {
        System.Type DeclaringType { get; }
        string FieldName { get; }
        System.Reflection.MethodInfo MethodInfo { get; }
        System.Reflection.ParameterInfo[] Parameters { get; }
        System.Type ReturnType { get; }
        System.Collections.Generic.IEnumerable<T> GetAttributes<T>()
            where T : System.Attribute;
        object GetValue(object target, object[] arguments);
    }
}
namespace GraphQL.Resolvers
{
    public class AsyncEventStreamResolver : GraphQL.Resolvers.IAsyncEventStreamResolver
    {
        public AsyncEventStreamResolver(GraphQL.Reflection.IAccessor accessor, System.IServiceProvider serviceProvider) { }
    }
    public class AsyncEventStreamResolver<T> : GraphQL.Resolvers.IAsyncEventStreamResolver, GraphQL.Resolvers.IAsyncEventStreamResolver<T>
    {
        public AsyncEventStreamResolver(System.Func<GraphQL.Subscription.IResolveEventStreamContext, System.Threading.Tasks.Task<System.IObservable<T>>> subscriber) { }
        public System.Threading.Tasks.Task<System.IObservable<T>> SubscribeAsync(GraphQL.Subscription.IResolveEventStreamContext context) { }
    }
    public class AsyncEventStreamResolver<TSourceType, TReturnType> : GraphQL.Resolvers.IAsyncEventStreamResolver, GraphQL.Resolvers.IAsyncEventStreamResolver<TReturnType>
    {
        public AsyncEventStreamResolver(System.Func<GraphQL.Subscription.IResolveEventStreamContext<TSourceType>, System.Threading.Tasks.Task<System.IObservable<TReturnType>>> subscriber) { }
        public System.Threading.Tasks.Task<System.IObservable<TReturnType>> SubscribeAsync(GraphQL.Subscription.IResolveEventStreamContext context) { }
    }
    public class AsyncFieldResolver<TReturnType> : GraphQL.Resolvers.IFieldResolver, GraphQL.Resolvers.IFieldResolver<System.Threading.Tasks.Task<TReturnType>>
    {
        public AsyncFieldResolver(System.Func<GraphQL.IResolveFieldContext, System.Threading.Tasks.Task<TReturnType>> resolver) { }
        public System.Threading.Tasks.Task<TReturnType> Resolve(GraphQL.IResolveFieldContext context) { }
    }
    public class AsyncFieldResolver<TSourceType, TReturnType> : GraphQL.Resolvers.IFieldResolver, GraphQL.Resolvers.IFieldResolver<System.Threading.Tasks.Task<TReturnType>>
    {
        public AsyncFieldResolver(System.Func<GraphQL.IResolveFieldContext<TSourceType>, System.Threading.Tasks.Task<TReturnType>> resolver) { }
        public System.Threading.Tasks.Task<TReturnType> Resolve(GraphQL.IResolveFieldContext context) { }
    }
    public class DelegateFieldModelBinderResolver : GraphQL.Resolvers.IFieldResolver
    {
        public DelegateFieldModelBinderResolver(System.Delegate resolver) { }
        public object Resolve(GraphQL.IResolveFieldContext context) { }
    }
    public class EventStreamResolver : GraphQL.Resolvers.IEventStreamResolver
    {
        public EventStreamResolver(GraphQL.Reflection.IAccessor accessor, System.IServiceProvider serviceProvider) { }
        public System.IObservable<object> Subscribe(GraphQL.Subscription.IResolveEventStreamContext context) { }
    }
    public class EventStreamResolver<T> : GraphQL.Resolvers.IEventStreamResolver, GraphQL.Resolvers.IEventStreamResolver<T>
    {
        public EventStreamResolver(System.Func<GraphQL.Subscription.IResolveEventStreamContext, System.IObservable<T>> subscriber) { }
        public System.IObservable<T> Subscribe(GraphQL.Subscription.IResolveEventStreamContext context) { }
    }
    public class EventStreamResolver<TSourceType, TReturnType> : GraphQL.Resolvers.IEventStreamResolver, GraphQL.Resolvers.IEventStreamResolver<TReturnType>
    {
        public EventStreamResolver(System.Func<GraphQL.Subscription.IResolveEventStreamContext<TSourceType>, System.IObservable<TReturnType>> subscriber) { }
        public System.IObservable<TReturnType> Subscribe(GraphQL.Subscription.IResolveEventStreamContext context) { }
    }
    public class ExpressionFieldResolver<TSourceType, TProperty> : GraphQL.Resolvers.IFieldResolver, GraphQL.Resolvers.IFieldResolver<TProperty>
    {
        public ExpressionFieldResolver(System.Linq.Expressions.Expression<System.Func<TSourceType, TProperty>> property) { }
        public TProperty Resolve(GraphQL.IResolveFieldContext context) { }
    }
    public static class FieldResolverExtensions
    {
        public static System.Threading.Tasks.Task<object> ResolveAsync(this GraphQL.Resolvers.IFieldResolver resolver, GraphQL.IResolveFieldContext context) { }
    }
    public class FuncFieldResolver<TReturnType> : GraphQL.Resolvers.IFieldResolver, GraphQL.Resolvers.IFieldResolver<TReturnType>
    {
        public FuncFieldResolver(System.Func<GraphQL.IResolveFieldContext, TReturnType> resolver) { }
        public TReturnType Resolve(GraphQL.IResolveFieldContext context) { }
    }
    public class FuncFieldResolver<TSourceType, TReturnType> : GraphQL.Resolvers.IFieldResolver, GraphQL.Resolvers.IFieldResolver<TReturnType>
    {
        public FuncFieldResolver(System.Func<GraphQL.IResolveFieldContext<TSourceType>, TReturnType> resolver) { }
        public TReturnType Resolve(GraphQL.IResolveFieldContext context) { }
    }
    public interface IAsyncEventStreamResolver
    {
        System.Threading.Tasks.Task<System.IObservable<object>> SubscribeAsync(GraphQL.Subscription.IResolveEventStreamContext context);
    }
    public interface IAsyncEventStreamResolver<T> : GraphQL.Resolvers.IAsyncEventStreamResolver
    {
        System.Threading.Tasks.Task<System.IObservable<T>> SubscribeAsync(GraphQL.Subscription.IResolveEventStreamContext context);
    }
    public interface IEventStreamResolver
    {
        System.IObservable<object> Subscribe(GraphQL.Subscription.IResolveEventStreamContext context);
    }
    public interface IEventStreamResolver<out T> : GraphQL.Resolvers.IEventStreamResolver
    {
        System.IObservable<T> Subscribe(GraphQL.Subscription.IResolveEventStreamContext context);
    }
    public interface IFieldResolver
    {
        object Resolve(GraphQL.IResolveFieldContext context);
    }
    public interface IFieldResolver<out T> : GraphQL.Resolvers.IFieldResolver
    {
        T Resolve(GraphQL.IResolveFieldContext context);
    }
    public class NameFieldResolver : GraphQL.Resolvers.IFieldResolver
    {
        public static GraphQL.Resolvers.NameFieldResolver Instance { get; }
        public object Resolve(GraphQL.IResolveFieldContext context) { }
    }
}
namespace GraphQL.Subscription
{
    public interface IResolveEventStreamContext : GraphQL.Execution.IProvideUserContext, GraphQL.IResolveFieldContext { }
    public interface IResolveEventStreamContext<out TSource> : GraphQL.Execution.IProvideUserContext, GraphQL.IResolveFieldContext, GraphQL.IResolveFieldContext<TSource>, GraphQL.Subscription.IResolveEventStreamContext { }
    public interface ISubscriptionExecuter
    {
        System.Threading.Tasks.Task<GraphQL.Subscription.SubscriptionExecutionResult> SubscribeAsync(GraphQL.ExecutionOptions config);
    }
    public class ResolveEventStreamContext : GraphQL.Subscription.ResolveEventStreamContext<object>, GraphQL.Execution.IProvideUserContext, GraphQL.IResolveFieldContext, GraphQL.Subscription.IResolveEventStreamContext
    {
        public ResolveEventStreamContext() { }
    }
    public class ResolveEventStreamContext<T> : GraphQL.ResolveFieldContext<T>, GraphQL.Execution.IProvideUserContext, GraphQL.IResolveFieldContext, GraphQL.IResolveFieldContext<T>, GraphQL.Subscription.IResolveEventStreamContext, GraphQL.Subscription.IResolveEventStreamContext<T>
    {
        public ResolveEventStreamContext() { }
        public ResolveEventStreamContext(GraphQL.Subscription.IResolveEventStreamContext context) { }
    }
    public class SubscriptionExecutionResult : GraphQL.ExecutionResult
    {
        public SubscriptionExecutionResult() { }
        public SubscriptionExecutionResult(GraphQL.ExecutionResult result) { }
        public System.Collections.Generic.IDictionary<string, System.IObservable<GraphQL.ExecutionResult>> Streams { get; set; }
    }
}
namespace GraphQL.Types
{
    public static class AbstractGraphTypeExtensions
    {
        public static GraphQL.Types.IObjectGraphType GetObjectType(this GraphQL.Types.IAbstractGraphType abstractType, object value, GraphQL.Types.ISchema schema) { }
        public static GraphQL.Types.IObjectGraphType GetTypeOf(this GraphQL.Types.IAbstractGraphType abstractType, object value) { }
        public static bool IsPossibleType(this GraphQL.Types.IAbstractGraphType abstractType, GraphQL.Types.IGraphType type) { }
    }
    public class AutoRegisteringInputObjectGraphType<TSourceType> : GraphQL.Types.InputObjectGraphType<TSourceType>
    {
        public AutoRegisteringInputObjectGraphType() { }
        public AutoRegisteringInputObjectGraphType(params System.Linq.Expressions.Expression<>[] excludedProperties) { }
        protected virtual System.Collections.Generic.IEnumerable<System.Reflection.PropertyInfo> GetRegisteredProperties() { }
    }
    public class AutoRegisteringObjectGraphType<TSourceType> : GraphQL.Types.ObjectGraphType<TSourceType>
    {
        public AutoRegisteringObjectGraphType() { }
        public AutoRegisteringObjectGraphType(params System.Linq.Expressions.Expression<>[] excludedProperties) { }
        protected virtual System.Collections.Generic.IEnumerable<System.Reflection.PropertyInfo> GetRegisteredProperties() { }
    }
    public class BigIntGraphType : GraphQL.Types.ScalarGraphType
    {
        public BigIntGraphType() { }
        public override object ParseLiteral(GraphQL.Language.AST.IValue value) { }
        public override object ParseValue(object value) { }
    }
    public class BooleanGraphType : GraphQL.Types.ScalarGraphType
    {
        public BooleanGraphType() { }
        public override object ParseLiteral(GraphQL.Language.AST.IValue value) { }
        public override object ParseValue(object value) { }
    }
    public class ByteGraphType : GraphQL.Types.ScalarGraphType
    {
        public ByteGraphType() { }
        public override object ParseLiteral(GraphQL.Language.AST.IValue value) { }
        public override object ParseValue(object value) { }
    }
    public abstract class ComplexGraphType<TSourceType> : GraphQL.Types.GraphType, GraphQL.Types.IComplexGraphType, GraphQL.Types.IGraphType, GraphQL.Types.INamedType, GraphQL.Types.IProvideMetadata
    {
        protected ComplexGraphType() { }
        public System.Collections.Generic.IEnumerable<GraphQL.Types.FieldType> Fields { get; }
        public virtual GraphQL.Types.FieldType AddField(GraphQL.Types.FieldType fieldType) { }
        public GraphQL.Builders.ConnectionBuilder<TSourceType> Connection<TNodeType>()
            where TNodeType : GraphQL.Types.IGraphType { }
        public GraphQL.Builders.ConnectionBuilder<TSourceType> Connection<TNodeType, TEdgeType>()
            where TNodeType : GraphQL.Types.IGraphType
            where TEdgeType : GraphQL.Types.Relay.EdgeType<TNodeType> { }
        public GraphQL.Builders.ConnectionBuilder<TSourceType> Connection<TNodeType, TEdgeType, TConnectionType>()
            where TNodeType : GraphQL.Types.IGraphType
            where TEdgeType : GraphQL.Types.Relay.EdgeType<TNodeType>
            where TConnectionType : GraphQL.Types.Relay.ConnectionType<TNodeType, TEdgeType> { }
        public GraphQL.Types.FieldType Field(System.Type type, string name, string description = null, GraphQL.Types.QueryArguments arguments = null, System.Func<GraphQL.IResolveFieldContext<TSourceType>, object> resolve = null, string deprecationReason = null) { }
        public virtual GraphQL.Builders.FieldBuilder<TSourceType, object> Field<TGraphType>() { }
        public virtual GraphQL.Builders.FieldBuilder<TSourceType, TProperty> Field<TProperty>(System.Linq.Expressions.Expression<System.Func<TSourceType, TProperty>> expression, bool nullable = false, System.Type type = null) { }
        public virtual GraphQL.Builders.FieldBuilder<TSourceType, TProperty> Field<TProperty>(string name, System.Linq.Expressions.Expression<System.Func<TSourceType, TProperty>> expression, bool nullable = false, System.Type type = null) { }
        public GraphQL.Types.FieldType Field<TGraphType>(string name, string description = null, GraphQL.Types.QueryArguments arguments = null, System.Func<GraphQL.IResolveFieldContext<TSourceType>, object> resolve = null, string deprecationReason = null)
            where TGraphType : GraphQL.Types.IGraphType { }
        public virtual GraphQL.Builders.FieldBuilder<TSourceType, TReturnType> Field<TGraphType, TReturnType>(string name = "default") { }
        public GraphQL.Types.FieldType FieldAsync(System.Type type, string name, string description = null, GraphQL.Types.QueryArguments arguments = null, System.Func<GraphQL.IResolveFieldContext<TSourceType>, System.Threading.Tasks.Task<object>> resolve = null, string deprecationReason = null) { }
        public GraphQL.Types.FieldType FieldAsync<TGraphType>(string name, string description = null, GraphQL.Types.QueryArguments arguments = null, System.Func<GraphQL.IResolveFieldContext<TSourceType>, System.Threading.Tasks.Task<object>> resolve = null, string deprecationReason = null)
            where TGraphType : GraphQL.Types.IGraphType { }
        public GraphQL.Types.FieldType FieldAsync<TGraphType, TReturnType>(string name, string description = null, GraphQL.Types.QueryArguments arguments = null, System.Func<GraphQL.IResolveFieldContext<TSourceType>, System.Threading.Tasks.Task<TReturnType>> resolve = null, string deprecationReason = null)
            where TGraphType : GraphQL.Types.IGraphType { }
        public GraphQL.Types.FieldType FieldDelegate<TGraphType>(string name, string description = null, GraphQL.Types.QueryArguments arguments = null, System.Delegate resolve = null, string deprecationReason = null)
            where TGraphType : GraphQL.Types.IGraphType { }
        public GraphQL.Types.FieldType FieldSubscribe<TGraphType>(string name, string description = null, GraphQL.Types.QueryArguments arguments = null, System.Func<GraphQL.IResolveFieldContext<TSourceType>, object> resolve = null, System.Func<GraphQL.Subscription.IResolveEventStreamContext, System.IObservable<object>> subscribe = null, string deprecationReason = null)
            where TGraphType : GraphQL.Types.IGraphType { }
        public GraphQL.Types.FieldType FieldSubscribeAsync<TGraphType>(string name, string description = null, GraphQL.Types.QueryArguments arguments = null, System.Func<GraphQL.IResolveFieldContext<TSourceType>, object> resolve = null, System.Func<GraphQL.Subscription.IResolveEventStreamContext, System.Threading.Tasks.Task<System.IObservable<object>>> subscribeAsync = null, string deprecationReason = null)
            where TGraphType : GraphQL.Types.IGraphType { }
        public GraphQL.Types.FieldType GetField(string name) { }
        public bool HasField(string name) { }
    }
    public class DateGraphType : GraphQL.Types.ScalarGraphType
    {
        public DateGraphType() { }
        public override object ParseLiteral(GraphQL.Language.AST.IValue value) { }
        public override object ParseValue(object value) { }
        public override object Serialize(object value) { }
    }
    public class DateTimeGraphType : GraphQL.Types.ScalarGraphType
    {
        public DateTimeGraphType() { }
        public override object ParseLiteral(GraphQL.Language.AST.IValue value) { }
        public override object ParseValue(object value) { }
    }
    public class DateTimeOffsetGraphType : GraphQL.Types.ScalarGraphType
    {
        public DateTimeOffsetGraphType() { }
        public override object ParseLiteral(GraphQL.Language.AST.IValue value) { }
        public override object ParseValue(object value) { }
    }
    public class DecimalGraphType : GraphQL.Types.ScalarGraphType
    {
        public DecimalGraphType() { }
        public override object ParseLiteral(GraphQL.Language.AST.IValue value) { }
        public override object ParseValue(object value) { }
    }
    public class DirectiveGraphType : GraphQL.Types.INamedType
    {
        public static readonly GraphQL.Types.GraphQLDeprecatedDirective Deprecated;
        public static readonly GraphQL.Types.IncludeDirective Include;
        public static readonly GraphQL.Types.SkipDirective Skip;
        public DirectiveGraphType(string name, System.Collections.Generic.IEnumerable<GraphQL.Types.DirectiveLocation> locations) { }
        public GraphQL.Types.QueryArguments Arguments { get; set; }
        public string Description { get; set; }
        public System.Collections.Generic.List<GraphQL.Types.DirectiveLocation> Locations { get; }
        public string Name { get; set; }
    }
    public enum DirectiveLocation
    {
        [System.ComponentModel.Description("Location adjacent to a query operation.")]
        Query = 0,
        [System.ComponentModel.Description("Location adjacent to a mutation operation.")]
        Mutation = 1,
        [System.ComponentModel.Description("Location adjacent to a subscription operation.")]
        Subscription = 2,
        [System.ComponentModel.Description("Location adjacent to a field.")]
        Field = 3,
        [System.ComponentModel.Description("Location adjacent to a fragment definition.")]
        FragmentDefinition = 4,
        [System.ComponentModel.Description("Location adjacent to a fragment spread.")]
        FragmentSpread = 5,
        [System.ComponentModel.Description("Location adjacent to an inline fragment.")]
        InlineFragment = 6,
        [System.ComponentModel.Description("Location adjacent to a schema definition.")]
        Schema = 7,
        [System.ComponentModel.Description("Location adjacent to a scalar definition.")]
        Scalar = 8,
        [System.ComponentModel.Description("Location adjacent to an object type definition.")]
        Object = 9,
        [System.ComponentModel.Description("Location adjacent to a field definition.")]
        FieldDefinition = 10,
        [System.ComponentModel.Description("Location adjacent to an argument definition.")]
        ArgumentDefinition = 11,
        [System.ComponentModel.Description("Location adjacent to an interface definition.")]
        Interface = 12,
        [System.ComponentModel.Description("Location adjacent to a union definition.")]
        Union = 13,
        [System.ComponentModel.Description("Location adjacent to an enum definition")]
        Enum = 14,
        [System.ComponentModel.Description("Location adjacent to an enum value definition")]
        EnumValue = 15,
        [System.ComponentModel.Description("Location adjacent to an input object type definition.")]
        InputObject = 16,
        [System.ComponentModel.Description("Location adjacent to an input object field definition.")]
        InputFieldDefinition = 17,
    }
    public class EnumValueDefinition : GraphQL.Utilities.MetadataProvider
    {
        public EnumValueDefinition() { }
        public string DeprecationReason { get; set; }
        public string Description { get; set; }
        public string Name { get; set; }
        public object Value { get; set; }
    }
    public class EnumValues : System.Collections.Generic.IEnumerable<GraphQL.Types.EnumValueDefinition>, System.Collections.IEnumerable
    {
        public EnumValues() { }
        public GraphQL.Types.EnumValueDefinition this[string name] { get; }
        public void Add(GraphQL.Types.EnumValueDefinition value) { }
        public GraphQL.Types.EnumValueDefinition FindByName(string name, System.StringComparison comparison = 5) { }
        public GraphQL.Types.EnumValueDefinition FindByValue(object value) { }
        public System.Collections.Generic.IEnumerator<GraphQL.Types.EnumValueDefinition> GetEnumerator() { }
    }
    public class EnumerationGraphType : GraphQL.Types.ScalarGraphType
    {
        public EnumerationGraphType() { }
        public GraphQL.Types.EnumValues Values { get; }
        public void AddValue(GraphQL.Types.EnumValueDefinition value) { }
        public void AddValue(string name, string description, object value, string deprecationReason = null) { }
        public override object ParseLiteral(GraphQL.Language.AST.IValue value) { }
        public override object ParseValue(object value) { }
        public override object Serialize(object value) { }
    }
    public class EnumerationGraphType<TEnum> : GraphQL.Types.EnumerationGraphType
        where TEnum : System.Enum
    {
        public EnumerationGraphType() { }
        protected virtual string ChangeEnumCase(string val) { }
    }
    public class EventStreamFieldType : GraphQL.Types.FieldType
    {
        public EventStreamFieldType() { }
        public GraphQL.Resolvers.IAsyncEventStreamResolver AsyncSubscriber { get; set; }
        public GraphQL.Resolvers.IEventStreamResolver Subscriber { get; set; }
    }
    public class FieldType : GraphQL.Utilities.MetadataProvider, GraphQL.Types.IFieldType, GraphQL.Types.IHaveDefaultValue, GraphQL.Types.IProvideMetadata, GraphQL.Types.IProvideResolvedType
    {
        public FieldType() { }
        public GraphQL.Types.QueryArguments Arguments { get; set; }
        public object DefaultValue { get; set; }
        public string DeprecationReason { get; set; }
        public string Description { get; set; }
        public string Name { get; set; }
        public GraphQL.Types.IGraphType ResolvedType { get; set; }
        public GraphQL.Resolvers.IFieldResolver Resolver { get; set; }
        public System.Type Type { get; set; }
    }
    public class FloatGraphType : GraphQL.Types.ScalarGraphType
    {
        public FloatGraphType() { }
        public override object ParseLiteral(GraphQL.Language.AST.IValue value) { }
        public override object ParseValue(object value) { }
    }
    public class GraphQLDeprecatedDirective : GraphQL.Types.DirectiveGraphType
    {
        public GraphQLDeprecatedDirective() { }
    }
    public abstract class GraphType : GraphQL.Utilities.MetadataProvider, GraphQL.Types.IGraphType, GraphQL.Types.INamedType, GraphQL.Types.IProvideMetadata
    {
        protected GraphType() { }
        public string DeprecationReason { get; set; }
        public string Description { get; set; }
        public string Name { get; set; }
        protected bool Equals(GraphQL.Types.IGraphType other) { }
        public override bool Equals(object obj) { }
        public override int GetHashCode() { }
        public override string ToString() { }
    }
    public class GraphTypesLookup
    {
        public GraphTypesLookup() { }
        public GraphTypesLookup(GraphQL.Conversion.INameConverter nameConverter) { }
        public GraphQL.Types.IGraphType this[string typeName] { get; set; }
        public GraphQL.Types.IGraphType this[System.Type type] { get; }
        public GraphQL.Conversion.INameConverter NameConverter { get; set; }
        public GraphQL.Types.FieldType SchemaMetaFieldType { get; }
        public GraphQL.Types.FieldType TypeMetaFieldType { get; }
        public GraphQL.Types.FieldType TypeNameMetaFieldType { get; }
        public void AddType(GraphQL.Types.IGraphType type) { }
        public void AddType<TType>()
            where TType : GraphQL.Types.IGraphType { }
        public System.Collections.Generic.IEnumerable<GraphQL.Types.IGraphType> All() { }
        public void Clear() { }
        public static GraphQL.Types.GraphTypesLookup Create(System.Collections.Generic.IEnumerable<GraphQL.Types.IGraphType> types, System.Collections.Generic.IEnumerable<GraphQL.Types.DirectiveGraphType> directives, System.Func<System.Type, GraphQL.Types.IGraphType> resolveType, GraphQL.Conversion.INameConverter nameConverter, bool seal = false) { }
    }
    public class GuidGraphType : GraphQL.Types.ScalarGraphType
    {
        public GuidGraphType() { }
        public override object ParseLiteral(GraphQL.Language.AST.IValue value) { }
        public override object ParseValue(object value) { }
    }
    public interface IAbstractGraphType : GraphQL.Types.IGraphType, GraphQL.Types.INamedType, GraphQL.Types.IProvideMetadata
    {
        System.Collections.Generic.IEnumerable<GraphQL.Types.IObjectGraphType> PossibleTypes { get; }
        System.Func<object, GraphQL.Types.IObjectGraphType> ResolveType { get; set; }
        void AddPossibleType(GraphQL.Types.IObjectGraphType type);
    }
    public interface IAstFromValueConverter
    {
        GraphQL.Language.AST.IValue Convert(object value, GraphQL.Types.IGraphType type);
        bool Matches(object value, GraphQL.Types.IGraphType type);
    }
    public interface IComplexGraphType : GraphQL.Types.IGraphType, GraphQL.Types.INamedType, GraphQL.Types.IProvideMetadata
    {
        System.Collections.Generic.IEnumerable<GraphQL.Types.FieldType> Fields { get; }
        GraphQL.Types.FieldType AddField(GraphQL.Types.FieldType fieldType);
        GraphQL.Types.FieldType GetField(string name);
        bool HasField(string name);
    }
    public interface IFieldType : GraphQL.Types.IHaveDefaultValue, GraphQL.Types.IProvideMetadata, GraphQL.Types.IProvideResolvedType
    {
        GraphQL.Types.QueryArguments Arguments { get; set; }
        string DeprecationReason { get; set; }
        string Description { get; set; }
        string Name { get; set; }
    }
    public interface IGraphType : GraphQL.Types.INamedType, GraphQL.Types.IProvideMetadata
    {
        string DeprecationReason { get; set; }
        string Description { get; set; }
    }
    public interface IHaveDefaultValue : GraphQL.Types.IProvideResolvedType
    {
        object DefaultValue { get; }
    }
    public interface IImplementInterfaces
    {
        System.Collections.Generic.IEnumerable<System.Type> Interfaces { get; set; }
        System.Collections.Generic.IEnumerable<GraphQL.Types.IInterfaceGraphType> ResolvedInterfaces { get; set; }
    }
    public interface IInputObjectGraphType : GraphQL.Types.IComplexGraphType, GraphQL.Types.IGraphType, GraphQL.Types.INamedType, GraphQL.Types.IProvideMetadata { }
    public interface IInterfaceGraphType : GraphQL.Types.IAbstractGraphType, GraphQL.Types.IComplexGraphType, GraphQL.Types.IGraphType, GraphQL.Types.INamedType, GraphQL.Types.IProvideMetadata { }
    public interface INamedType
    {
        string Name { get; set; }
    }
    public interface IObjectGraphType : GraphQL.Types.IComplexGraphType, GraphQL.Types.IGraphType, GraphQL.Types.IImplementInterfaces, GraphQL.Types.INamedType, GraphQL.Types.IProvideMetadata
    {
        System.Func<object, bool> IsTypeOf { get; set; }
        void AddResolvedInterface(GraphQL.Types.IInterfaceGraphType graphType);
    }
    public interface IProvideMetadata
    {
        System.Collections.Generic.IDictionary<string, object> Metadata { get; }
        TType GetMetadata<TType>(string key, System.Func<TType> defaultValueFactory);
        TType GetMetadata<TType>(string key, TType defaultValue = default);
        bool HasMetadata(string key);
    }
    public interface IProvideResolvedType
    {
        GraphQL.Types.IGraphType ResolvedType { get; }
        System.Type Type { get; }
    }
    public interface ISchema : GraphQL.Types.IProvideMetadata
    {
        System.Collections.Generic.IEnumerable<System.Type> AdditionalTypes { get; }
        System.Collections.Generic.IEnumerable<GraphQL.Types.IGraphType> AllTypes { get; }
        GraphQL.Introspection.ISchemaComparer Comparer { get; set; }
        string Description { get; set; }
        System.Collections.Generic.IEnumerable<GraphQL.Types.DirectiveGraphType> Directives { get; set; }
        GraphQL.Introspection.ISchemaFilter Filter { get; }
        bool Initialized { get; }
        GraphQL.Types.IObjectGraphType Mutation { get; set; }
        GraphQL.Conversion.INameConverter NameConverter { get; }
        GraphQL.Types.IObjectGraphType Query { get; set; }
        GraphQL.Types.FieldType SchemaMetaFieldType { get; }
        GraphQL.Types.IObjectGraphType Subscription { get; set; }
        GraphQL.Types.FieldType TypeMetaFieldType { get; }
        GraphQL.Types.FieldType TypeNameMetaFieldType { get; }
        GraphQL.Types.DirectiveGraphType FindDirective(string name);
        GraphQL.Types.IGraphType FindType(string name);
        GraphQL.Types.IAstFromValueConverter FindValueConverter(object value, GraphQL.Types.IGraphType type);
        void Initialize();
        void RegisterDirective(GraphQL.Types.DirectiveGraphType directive);
        void RegisterDirectives(params GraphQL.Types.DirectiveGraphType[] directives);
        void RegisterType(GraphQL.Types.IGraphType type);
        void RegisterType<T>()
            where T : GraphQL.Types.IGraphType;
        void RegisterTypes(params GraphQL.Types.IGraphType[] types);
        void RegisterTypes(params System.Type[] types);
        void RegisterValueConverter(GraphQL.Types.IAstFromValueConverter converter);
    }
    public class IdGraphType : GraphQL.Types.ScalarGraphType
    {
        public IdGraphType() { }
        public override object ParseLiteral(GraphQL.Language.AST.IValue value) { }
        public override object ParseValue(object value) { }
        public override object Serialize(object value) { }
    }
    public class IncludeDirective : GraphQL.Types.DirectiveGraphType
    {
        public IncludeDirective() { }
    }
    public class InputObjectGraphType : GraphQL.Types.InputObjectGraphType<object>
    {
        public InputObjectGraphType() { }
    }
    public class InputObjectGraphType<TSourceType> : GraphQL.Types.ComplexGraphType<TSourceType>, GraphQL.Types.IComplexGraphType, GraphQL.Types.IGraphType, GraphQL.Types.IInputObjectGraphType, GraphQL.Types.INamedType, GraphQL.Types.IProvideMetadata
    {
        public InputObjectGraphType() { }
    }
    public class IntGraphType : GraphQL.Types.ScalarGraphType
    {
        public IntGraphType() { }
        public override object ParseLiteral(GraphQL.Language.AST.IValue value) { }
        public override object ParseValue(object value) { }
    }
    public class InterfaceGraphType : GraphQL.Types.InterfaceGraphType<object>
    {
        public InterfaceGraphType() { }
    }
    public class InterfaceGraphType<TSource> : GraphQL.Types.ComplexGraphType<TSource>, GraphQL.Types.IAbstractGraphType, GraphQL.Types.IComplexGraphType, GraphQL.Types.IGraphType, GraphQL.Types.IInterfaceGraphType, GraphQL.Types.INamedType, GraphQL.Types.IProvideMetadata
    {
        public InterfaceGraphType() { }
        public System.Collections.Generic.IEnumerable<GraphQL.Types.IObjectGraphType> PossibleTypes { get; }
        public System.Func<object, GraphQL.Types.IObjectGraphType> ResolveType { get; set; }
        public void AddPossibleType(GraphQL.Types.IObjectGraphType type) { }
    }
    public class ListGraphType : GraphQL.Types.GraphType, GraphQL.Types.IProvideResolvedType
    {
        public ListGraphType(GraphQL.Types.IGraphType type) { }
        protected ListGraphType(System.Type type) { }
        public GraphQL.Types.IGraphType ResolvedType { get; set; }
        public System.Type Type { get; }
        public override string ToString() { }
    }
    public class ListGraphType<T> : GraphQL.Types.ListGraphType
        where T : GraphQL.Types.IGraphType
    {
        public ListGraphType() { }
    }
    public class LongGraphType : GraphQL.Types.ScalarGraphType
    {
        public LongGraphType() { }
        public override object ParseLiteral(GraphQL.Language.AST.IValue value) { }
        public override object ParseValue(object value) { }
    }
    public class NonNullGraphType : GraphQL.Types.GraphType, GraphQL.Types.IProvideResolvedType
    {
        public NonNullGraphType(GraphQL.Types.IGraphType type) { }
        protected NonNullGraphType(System.Type type) { }
        public GraphQL.Types.IGraphType ResolvedType { get; set; }
        public System.Type Type { get; }
        public override string ToString() { }
    }
    public class NonNullGraphType<T> : GraphQL.Types.NonNullGraphType
        where T : GraphQL.Types.GraphType
    {
        public NonNullGraphType() { }
    }
    public class ObjectGraphType : GraphQL.Types.ObjectGraphType<object>
    {
        public ObjectGraphType() { }
    }
    public static class ObjectGraphTypeExtensions
    {
        public static void Field(this GraphQL.Types.IObjectGraphType obj, string name, GraphQL.Types.IGraphType type, string description = null, GraphQL.Types.QueryArguments arguments = null, System.Func<GraphQL.IResolveFieldContext, object> resolve = null) { }
        public static void FieldAsync(this GraphQL.Types.IObjectGraphType obj, string name, GraphQL.Types.IGraphType type, string description = null, GraphQL.Types.QueryArguments arguments = null, System.Func<GraphQL.IResolveFieldContext, System.Threading.Tasks.Task<object>> resolve = null) { }
    }
    public class ObjectGraphType<TSourceType> : GraphQL.Types.ComplexGraphType<TSourceType>, GraphQL.Types.IComplexGraphType, GraphQL.Types.IGraphType, GraphQL.Types.IImplementInterfaces, GraphQL.Types.INamedType, GraphQL.Types.IObjectGraphType, GraphQL.Types.IProvideMetadata
    {
        public ObjectGraphType() { }
        public System.Collections.Generic.IEnumerable<System.Type> Interfaces { get; set; }
        public System.Func<object, bool> IsTypeOf { get; set; }
        public System.Collections.Generic.IEnumerable<GraphQL.Types.IInterfaceGraphType> ResolvedInterfaces { get; set; }
        public void AddResolvedInterface(GraphQL.Types.IInterfaceGraphType graphType) { }
        public void Interface(System.Type type) { }
        public void Interface<TInterface>()
            where TInterface : GraphQL.Types.IInterfaceGraphType { }
    }
    public class QueryArgument : GraphQL.Utilities.MetadataProvider, GraphQL.Types.IHaveDefaultValue, GraphQL.Types.IProvideResolvedType
    {
        public QueryArgument(GraphQL.Types.IGraphType type) { }
        public QueryArgument(System.Type type) { }
        public object DefaultValue { get; set; }
        public string Description { get; set; }
        public string Name { get; set; }
        public GraphQL.Types.IGraphType ResolvedType { get; set; }
        public System.Type Type { get; }
    }
    public class QueryArgument<TType> : GraphQL.Types.QueryArgument
        where TType : GraphQL.Types.IGraphType
    {
        public QueryArgument() { }
    }
    public class QueryArguments : System.Collections.Generic.IEnumerable<GraphQL.Types.QueryArgument>, System.Collections.IEnumerable
    {
        public QueryArguments(params GraphQL.Types.QueryArgument[] args) { }
        public QueryArguments(System.Collections.Generic.IEnumerable<GraphQL.Types.QueryArgument> list) { }
        public int Count { get; }
        public GraphQL.Types.QueryArgument this[int index] { get; set; }
        public void Add(GraphQL.Types.QueryArgument argument) { }
        public GraphQL.Types.QueryArgument Find(string name) { }
        public System.Collections.Generic.IEnumerator<GraphQL.Types.QueryArgument> GetEnumerator() { }
    }
    public class SByteGraphType : GraphQL.Types.ScalarGraphType
    {
        public SByteGraphType() { }
        public override object ParseLiteral(GraphQL.Language.AST.IValue value) { }
        public override object ParseValue(object value) { }
    }
    public abstract class ScalarGraphType : GraphQL.Types.GraphType
    {
        protected ScalarGraphType() { }
        public abstract object ParseLiteral(GraphQL.Language.AST.IValue value);
        public abstract object ParseValue(object value);
        public virtual object Serialize(object value) { }
    }
    public class Schema : GraphQL.Utilities.MetadataProvider, GraphQL.Types.IProvideMetadata, GraphQL.Types.ISchema, System.IDisposable, System.IServiceProvider
    {
        public Schema() { }
        public Schema(System.IServiceProvider services) { }
        public System.Collections.Generic.IEnumerable<System.Type> AdditionalTypes { get; }
        public System.Collections.Generic.IEnumerable<GraphQL.Types.IGraphType> AllTypes { get; }
        public GraphQL.Introspection.ISchemaComparer Comparer { get; set; }
        public string Description { get; set; }
        public System.Collections.Generic.IEnumerable<GraphQL.Types.DirectiveGraphType> Directives { get; set; }
        public GraphQL.Introspection.ISchemaFilter Filter { get; set; }
        public bool Initialized { get; }
        public GraphQL.Types.IObjectGraphType Mutation { get; set; }
        public GraphQL.Conversion.INameConverter NameConverter { get; set; }
        public GraphQL.Types.IObjectGraphType Query { get; set; }
        public GraphQL.Types.FieldType SchemaMetaFieldType { get; }
        public GraphQL.Types.IObjectGraphType Subscription { get; set; }
        public GraphQL.Types.FieldType TypeMetaFieldType { get; }
        public GraphQL.Types.FieldType TypeNameMetaFieldType { get; }
        public void Dispose() { }
        protected virtual void Dispose(bool disposing) { }
        public GraphQL.Types.DirectiveGraphType FindDirective(string name) { }
        public GraphQL.Types.IGraphType FindType(string name) { }
        public GraphQL.Types.IAstFromValueConverter FindValueConverter(object value, GraphQL.Types.IGraphType type) { }
        public void Initialize() { }
        public void RegisterDirective(GraphQL.Types.DirectiveGraphType directive) { }
        public void RegisterDirectives(params GraphQL.Types.DirectiveGraphType[] directives) { }
        public void RegisterDirectives(System.Collections.Generic.IEnumerable<GraphQL.Types.DirectiveGraphType> directives) { }
        public void RegisterType(GraphQL.Types.IGraphType type) { }
        public void RegisterType<T>()
            where T : GraphQL.Types.IGraphType { }
        public void RegisterTypes(params GraphQL.Types.IGraphType[] types) { }
        public void RegisterTypes(params System.Type[] types) { }
        public void RegisterValueConverter(GraphQL.Types.IAstFromValueConverter converter) { }
        public static GraphQL.Types.ISchema For(string[] typeDefinitions, System.Action<GraphQL.Utilities.SchemaBuilder> configure = null) { }
        public static GraphQL.Types.ISchema For(string typeDefinitions, System.Action<GraphQL.Utilities.SchemaBuilder> configure = null) { }
    }
    public class ShortGraphType : GraphQL.Types.ScalarGraphType
    {
        public ShortGraphType() { }
        public override object ParseLiteral(GraphQL.Language.AST.IValue value) { }
        public override object ParseValue(object value) { }
    }
    public class SkipDirective : GraphQL.Types.DirectiveGraphType
    {
        public SkipDirective() { }
    }
    public class StringGraphType : GraphQL.Types.ScalarGraphType
    {
        public StringGraphType() { }
        public override object ParseLiteral(GraphQL.Language.AST.IValue value) { }
        public override object ParseValue(object value) { }
    }
    public class TimeSpanMillisecondsGraphType : GraphQL.Types.ScalarGraphType
    {
        public TimeSpanMillisecondsGraphType() { }
        public override object ParseLiteral(GraphQL.Language.AST.IValue value) { }
        public override object ParseValue(object value) { }
        public override object Serialize(object value) { }
    }
    public class TimeSpanSecondsGraphType : GraphQL.Types.ScalarGraphType
    {
        public TimeSpanSecondsGraphType() { }
        public override object ParseLiteral(GraphQL.Language.AST.IValue value) { }
        public override object ParseValue(object value) { }
        public override object Serialize(object value) { }
    }
    public static class TypeExtensions
    {
        public static string FullName(this GraphQL.Language.AST.IType type) { }
        public static GraphQL.Types.IGraphType GraphTypeFromType(this GraphQL.Language.AST.IType type, GraphQL.Types.ISchema schema) { }
        public static string Name(this GraphQL.Language.AST.IType type) { }
    }
    public class UIntGraphType : GraphQL.Types.ScalarGraphType
    {
        public UIntGraphType() { }
        public override object ParseLiteral(GraphQL.Language.AST.IValue value) { }
        public override object ParseValue(object value) { }
    }
    public class ULongGraphType : GraphQL.Types.ScalarGraphType
    {
        public ULongGraphType() { }
        public override object ParseLiteral(GraphQL.Language.AST.IValue value) { }
        public override object ParseValue(object value) { }
    }
    public class UShortGraphType : GraphQL.Types.ScalarGraphType
    {
        public UShortGraphType() { }
        public override object ParseLiteral(GraphQL.Language.AST.IValue value) { }
        public override object ParseValue(object value) { }
    }
    public class UnionGraphType : GraphQL.Types.GraphType, GraphQL.Types.IAbstractGraphType, GraphQL.Types.IGraphType, GraphQL.Types.INamedType, GraphQL.Types.IProvideMetadata
    {
        public UnionGraphType() { }
        public System.Collections.Generic.IEnumerable<GraphQL.Types.IObjectGraphType> PossibleTypes { get; set; }
        public System.Func<object, GraphQL.Types.IObjectGraphType> ResolveType { get; set; }
        public System.Collections.Generic.IEnumerable<System.Type> Types { get; set; }
        public void AddPossibleType(GraphQL.Types.IObjectGraphType type) { }
        public void Type(System.Type type) { }
        public void Type<TType>()
            where TType : GraphQL.Types.IObjectGraphType { }
    }
    public class UriGraphType : GraphQL.Types.ScalarGraphType
    {
        public UriGraphType() { }
        public override object ParseLiteral(GraphQL.Language.AST.IValue value) { }
        public override object ParseValue(object value) { }
    }
}
namespace GraphQL.Types.Relay
{
    public class ConnectionType<TNodeType> : GraphQL.Types.Relay.ConnectionType<TNodeType, GraphQL.Types.Relay.EdgeType<TNodeType>>
        where TNodeType : GraphQL.Types.IGraphType
    {
        public ConnectionType() { }
    }
    public class ConnectionType<TNodeType, TEdgeType> : GraphQL.Types.ObjectGraphType<object>
        where TNodeType : GraphQL.Types.IGraphType
        where TEdgeType : GraphQL.Types.Relay.EdgeType<TNodeType>
    {
        public ConnectionType() { }
    }
    public class EdgeType<TNodeType> : GraphQL.Types.ObjectGraphType<object>
        where TNodeType : GraphQL.Types.IGraphType
    {
        public EdgeType() { }
    }
    public class PageInfoType : GraphQL.Types.ObjectGraphType<object>
    {
        public PageInfoType() { }
    }
}
namespace GraphQL.Types.Relay.DataObjects
{
    public class Connection<TNode> : GraphQL.Types.Relay.DataObjects.Connection<TNode, GraphQL.Types.Relay.DataObjects.Edge<TNode>>
    {
        public Connection() { }
    }
    public class Connection<TNode, TEdge>
        where TEdge : GraphQL.Types.Relay.DataObjects.Edge<TNode>
    {
        public Connection() { }
        public System.Collections.Generic.List<TEdge> Edges { get; set; }
        public System.Collections.Generic.List<TNode> Items { get; }
        public GraphQL.Types.Relay.DataObjects.PageInfo PageInfo { get; set; }
        public int? TotalCount { get; set; }
    }
    public class Edge<TNode>
    {
        public Edge() { }
        public string Cursor { get; set; }
        public TNode Node { get; set; }
    }
    public class PageInfo
    {
        public PageInfo() { }
        public string EndCursor { get; set; }
        public bool HasNextPage { get; set; }
        public bool HasPreviousPage { get; set; }
        public string StartCursor { get; set; }
    }
}
namespace GraphQL.Utilities
{
    public class AstPrintConfig
    {
        public AstPrintConfig() { }
        public System.Collections.Generic.IEnumerable<GraphQL.Utilities.AstPrintFieldDefinition> Fields { get; }
        public System.Func<GraphQL.Language.AST.INode, bool> Matches { get; set; }
        public System.Func<System.Collections.Generic.IDictionary<string, object>, object> PrintAst { get; set; }
        public void Field(GraphQL.Utilities.AstPrintFieldDefinition field) { }
    }
    public class AstPrintConfig<T> : GraphQL.Utilities.AstPrintConfig
        where T : GraphQL.Language.AST.INode
    {
        public AstPrintConfig() { }
        public void Field<TProperty>(System.Linq.Expressions.Expression<System.Func<T, TProperty>> resolve) { }
        public void Print(System.Func<GraphQL.Utilities.PrintFormat<T>, object> configure) { }
    }
    public class AstPrintFieldDefinition
    {
        public AstPrintFieldDefinition() { }
        public string Name { get; set; }
        public GraphQL.Utilities.IValueResolver Resolver { get; set; }
    }
    public class AstPrintVisitor
    {
        public AstPrintVisitor() { }
        public object ApplyConfig(GraphQL.Language.AST.INode node) { }
        public void Config<T>(System.Action<GraphQL.Utilities.AstPrintConfig<T>> configure)
            where T : GraphQL.Language.AST.INode { }
        public object Visit(GraphQL.Language.AST.INode node) { }
    }
    public static class AstPrinter
    {
        public static string Print(GraphQL.Language.AST.INode node) { }
    }
    public abstract class BaseSchemaNodeVisitor : GraphQL.Utilities.ISchemaNodeVisitor
    {
        protected BaseSchemaNodeVisitor() { }
        public virtual void VisitArgumentDefinition(GraphQL.Types.QueryArgument argument) { }
        public virtual void VisitEnum(GraphQL.Types.EnumerationGraphType type) { }
        public virtual void VisitEnumValue(GraphQL.Types.EnumValueDefinition value) { }
        public virtual void VisitFieldDefinition(GraphQL.Types.FieldType field) { }
        public virtual void VisitInputFieldDefinition(GraphQL.Types.FieldType field) { }
        public virtual void VisitInputObject(GraphQL.Types.InputObjectGraphType type) { }
        public virtual void VisitInterface(GraphQL.Types.InterfaceGraphType iface) { }
        public virtual void VisitObject(GraphQL.Types.IObjectGraphType type) { }
        public virtual void VisitScalar(GraphQL.Types.ScalarGraphType scalar) { }
        public virtual void VisitSchema(GraphQL.Types.Schema schema) { }
        public virtual void VisitUnion(GraphQL.Types.UnionGraphType union) { }
    }
    public class DeprecatedDirectiveVisitor : GraphQL.Utilities.SchemaDirectiveVisitor
    {
        protected static readonly string DeprecatedDefaultValue;
        public DeprecatedDirectiveVisitor() { }
        public override void VisitEnumValue(GraphQL.Types.EnumValueDefinition value) { }
        public override void VisitFieldDefinition(GraphQL.Types.FieldType field) { }
    }
    public class DirectiveVisitorSelector : GraphQL.Utilities.IVisitorSelector
    {
        public DirectiveVisitorSelector(System.Collections.Generic.IDictionary<string, System.Type> directiveVisitors, System.Func<System.Type, GraphQL.Utilities.SchemaDirectiveVisitor> typeResolver) { }
        public System.Collections.Generic.IEnumerable<GraphQL.Utilities.ISchemaNodeVisitor> Select(object node) { }
    }
    public class ExpressionValueResolver<TObject, TProperty> : GraphQL.Utilities.IValueResolver, GraphQL.Utilities.IValueResolver<TProperty>
    {
        public ExpressionValueResolver(System.Linq.Expressions.Expression<System.Func<TObject, TProperty>> property) { }
        public TProperty Resolve(in GraphQL.Utilities.ResolveValueContext context) { }
    }
    public class FieldConfig : GraphQL.Utilities.MetadataProvider
    {
        public FieldConfig(string name) { }
        public GraphQL.Resolvers.IAsyncEventStreamResolver AsyncSubscriber { get; set; }
        public string DeprecationReason { get; set; }
        public string Description { get; set; }
        public string Name { get; }
        public GraphQL.Resolvers.IFieldResolver Resolver { get; set; }
        public GraphQL.Reflection.IAccessor ResolverAccessor { get; set; }
        public GraphQL.Resolvers.IEventStreamResolver Subscriber { get; set; }
        public GraphQL.Reflection.IAccessor SubscriberAccessor { get; set; }
    }
    public static class GraphTypeTypeRegistry
    {
        public static bool Contains(System.Type clrType) { }
        public static System.Type Get(System.Type clrType) { }
        public static System.Type Get<TClrType>() { }
        public static void Register(System.Type clrType, System.Type graphType) { }
        public static void Register<T, TGraph>()
            where TGraph : GraphQL.Types.GraphType { }
    }
    public interface ISchemaNodeVisitor
    {
        void VisitArgumentDefinition(GraphQL.Types.QueryArgument argument);
        void VisitEnum(GraphQL.Types.EnumerationGraphType type);
        void VisitEnumValue(GraphQL.Types.EnumValueDefinition value);
        void VisitFieldDefinition(GraphQL.Types.FieldType field);
        void VisitInputFieldDefinition(GraphQL.Types.FieldType field);
        void VisitInputObject(GraphQL.Types.InputObjectGraphType type);
        void VisitInterface(GraphQL.Types.InterfaceGraphType iface);
        void VisitObject(GraphQL.Types.IObjectGraphType type);
        void VisitScalar(GraphQL.Types.ScalarGraphType scalar);
        void VisitSchema(GraphQL.Types.Schema schema);
        void VisitUnion(GraphQL.Types.UnionGraphType union);
    }
    public interface IValueResolver
    {
        object Resolve(in GraphQL.Utilities.ResolveValueContext context);
    }
    public interface IValueResolver<T> : GraphQL.Utilities.IValueResolver
    {
        T Resolve(in GraphQL.Utilities.ResolveValueContext context);
    }
    public interface IVisitorSelector
    {
        System.Collections.Generic.IEnumerable<GraphQL.Utilities.ISchemaNodeVisitor> Select(object node);
    }
    public class MetadataProvider : GraphQL.Types.IProvideMetadata
    {
        public MetadataProvider() { }
        public System.Collections.Generic.IDictionary<string, object> Metadata { get; set; }
        public TType GetMetadata<TType>(string key, System.Func<TType> defaultValueFactory) { }
        public TType GetMetadata<TType>(string key, TType defaultValue = default) { }
        public bool HasMetadata(string key) { }
    }
    public static class NameValidator
    {
        public static void ValidateName(string name, string type = "field") { }
    }
    public class PrintFormat<T>
    {
        public PrintFormat(System.Collections.Generic.IDictionary<string, object> args) { }
        public object Arg(string key) { }
        public object Arg<TProperty>(System.Linq.Expressions.Expression<System.Func<T, TProperty>> argument) { }
        public TVal Arg<TVal>(string key) { }
        public System.Collections.Generic.IEnumerable<object> ArgArray<TProperty>(System.Linq.Expressions.Expression<System.Func<T, TProperty>> argument) { }
    }
    public readonly struct ResolveValueContext
    {
        public ResolveValueContext(object source) { }
        public object Source { get; }
        public TType SourceAs<TType>() { }
    }
    public class SchemaBuilder
    {
        protected readonly System.Collections.Generic.IDictionary<string, GraphQL.Types.IGraphType> _types;
        public SchemaBuilder() { }
        public System.Collections.Generic.IDictionary<string, System.Type> Directives { get; }
        public System.IServiceProvider ServiceProvider { get; set; }
        public GraphQL.Utilities.TypeSettings Types { get; }
        public virtual GraphQL.Types.ISchema Build(string[] typeDefinitions) { }
        public virtual GraphQL.Types.ISchema Build(string typeDefinitions) { }
        protected virtual void CopyMetadata(GraphQL.Types.IProvideMetadata target, GraphQL.Types.IProvideMetadata source) { }
        protected virtual GraphQL.Types.IGraphType GetType(string name) { }
        protected virtual void PreConfigure(GraphQL.Types.Schema schema) { }
        public GraphQL.Utilities.SchemaBuilder RegisterDirectiveVisitor<T>(string name)
            where T : GraphQL.Utilities.SchemaDirectiveVisitor { }
        public GraphQL.Utilities.SchemaBuilder RegisterType(GraphQL.Types.IGraphType type) { }
        public void RegisterTypes(System.Collections.Generic.IEnumerable<GraphQL.Types.IGraphType> types) { }
        public GraphQL.Utilities.SchemaBuilder RegisterVisitorSelector<T>(T selector)
            where T : GraphQL.Utilities.IVisitorSelector { }
        protected virtual GraphQL.Types.QueryArgument ToArguments(GraphQLParser.AST.GraphQLInputValueDefinition inputDef) { }
        protected virtual GraphQL.Types.DirectiveGraphType ToDirective(GraphQLParser.AST.GraphQLDirectiveDefinition directiveDef) { }
        protected virtual GraphQL.Types.EnumerationGraphType ToEnumerationType(GraphQLParser.AST.GraphQLEnumTypeDefinition enumDef) { }
        protected virtual GraphQL.Types.FieldType ToFieldType(string parentTypeName, GraphQLParser.AST.GraphQLFieldDefinition fieldDef) { }
        protected virtual GraphQL.Types.FieldType ToFieldType(string parentTypeName, GraphQLParser.AST.GraphQLInputValueDefinition inputDef) { }
        protected virtual GraphQL.Types.InputObjectGraphType ToInputObjectType(GraphQLParser.AST.GraphQLInputObjectTypeDefinition inputDef) { }
        protected virtual GraphQL.Types.InterfaceGraphType ToInterfaceType(GraphQLParser.AST.GraphQLInterfaceTypeDefinition interfaceDef) { }
        protected virtual GraphQL.Types.IObjectGraphType ToObjectGraphType(GraphQLParser.AST.GraphQLObjectTypeDefinition astType, bool isExtensionType = false) { }
        protected virtual GraphQL.Types.FieldType ToSubscriptionFieldType(string parentTypeName, GraphQLParser.AST.GraphQLFieldDefinition fieldDef) { }
        protected virtual GraphQL.Types.UnionGraphType ToUnionType(GraphQLParser.AST.GraphQLUnionTypeDefinition unionDef) { }
        protected virtual void Validate(GraphQLParser.AST.GraphQLDocument document) { }
        protected virtual void VisitNode(object node, System.Action<GraphQL.Utilities.ISchemaNodeVisitor> action) { }
    }
    public abstract class SchemaDirectiveVisitor : GraphQL.Utilities.BaseSchemaNodeVisitor
    {
        protected SchemaDirectiveVisitor() { }
        public System.Collections.Generic.Dictionary<string, object> Arguments { get; set; }
        public string Name { get; set; }
        public object GetArgument(System.Type argumentType, string name, object defaultValue = null) { }
        public TType GetArgument<TType>(string name, TType defaultValue = default) { }
    }
    public class SchemaPrinter
    {
        public SchemaPrinter(GraphQL.Types.ISchema schema, GraphQL.Utilities.SchemaPrinterOptions options = null) { }
        protected GraphQL.Utilities.SchemaPrinterOptions Options { get; }
        public string[] BreakLine(string line, int len) { }
        public string FormatDefaultValue(object value, GraphQL.Types.IGraphType graphType) { }
        protected string FormatDescription(string description, string indentation = "") { }
        public bool IsBuiltInScalar(string typeName) { }
        public virtual bool IsDefinedType(string typeName) { }
        public bool IsIntrospectionType(string typeName) { }
        public bool IsSchemaOfCommonNames(GraphQL.Types.ISchema schema) { }
        public bool IsSpecDirective(string directiveName) { }
        public string Print() { }
        public string PrintArgs(GraphQL.Types.FieldType field) { }
        public string PrintDeprecation(string reason) { }
        public string PrintDescription(string description, string indentation = "", bool firstInBlock = true) { }
        public string PrintDirective(GraphQL.Types.DirectiveGraphType directive) { }
        public string PrintEnum(GraphQL.Types.EnumerationGraphType type) { }
        public virtual string PrintFields(GraphQL.Types.IComplexGraphType type) { }
        public string PrintFilteredSchema(System.Func<string, bool> directiveFilter, System.Func<string, bool> typeFilter) { }
        public string PrintInputObject(GraphQL.Types.IInputObjectGraphType type) { }
        public string PrintInputValue(GraphQL.Types.FieldType field) { }
        public string PrintInputValue(GraphQL.Types.QueryArgument argument) { }
        public virtual string PrintInterface(GraphQL.Types.IInterfaceGraphType type) { }
        public string PrintIntrospectionSchema() { }
        public virtual string PrintObject(GraphQL.Types.IObjectGraphType type) { }
        public string PrintScalar(GraphQL.Types.ScalarGraphType type) { }
        public string PrintSchemaDefinition(GraphQL.Types.ISchema schema) { }
        public string PrintType(GraphQL.Types.IGraphType type) { }
        public string PrintUnion(GraphQL.Types.UnionGraphType type) { }
        public static string ResolveName(GraphQL.Types.IGraphType type) { }
    }
    public class SchemaPrinterOptions
    {
        public SchemaPrinterOptions() { }
        public System.Collections.Generic.List<string> CustomScalars { get; set; }
        public bool IncludeDeprecationReasons { get; set; }
        public bool IncludeDescriptions { get; set; }
        public bool OldImplementsSyntax { get; set; }
    }
    public static class StringUtils
    {
        public static string Capitalize(string str) { }
        public static string ChangeCase(string str, string sep, System.Func<string, string> composer) { }
        public static string ChangeCase(string str, string sep, System.Func<string, int, string> composer) { }
        public static int DamerauLevenshteinDistance(string source, string target, int threshold) { }
        public static string QuotedOrList(System.Collections.Generic.IEnumerable<string> items, int maxLength = 5) { }
        public static string[] SuggestionList(string input, System.Collections.Generic.IEnumerable<string> options) { }
        public static void Swap<T>(ref T arg1, ref T arg2) { }
        public static string ToCamelCase(string str) { }
        public static string ToConstantCase(string str) { }
        public static string ToPascalCase(string str) { }
        public static System.Collections.Generic.IEnumerable<string> ToWords(string str) { }
    }
    public class TypeConfig : GraphQL.Utilities.MetadataProvider
    {
        public TypeConfig(string name) { }
        public string DeprecationReason { get; set; }
        public string Description { get; set; }
        public System.Func<object, bool> IsTypeOfFunc { get; set; }
        public string Name { get; }
        public System.Func<object, GraphQL.Types.IObjectGraphType> ResolveType { get; set; }
        public System.Type Type { get; set; }
        public GraphQL.Utilities.FieldConfig FieldFor(string field, System.IServiceProvider serviceProvider) { }
        public void IsTypeOf<T>() { }
        public GraphQL.Utilities.FieldConfig SubscriptionFieldFor(string field, System.IServiceProvider serviceProvider) { }
    }
    public class TypeSettings
    {
        public TypeSettings() { }
        public GraphQL.Utilities.TypeConfig For(string typeName) { }
        public GraphQL.Utilities.TypeSettings ForAll(System.Action<GraphQL.Utilities.TypeConfig> configure) { }
        public void Include(System.Type type) { }
        public void Include(string name, System.Type type) { }
        public void Include(System.Type type, System.Type typeOfType) { }
        public void Include(string name, System.Type type, System.Type typeOfType) { }
        public void Include<TType>() { }
        public void Include<TType>(string name) { }
        public void Include<TType, TTypeOfType>() { }
        public void Include<TType, TTypeOfType>(string name) { }
    }
}
namespace GraphQL.Utilities.Federation
{
    public class AnyScalarGraphType : GraphQL.Types.ScalarGraphType
    {
        public AnyScalarGraphType() { }
        public override object ParseLiteral(GraphQL.Language.AST.IValue value) { }
        public override object ParseValue(object value) { }
    }
    public class AnyValue : GraphQL.Language.AST.ValueNode<object>
    {
        public AnyValue(object value) { }
    }
    public class AnyValueConverter : GraphQL.Types.IAstFromValueConverter
    {
        public AnyValueConverter() { }
        public GraphQL.Language.AST.IValue Convert(object value, GraphQL.Types.IGraphType type) { }
        public bool Matches(object value, GraphQL.Types.IGraphType type) { }
    }
    public class FederatedResolveContext
    {
        public FederatedResolveContext() { }
        public System.Collections.Generic.Dictionary<string, object> Arguments { get; set; }
        public GraphQL.IResolveFieldContext ParentFieldContext { get; set; }
    }
    public class FederatedSchema
    {
        public FederatedSchema() { }
        public static GraphQL.Types.ISchema For(string[] typeDefinitions, System.Action<GraphQL.Utilities.Federation.FederatedSchemaBuilder> configure = null) { }
        public static GraphQL.Types.ISchema For(string typeDefinitions, System.Action<GraphQL.Utilities.Federation.FederatedSchemaBuilder> configure = null) { }
    }
    public class FederatedSchemaBuilder : GraphQL.Utilities.SchemaBuilder
    {
        public FederatedSchemaBuilder() { }
        public override GraphQL.Types.ISchema Build(string typeDefinitions) { }
        protected override void PreConfigure(GraphQL.Types.Schema schema) { }
    }
    public class FederatedSchemaPrinter : GraphQL.Utilities.SchemaPrinter
    {
        public FederatedSchemaPrinter(GraphQL.Types.ISchema schema, GraphQL.Utilities.SchemaPrinterOptions options = null) { }
        public bool IsFederatedDirective(string directiveName) { }
        public bool IsFederatedType(string typeName) { }
        public string PrintAstDirective(GraphQLParser.AST.GraphQLDirective directive) { }
        public string PrintFederatedDirectives(GraphQL.Types.IGraphType type) { }
        public string PrintFederatedDirectivesFromAst(GraphQL.Types.IProvideMetadata type) { }
        public string PrintFederatedSchema() { }
        public override string PrintFields(GraphQL.Types.IComplexGraphType type) { }
        public override string PrintInterface(GraphQL.Types.IInterfaceGraphType type) { }
        public override string PrintObject(GraphQL.Types.IObjectGraphType type) { }
    }
    public class FuncFederatedResolver<T> : GraphQL.Utilities.Federation.IFederatedResolver
    {
        public FuncFederatedResolver(System.Func<GraphQL.Utilities.Federation.FederatedResolveContext, System.Threading.Tasks.Task<T>> func) { }
        public System.Threading.Tasks.Task<object> Resolve(GraphQL.Utilities.Federation.FederatedResolveContext context) { }
    }
    public interface IFederatedResolver
    {
        System.Threading.Tasks.Task<object> Resolve(GraphQL.Utilities.Federation.FederatedResolveContext context);
    }
    public class ServiceGraphType : GraphQL.Types.ObjectGraphType
    {
        public ServiceGraphType() { }
    }
    public static class TypeConfigExtensions
    {
        public static void ResolveReferenceAsync(this GraphQL.Utilities.TypeConfig config, GraphQL.Utilities.Federation.IFederatedResolver resolver) { }
        public static void ResolveReferenceAsync<T>(this GraphQL.Utilities.TypeConfig config, System.Func<GraphQL.Utilities.Federation.FederatedResolveContext, System.Threading.Tasks.Task<T>> resolver) { }
    }
}
namespace GraphQL.Validation
{
    public class BasicVisitor
    {
        public BasicVisitor(params GraphQL.Validation.INodeVisitor[] visitors) { }
        public BasicVisitor(System.Collections.Generic.IList<GraphQL.Validation.INodeVisitor> visitors) { }
        public void Visit(GraphQL.Language.AST.INode node) { }
    }
    public class DebugNodeVisitor : GraphQL.Validation.INodeVisitor
    {
        public DebugNodeVisitor() { }
        public void Enter(GraphQL.Language.AST.INode node) { }
        public void Leave(GraphQL.Language.AST.INode node) { }
    }
    public class DocumentValidator : GraphQL.Validation.IDocumentValidator
    {
        public static readonly System.Collections.Generic.IEnumerable<GraphQL.Validation.IValidationRule> CoreRules;
        public DocumentValidator() { }
        public System.Threading.Tasks.Task<GraphQL.Validation.IValidationResult> ValidateAsync(string originalQuery, GraphQL.Types.ISchema schema, GraphQL.Language.AST.Document document, System.Collections.Generic.IEnumerable<GraphQL.Validation.IValidationRule> rules = null, System.Collections.Generic.IDictionary<string, object> userContext = null, GraphQL.Inputs inputs = null) { }
    }
    public class EnterLeaveListener : GraphQL.Validation.INodeVisitor
    {
        public EnterLeaveListener() { }
        public EnterLeaveListener(System.Action<GraphQL.Validation.EnterLeaveListener> configure) { }
        public void Match<TNode>(System.Action<TNode> enter = null, System.Action<TNode> leave = null)
            where TNode : GraphQL.Language.AST.INode { }
    }
    public interface IDocumentValidator
    {
        System.Threading.Tasks.Task<GraphQL.Validation.IValidationResult> ValidateAsync(string originalQuery, GraphQL.Types.ISchema schema, GraphQL.Language.AST.Document document, System.Collections.Generic.IEnumerable<GraphQL.Validation.IValidationRule> rules = null, System.Collections.Generic.IDictionary<string, object> userContext = null, GraphQL.Inputs inputs = null);
    }
    public interface INodeVisitor
    {
        void Enter(GraphQL.Language.AST.INode node);
        void Leave(GraphQL.Language.AST.INode node);
    }
    public interface IValidationResult
    {
        GraphQL.ExecutionErrors Errors { get; }
        bool IsValid { get; }
    }
    public interface IValidationRule
    {
        System.Threading.Tasks.Task<GraphQL.Validation.INodeVisitor> ValidateAsync(GraphQL.Validation.ValidationContext context);
    }
    public class MatchingNodeVisitor<TNode> : GraphQL.Validation.INodeVisitor
        where TNode : GraphQL.Language.AST.INode
    {
        public MatchingNodeVisitor(System.Action<TNode> enter = null, System.Action<TNode> leave = null) { }
    }
    public sealed class SuccessfullyValidatedResult : GraphQL.Validation.IValidationResult
    {
        public static readonly GraphQL.Validation.SuccessfullyValidatedResult Instance;
        public GraphQL.ExecutionErrors Errors { get; }
        public bool IsValid { get; }
    }
    public class TypeInfo : GraphQL.Validation.INodeVisitor
    {
        public TypeInfo(GraphQL.Types.ISchema schema) { }
        public void Enter(GraphQL.Language.AST.INode node) { }
        public GraphQL.Language.AST.INode[] GetAncestors() { }
        public GraphQL.Types.QueryArgument GetArgument() { }
        public GraphQL.Types.DirectiveGraphType GetDirective() { }
        public GraphQL.Types.FieldType GetFieldDef() { }
        public GraphQL.Types.IGraphType GetInputType() { }
        public GraphQL.Types.IGraphType GetLastType() { }
        public GraphQL.Types.IGraphType GetParentType() { }
        public void Leave(GraphQL.Language.AST.INode node) { }
    }
    public class ValidationContext : GraphQL.Execution.IProvideUserContext
    {
        public ValidationContext() { }
        public GraphQL.Language.AST.Document Document { get; set; }
        public System.Collections.Generic.IEnumerable<GraphQL.Validation.ValidationError> Errors { get; }
        public bool HasErrors { get; }
        public GraphQL.Inputs Inputs { get; set; }
        public string OperationName { get; set; }
        public string OriginalQuery { get; set; }
        public GraphQL.Types.ISchema Schema { get; set; }
        public GraphQL.Validation.TypeInfo TypeInfo { get; set; }
        public System.Collections.Generic.IDictionary<string, object> UserContext { get; set; }
        public GraphQL.Language.AST.FragmentDefinition GetFragment(string name) { }
        public System.Collections.Generic.List<GraphQL.Language.AST.FragmentSpread> GetFragmentSpreads(GraphQL.Language.AST.SelectionSet node) { }
        public System.Collections.Generic.IEnumerable<GraphQL.Validation.VariableUsage> GetRecursiveVariables(GraphQL.Language.AST.Operation operation) { }
        public System.Collections.Generic.IEnumerable<GraphQL.Language.AST.FragmentDefinition> GetRecursivelyReferencedFragments(GraphQL.Language.AST.Operation operation) { }
        public System.Collections.Generic.List<GraphQL.Validation.VariableUsage> GetVariables(GraphQL.Language.AST.IHaveSelectionSet node) { }
        public string Print(GraphQL.Language.AST.INode node) { }
        public string Print(GraphQL.Types.IGraphType type) { }
        public void ReportError(GraphQL.Validation.ValidationError error) { }
    }
    [System.Serializable]
    public class ValidationError : GraphQL.Execution.DocumentError
    {
        public ValidationError(string originalQuery, string number, string message, params GraphQL.Language.AST.INode[] nodes) { }
        public ValidationError(string originalQuery, string number, string message, System.Exception innerException, params GraphQL.Language.AST.INode[] nodes) { }
        public System.Collections.Generic.IEnumerable<GraphQL.Language.AST.INode> Nodes { get; }
        public string Number { get; set; }
    }
    public class ValidationResult : GraphQL.Validation.IValidationResult
    {
        public ValidationResult(System.Collections.Generic.IEnumerable<GraphQL.Validation.ValidationError> errors) { }
        public GraphQL.ExecutionErrors Errors { get; }
        public bool IsValid { get; }
    }
    public class VariableUsage
    {
        public VariableUsage(GraphQL.Language.AST.VariableReference node, GraphQL.Types.IGraphType type) { }
        public GraphQL.Language.AST.VariableReference Node { get; }
        public GraphQL.Types.IGraphType Type { get; }
    }
}
namespace GraphQL.Validation.Complexity
{
    public class ComplexityAnalyzer : GraphQL.Validation.Complexity.IComplexityAnalyzer
    {
        public ComplexityAnalyzer() { }
        protected virtual void Analyzed(GraphQL.Language.AST.Document document, GraphQL.Validation.Complexity.ComplexityConfiguration complexityParameters, GraphQL.Validation.Complexity.ComplexityResult complexityResult) { }
        public void Validate(GraphQL.Language.AST.Document document, GraphQL.Validation.Complexity.ComplexityConfiguration complexityParameters) { }
    }
    public class ComplexityConfiguration
    {
        public ComplexityConfiguration() { }
        public double? FieldImpact { get; set; }
        public int? MaxComplexity { get; set; }
        public int? MaxDepth { get; set; }
        public int MaxRecursionCount { get; set; }
    }
    public class ComplexityResult
    {
        public ComplexityResult() { }
        public double Complexity { get; set; }
        public System.Collections.Generic.Dictionary<GraphQL.Language.AST.INode, double> ComplexityMap { get; }
        public int TotalQueryDepth { get; set; }
    }
    public interface IComplexityAnalyzer
    {
        void Validate(GraphQL.Language.AST.Document document, GraphQL.Validation.Complexity.ComplexityConfiguration parameters);
    }
}
namespace GraphQL.Validation.Errors
{
    [System.Serializable]
    public class ArgumentsOfCorrectTypeError : GraphQL.Validation.ValidationError
    {
        public ArgumentsOfCorrectTypeError(GraphQL.Validation.ValidationContext context, GraphQL.Language.AST.Argument node, System.Collections.Generic.IEnumerable<string> verboseErrors) { }
    }
    [System.Serializable]
    public class DefaultValuesOfCorrectTypeError : GraphQL.Validation.ValidationError
    {
        public DefaultValuesOfCorrectTypeError(GraphQL.Validation.ValidationContext context, GraphQL.Language.AST.VariableDefinition varDefAst, GraphQL.Types.IGraphType inputType, System.Collections.Generic.IEnumerable<string> verboseErrors) { }
    }
    [System.Serializable]
    public class FieldsOnCorrectTypeError : GraphQL.Validation.ValidationError
    {
        public FieldsOnCorrectTypeError(GraphQL.Validation.ValidationContext context, GraphQL.Language.AST.Field node, GraphQL.Types.IGraphType type, System.Collections.Generic.IEnumerable<string> suggestedTypeNames, System.Collections.Generic.IEnumerable<string> suggestedFieldNames) { }
    }
    [System.Serializable]
    public class FragmentsOnCompositeTypesError : GraphQL.Validation.ValidationError
    {
        public FragmentsOnCompositeTypesError(GraphQL.Validation.ValidationContext context, GraphQL.Language.AST.FragmentDefinition node) { }
        public FragmentsOnCompositeTypesError(GraphQL.Validation.ValidationContext context, GraphQL.Language.AST.InlineFragment node) { }
    }
    [System.Serializable]
    public class KnownArgumentNamesError : GraphQL.Validation.ValidationError
    {
        public KnownArgumentNamesError(GraphQL.Validation.ValidationContext context, GraphQL.Language.AST.Argument node, GraphQL.Types.DirectiveGraphType directive) { }
        public KnownArgumentNamesError(GraphQL.Validation.ValidationContext context, GraphQL.Language.AST.Argument node, GraphQL.Types.FieldType fieldDef, GraphQL.Types.IGraphType parentType) { }
    }
    [System.Serializable]
    public class KnownDirectivesError : GraphQL.Validation.ValidationError
    {
        public KnownDirectivesError(GraphQL.Validation.ValidationContext context, GraphQL.Language.AST.Directive node) { }
        public KnownDirectivesError(GraphQL.Validation.ValidationContext context, GraphQL.Language.AST.Directive node, GraphQL.Types.DirectiveLocation candidateLocation) { }
    }
    [System.Serializable]
    public class KnownFragmentNamesError : GraphQL.Validation.ValidationError
    {
        public KnownFragmentNamesError(GraphQL.Validation.ValidationContext context, GraphQL.Language.AST.FragmentSpread node, string fragmentName) { }
    }
    [System.Serializable]
    public class KnownTypeNamesError : GraphQL.Validation.ValidationError
    {
        public KnownTypeNamesError(GraphQL.Validation.ValidationContext context, GraphQL.Language.AST.NamedType node, string[] suggestedTypes) { }
    }
    [System.Serializable]
    public class LoneAnonymousOperationError : GraphQL.Validation.ValidationError
    {
        public LoneAnonymousOperationError(GraphQL.Validation.ValidationContext context, GraphQL.Language.AST.Operation node) { }
    }
    [System.Serializable]
    public class NoFragmentCyclesError : GraphQL.Validation.ValidationError
    {
        public NoFragmentCyclesError(GraphQL.Validation.ValidationContext context, string fragName, string[] spreadNames, params GraphQL.Language.AST.INode[] nodes) { }
    }
    [System.Serializable]
    public class NoUndefinedVariablesError : GraphQL.Validation.ValidationError
    {
        public NoUndefinedVariablesError(GraphQL.Validation.ValidationContext context, GraphQL.Language.AST.Operation node, GraphQL.Language.AST.VariableReference variableReference) { }
    }
    [System.Serializable]
    public class NoUnusedFragmentsError : GraphQL.Validation.ValidationError
    {
        public NoUnusedFragmentsError(GraphQL.Validation.ValidationContext context, GraphQL.Language.AST.FragmentDefinition node) { }
    }
    [System.Serializable]
    public class NoUnusedVariablesError : GraphQL.Validation.ValidationError
    {
        public NoUnusedVariablesError(GraphQL.Validation.ValidationContext context, GraphQL.Language.AST.VariableDefinition node, GraphQL.Language.AST.Operation op) { }
    }
    [System.Serializable]
    public class OverlappingFieldsCanBeMergedError : GraphQL.Validation.ValidationError
    {
        public OverlappingFieldsCanBeMergedError(GraphQL.Validation.ValidationContext context, GraphQL.Validation.Rules.OverlappingFieldsCanBeMerged.Conflict conflict) { }
    }
    [System.Serializable]
    public class PossibleFragmentSpreadsError : GraphQL.Validation.ValidationError
    {
        public PossibleFragmentSpreadsError(GraphQL.Validation.ValidationContext context, GraphQL.Language.AST.FragmentSpread node, GraphQL.Types.IGraphType parentType, GraphQL.Types.IGraphType fragType) { }
        public PossibleFragmentSpreadsError(GraphQL.Validation.ValidationContext context, GraphQL.Language.AST.InlineFragment node, GraphQL.Types.IGraphType parentType, GraphQL.Types.IGraphType fragType) { }
    }
    [System.Serializable]
    public class ProvidedNonNullArgumentsError : GraphQL.Validation.ValidationError
    {
        public ProvidedNonNullArgumentsError(GraphQL.Validation.ValidationContext context, GraphQL.Language.AST.Directive node, GraphQL.Types.QueryArgument arg) { }
        public ProvidedNonNullArgumentsError(GraphQL.Validation.ValidationContext context, GraphQL.Language.AST.Field node, GraphQL.Types.QueryArgument arg) { }
    }
    [System.Serializable]
    public class ScalarLeafsError : GraphQL.Validation.ValidationError
    {
        public ScalarLeafsError(GraphQL.Validation.ValidationContext context, GraphQL.Language.AST.Field node, GraphQL.Types.IGraphType type) { }
        public ScalarLeafsError(GraphQL.Validation.ValidationContext context, GraphQL.Language.AST.SelectionSet node, GraphQL.Language.AST.Field field, GraphQL.Types.IGraphType type) { }
    }
    [System.Serializable]
    public class SingleRootFieldSubscriptionsError : GraphQL.Validation.ValidationError
    {
        public SingleRootFieldSubscriptionsError(GraphQL.Validation.ValidationContext context, GraphQL.Language.AST.Operation operation, params GraphQL.Language.AST.ISelection[] nodes) { }
    }
    [System.Serializable]
    public class UniqueArgumentNamesError : GraphQL.Validation.ValidationError
    {
        public UniqueArgumentNamesError(GraphQL.Validation.ValidationContext context, GraphQL.Language.AST.Argument node, GraphQL.Language.AST.Argument otherNode) { }
    }
    [System.Serializable]
    public class UniqueDirectivesPerLocationError : GraphQL.Validation.ValidationError
    {
        public UniqueDirectivesPerLocationError(GraphQL.Validation.ValidationContext context, GraphQL.Language.AST.Directive node, GraphQL.Language.AST.Directive altNode) { }
    }
    [System.Serializable]
    public class UniqueFragmentNamesError : GraphQL.Validation.ValidationError
    {
        public UniqueFragmentNamesError(GraphQL.Validation.ValidationContext context, GraphQL.Language.AST.FragmentDefinition node, GraphQL.Language.AST.FragmentDefinition altNode) { }
    }
    [System.Serializable]
    public class UniqueInputFieldNamesError : GraphQL.Validation.ValidationError
    {
        public UniqueInputFieldNamesError(GraphQL.Validation.ValidationContext context, GraphQL.Language.AST.IValue node, GraphQL.Language.AST.ObjectField altNode) { }
    }
    [System.Serializable]
    public class UniqueOperationNamesError : GraphQL.Validation.ValidationError
    {
        public UniqueOperationNamesError(GraphQL.Validation.ValidationContext context, GraphQL.Language.AST.Operation node) { }
    }
    [System.Serializable]
    public class UniqueVariableNamesError : GraphQL.Validation.ValidationError
    {
        public UniqueVariableNamesError(GraphQL.Validation.ValidationContext context, GraphQL.Language.AST.VariableDefinition node, GraphQL.Language.AST.VariableDefinition altNode) { }
    }
    [System.Serializable]
    public class VariablesAreInputTypesError : GraphQL.Validation.ValidationError
    {
        public VariablesAreInputTypesError(GraphQL.Validation.ValidationContext context, GraphQL.Language.AST.VariableDefinition node, GraphQL.Types.IGraphType type) { }
    }
    [System.Serializable]
    public class VariablesInAllowedPositionError : GraphQL.Validation.ValidationError
    {
        public VariablesInAllowedPositionError(GraphQL.Validation.ValidationContext context, GraphQL.Language.AST.VariableDefinition varDef, GraphQL.Types.IGraphType varType, GraphQL.Validation.VariableUsage usage) { }
    }
}
namespace GraphQL.Validation.Rules
{
    public class ArgumentsOfCorrectType : GraphQL.Validation.IValidationRule
    {
        public static readonly GraphQL.Validation.Rules.ArgumentsOfCorrectType Instance;
        public ArgumentsOfCorrectType() { }
        public System.Threading.Tasks.Task<GraphQL.Validation.INodeVisitor> ValidateAsync(GraphQL.Validation.ValidationContext context) { }
    }
    public class DefaultValuesOfCorrectType : GraphQL.Validation.IValidationRule
    {
        public static readonly GraphQL.Validation.Rules.DefaultValuesOfCorrectType Instance;
        public DefaultValuesOfCorrectType() { }
        public System.Threading.Tasks.Task<GraphQL.Validation.INodeVisitor> ValidateAsync(GraphQL.Validation.ValidationContext context) { }
    }
    public class FieldsOnCorrectType : GraphQL.Validation.IValidationRule
    {
        public static readonly GraphQL.Validation.Rules.FieldsOnCorrectType Instance;
        public FieldsOnCorrectType() { }
        public System.Threading.Tasks.Task<GraphQL.Validation.INodeVisitor> ValidateAsync(GraphQL.Validation.ValidationContext context) { }
    }
    public class FragmentsOnCompositeTypes : GraphQL.Validation.IValidationRule
    {
        public static readonly GraphQL.Validation.Rules.FragmentsOnCompositeTypes Instance;
        public FragmentsOnCompositeTypes() { }
        public System.Threading.Tasks.Task<GraphQL.Validation.INodeVisitor> ValidateAsync(GraphQL.Validation.ValidationContext context) { }
    }
    public class KnownArgumentNames : GraphQL.Validation.IValidationRule
    {
        public static readonly GraphQL.Validation.Rules.KnownArgumentNames Instance;
        public KnownArgumentNames() { }
        public System.Threading.Tasks.Task<GraphQL.Validation.INodeVisitor> ValidateAsync(GraphQL.Validation.ValidationContext context) { }
    }
    public class KnownDirectives : GraphQL.Validation.IValidationRule
    {
        public static readonly GraphQL.Validation.Rules.KnownDirectives Instance;
        public KnownDirectives() { }
        public System.Threading.Tasks.Task<GraphQL.Validation.INodeVisitor> ValidateAsync(GraphQL.Validation.ValidationContext context) { }
    }
    public class KnownFragmentNames : GraphQL.Validation.IValidationRule
    {
        public static readonly GraphQL.Validation.Rules.KnownFragmentNames Instance;
        public KnownFragmentNames() { }
        public System.Threading.Tasks.Task<GraphQL.Validation.INodeVisitor> ValidateAsync(GraphQL.Validation.ValidationContext context) { }
    }
    public class KnownTypeNames : GraphQL.Validation.IValidationRule
    {
        public static readonly GraphQL.Validation.Rules.KnownTypeNames Instance;
        public KnownTypeNames() { }
        public System.Threading.Tasks.Task<GraphQL.Validation.INodeVisitor> ValidateAsync(GraphQL.Validation.ValidationContext context) { }
    }
    public class LoneAnonymousOperation : GraphQL.Validation.IValidationRule
    {
        public static readonly GraphQL.Validation.Rules.LoneAnonymousOperation Instance;
        public LoneAnonymousOperation() { }
        public System.Func<string> AnonOperationNotAloneMessage { get; }
        public System.Threading.Tasks.Task<GraphQL.Validation.INodeVisitor> ValidateAsync(GraphQL.Validation.ValidationContext context) { }
    }
    public class NoFragmentCycles : GraphQL.Validation.IValidationRule
    {
        public static readonly GraphQL.Validation.Rules.NoFragmentCycles Instance;
        public NoFragmentCycles() { }
        public System.Threading.Tasks.Task<GraphQL.Validation.INodeVisitor> ValidateAsync(GraphQL.Validation.ValidationContext context) { }
    }
    public class NoUndefinedVariables : GraphQL.Validation.IValidationRule
    {
        public static readonly GraphQL.Validation.Rules.NoUndefinedVariables Instance;
        public NoUndefinedVariables() { }
        public System.Threading.Tasks.Task<GraphQL.Validation.INodeVisitor> ValidateAsync(GraphQL.Validation.ValidationContext context) { }
    }
    public class NoUnusedFragments : GraphQL.Validation.IValidationRule
    {
        public static readonly GraphQL.Validation.Rules.NoUnusedFragments Instance;
        public NoUnusedFragments() { }
        public System.Threading.Tasks.Task<GraphQL.Validation.INodeVisitor> ValidateAsync(GraphQL.Validation.ValidationContext context) { }
    }
    public class NoUnusedVariables : GraphQL.Validation.IValidationRule
    {
        public static readonly GraphQL.Validation.Rules.NoUnusedVariables Instance;
        public NoUnusedVariables() { }
        public System.Threading.Tasks.Task<GraphQL.Validation.INodeVisitor> ValidateAsync(GraphQL.Validation.ValidationContext context) { }
    }
    public class OverlappingFieldsCanBeMerged : GraphQL.Validation.IValidationRule
    {
        public OverlappingFieldsCanBeMerged() { }
        public void CollectFieldsAndFragmentNames(GraphQL.Validation.ValidationContext context, GraphQL.Types.IGraphType parentType, GraphQL.Language.AST.SelectionSet selectionSet, System.Collections.Generic.Dictionary<string, System.Collections.Generic.List<GraphQL.Validation.Rules.OverlappingFieldsCanBeMerged.FieldDefPair>> nodeAndDefs, System.Collections.Generic.Dictionary<string, bool> fragments) { }
        public GraphQL.Validation.Rules.OverlappingFieldsCanBeMerged.CachedField GetReferencedFieldsAndFragmentNames(GraphQL.Validation.ValidationContext context, System.Collections.Generic.Dictionary<GraphQL.Language.AST.SelectionSet, GraphQL.Validation.Rules.OverlappingFieldsCanBeMerged.CachedField> cachedFieldsAndFragmentNames, GraphQL.Language.AST.FragmentDefinition fragment) { }
        public GraphQL.Validation.Rules.OverlappingFieldsCanBeMerged.Conflict SubfieldConflicts(System.Collections.Generic.List<GraphQL.Validation.Rules.OverlappingFieldsCanBeMerged.Conflict> conflicts, string responseName, GraphQL.Language.AST.ISelection node1, GraphQL.Language.AST.ISelection node2) { }
        public System.Threading.Tasks.Task<GraphQL.Validation.INodeVisitor> ValidateAsync(GraphQL.Validation.ValidationContext context) { }
        public class CachedField
        {
            public CachedField() { }
            public System.Collections.Generic.List<string> Names { get; set; }
            public System.Collections.Generic.Dictionary<string, System.Collections.Generic.List<GraphQL.Validation.Rules.OverlappingFieldsCanBeMerged.FieldDefPair>> NodeAndDef { get; set; }
        }
        public class Conflict
        {
            public Conflict() { }
            public System.Collections.Generic.List<GraphQL.Language.AST.ISelection> FieldsLeft { get; set; }
            public System.Collections.Generic.List<GraphQL.Language.AST.ISelection> FieldsRight { get; set; }
            public GraphQL.Validation.Rules.OverlappingFieldsCanBeMerged.ConflictReason Reason { get; set; }
        }
        public class ConflictReason
        {
            public ConflictReason() { }
            public GraphQL.Validation.Rules.OverlappingFieldsCanBeMerged.Message Message { get; set; }
            public string Name { get; set; }
        }
        public class FieldDefPair
        {
            public FieldDefPair() { }
            public GraphQL.Language.AST.ISelection Field { get; set; }
            public GraphQL.Types.FieldType FieldDef { get; set; }
            public GraphQL.Types.IGraphType ParentType { get; set; }
        }
        public class Message
        {
            public Message() { }
            public string Msg { get; set; }
            public System.Collections.Generic.List<GraphQL.Validation.Rules.OverlappingFieldsCanBeMerged.ConflictReason> Msgs { get; set; }
        }
        public class ObjMap<T> : System.Collections.Generic.Dictionary<string, T>
        {
            public ObjMap() { }
        }
        public class PairSet
        {
            public PairSet() { }
            public void Add(string a, string b, bool areMutuallyExclusive) { }
            public bool Has(string a, string b, bool areMutuallyExclusive) { }
        }
    }
    public class PossibleFragmentSpreads : GraphQL.Validation.IValidationRule
    {
        public static readonly GraphQL.Validation.Rules.PossibleFragmentSpreads Instance;
        public PossibleFragmentSpreads() { }
        public System.Threading.Tasks.Task<GraphQL.Validation.INodeVisitor> ValidateAsync(GraphQL.Validation.ValidationContext context) { }
    }
    public class ProvidedNonNullArguments : GraphQL.Validation.IValidationRule
    {
        public static readonly GraphQL.Validation.Rules.ProvidedNonNullArguments Instance;
        public ProvidedNonNullArguments() { }
        public System.Threading.Tasks.Task<GraphQL.Validation.INodeVisitor> ValidateAsync(GraphQL.Validation.ValidationContext context) { }
    }
    public class ScalarLeafs : GraphQL.Validation.IValidationRule
    {
        public static readonly GraphQL.Validation.Rules.ScalarLeafs Instance;
        public ScalarLeafs() { }
        public System.Threading.Tasks.Task<GraphQL.Validation.INodeVisitor> ValidateAsync(GraphQL.Validation.ValidationContext context) { }
    }
    public class SingleRootFieldSubscriptions : GraphQL.Validation.IValidationRule
    {
        public static readonly GraphQL.Validation.Rules.SingleRootFieldSubscriptions Instance;
        public SingleRootFieldSubscriptions() { }
        public System.Threading.Tasks.Task<GraphQL.Validation.INodeVisitor> ValidateAsync(GraphQL.Validation.ValidationContext context) { }
    }
    public class UniqueArgumentNames : GraphQL.Validation.IValidationRule
    {
        public static readonly GraphQL.Validation.Rules.UniqueArgumentNames Instance;
        public UniqueArgumentNames() { }
        public System.Threading.Tasks.Task<GraphQL.Validation.INodeVisitor> ValidateAsync(GraphQL.Validation.ValidationContext context) { }
    }
    public class UniqueDirectivesPerLocation : GraphQL.Validation.IValidationRule
    {
        public static readonly GraphQL.Validation.Rules.UniqueDirectivesPerLocation Instance;
        public UniqueDirectivesPerLocation() { }
        public System.Threading.Tasks.Task<GraphQL.Validation.INodeVisitor> ValidateAsync(GraphQL.Validation.ValidationContext context) { }
    }
    public class UniqueFragmentNames : GraphQL.Validation.IValidationRule
    {
        public static readonly GraphQL.Validation.Rules.UniqueFragmentNames Instance;
        public UniqueFragmentNames() { }
        public System.Threading.Tasks.Task<GraphQL.Validation.INodeVisitor> ValidateAsync(GraphQL.Validation.ValidationContext context) { }
    }
    public class UniqueInputFieldNames : GraphQL.Validation.IValidationRule
    {
        public static readonly GraphQL.Validation.Rules.UniqueInputFieldNames Instance;
        public UniqueInputFieldNames() { }
        public System.Threading.Tasks.Task<GraphQL.Validation.INodeVisitor> ValidateAsync(GraphQL.Validation.ValidationContext context) { }
    }
    public class UniqueOperationNames : GraphQL.Validation.IValidationRule
    {
        public static readonly GraphQL.Validation.Rules.UniqueOperationNames Instance;
        public UniqueOperationNames() { }
        public System.Threading.Tasks.Task<GraphQL.Validation.INodeVisitor> ValidateAsync(GraphQL.Validation.ValidationContext context) { }
    }
    public class UniqueVariableNames : GraphQL.Validation.IValidationRule
    {
        public static readonly GraphQL.Validation.Rules.UniqueVariableNames Instance;
        public UniqueVariableNames() { }
        public System.Threading.Tasks.Task<GraphQL.Validation.INodeVisitor> ValidateAsync(GraphQL.Validation.ValidationContext context) { }
    }
    public class VariablesAreInputTypes : GraphQL.Validation.IValidationRule
    {
        public static readonly GraphQL.Validation.Rules.VariablesAreInputTypes Instance;
        public VariablesAreInputTypes() { }
        public System.Threading.Tasks.Task<GraphQL.Validation.INodeVisitor> ValidateAsync(GraphQL.Validation.ValidationContext context) { }
    }
    public class VariablesInAllowedPosition : GraphQL.Validation.IValidationRule
    {
        public static readonly GraphQL.Validation.Rules.VariablesInAllowedPosition Instance;
        public VariablesInAllowedPosition() { }
        public System.Threading.Tasks.Task<GraphQL.Validation.INodeVisitor> ValidateAsync(GraphQL.Validation.ValidationContext context) { }
    }
}<|MERGE_RESOLUTION|>--- conflicted
+++ resolved
@@ -1163,11 +1163,6 @@
         public string Name { get; }
         public GraphQL.Language.AST.NameNode NameNode { get; }
         public GraphQL.Language.AST.SelectionSet SelectionSet { get; set; }
-<<<<<<< HEAD
-        protected bool Equals(GraphQL.Language.AST.Field other) { }
-        public override bool IsEqualTo(GraphQL.Language.AST.INode obj) { }
-=======
->>>>>>> 6705f29a
         public override string ToString() { }
     }
     public class Fields : System.Collections.Generic.IEnumerable<GraphQL.Language.AST.Field>, System.Collections.IEnumerable
