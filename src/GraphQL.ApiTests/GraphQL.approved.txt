namespace GraphQL
{
    public static class AuthorizationExtensions
    {
        public const string POLICY_KEY = "Authorization__Policies";
        public static GraphQL.Builders.ConnectionBuilder<TSourceType> AuthorizeWith<TSourceType>(this GraphQL.Builders.ConnectionBuilder<TSourceType> builder, string policy) { }
        public static TMetadataProvider AuthorizeWith<TMetadataProvider>(this TMetadataProvider provider, string policy)
            where TMetadataProvider : GraphQL.Types.IProvideMetadata { }
        public static GraphQL.Builders.FieldBuilder<TSourceType, TReturnType> AuthorizeWith<TSourceType, TReturnType>(this GraphQL.Builders.FieldBuilder<TSourceType, TReturnType> builder, string policy) { }
        public static System.Collections.Generic.List<string> GetPolicies(this GraphQL.Types.IProvideMetadata provider) { }
        public static bool RequiresAuthorization(this GraphQL.Types.IProvideMetadata provider) { }
    }
    public static class BoolBox
    {
        public static readonly object False;
        public static readonly object True;
        public static object Boxed(this bool value) { }
        public static object Boxed(this bool? value) { }
    }
    public sealed class DefaultServiceProvider : System.IServiceProvider
    {
        public DefaultServiceProvider() { }
        public object GetService(System.Type serviceType) { }
    }
    public class DocumentExecuter : GraphQL.IDocumentExecuter
    {
        public DocumentExecuter() { }
        public DocumentExecuter(GraphQL.Execution.IDocumentBuilder documentBuilder, GraphQL.Validation.IDocumentValidator documentValidator, GraphQL.Validation.Complexity.IComplexityAnalyzer complexityAnalyzer) { }
        public virtual System.Threading.Tasks.Task<GraphQL.ExecutionResult> ExecuteAsync(GraphQL.ExecutionOptions options) { }
        protected virtual GraphQL.Language.AST.Operation GetOperation(string operationName, GraphQL.Language.AST.Document document) { }
        protected virtual GraphQL.Execution.IExecutionStrategy SelectExecutionStrategy(GraphQL.Execution.ExecutionContext context) { }
    }
    public static class DocumentExecuterExtensions
    {
        public static System.Threading.Tasks.Task<GraphQL.ExecutionResult> ExecuteAsync(this GraphQL.IDocumentExecuter executer, System.Action<GraphQL.ExecutionOptions> configure) { }
    }
    public static class DocumentWriterExtensions
    {
        public static System.Threading.Tasks.Task<string> WriteToStringAsync<T>(this GraphQL.IDocumentWriter writer, T value) { }
    }
    public static class EnumerableExtensions
    {
        public static void Apply(this System.Collections.IDictionary items, System.Action<object, object> action) { }
        public static void Apply<T>(this System.Collections.Generic.IEnumerable<T> items, System.Action<T> action) { }
        public static void Apply<T>(this System.Collections.Generic.List<T> items, System.Action<T> action) { }
    }
    public struct ErrorLocation : System.IEquatable<GraphQL.ErrorLocation>
    {
        public int Column { get; set; }
        public int Line { get; set; }
        public bool Equals(GraphQL.ErrorLocation other) { }
        public override bool Equals(object obj) { }
        public override int GetHashCode() { }
        public static bool operator !=(GraphQL.ErrorLocation left, GraphQL.ErrorLocation right) { }
        public static bool operator ==(GraphQL.ErrorLocation left, GraphQL.ErrorLocation right) { }
    }
    [System.Serializable]
    public class ExecutionError : System.Exception
    {
        public ExecutionError(string message) { }
        public ExecutionError(string message, System.Collections.IDictionary data) { }
        public ExecutionError(string message, System.Exception exception) { }
        public string Code { get; set; }
        public System.Collections.Generic.IEnumerable<GraphQL.ErrorLocation> Locations { get; }
        public System.Collections.Generic.IEnumerable<object> Path { get; set; }
        public void AddLocation(int line, int column) { }
    }
    public static class ExecutionErrorExtensions
    {
        public static void AddLocation(this GraphQL.ExecutionError error, GraphQL.Language.AST.AbstractNode abstractNode, GraphQL.Language.AST.Document document) { }
    }
    public class ExecutionErrors : System.Collections.Generic.IEnumerable<GraphQL.ExecutionError>, System.Collections.IEnumerable
    {
        public ExecutionErrors() { }
        public int Count { get; }
        public GraphQL.ExecutionError this[int index] { get; }
        public virtual void Add(GraphQL.ExecutionError error) { }
        public virtual void AddRange(System.Collections.Generic.IEnumerable<GraphQL.ExecutionError> errors) { }
        public System.Collections.Generic.IEnumerator<GraphQL.ExecutionError> GetEnumerator() { }
    }
    public class ExecutionOptions : GraphQL.Execution.IProvideUserContext
    {
        public ExecutionOptions() { }
        public System.Threading.CancellationToken CancellationToken { get; set; }
        public GraphQL.Validation.Complexity.ComplexityConfiguration ComplexityConfiguration { get; set; }
        public GraphQL.Language.AST.Document Document { get; set; }
        public bool EnableMetrics { get; set; }
        public GraphQL.Instrumentation.IFieldMiddlewareBuilder FieldMiddleware { get; set; }
        public GraphQL.Inputs Inputs { get; set; }
        public System.Collections.Generic.List<GraphQL.Execution.IDocumentExecutionListener> Listeners { get; }
        public int? MaxParallelExecutionCount { get; set; }
        public string OperationName { get; set; }
        public string Query { get; set; }
        public System.IServiceProvider RequestServices { get; set; }
        public object Root { get; set; }
        public GraphQL.Types.ISchema Schema { get; set; }
        public bool ThrowOnUnhandledException { get; set; }
        public System.Action<GraphQL.Execution.UnhandledExceptionContext> UnhandledExceptionDelegate { get; set; }
        public System.Collections.Generic.IDictionary<string, object> UserContext { get; set; }
        public System.Collections.Generic.IEnumerable<GraphQL.Validation.IValidationRule> ValidationRules { get; set; }
    }
    public class ExecutionResult
    {
        public ExecutionResult() { }
        public ExecutionResult(GraphQL.ExecutionResult result) { }
        public object Data { get; set; }
        public GraphQL.Language.AST.Document Document { get; set; }
        public GraphQL.ExecutionErrors Errors { get; set; }
        public System.Collections.Generic.Dictionary<string, object> Extensions { get; set; }
        public GraphQL.Language.AST.Operation Operation { get; set; }
        public GraphQL.Instrumentation.PerfRecord[] Perf { get; set; }
        public string Query { get; set; }
    }
    public sealed class FuncServiceProvider : System.IServiceProvider
    {
        public FuncServiceProvider(System.Func<System.Type, object> resolver) { }
        public object GetService(System.Type type) { }
    }
    [System.AttributeUsage(System.AttributeTargets.Class | System.AttributeTargets.Method | System.AttributeTargets.All, AllowMultiple=true)]
    public abstract class GraphQLAttribute : System.Attribute
    {
        protected GraphQLAttribute() { }
        public virtual void Modify(GraphQL.Utilities.FieldConfig field) { }
        public virtual void Modify(GraphQL.Utilities.TypeConfig type) { }
    }
    public static class GraphQLExtensions
    {
        public static GraphQL.Language.AST.IValue AstFromValue(this object value, GraphQL.Types.ISchema schema, GraphQL.Types.IGraphType type) { }
        public static GraphQL.Types.IGraphType BuildNamedType(this System.Type type, System.Func<System.Type, GraphQL.Types.IGraphType> resolve = null) { }
        public static object DefaultValueOf<TSourceType, TProperty>(this System.Linq.Expressions.Expression<System.Func<TSourceType, TProperty>> expression) { }
        public static string DeprecationReasonOf<TSourceType, TProperty>(this System.Linq.Expressions.Expression<System.Func<TSourceType, TProperty>> expression) { }
        public static string DescriptionOf<TSourceType, TProperty>(this System.Linq.Expressions.Expression<System.Func<TSourceType, TProperty>> expression) { }
        public static bool DoTypesOverlap(GraphQL.Types.IGraphType typeA, GraphQL.Types.IGraphType typeB) { }
        public static GraphQL.Types.IGraphType GetNamedType(this GraphQL.Types.IGraphType type) { }
        public static System.Type GetNamedType(this System.Type type) { }
        public static bool IsCompositeType(this GraphQL.Types.IGraphType type) { }
        public static bool IsInputObjectType(this GraphQL.Types.IGraphType type) { }
        public static bool IsInputType(this GraphQL.Types.IGraphType type) { }
        public static bool IsInputType(this System.Type type) { }
        public static bool IsLeafType(this GraphQL.Types.IGraphType type) { }
        public static bool IsOutputType(this GraphQL.Types.IGraphType type) { }
        public static bool IsOutputType(this System.Type type) { }
        public static bool IsSubtypeOf(this GraphQL.Types.IGraphType maybeSubType, GraphQL.Types.IGraphType superType, GraphQL.Types.ISchema schema) { }
        public static bool IsValidInterfaceFor(this GraphQL.Types.IInterfaceGraphType iface, GraphQL.Types.IObjectGraphType type, bool throwError = true) { }
        public static System.Collections.Generic.IEnumerable<string> IsValidLiteralValue(this GraphQL.Types.IGraphType type, GraphQL.Language.AST.IValue valueAst, GraphQL.Types.ISchema schema) { }
        public static string NameOf<TSourceType, TProperty>(this System.Linq.Expressions.Expression<System.Func<TSourceType, TProperty>> expression) { }
        public static string TrimGraphQLTypes(this string name) { }
        public static TMetadataProvider WithMetadata<TMetadataProvider>(this TMetadataProvider provider, string key, object value)
            where TMetadataProvider : GraphQL.Types.IProvideMetadata { }
    }
    [System.AttributeUsage(System.AttributeTargets.Class | System.AttributeTargets.Method | System.AttributeTargets.All)]
    public sealed class GraphQLMetadataAttribute : GraphQL.GraphQLAttribute
    {
        public GraphQLMetadataAttribute() { }
        public GraphQLMetadataAttribute(string name) { }
        public string DeprecationReason { get; set; }
        public string Description { get; set; }
        public System.Type IsTypeOf { get; set; }
        public string Name { get; set; }
        public GraphQL.ResolverType Type { get; set; }
        public override void Modify(GraphQL.Utilities.FieldConfig field) { }
        public override void Modify(GraphQL.Utilities.TypeConfig type) { }
    }
    public interface IDocumentExecuter
    {
        System.Threading.Tasks.Task<GraphQL.ExecutionResult> ExecuteAsync(GraphQL.ExecutionOptions options);
    }
    public interface IDocumentWriter
    {
        System.Threading.Tasks.Task WriteAsync<T>(System.IO.Stream stream, T value, System.Threading.CancellationToken cancellationToken = default);
    }
    public interface IResolveFieldContext : GraphQL.Execution.IProvideUserContext
    {
        System.Collections.Generic.IDictionary<string, object> Arguments { get; }
        System.Threading.CancellationToken CancellationToken { get; }
        GraphQL.Language.AST.Document Document { get; }
        GraphQL.ExecutionErrors Errors { get; }
        System.Collections.Generic.IDictionary<string, object> Extensions { get; }
        GraphQL.Language.AST.Field FieldAst { get; }
        GraphQL.Types.FieldType FieldDefinition { get; }
        string FieldName { get; }
        GraphQL.Language.AST.Fragments Fragments { get; }
        GraphQL.Instrumentation.Metrics Metrics { get; }
        GraphQL.Language.AST.Operation Operation { get; }
        GraphQL.Types.IObjectGraphType ParentType { get; }
        System.Collections.Generic.IEnumerable<object> Path { get; }
        System.IServiceProvider RequestServices { get; }
        System.Collections.Generic.IEnumerable<object> ResponsePath { get; }
        GraphQL.Types.IGraphType ReturnType { get; }
        object RootValue { get; }
        GraphQL.Types.ISchema Schema { get; }
        object Source { get; }
        System.Collections.Generic.IDictionary<string, GraphQL.Language.AST.Field> SubFields { get; }
        GraphQL.Language.AST.Variables Variables { get; }
    }
    public interface IResolveFieldContext<out TSource> : GraphQL.Execution.IProvideUserContext, GraphQL.IResolveFieldContext
    {
        TSource Source { get; }
    }
    public class Inputs : System.Collections.ObjectModel.ReadOnlyDictionary<string, object>
    {
        public static readonly GraphQL.Inputs Empty;
        public Inputs(System.Collections.Generic.IDictionary<string, object> dictionary) { }
    }
    public static class InputsExtensions
    {
        public static GraphQL.Inputs ToInputs(this System.Collections.Generic.Dictionary<string, object> dictionary) { }
    }
    public class LightweightCache<TKey, TValue> : System.Collections.Generic.IEnumerable<TValue>, System.Collections.IEnumerable
    {
        public LightweightCache() { }
        public LightweightCache(System.Collections.Generic.IDictionary<TKey, TValue> dictionary) { }
        public LightweightCache(System.Func<TKey, TValue> onMissing) { }
        public LightweightCache(System.Collections.Generic.IDictionary<TKey, TValue> dictionary, System.Func<TKey, TValue> onMissing) { }
        public int Count { get; }
<<<<<<< HEAD
=======
        [System.Obsolete]
        public TValue First { get; }
        [System.Obsolete]
        public System.Func<TValue, TKey> GetKey { get; set; }
>>>>>>> 5c4c469c
        public TValue this[TKey key] { get; set; }
        public System.Collections.Generic.IEnumerable<TKey> Keys { get; }
        public System.Func<TKey, TValue> OnMissing { set; }
        public void Clear() { }
        public void ClearAll() { }
        public void Each(System.Action<TValue> action) { }
        public void Each(System.Action<TKey, TValue> action) { }
        public bool Exists(System.Predicate<TValue> predicate) { }
        public void Fill(TKey key, TValue value) { }
        public void FillDefault(TKey key) { }
        public TValue Find(System.Predicate<TValue> predicate) { }
        public TValue[] GetAll() { }
        public System.Collections.Generic.IEnumerator<TValue> GetEnumerator() { }
        public bool Has(TKey key) { }
        public void Remove(TKey key) { }
        public bool TryRetrieve(TKey key, out TValue value) { }
        public void WithValue(TKey key, System.Action<TValue> action) { }
    }
    public static class ObjectExtensions
    {
        public static System.Type GetInterface(this System.Type type, string name) { }
        public static object GetPropertyValue(this object obj, string propertyName) { }
        public static object GetPropertyValue(this object propertyValue, System.Type fieldType, GraphQL.Types.IGraphType mappedType = null) { }
        public static T GetPropertyValue<T>(this object value) { }
        public static bool IsDefinedEnumValue(System.Type type, object value) { }
        public static object ToObject(this System.Collections.Generic.IDictionary<string, object> source, System.Type type, GraphQL.Types.IGraphType mappedType = null) { }
        public static T ToObject<T>(this System.Collections.Generic.IDictionary<string, object> source)
            where T :  class { }
    }
    public class ReadonlyResolveFieldContext : GraphQL.Execution.IProvideUserContext, GraphQL.IResolveFieldContext, GraphQL.IResolveFieldContext<object>
    {
        public ReadonlyResolveFieldContext(GraphQL.Execution.ExecutionNode node, GraphQL.Execution.ExecutionContext context) { }
        public System.Collections.Generic.IDictionary<string, object> Arguments { get; }
        public System.Threading.CancellationToken CancellationToken { get; }
        public GraphQL.Language.AST.Document Document { get; }
        public GraphQL.ExecutionErrors Errors { get; }
        public System.Collections.Generic.IDictionary<string, object> Extensions { get; }
        public GraphQL.Language.AST.Field FieldAst { get; }
        public GraphQL.Types.FieldType FieldDefinition { get; }
        public string FieldName { get; }
        public GraphQL.Language.AST.Fragments Fragments { get; }
        public GraphQL.Instrumentation.Metrics Metrics { get; }
        public GraphQL.Language.AST.Operation Operation { get; }
        public GraphQL.Types.IObjectGraphType ParentType { get; }
        public System.Collections.Generic.IEnumerable<object> Path { get; }
        public System.IServiceProvider RequestServices { get; }
        public System.Collections.Generic.IEnumerable<object> ResponsePath { get; }
        public GraphQL.Types.IGraphType ReturnType { get; }
        public object RootValue { get; }
        public GraphQL.Types.ISchema Schema { get; }
        public object Source { get; }
        public System.Collections.Generic.IDictionary<string, GraphQL.Language.AST.Field> SubFields { get; }
        public System.Collections.Generic.IDictionary<string, object> UserContext { get; }
        public GraphQL.Language.AST.Variables Variables { get; }
    }
    public class ResolveFieldContext : GraphQL.Execution.IProvideUserContext, GraphQL.IResolveFieldContext
    {
        public ResolveFieldContext() { }
        public ResolveFieldContext(GraphQL.IResolveFieldContext context) { }
        public System.Collections.Generic.IDictionary<string, object> Arguments { get; set; }
        public System.Threading.CancellationToken CancellationToken { get; set; }
        public GraphQL.Language.AST.Document Document { get; set; }
        public GraphQL.ExecutionErrors Errors { get; set; }
        public System.Collections.Generic.IDictionary<string, object> Extensions { get; set; }
        public GraphQL.Language.AST.Field FieldAst { get; set; }
        public GraphQL.Types.FieldType FieldDefinition { get; set; }
        public string FieldName { get; set; }
        public GraphQL.Language.AST.Fragments Fragments { get; set; }
        public GraphQL.Instrumentation.Metrics Metrics { get; set; }
        public GraphQL.Language.AST.Operation Operation { get; set; }
        public GraphQL.Types.IObjectGraphType ParentType { get; set; }
        public System.Collections.Generic.IEnumerable<object> Path { get; set; }
        public System.IServiceProvider RequestServices { get; set; }
        public System.Collections.Generic.IEnumerable<object> ResponsePath { get; set; }
        public GraphQL.Types.IGraphType ReturnType { get; set; }
        public object RootValue { get; set; }
        public GraphQL.Types.ISchema Schema { get; set; }
        public object Source { get; set; }
        public System.Collections.Generic.IDictionary<string, GraphQL.Language.AST.Field> SubFields { get; set; }
        public System.Collections.Generic.IDictionary<string, object> UserContext { get; set; }
        public GraphQL.Language.AST.Variables Variables { get; set; }
    }
    public static class ResolveFieldContextExtensions
    {
        public static GraphQL.IResolveFieldContext<TSourceType> As<TSourceType>(this GraphQL.IResolveFieldContext context) { }
        public static GraphQL.Subscription.IResolveEventStreamContext<T> As<T>(this GraphQL.Subscription.IResolveEventStreamContext context) { }
        public static object GetArgument(this GraphQL.IResolveFieldContext context, System.Type argumentType, string name, object defaultValue = null) { }
        public static TType GetArgument<TType>(this GraphQL.IResolveFieldContext context, string name, TType defaultValue = default) { }
        public static object GetExtension(this GraphQL.IResolveFieldContext context, string path) { }
        public static bool HasArgument(this GraphQL.IResolveFieldContext context, string name) { }
        public static void SetExtension(this GraphQL.IResolveFieldContext context, string path, object value) { }
    }
    public class ResolveFieldContext<TSource> : GraphQL.ResolveFieldContext, GraphQL.Execution.IProvideUserContext, GraphQL.IResolveFieldContext, GraphQL.IResolveFieldContext<TSource>
    {
        public ResolveFieldContext() { }
        public ResolveFieldContext(GraphQL.IResolveFieldContext context) { }
        public new TSource Source { get; set; }
    }
    public enum ResolverType
    {
        Resolver = 0,
        Subscriber = 1,
    }
    public static class SchemaExtensions
    {
        public static System.Threading.Tasks.Task<string> ExecuteAsync(this GraphQL.Types.ISchema schema, GraphQL.IDocumentWriter documentWriter, System.Action<GraphQL.ExecutionOptions> configure) { }
    }
    public static class StringExtensions
    {
        public static string ToCamelCase(this string s) { }
        public static string ToFormat(this string format, params object[] args) { }
        public static string ToPascalCase(this string s) { }
    }
    public static class TypeExtensions
    {
        public static T As<T>(this object item)
            where T :  class { }
        public static string Description(this System.Reflection.MemberInfo memberInfo) { }
        public static System.Type GetEnumerableElementType(this System.Type type) { }
        public static System.Type GetGraphTypeFromType(this System.Type type, bool isNullable = false) { }
        public static string GraphQLName(this System.Type type) { }
        public static bool ImplementsGenericType(this System.Type type, System.Type genericType) { }
        public static bool IsConcrete(this System.Type type) { }
        public static bool IsGraphType(this System.Type type) { }
        public static bool IsNullable(this System.Type type) { }
        public static bool IsPrimitive(this System.Type type) { }
        public static string ObsoleteMessage(this System.Reflection.MemberInfo memberInfo) { }
    }
    public static class ValueConverter
    {
        public static object ConvertTo(object value, System.Type targetType) { }
        public static T ConvertTo<T>(object value) { }
        public static void Register(System.Type valueType, System.Type targetType, System.Func<object, object> conversion) { }
        public static void Register<TTarget>(System.Func<System.Collections.Generic.IDictionary<string, object>, TTarget> conversion)
            where TTarget :  class { }
        public static void Register<TSource, TTarget>(System.Func<TSource, TTarget> conversion) { }
    }
}
namespace GraphQL.Builders
{
    public static class ConnectionBuilder
    {
        public static GraphQL.Builders.ConnectionBuilder<TSourceType> Create<TNodeType, TSourceType>()
            where TNodeType : GraphQL.Types.IGraphType { }
        public static GraphQL.Builders.ConnectionBuilder<TSourceType> Create<TNodeType, TEdgeType, TSourceType>()
            where TNodeType : GraphQL.Types.IGraphType
            where TEdgeType : GraphQL.Types.Relay.EdgeType<TNodeType> { }
        public static GraphQL.Builders.ConnectionBuilder<TSourceType> Create<TNodeType, TEdgeType, TConnectionType, TSourceType>()
            where TNodeType : GraphQL.Types.IGraphType
            where TEdgeType : GraphQL.Types.Relay.EdgeType<TNodeType>
            where TConnectionType : GraphQL.Types.Relay.ConnectionType<TNodeType, TEdgeType> { }
    }
    public class ConnectionBuilder<TSourceType>
    {
        public GraphQL.Types.FieldType FieldType { get; set; }
        public GraphQL.Builders.ConnectionBuilder<TSourceType> Argument<TArgumentGraphType>(string name, string description)
            where TArgumentGraphType : GraphQL.Types.IGraphType { }
        public GraphQL.Builders.ConnectionBuilder<TSourceType> Argument<TArgumentGraphType, TArgumentType>(string name, string description, TArgumentType defaultValue = default)
            where TArgumentGraphType : GraphQL.Types.IGraphType { }
        public GraphQL.Builders.ConnectionBuilder<TSourceType> Bidirectional() { }
        public GraphQL.Builders.ConnectionBuilder<TSourceType> DeprecationReason(string deprecationReason) { }
        public GraphQL.Builders.ConnectionBuilder<TSourceType> Description(string description) { }
        public GraphQL.Builders.ConnectionBuilder<TSourceType> Name(string name) { }
        public GraphQL.Builders.ConnectionBuilder<TSourceType> PageSize(int pageSize) { }
        public void Resolve(System.Func<GraphQL.Builders.IResolveConnectionContext<TSourceType>, object> resolver) { }
        public void ResolveAsync(System.Func<GraphQL.Builders.IResolveConnectionContext<TSourceType>, System.Threading.Tasks.Task<object>> resolver) { }
        public GraphQL.Builders.ConnectionBuilder<TSourceType> ReturnAll() { }
        public GraphQL.Builders.ConnectionBuilder<TSourceType> Unidirectional() { }
        public static GraphQL.Builders.ConnectionBuilder<TSourceType> Create<TNodeType>(string name = "default")
            where TNodeType : GraphQL.Types.IGraphType { }
        public static GraphQL.Builders.ConnectionBuilder<TSourceType> Create<TNodeType, TEdgeType>(string name = "default")
            where TNodeType : GraphQL.Types.IGraphType
            where TEdgeType : GraphQL.Types.Relay.EdgeType<TNodeType> { }
        public static GraphQL.Builders.ConnectionBuilder<TSourceType> Create<TNodeType, TEdgeType, TConnectionType>(string name = "default")
            where TNodeType : GraphQL.Types.IGraphType
            where TEdgeType : GraphQL.Types.Relay.EdgeType<TNodeType>
            where TConnectionType : GraphQL.Types.Relay.ConnectionType<TNodeType, TEdgeType> { }
    }
    public static class FieldBuilder
    {
        public static GraphQL.Builders.FieldBuilder<TSourceType, TReturnType> Create<TSourceType, TReturnType>(GraphQL.Types.IGraphType type) { }
        public static GraphQL.Builders.FieldBuilder<TSourceType, TReturnType> Create<TSourceType, TReturnType>(System.Type type = null) { }
    }
    public class FieldBuilder<TSourceType, TReturnType>
    {
        public GraphQL.Types.EventStreamFieldType FieldType { get; }
        public virtual GraphQL.Builders.FieldBuilder<TSourceType, TReturnType> Argument<TArgumentGraphType>(string name, System.Action<GraphQL.Types.QueryArgument> configure = null) { }
        public virtual GraphQL.Builders.FieldBuilder<TSourceType, TReturnType> Argument<TArgumentGraphType>(string name, string description, System.Action<GraphQL.Types.QueryArgument> configure = null) { }
        public virtual GraphQL.Builders.FieldBuilder<TSourceType, TReturnType> Argument<TArgumentGraphType, TArgumentType>(string name, string description, TArgumentType defaultValue = default, System.Action<GraphQL.Types.QueryArgument> configure = null) { }
        public virtual GraphQL.Builders.FieldBuilder<TSourceType, TReturnType> Configure(System.Action<GraphQL.Types.FieldType> configure) { }
        public virtual GraphQL.Builders.FieldBuilder<TSourceType, TReturnType> DefaultValue(TReturnType defaultValue = default) { }
        public virtual GraphQL.Builders.FieldBuilder<TSourceType, TReturnType> DeprecationReason(string deprecationReason) { }
        public virtual GraphQL.Builders.FieldBuilder<TSourceType, TReturnType> Description(string description) { }
        public virtual GraphQL.Builders.FieldBuilder<TSourceType, TReturnType> Name(string name) { }
        public virtual GraphQL.Builders.FieldBuilder<TSourceType, TReturnType> Resolve(GraphQL.Resolvers.IFieldResolver resolver) { }
        public virtual GraphQL.Builders.FieldBuilder<TSourceType, TReturnType> Resolve(System.Func<GraphQL.IResolveFieldContext<TSourceType>, TReturnType> resolve) { }
        public virtual GraphQL.Builders.FieldBuilder<TSourceType, TReturnType> ResolveAsync(System.Func<GraphQL.IResolveFieldContext<TSourceType>, System.Threading.Tasks.Task<TReturnType>> resolve) { }
        public virtual GraphQL.Builders.FieldBuilder<TSourceType, TNewReturnType> Returns<TNewReturnType>() { }
        public virtual GraphQL.Builders.FieldBuilder<TSourceType, TReturnType> Subscribe(System.Func<GraphQL.Subscription.IResolveEventStreamContext<TSourceType>, System.IObservable<TReturnType>> subscribe) { }
        public virtual GraphQL.Builders.FieldBuilder<TSourceType, TReturnType> SubscribeAsync(System.Func<GraphQL.Subscription.IResolveEventStreamContext<TSourceType>, System.Threading.Tasks.Task<System.IObservable<TReturnType>>> subscribeAsync) { }
        public virtual GraphQL.Builders.FieldBuilder<TSourceType, TReturnType> Type(GraphQL.Types.IGraphType type) { }
        public static GraphQL.Builders.FieldBuilder<TSourceType, TReturnType> Create(GraphQL.Types.IGraphType type, string name = "default") { }
        public static GraphQL.Builders.FieldBuilder<TSourceType, TReturnType> Create(System.Type type = null, string name = "default") { }
    }
    public interface IResolveConnectionContext : GraphQL.Execution.IProvideUserContext, GraphQL.IResolveFieldContext
    {
        string After { get; }
        string Before { get; }
        int? First { get; }
        bool IsUnidirectional { get; }
        int? Last { get; }
        int? PageSize { get; }
    }
    public interface IResolveConnectionContext<out T> : GraphQL.Builders.IResolveConnectionContext, GraphQL.Execution.IProvideUserContext, GraphQL.IResolveFieldContext, GraphQL.IResolveFieldContext<T> { }
    public class ResolveConnectionContext<T> : GraphQL.ResolveFieldContext<T>, GraphQL.Builders.IResolveConnectionContext, GraphQL.Builders.IResolveConnectionContext<T>, GraphQL.Execution.IProvideUserContext, GraphQL.IResolveFieldContext, GraphQL.IResolveFieldContext<T>
    {
        public ResolveConnectionContext(GraphQL.IResolveFieldContext context, bool isUnidirectional, int? defaultPageSize) { }
        public string After { get; }
        public string Before { get; }
        public int? First { get; }
        public bool IsUnidirectional { get; }
        public int? Last { get; }
        public int? PageSize { get; }
    }
}
namespace GraphQL.Conversion
{
    public class CamelCaseNameConverter : GraphQL.Conversion.INameConverter
    {
        public static readonly GraphQL.Conversion.CamelCaseNameConverter Instance;
        public CamelCaseNameConverter() { }
        public string NameForArgument(string argumentName, GraphQL.Types.IComplexGraphType parentGraphType, GraphQL.Types.FieldType field) { }
        public string NameForField(string fieldName, GraphQL.Types.IComplexGraphType parentGraphType) { }
    }
    public class DefaultNameConverter : GraphQL.Conversion.INameConverter
    {
        public static readonly GraphQL.Conversion.DefaultNameConverter Instance;
        public DefaultNameConverter() { }
        public string NameForArgument(string argumentName, GraphQL.Types.IComplexGraphType parentGraphType, GraphQL.Types.FieldType field) { }
        public string NameForField(string fieldName, GraphQL.Types.IComplexGraphType parentGraphType) { }
    }
    public interface INameConverter
    {
        string NameForArgument(string argumentName, GraphQL.Types.IComplexGraphType parentGraphType, GraphQL.Types.FieldType field);
        string NameForField(string fieldName, GraphQL.Types.IComplexGraphType parentGraphType);
    }
    public class PascalCaseNameConverter : GraphQL.Conversion.INameConverter
    {
        public static readonly GraphQL.Conversion.PascalCaseNameConverter Instance;
        public PascalCaseNameConverter() { }
        public string NameForArgument(string argumentName, GraphQL.Types.IComplexGraphType parentGraphType, GraphQL.Types.FieldType field) { }
        public string NameForField(string fieldName, GraphQL.Types.IComplexGraphType parentGraphType) { }
    }
}
namespace GraphQL.DataLoader
{
    public class BatchDataLoader<TKey, T> : GraphQL.DataLoader.DataLoaderBase<TKey, T>
    {
        public BatchDataLoader(System.Func<System.Collections.Generic.IEnumerable<TKey>, System.Threading.CancellationToken, System.Threading.Tasks.Task<System.Collections.Generic.IDictionary<TKey, T>>> fetchDelegate, System.Collections.Generic.IEqualityComparer<TKey> keyComparer = null, T defaultValue = default, int maxBatchSize = 2147483647) { }
        public BatchDataLoader(System.Func<System.Collections.Generic.IEnumerable<TKey>, System.Threading.CancellationToken, System.Threading.Tasks.Task<System.Collections.Generic.IEnumerable<T>>> fetchDelegate, System.Func<T, TKey> keySelector, System.Collections.Generic.IEqualityComparer<TKey> keyComparer = null, T defaultValue = default, int maxBatchSize = 2147483647) { }
        protected override System.Threading.Tasks.Task FetchAsync(System.Collections.Generic.IEnumerable<GraphQL.DataLoader.DataLoaderPair<TKey, T>> list, System.Threading.CancellationToken cancellationToken) { }
    }
    public class CollectionBatchDataLoader<TKey, T> : GraphQL.DataLoader.DataLoaderBase<TKey, System.Collections.Generic.IEnumerable<T>>
    {
        public CollectionBatchDataLoader(System.Func<System.Collections.Generic.IEnumerable<TKey>, System.Threading.CancellationToken, System.Threading.Tasks.Task<System.Linq.ILookup<TKey, T>>> fetchDelegate, System.Collections.Generic.IEqualityComparer<TKey> keyComparer = null, int maxBatchSize = 2147483647) { }
        public CollectionBatchDataLoader(System.Func<System.Collections.Generic.IEnumerable<TKey>, System.Threading.CancellationToken, System.Threading.Tasks.Task<System.Collections.Generic.IEnumerable<T>>> fetchDelegate, System.Func<T, TKey> keySelector, System.Collections.Generic.IEqualityComparer<TKey> keyComparer = null, int maxBatchSize = 2147483647) { }
        protected override System.Threading.Tasks.Task FetchAsync(System.Collections.Generic.IEnumerable<GraphQL.DataLoader.DataLoaderPair<TKey, System.Collections.Generic.IEnumerable<T>>> list, System.Threading.CancellationToken cancellationToken) { }
    }
    public abstract class DataLoaderBase<TKey, T> : GraphQL.DataLoader.IDataLoader, GraphQL.DataLoader.IDataLoader<TKey, T>
    {
        protected readonly System.Collections.Generic.IEqualityComparer<TKey> EqualityComparer;
        protected readonly int MaxBatchSize;
        public DataLoaderBase() { }
        public DataLoaderBase(bool caching) { }
        public DataLoaderBase(System.Collections.Generic.IEqualityComparer<TKey> equalityComparer) { }
        public DataLoaderBase(bool caching, int maxBatchSize) { }
        public DataLoaderBase(System.Collections.Generic.IEqualityComparer<TKey> equalityComparer, int maxBatchSize) { }
        public DataLoaderBase(bool caching, System.Collections.Generic.IEqualityComparer<TKey> equalityComparer, int maxBatchSize) { }
        public System.Threading.Tasks.Task DispatchAsync(System.Threading.CancellationToken cancellationToken = default) { }
        protected abstract System.Threading.Tasks.Task FetchAsync(System.Collections.Generic.IEnumerable<GraphQL.DataLoader.DataLoaderPair<TKey, T>> list, System.Threading.CancellationToken cancellationToken);
        public virtual GraphQL.DataLoader.IDataLoaderResult<T> LoadAsync(TKey key) { }
    }
    public class DataLoaderContext
    {
        public DataLoaderContext() { }
        public TDataLoader GetOrAdd<TDataLoader>(string loaderKey, System.Func<TDataLoader> dataLoaderFactory)
            where TDataLoader : GraphQL.DataLoader.IDataLoader { }
    }
    public class DataLoaderContextAccessor : GraphQL.DataLoader.IDataLoaderContextAccessor
    {
        public DataLoaderContextAccessor() { }
        public GraphQL.DataLoader.DataLoaderContext Context { get; set; }
    }
    public static class DataLoaderContextExtensions
    {
        public static GraphQL.DataLoader.IDataLoader<TKey, T> GetOrAddBatchLoader<TKey, T>(this GraphQL.DataLoader.DataLoaderContext context, string loaderKey, System.Func<System.Collections.Generic.IEnumerable<TKey>, System.Threading.Tasks.Task<System.Collections.Generic.IDictionary<TKey, T>>> fetchFunc, System.Collections.Generic.IEqualityComparer<TKey> keyComparer = null, T defaultValue = default, int maxBatchSize = 2147483647) { }
        public static GraphQL.DataLoader.IDataLoader<TKey, T> GetOrAddBatchLoader<TKey, T>(this GraphQL.DataLoader.DataLoaderContext context, string loaderKey, System.Func<System.Collections.Generic.IEnumerable<TKey>, System.Threading.CancellationToken, System.Threading.Tasks.Task<System.Collections.Generic.IDictionary<TKey, T>>> fetchFunc, System.Collections.Generic.IEqualityComparer<TKey> keyComparer = null, T defaultValue = default, int maxBatchSize = 2147483647) { }
        public static GraphQL.DataLoader.IDataLoader<TKey, T> GetOrAddBatchLoader<TKey, T>(this GraphQL.DataLoader.DataLoaderContext context, string loaderKey, System.Func<System.Collections.Generic.IEnumerable<TKey>, System.Threading.Tasks.Task<System.Collections.Generic.IEnumerable<T>>> fetchFunc, System.Func<T, TKey> keySelector, System.Collections.Generic.IEqualityComparer<TKey> keyComparer = null, T defaultValue = default, int maxBatchSize = 2147483647) { }
        public static GraphQL.DataLoader.IDataLoader<TKey, T> GetOrAddBatchLoader<TKey, T>(this GraphQL.DataLoader.DataLoaderContext context, string loaderKey, System.Func<System.Collections.Generic.IEnumerable<TKey>, System.Threading.CancellationToken, System.Threading.Tasks.Task<System.Collections.Generic.IEnumerable<T>>> fetchFunc, System.Func<T, TKey> keySelector, System.Collections.Generic.IEqualityComparer<TKey> keyComparer = null, T defaultValue = default, int maxBatchSize = 2147483647) { }
        public static GraphQL.DataLoader.IDataLoader<TKey, System.Collections.Generic.IEnumerable<T>> GetOrAddCollectionBatchLoader<TKey, T>(this GraphQL.DataLoader.DataLoaderContext context, string loaderKey, System.Func<System.Collections.Generic.IEnumerable<TKey>, System.Threading.Tasks.Task<System.Linq.ILookup<TKey, T>>> fetchFunc, System.Collections.Generic.IEqualityComparer<TKey> keyComparer = null, int maxBatchSize = 2147483647) { }
        public static GraphQL.DataLoader.IDataLoader<TKey, System.Collections.Generic.IEnumerable<T>> GetOrAddCollectionBatchLoader<TKey, T>(this GraphQL.DataLoader.DataLoaderContext context, string loaderKey, System.Func<System.Collections.Generic.IEnumerable<TKey>, System.Threading.CancellationToken, System.Threading.Tasks.Task<System.Linq.ILookup<TKey, T>>> fetchFunc, System.Collections.Generic.IEqualityComparer<TKey> keyComparer = null, int maxBatchSize = 2147483647) { }
        public static GraphQL.DataLoader.IDataLoader<TKey, System.Collections.Generic.IEnumerable<T>> GetOrAddCollectionBatchLoader<TKey, T>(this GraphQL.DataLoader.DataLoaderContext context, string loaderKey, System.Func<System.Collections.Generic.IEnumerable<TKey>, System.Threading.Tasks.Task<System.Collections.Generic.IEnumerable<T>>> fetchFunc, System.Func<T, TKey> keySelector, System.Collections.Generic.IEqualityComparer<TKey> keyComparer = null, int maxBatchSize = 2147483647) { }
        public static GraphQL.DataLoader.IDataLoader<TKey, System.Collections.Generic.IEnumerable<T>> GetOrAddCollectionBatchLoader<TKey, T>(this GraphQL.DataLoader.DataLoaderContext context, string loaderKey, System.Func<System.Collections.Generic.IEnumerable<TKey>, System.Threading.CancellationToken, System.Threading.Tasks.Task<System.Collections.Generic.IEnumerable<T>>> fetchFunc, System.Func<T, TKey> keySelector, System.Collections.Generic.IEqualityComparer<TKey> keyComparer = null, int maxBatchSize = 2147483647) { }
        public static GraphQL.DataLoader.IDataLoader<T> GetOrAddLoader<T>(this GraphQL.DataLoader.DataLoaderContext context, string loaderKey, System.Func<System.Threading.Tasks.Task<T>> fetchFunc) { }
        public static GraphQL.DataLoader.IDataLoader<T> GetOrAddLoader<T>(this GraphQL.DataLoader.DataLoaderContext context, string loaderKey, System.Func<System.Threading.CancellationToken, System.Threading.Tasks.Task<T>> fetchFunc) { }
        public static System.Func<System.Threading.CancellationToken, TResult> WrapNonCancellableFunc<TResult>(System.Func<TResult> func) { }
        public static System.Func<T, System.Threading.CancellationToken, TResult> WrapNonCancellableFunc<T, TResult>(System.Func<T, TResult> func) { }
    }
    public class DataLoaderDocumentListener : GraphQL.Execution.IDocumentExecutionListener
    {
        public DataLoaderDocumentListener(GraphQL.DataLoader.IDataLoaderContextAccessor accessor) { }
        public System.Threading.Tasks.Task AfterExecutionAsync(GraphQL.Execution.IExecutionContext context) { }
        public System.Threading.Tasks.Task AfterValidationAsync(GraphQL.Execution.IExecutionContext context, GraphQL.Validation.IValidationResult validationResult) { }
        public System.Threading.Tasks.Task BeforeExecutionAsync(GraphQL.Execution.IExecutionContext context) { }
        public System.Threading.Tasks.Task BeforeExecutionAwaitedAsync(GraphQL.Execution.IExecutionContext context) { }
        public System.Threading.Tasks.Task BeforeExecutionStepAwaitedAsync(GraphQL.Execution.IExecutionContext context) { }
    }
    public static class DataLoaderExtensions
    {
        public static GraphQL.DataLoader.IDataLoaderResult<T[]> LoadAsync<TKey, T>(this GraphQL.DataLoader.IDataLoader<TKey, T> dataLoader, System.Collections.Generic.IEnumerable<TKey> keys) { }
        public static GraphQL.DataLoader.IDataLoaderResult<T[]> LoadAsync<TKey, T>(this GraphQL.DataLoader.IDataLoader<TKey, T> dataLoader, params TKey[] keys) { }
        public static GraphQL.Builders.FieldBuilder<TSourceType, TReturnType> ResolveAsync<TSourceType, TReturnType>(this GraphQL.Builders.FieldBuilder<TSourceType, TReturnType> builder, System.Func<GraphQL.IResolveFieldContext<TSourceType>, GraphQL.DataLoader.IDataLoaderResult<GraphQL.DataLoader.IDataLoaderResult<GraphQL.DataLoader.IDataLoaderResult<TReturnType>>>> resolve) { }
        public static GraphQL.Builders.FieldBuilder<TSourceType, TReturnType> ResolveAsync<TSourceType, TReturnType>(this GraphQL.Builders.FieldBuilder<TSourceType, TReturnType> builder, System.Func<GraphQL.IResolveFieldContext<TSourceType>, GraphQL.DataLoader.IDataLoaderResult<GraphQL.DataLoader.IDataLoaderResult<TReturnType>>> resolve) { }
        public static GraphQL.Builders.FieldBuilder<TSourceType, TReturnType> ResolveAsync<TSourceType, TReturnType>(this GraphQL.Builders.FieldBuilder<TSourceType, TReturnType> builder, System.Func<GraphQL.IResolveFieldContext<TSourceType>, GraphQL.DataLoader.IDataLoaderResult<TReturnType>> resolve) { }
        public static GraphQL.Builders.FieldBuilder<TSourceType, TReturnType> ResolveAsync<TSourceType, TReturnType>(this GraphQL.Builders.FieldBuilder<TSourceType, TReturnType> builder, System.Func<GraphQL.IResolveFieldContext<TSourceType>, System.Threading.Tasks.Task<GraphQL.DataLoader.IDataLoaderResult<GraphQL.DataLoader.IDataLoaderResult<GraphQL.DataLoader.IDataLoaderResult<TReturnType>>>>> resolve) { }
        public static GraphQL.Builders.FieldBuilder<TSourceType, TReturnType> ResolveAsync<TSourceType, TReturnType>(this GraphQL.Builders.FieldBuilder<TSourceType, TReturnType> builder, System.Func<GraphQL.IResolveFieldContext<TSourceType>, System.Threading.Tasks.Task<GraphQL.DataLoader.IDataLoaderResult<GraphQL.DataLoader.IDataLoaderResult<TReturnType>>>> resolve) { }
        public static GraphQL.Builders.FieldBuilder<TSourceType, TReturnType> ResolveAsync<TSourceType, TReturnType>(this GraphQL.Builders.FieldBuilder<TSourceType, TReturnType> builder, System.Func<GraphQL.IResolveFieldContext<TSourceType>, System.Threading.Tasks.Task<GraphQL.DataLoader.IDataLoaderResult<TReturnType>>> resolve) { }
        public static GraphQL.DataLoader.IDataLoaderResult<TResult> Then<T, TResult>(this GraphQL.DataLoader.IDataLoaderResult<T> parent, System.Func<T, System.Threading.Tasks.Task<TResult>> chainedDelegate) { }
        public static GraphQL.DataLoader.IDataLoaderResult<TResult> Then<T, TResult>(this GraphQL.DataLoader.IDataLoaderResult<T> parent, System.Func<T, TResult> chainedDelegate) { }
        public static GraphQL.DataLoader.IDataLoaderResult<TResult> Then<T, TResult>(this GraphQL.DataLoader.IDataLoaderResult<T> parent, System.Func<T, System.Threading.CancellationToken, System.Threading.Tasks.Task<TResult>> chainedDelegate) { }
    }
    public sealed class DataLoaderPair<TKey, T> : GraphQL.DataLoader.IDataLoaderResult, GraphQL.DataLoader.IDataLoaderResult<T>
    {
        public DataLoaderPair(GraphQL.DataLoader.IDataLoader loader, TKey key) { }
        public bool IsResultSet { get; }
        public TKey Key { get; }
        public GraphQL.DataLoader.IDataLoader Loader { get; }
        public T Result { get; }
        public System.Threading.Tasks.Task<T> GetResultAsync(System.Threading.CancellationToken cancellationToken = default) { }
        public void SetResult(T value) { }
    }
    public class DataLoaderResult<T> : GraphQL.DataLoader.IDataLoaderResult, GraphQL.DataLoader.IDataLoaderResult<T>
    {
        public DataLoaderResult(System.Threading.Tasks.Task<T> result) { }
        public DataLoaderResult(T result) { }
        public System.Threading.Tasks.Task<T> GetResultAsync(System.Threading.CancellationToken cancellationToken = default) { }
    }
    public interface IDataLoader
    {
        System.Threading.Tasks.Task DispatchAsync(System.Threading.CancellationToken cancellationToken = default);
    }
    public interface IDataLoaderContextAccessor
    {
        GraphQL.DataLoader.DataLoaderContext Context { get; set; }
    }
    public interface IDataLoaderResult
    {
        System.Threading.Tasks.Task<object> GetResultAsync(System.Threading.CancellationToken cancellationToken = default);
    }
    public interface IDataLoaderResult<T> : GraphQL.DataLoader.IDataLoaderResult
    {
        System.Threading.Tasks.Task<T> GetResultAsync(System.Threading.CancellationToken cancellationToken = default);
    }
    public interface IDataLoader<T>
    {
        GraphQL.DataLoader.IDataLoaderResult<T> LoadAsync();
    }
    public interface IDataLoader<TKey, T>
    {
        GraphQL.DataLoader.IDataLoaderResult<T> LoadAsync(TKey key);
    }
    public class SimpleDataLoader<T> : GraphQL.DataLoader.IDataLoader, GraphQL.DataLoader.IDataLoaderResult, GraphQL.DataLoader.IDataLoaderResult<T>, GraphQL.DataLoader.IDataLoader<T>
    {
        public SimpleDataLoader(System.Func<System.Threading.CancellationToken, System.Threading.Tasks.Task<T>> fetchDelegate) { }
        public System.Threading.Tasks.Task DispatchAsync(System.Threading.CancellationToken cancellationToken = default) { }
        public System.Threading.Tasks.Task<T> GetResultAsync(System.Threading.CancellationToken cancellationToken = default) { }
        public GraphQL.DataLoader.IDataLoaderResult<T> LoadAsync() { }
    }
}
namespace GraphQL.Execution
{
    public class ArrayExecutionNode : GraphQL.Execution.ExecutionNode, GraphQL.Execution.IParentExecutionNode
    {
        public ArrayExecutionNode(GraphQL.Execution.ExecutionNode parent, GraphQL.Types.IGraphType graphType, GraphQL.Language.AST.Field field, GraphQL.Types.FieldType fieldDefinition, int? indexInParentNode) { }
        public System.Collections.Generic.List<GraphQL.Execution.ExecutionNode> Items { get; set; }
        public override object ToValue() { }
    }
    public abstract class DocumentError : GraphQL.ExecutionError
    {
        public DocumentError(string message) { }
        public DocumentError(string message, System.Exception innerException) { }
    }
    public abstract class DocumentExecutionListenerBase : GraphQL.Execution.IDocumentExecutionListener
    {
        protected DocumentExecutionListenerBase() { }
        public virtual System.Threading.Tasks.Task AfterExecutionAsync(GraphQL.Execution.IExecutionContext context) { }
        public virtual System.Threading.Tasks.Task AfterValidationAsync(GraphQL.Execution.IExecutionContext context, GraphQL.Validation.IValidationResult validationResult) { }
        public virtual System.Threading.Tasks.Task BeforeExecutionAsync(GraphQL.Execution.IExecutionContext context) { }
        [System.Obsolete]
        public virtual System.Threading.Tasks.Task BeforeExecutionAwaitedAsync(GraphQL.Execution.IExecutionContext context) { }
        [System.Obsolete]
        public virtual System.Threading.Tasks.Task BeforeExecutionStepAwaitedAsync(GraphQL.Execution.IExecutionContext context) { }
    }
    public struct ErrorInfo
    {
        public System.Collections.Generic.IDictionary<string, object> Extensions;
        public string Message;
    }
    public class ErrorInfoProvider : GraphQL.Execution.IErrorInfoProvider
    {
        public ErrorInfoProvider() { }
        public ErrorInfoProvider(GraphQL.Execution.ErrorInfoProviderOptions options) { }
        public ErrorInfoProvider(System.Action<GraphQL.Execution.ErrorInfoProviderOptions> optionsBuilder) { }
        protected virtual System.Collections.Generic.IEnumerable<string> GetCodesForError(GraphQL.ExecutionError executionError) { }
        public virtual GraphQL.Execution.ErrorInfo GetInfo(GraphQL.ExecutionError executionError) { }
        public static string GetErrorCode(System.Exception exception) { }
        public static string GetErrorCode(System.Type exceptionType) { }
        public static string GetErrorCode<T>()
            where T : System.Exception { }
    }
    public class ErrorInfoProviderOptions
    {
        public ErrorInfoProviderOptions() { }
        public bool ExposeCode { get; set; }
        public bool ExposeCodes { get; set; }
        public bool ExposeData { get; set; }
        public bool ExposeExceptionStackTrace { get; set; }
        public bool ExposeExtensions { get; set; }
    }
    public class ExecutionContext : GraphQL.Execution.IExecutionContext, GraphQL.Execution.IProvideUserContext
    {
        public ExecutionContext() { }
        public System.Threading.CancellationToken CancellationToken { get; set; }
        public GraphQL.Language.AST.Document Document { get; set; }
        public GraphQL.ExecutionErrors Errors { get; set; }
        public System.Collections.Generic.Dictionary<string, object> Extensions { get; set; }
        public GraphQL.Language.AST.Fragments Fragments { get; set; }
        public System.Collections.Generic.List<GraphQL.Execution.IDocumentExecutionListener> Listeners { get; set; }
        public int? MaxParallelExecutionCount { get; set; }
        public GraphQL.Instrumentation.Metrics Metrics { get; set; }
        public GraphQL.Language.AST.Operation Operation { get; set; }
        public System.IServiceProvider RequestServices { get; set; }
        public object RootValue { get; set; }
        public GraphQL.Types.ISchema Schema { get; set; }
        public bool ThrowOnUnhandledException { get; set; }
        public System.Action<GraphQL.Execution.UnhandledExceptionContext> UnhandledExceptionDelegate { get; set; }
        public System.Collections.Generic.IDictionary<string, object> UserContext { get; set; }
        public GraphQL.Language.AST.Variables Variables { get; set; }
    }
    public static class ExecutionHelper
    {
        public static void AssertValidVariableValue(GraphQL.Types.ISchema schema, GraphQL.Types.IGraphType type, object input, string variableName, bool hasDefaultValue) { }
        public static object CoerceValue(GraphQL.Types.ISchema schema, GraphQL.Types.IGraphType type, GraphQL.Language.AST.IValue input, GraphQL.Language.AST.Variables variables = null) { }
        public static System.Collections.Generic.Dictionary<string, GraphQL.Language.AST.Field> CollectFields(GraphQL.Execution.ExecutionContext context, GraphQL.Types.IGraphType specificType, GraphQL.Language.AST.SelectionSet selectionSet) { }
        public static bool DoesFragmentConditionMatch(GraphQL.Execution.ExecutionContext context, string fragmentName, GraphQL.Types.IGraphType type) { }
        public static System.Collections.Generic.Dictionary<string, object> GetArgumentValues(GraphQL.Types.ISchema schema, GraphQL.Types.QueryArguments definitionArguments, GraphQL.Language.AST.Arguments astArguments, GraphQL.Language.AST.Variables variables) { }
        public static GraphQL.Types.FieldType GetFieldDefinition(GraphQL.Types.ISchema schema, GraphQL.Types.IObjectGraphType parentType, GraphQL.Language.AST.Field field) { }
        public static GraphQL.Types.IObjectGraphType GetOperationRootType(GraphQL.Language.AST.Document document, GraphQL.Types.ISchema schema, GraphQL.Language.AST.Operation operation) { }
        public static object GetVariableValue(GraphQL.Language.AST.Document document, GraphQL.Types.ISchema schema, GraphQL.Language.AST.VariableDefinition variable, object input) { }
        public static GraphQL.Language.AST.Variables GetVariableValues(GraphQL.Language.AST.Document document, GraphQL.Types.ISchema schema, GraphQL.Language.AST.VariableDefinitions variableDefinitions, GraphQL.Inputs inputs) { }
        public static bool ShouldIncludeNode(GraphQL.Execution.ExecutionContext context, GraphQL.Language.AST.Directives directives) { }
        public static System.Collections.Generic.IDictionary<string, GraphQL.Language.AST.Field> SubFieldsFor(GraphQL.Execution.ExecutionContext context, GraphQL.Types.IGraphType fieldType, GraphQL.Language.AST.Field field) { }
    }
    public abstract class ExecutionNode
    {
        protected ExecutionNode(GraphQL.Execution.ExecutionNode parent, GraphQL.Types.IGraphType graphType, GraphQL.Language.AST.Field field, GraphQL.Types.FieldType fieldDefinition, int? indexInParentNode) { }
        public GraphQL.Language.AST.Field Field { get; }
        public GraphQL.Types.FieldType FieldDefinition { get; }
        public GraphQL.Types.IGraphType GraphType { get; }
        public int? IndexInParentNode { get; set; }
        public bool IsResultSet { get; }
        public string Name { get; }
        public GraphQL.Execution.ExecutionNode Parent { get; }
        public System.Collections.Generic.IEnumerable<object> Path { get; }
        public System.Collections.Generic.IEnumerable<object> ResponsePath { get; }
        public object Result { get; set; }
        public object Source { get; set; }
        public GraphQL.Types.IObjectGraphType GetParentType(GraphQL.Types.ISchema schema) { }
        public abstract object ToValue();
    }
    public abstract class ExecutionStrategy : GraphQL.Execution.IExecutionStrategy
    {
        protected ExecutionStrategy() { }
        protected virtual System.Threading.Tasks.Task CompleteDataLoaderNodeAsync(GraphQL.Execution.ExecutionContext context, GraphQL.Execution.ExecutionNode node) { }
        protected virtual void CompleteNode(GraphQL.Execution.ExecutionContext context, GraphQL.Execution.ExecutionNode node) { }
        public virtual System.Threading.Tasks.Task<GraphQL.ExecutionResult> ExecuteAsync(GraphQL.Execution.ExecutionContext context) { }
        protected virtual System.Threading.Tasks.Task ExecuteNodeAsync(GraphQL.Execution.ExecutionContext context, GraphQL.Execution.ExecutionNode node) { }
        protected abstract System.Threading.Tasks.Task ExecuteNodeTreeAsync(GraphQL.Execution.ExecutionContext context, GraphQL.Execution.ObjectExecutionNode rootNode);
        [System.Obsolete]
        protected virtual System.Threading.Tasks.Task OnBeforeExecutionStepAwaitedAsync(GraphQL.Execution.ExecutionContext context) { }
        protected bool ProcessNodeUnhandledException(GraphQL.Execution.ExecutionContext context, GraphQL.Execution.ExecutionNode node, System.Exception ex) { }
        protected void SetNodeError(GraphQL.Execution.ExecutionContext context, GraphQL.Execution.ExecutionNode node, GraphQL.ExecutionError error) { }
        protected virtual void ValidateNodeResult(GraphQL.Execution.ExecutionContext context, GraphQL.Execution.ExecutionNode node) { }
        public static GraphQL.Execution.ExecutionNode BuildExecutionNode(GraphQL.Execution.ExecutionNode parent, GraphQL.Types.IGraphType graphType, GraphQL.Language.AST.Field field, GraphQL.Types.FieldType fieldDefinition, int? indexInParentNode = default) { }
        public static GraphQL.Execution.RootExecutionNode BuildExecutionRootNode(GraphQL.Execution.ExecutionContext context, GraphQL.Types.IObjectGraphType rootType) { }
        public static void SetArrayItemNodes(GraphQL.Execution.ExecutionContext context, GraphQL.Execution.ArrayExecutionNode parent) { }
        public static void SetSubFieldNodes(GraphQL.Execution.ExecutionContext context, GraphQL.Execution.ObjectExecutionNode parent) { }
        public static void SetSubFieldNodes(GraphQL.Execution.ExecutionContext context, GraphQL.Execution.ObjectExecutionNode parent, System.Collections.Generic.Dictionary<string, GraphQL.Language.AST.Field> fields) { }
    }
    public class GraphQLDocumentBuilder : GraphQL.Execution.IDocumentBuilder
    {
        public GraphQLDocumentBuilder() { }
        public GraphQL.Language.AST.Document Build(string body) { }
    }
    public interface IDocumentBuilder
    {
        GraphQL.Language.AST.Document Build(string body);
    }
    public interface IDocumentExecutionListener
    {
        System.Threading.Tasks.Task AfterExecutionAsync(GraphQL.Execution.IExecutionContext context);
        System.Threading.Tasks.Task AfterValidationAsync(GraphQL.Execution.IExecutionContext context, GraphQL.Validation.IValidationResult validationResult);
        System.Threading.Tasks.Task BeforeExecutionAsync(GraphQL.Execution.IExecutionContext context);
        [System.Obsolete]
        System.Threading.Tasks.Task BeforeExecutionAwaitedAsync(GraphQL.Execution.IExecutionContext context);
        [System.Obsolete]
        System.Threading.Tasks.Task BeforeExecutionStepAwaitedAsync(GraphQL.Execution.IExecutionContext context);
    }
    public interface IErrorInfoProvider
    {
        GraphQL.Execution.ErrorInfo GetInfo(GraphQL.ExecutionError executionError);
    }
    public interface IExecutionContext : GraphQL.Execution.IProvideUserContext
    {
        System.Threading.CancellationToken CancellationToken { get; }
        GraphQL.Language.AST.Document Document { get; }
        GraphQL.ExecutionErrors Errors { get; }
        System.Collections.Generic.Dictionary<string, object> Extensions { get; }
        GraphQL.Language.AST.Fragments Fragments { get; }
        System.Collections.Generic.List<GraphQL.Execution.IDocumentExecutionListener> Listeners { get; }
        int? MaxParallelExecutionCount { get; }
        GraphQL.Instrumentation.Metrics Metrics { get; }
        GraphQL.Language.AST.Operation Operation { get; }
        System.IServiceProvider RequestServices { get; }
        object RootValue { get; }
        GraphQL.Types.ISchema Schema { get; }
        bool ThrowOnUnhandledException { get; }
        System.Action<GraphQL.Execution.UnhandledExceptionContext> UnhandledExceptionDelegate { get; }
        GraphQL.Language.AST.Variables Variables { get; }
    }
    public interface IExecutionStrategy
    {
        System.Threading.Tasks.Task<GraphQL.ExecutionResult> ExecuteAsync(GraphQL.Execution.ExecutionContext context);
    }
    public interface IParentExecutionNode
    {
        System.Collections.Generic.IEnumerable<GraphQL.Execution.ExecutionNode> GetChildNodes();
    }
    public interface IProvideUserContext
    {
        System.Collections.Generic.IDictionary<string, object> UserContext { get; }
    }
    [System.Serializable]
    public class InvalidOperationError : GraphQL.Execution.DocumentError
    {
        public InvalidOperationError(string message) { }
    }
    [System.Serializable]
    public class InvalidVariableError : GraphQL.Execution.DocumentError
    {
        public InvalidVariableError(string variableName, string message) { }
        public InvalidVariableError(string variableName, string message, System.Exception innerException) { }
    }
    [System.Serializable]
    public class NoOperationError : GraphQL.Execution.DocumentError
    {
        public NoOperationError() { }
    }
    public class NullExecutionNode : GraphQL.Execution.ExecutionNode
    {
        public NullExecutionNode(GraphQL.Execution.ExecutionNode parent, GraphQL.Types.IGraphType graphType, GraphQL.Language.AST.Field field, GraphQL.Types.FieldType fieldDefinition, int? indexInParentNode) { }
        public override object ToValue() { }
    }
    public class ObjectExecutionNode : GraphQL.Execution.ExecutionNode, GraphQL.Execution.IParentExecutionNode
    {
        public ObjectExecutionNode(GraphQL.Execution.ExecutionNode parent, GraphQL.Types.IGraphType graphType, GraphQL.Language.AST.Field field, GraphQL.Types.FieldType fieldDefinition, int? indexInParentNode) { }
        public System.Collections.Generic.IDictionary<string, GraphQL.Execution.ExecutionNode> SubFields { get; set; }
        public GraphQL.Types.IObjectGraphType GetObjectGraphType(GraphQL.Types.ISchema schema) { }
        public override object ToValue() { }
    }
    public class ParallelExecutionStrategy : GraphQL.Execution.ExecutionStrategy
    {
        public ParallelExecutionStrategy() { }
        protected System.Threading.Tasks.Task ExecuteNodeTreeAsync(GraphQL.Execution.ExecutionContext context, GraphQL.Execution.ExecutionNode rootNode) { }
        protected override System.Threading.Tasks.Task ExecuteNodeTreeAsync(GraphQL.Execution.ExecutionContext context, GraphQL.Execution.ObjectExecutionNode rootNode) { }
    }
    public class RootExecutionNode : GraphQL.Execution.ObjectExecutionNode
    {
        public RootExecutionNode(GraphQL.Types.IObjectGraphType graphType) { }
    }
    public class SerialExecutionStrategy : GraphQL.Execution.ExecutionStrategy
    {
        public SerialExecutionStrategy() { }
        protected override System.Threading.Tasks.Task ExecuteNodeTreeAsync(GraphQL.Execution.ExecutionContext context, GraphQL.Execution.ObjectExecutionNode rootNode) { }
    }
    public class SubscriptionExecutionStrategy : GraphQL.Execution.ParallelExecutionStrategy
    {
        public SubscriptionExecutionStrategy() { }
        public override System.Threading.Tasks.Task<GraphQL.ExecutionResult> ExecuteAsync(GraphQL.Execution.ExecutionContext context) { }
        protected virtual System.Threading.Tasks.Task<System.IObservable<GraphQL.ExecutionResult>> ResolveEventStreamAsync(GraphQL.Execution.ExecutionContext context, GraphQL.Execution.ExecutionNode node) { }
    }
    [System.Serializable]
    public class SyntaxError : GraphQL.Execution.DocumentError
    {
        public SyntaxError(GraphQLParser.Exceptions.GraphQLSyntaxErrorException ex) { }
    }
    [System.Serializable]
    public class UnhandledError : GraphQL.ExecutionError
    {
        public UnhandledError(string message, System.Exception innerException) { }
    }
    public class UnhandledExceptionContext
    {
        public UnhandledExceptionContext(GraphQL.Execution.ExecutionContext context, GraphQL.IResolveFieldContext fieldContext, System.Exception originalException) { }
        public GraphQL.Execution.ExecutionContext Context { get; }
        public string ErrorMessage { get; set; }
        public System.Exception Exception { get; set; }
        public GraphQL.IResolveFieldContext FieldContext { get; }
        public System.Exception OriginalException { get; }
    }
    public class ValueExecutionNode : GraphQL.Execution.ExecutionNode
    {
        public ValueExecutionNode(GraphQL.Execution.ExecutionNode parent, GraphQL.Types.ScalarGraphType graphType, GraphQL.Language.AST.Field field, GraphQL.Types.FieldType fieldDefinition, int? indexInParentNode) { }
        public GraphQL.Types.ScalarGraphType GraphType { get; }
        public override object ToValue() { }
    }
}
namespace GraphQL.Instrumentation
{
    public class ApolloTrace
    {
        public ApolloTrace(System.DateTime start, double durationMs) { }
        public long Duration { get; }
        public System.DateTime EndTime { get; }
        public GraphQL.Instrumentation.ApolloTrace.ExecutionTrace Execution { get; }
        public GraphQL.Instrumentation.ApolloTrace.OperationTrace Parsing { get; }
        public System.DateTime StartTime { get; }
        public GraphQL.Instrumentation.ApolloTrace.OperationTrace Validation { get; }
        public int Version { get; }
        public class ExecutionTrace
        {
            public ExecutionTrace() { }
            public System.Collections.Generic.List<GraphQL.Instrumentation.ApolloTrace.ResolverTrace> Resolvers { get; }
        }
        public class OperationTrace
        {
            public OperationTrace() { }
            public long Duration { get; set; }
            public long StartOffset { get; set; }
        }
        public class ResolverTrace : GraphQL.Instrumentation.ApolloTrace.OperationTrace
        {
            public ResolverTrace() { }
            public string FieldName { get; set; }
            public string ParentType { get; set; }
            public System.Collections.Generic.List<object> Path { get; set; }
            public string ReturnType { get; set; }
        }
    }
    public static class ApolloTracingExtensions
    {
        public static GraphQL.Instrumentation.ApolloTrace CreateTrace(GraphQL.Instrumentation.PerfRecord[] perf, System.DateTime start) { }
        public static void EnrichWithApolloTracing(this GraphQL.ExecutionResult result, System.DateTime start) { }
    }
    [System.Obsolete]
    public class Field
    {
        public Field() { }
        public string Name { get; set; }
        public string ReturnType { get; set; }
    }
    public class FieldMiddlewareBuilder : GraphQL.Instrumentation.IFieldMiddlewareBuilder
    {
        public FieldMiddlewareBuilder() { }
        public void ApplyTo(GraphQL.Types.ISchema schema) { }
        public GraphQL.Instrumentation.IFieldMiddlewareBuilder Use(System.Func<GraphQL.Types.ISchema, GraphQL.Instrumentation.FieldMiddlewareDelegate, GraphQL.Instrumentation.FieldMiddlewareDelegate> middleware) { }
    }
    public static class FieldMiddlewareBuilderExtensions
    {
        public static GraphQL.Instrumentation.IFieldMiddlewareBuilder Use(this GraphQL.Instrumentation.IFieldMiddlewareBuilder builder, GraphQL.Instrumentation.IFieldMiddleware middleware) { }
        public static GraphQL.Instrumentation.IFieldMiddlewareBuilder Use(this GraphQL.Instrumentation.IFieldMiddlewareBuilder builder, System.Func<GraphQL.Instrumentation.FieldMiddlewareDelegate, GraphQL.Instrumentation.FieldMiddlewareDelegate> middleware) { }
        public static GraphQL.Instrumentation.IFieldMiddlewareBuilder Use(this GraphQL.Instrumentation.IFieldMiddlewareBuilder builder, System.Type middleware) { }
        public static GraphQL.Instrumentation.IFieldMiddlewareBuilder Use<T>(this GraphQL.Instrumentation.IFieldMiddlewareBuilder builder)
            where T : GraphQL.Instrumentation.IFieldMiddleware { }
    }
    public delegate System.Threading.Tasks.Task<object> FieldMiddlewareDelegate(GraphQL.IResolveFieldContext context);
    [System.Obsolete]
    public class FieldStat
    {
        public FieldStat() { }
        public double Latency { get; set; }
        public string Name { get; set; }
        public string ReturnType { get; set; }
        public void AddLatency(double duration) { }
    }
    public interface IFieldMiddleware
    {
        System.Threading.Tasks.Task<object> Resolve(GraphQL.IResolveFieldContext context, GraphQL.Instrumentation.FieldMiddlewareDelegate next);
    }
    public interface IFieldMiddlewareBuilder
    {
        void ApplyTo(GraphQL.Types.ISchema schema);
        GraphQL.Instrumentation.IFieldMiddlewareBuilder Use(System.Func<GraphQL.Types.ISchema, GraphQL.Instrumentation.FieldMiddlewareDelegate, GraphQL.Instrumentation.FieldMiddlewareDelegate> middleware);
    }
    public class InstrumentFieldsMiddleware : GraphQL.Instrumentation.IFieldMiddleware
    {
        public InstrumentFieldsMiddleware() { }
        public System.Threading.Tasks.Task<object> Resolve(GraphQL.IResolveFieldContext context, GraphQL.Instrumentation.FieldMiddlewareDelegate next) { }
    }
    public class Metrics
    {
        public Metrics(bool enabled = true) { }
        public GraphQL.Instrumentation.PerfRecord[] Finish() { }
        public GraphQL.Instrumentation.Metrics SetOperationName(string name) { }
        public GraphQL.Instrumentation.Metrics Start(string operationName) { }
        public GraphQL.Instrumentation.Metrics.Marker Subject(string category, string subject, System.Collections.Generic.Dictionary<string, object> metadata = null) { }
        public readonly struct Marker : System.IDisposable
        {
            public static readonly GraphQL.Instrumentation.Metrics.Marker Empty;
            public Marker(GraphQL.Instrumentation.PerfRecord record, GraphQL.Instrumentation.ValueStopwatch stopwatch) { }
            public void Dispose() { }
        }
    }
    public class PerfRecord
    {
        public PerfRecord(string category, string subject, double start, System.Collections.Generic.Dictionary<string, object> metadata = null) { }
        public string Category { get; set; }
        public double Duration { get; }
        public double End { get; set; }
        public System.Collections.Generic.Dictionary<string, object> Metadata { get; set; }
        public double Start { get; set; }
        public string Subject { get; set; }
        public void MarkEnd(double end) { }
        public T MetaField<T>(string key) { }
    }
    [System.Obsolete]
    public class StatsPerSignature
    {
        public StatsPerSignature() { }
        public GraphQL.Instrumentation.TypeStat[] PerType { get; set; }
    }
    [System.Obsolete]
    public class StatsReport
    {
        public StatsReport() { }
        public double Duration { get; set; }
        public System.DateTime End { get; set; }
        public System.Collections.Generic.Dictionary<string, GraphQL.Instrumentation.StatsPerSignature> PerSignature { get; set; }
        public System.DateTime Start { get; set; }
        public GraphQL.Instrumentation.Type[] Types { get; set; }
        public static GraphQL.Instrumentation.StatsReport From(GraphQL.Types.ISchema schema, GraphQL.Language.AST.Operation operation, GraphQL.Instrumentation.PerfRecord[] records, System.DateTime start) { }
        public static GraphQL.Instrumentation.Type[] TypesFromSchema(GraphQL.Types.ISchema schema) { }
    }
    [System.Obsolete]
    public class Type
    {
        public Type() { }
        public GraphQL.Instrumentation.Field[] Fields { get; set; }
        public string Name { get; set; }
    }
    [System.Obsolete]
    public class TypeStat
    {
        public TypeStat() { }
        public GraphQL.Instrumentation.FieldStat[] Fields { get; set; }
        public GraphQL.Instrumentation.FieldStat this[string fieldName] { get; }
        public string Name { get; set; }
    }
    public readonly struct ValueStopwatch
    {
        public System.TimeSpan Elapsed { get; }
        public bool IsActive { get; }
        public static GraphQL.Instrumentation.ValueStopwatch StartNew() { }
    }
}
namespace GraphQL.Introspection
{
    public class DefaultSchemaFilter : GraphQL.Introspection.ISchemaFilter
    {
        public DefaultSchemaFilter() { }
        public virtual System.Threading.Tasks.Task<bool> AllowArgument(GraphQL.Types.IFieldType field, GraphQL.Types.QueryArgument argument) { }
        public virtual System.Threading.Tasks.Task<bool> AllowDirective(GraphQL.Types.DirectiveGraphType directive) { }
        public virtual System.Threading.Tasks.Task<bool> AllowEnumValue(GraphQL.Types.EnumerationGraphType parent, GraphQL.Types.EnumValueDefinition enumValue) { }
        public virtual System.Threading.Tasks.Task<bool> AllowField(GraphQL.Types.IGraphType parent, GraphQL.Types.IFieldType field) { }
        public virtual System.Threading.Tasks.Task<bool> AllowType(GraphQL.Types.IGraphType type) { }
    }
    public interface ISchemaFilter
    {
        System.Threading.Tasks.Task<bool> AllowArgument(GraphQL.Types.IFieldType field, GraphQL.Types.QueryArgument argument);
        System.Threading.Tasks.Task<bool> AllowDirective(GraphQL.Types.DirectiveGraphType directive);
        System.Threading.Tasks.Task<bool> AllowEnumValue(GraphQL.Types.EnumerationGraphType parent, GraphQL.Types.EnumValueDefinition enumValue);
        System.Threading.Tasks.Task<bool> AllowField(GraphQL.Types.IGraphType parent, GraphQL.Types.IFieldType field);
        System.Threading.Tasks.Task<bool> AllowType(GraphQL.Types.IGraphType type);
    }
    public class SchemaMetaFieldType : GraphQL.Types.FieldType
    {
        public SchemaMetaFieldType() { }
    }
    public enum TypeKind
    {
        [System.ComponentModel.Description("Indicates this type is a scalar.")]
        SCALAR = 0,
        [System.ComponentModel.Description("Indicates this type is an object. `fields` and `possibleTypes` are valid fields.")]
        OBJECT = 1,
        [System.ComponentModel.Description("Indicates this type is an interface. `fields` and `possibleTypes` are valid field" +
            "s.")]
        INTERFACE = 2,
        [System.ComponentModel.Description("Indicates this type is a union. `possibleTypes` is a valid field.")]
        UNION = 3,
        [System.ComponentModel.Description("Indicates this type is an enum. `enumValues` is a valid field.")]
        ENUM = 4,
        [System.ComponentModel.Description("Indicates this type is an input object. `inputFields` is a valid field.")]
        INPUT_OBJECT = 5,
        [System.ComponentModel.Description("Indicates this type is a list. `ofType` is a valid field.")]
        LIST = 6,
        [System.ComponentModel.Description("Indicates this type is a non-null. `ofType` is a valid field.")]
        NON_NULL = 7,
    }
    public class TypeMetaFieldType : GraphQL.Types.FieldType
    {
        public TypeMetaFieldType() { }
    }
    public class TypeNameMetaFieldType : GraphQL.Types.FieldType
    {
        public TypeNameMetaFieldType() { }
    }
    public class @__Directive : GraphQL.Types.ObjectGraphType<GraphQL.Types.DirectiveGraphType>
    {
        public @__Directive() { }
    }
    public class @__DirectiveLocation : GraphQL.Types.EnumerationGraphType<GraphQL.Types.DirectiveLocation>
    {
        public @__DirectiveLocation() { }
    }
    public class @__EnumValue : GraphQL.Types.ObjectGraphType<GraphQL.Types.EnumValueDefinition>
    {
        public @__EnumValue() { }
    }
    public class @__Field : GraphQL.Types.ObjectGraphType<GraphQL.Types.IFieldType>
    {
        public @__Field() { }
    }
    public class @__InputValue : GraphQL.Types.ObjectGraphType<GraphQL.Types.IHaveDefaultValue>
    {
        public @__InputValue() { }
    }
    public class @__Schema : GraphQL.Types.ObjectGraphType<object>
    {
        public @__Schema() { }
    }
    public class @__Type : GraphQL.Types.ObjectGraphType
    {
        public @__Type() { }
    }
    public class @__TypeKind : GraphQL.Types.EnumerationGraphType<GraphQL.Introspection.TypeKind>
    {
        public @__TypeKind() { }
    }
}
namespace GraphQL.Language.AST
{
    public abstract class AbstractNode : GraphQL.Language.AST.INode
    {
        protected AbstractNode() { }
        public virtual System.Collections.Generic.IEnumerable<GraphQL.Language.AST.INode> Children { get; }
        public string Comment { get; }
        public GraphQL.Language.AST.CommentNode CommentNode { get; set; }
        public GraphQL.Language.AST.SourceLocation SourceLocation { get; set; }
        public abstract bool IsEqualTo(GraphQL.Language.AST.INode node);
    }
    public class Alias
    {
        public Alias(GraphQL.Language.AST.NameNode alias, GraphQL.Language.AST.NameNode name) { }
        public GraphQL.Language.AST.NameNode Al { get; }
        public GraphQL.Language.AST.NameNode Name { get; }
    }
    public class Argument : GraphQL.Language.AST.AbstractNode
    {
        public Argument() { }
        public Argument(GraphQL.Language.AST.NameNode name) { }
        public override System.Collections.Generic.IEnumerable<GraphQL.Language.AST.INode> Children { get; }
        public string Name { get; }
        public GraphQL.Language.AST.NameNode NameNode { get; }
        public GraphQL.Language.AST.IValue Value { get; set; }
        protected bool Equals(GraphQL.Language.AST.Argument other) { }
        public override bool IsEqualTo(GraphQL.Language.AST.INode obj) { }
        public override string ToString() { }
    }
    public class Arguments : GraphQL.Language.AST.AbstractNode, System.Collections.Generic.IEnumerable<GraphQL.Language.AST.Argument>, System.Collections.IEnumerable
    {
        public Arguments() { }
        public override System.Collections.Generic.IEnumerable<GraphQL.Language.AST.INode> Children { get; }
        public void Add(GraphQL.Language.AST.Argument arg) { }
        public System.Collections.Generic.IEnumerator<GraphQL.Language.AST.Argument> GetEnumerator() { }
        public override bool IsEqualTo(GraphQL.Language.AST.INode obj) { }
        public override string ToString() { }
        public GraphQL.Language.AST.IValue ValueFor(string name) { }
    }
    public class BigIntValue : GraphQL.Language.AST.ValueNode<System.Numerics.BigInteger>
    {
        public BigIntValue(System.Numerics.BigInteger value) { }
        protected override bool Equals(GraphQL.Language.AST.ValueNode<System.Numerics.BigInteger> other) { }
    }
    public class BooleanValue : GraphQL.Language.AST.ValueNode<bool>
    {
        public BooleanValue(bool value) { }
        protected override bool Equals(GraphQL.Language.AST.ValueNode<bool> other) { }
    }
    public class ByteValue : GraphQL.Language.AST.ValueNode<byte>
    {
        public ByteValue(byte value) { }
        protected override bool Equals(GraphQL.Language.AST.ValueNode<byte> other) { }
    }
    public class CommentNode : GraphQL.Language.AST.AbstractNode
    {
        public CommentNode(string value) { }
        public string Value { get; }
        protected bool Equals(GraphQL.Language.AST.CommentNode other) { }
        public override bool IsEqualTo(GraphQL.Language.AST.INode obj) { }
    }
    public class DateTimeOffsetValue : GraphQL.Language.AST.ValueNode<System.DateTimeOffset>
    {
        public DateTimeOffsetValue(System.DateTimeOffset value) { }
        protected override bool Equals(GraphQL.Language.AST.ValueNode<System.DateTimeOffset> other) { }
    }
    public class DateTimeValue : GraphQL.Language.AST.ValueNode<System.DateTime>
    {
        public DateTimeValue(System.DateTime value) { }
        protected override bool Equals(GraphQL.Language.AST.ValueNode<System.DateTime> other) { }
    }
    public class DecimalValue : GraphQL.Language.AST.ValueNode<decimal>
    {
        public DecimalValue(decimal value) { }
        protected override bool Equals(GraphQL.Language.AST.ValueNode<decimal> other) { }
    }
    public class Directive : GraphQL.Language.AST.AbstractNode
    {
        public Directive(GraphQL.Language.AST.NameNode node) { }
        public GraphQL.Language.AST.Arguments Arguments { get; set; }
        public override System.Collections.Generic.IEnumerable<GraphQL.Language.AST.INode> Children { get; }
        public string Name { get; }
        public GraphQL.Language.AST.NameNode NameNode { get; set; }
        protected bool Equals(GraphQL.Language.AST.Directive other) { }
        public override bool IsEqualTo(GraphQL.Language.AST.INode obj) { }
        public override string ToString() { }
    }
    public class Directives : GraphQL.Language.AST.AbstractNode, System.Collections.Generic.ICollection<GraphQL.Language.AST.Directive>, System.Collections.Generic.IEnumerable<GraphQL.Language.AST.Directive>, System.Collections.IEnumerable
    {
        public Directives() { }
        public override System.Collections.Generic.IEnumerable<GraphQL.Language.AST.INode> Children { get; }
        public int Count { get; }
        public bool HasDuplicates { get; }
        public bool IsReadOnly { get; }
        public void Add(GraphQL.Language.AST.Directive directive) { }
        public void Clear() { }
        public bool Contains(GraphQL.Language.AST.Directive item) { }
        public void CopyTo(GraphQL.Language.AST.Directive[] array, int arrayIndex) { }
        public GraphQL.Language.AST.Directive Find(string name) { }
        public System.Collections.Generic.IEnumerator<GraphQL.Language.AST.Directive> GetEnumerator() { }
        public override bool IsEqualTo(GraphQL.Language.AST.INode obj) { }
        public bool Remove(GraphQL.Language.AST.Directive item) { }
        public override string ToString() { }
    }
    public class Document : GraphQL.Language.AST.AbstractNode
    {
        public Document() { }
        public override System.Collections.Generic.IEnumerable<GraphQL.Language.AST.INode> Children { get; }
        public GraphQL.Language.AST.Fragments Fragments { get; }
        public GraphQL.Language.AST.Operations Operations { get; }
        public string OriginalQuery { get; set; }
        public void AddDefinition(GraphQL.Language.AST.IDefinition definition) { }
        public override bool IsEqualTo(GraphQL.Language.AST.INode node) { }
        public override string ToString() { }
    }
    public class EnumValue : GraphQL.Language.AST.AbstractNode, GraphQL.Language.AST.INode, GraphQL.Language.AST.IValue
    {
        public EnumValue(GraphQL.Language.AST.NameNode name) { }
        public EnumValue(string name) { }
        public string Name { get; }
        public GraphQL.Language.AST.NameNode NameNode { get; }
        protected bool Equals(GraphQL.Language.AST.EnumValue other) { }
        public override bool IsEqualTo(GraphQL.Language.AST.INode obj) { }
        public override string ToString() { }
    }
    public class Field : GraphQL.Language.AST.AbstractNode, GraphQL.Language.AST.IHaveSelectionSet, GraphQL.Language.AST.INode, GraphQL.Language.AST.ISelection
    {
        public Field() { }
        public Field(GraphQL.Language.AST.NameNode alias, GraphQL.Language.AST.NameNode name) { }
        public string Alias { get; set; }
        public GraphQL.Language.AST.NameNode AliasNode { get; }
        public GraphQL.Language.AST.Arguments Arguments { get; set; }
        public override System.Collections.Generic.IEnumerable<GraphQL.Language.AST.INode> Children { get; }
        public GraphQL.Language.AST.Directives Directives { get; set; }
        public string Name { get; }
        public GraphQL.Language.AST.NameNode NameNode { get; }
        public GraphQL.Language.AST.SelectionSet SelectionSet { get; set; }
        protected bool Equals(GraphQL.Language.AST.Field other) { }
        public override bool IsEqualTo(GraphQL.Language.AST.INode obj) { }
        public GraphQL.Language.AST.Field MergeSelectionSet(GraphQL.Language.AST.Field other) { }
        public override string ToString() { }
    }
    public class Fields : System.Collections.Generic.IEnumerable<GraphQL.Language.AST.Field>, System.Collections.IEnumerable
    {
        public void Add(GraphQL.Language.AST.Field field) { }
        public System.Collections.Generic.IEnumerator<GraphQL.Language.AST.Field> GetEnumerator() { }
        public static GraphQL.Language.AST.Fields Empty() { }
        public static System.Collections.Generic.Dictionary<string, GraphQL.Language.AST.Field> op_Implicit(GraphQL.Language.AST.Fields fields) { }
    }
    public class FloatValue : GraphQL.Language.AST.ValueNode<double>
    {
        public FloatValue(double value) { }
        protected override bool Equals(GraphQL.Language.AST.ValueNode<double> other) { }
    }
    public class FragmentDefinition : GraphQL.Language.AST.AbstractNode, GraphQL.Language.AST.IDefinition, GraphQL.Language.AST.IHaveSelectionSet, GraphQL.Language.AST.INode
    {
        public FragmentDefinition(GraphQL.Language.AST.NameNode node) { }
        public override System.Collections.Generic.IEnumerable<GraphQL.Language.AST.INode> Children { get; }
        public GraphQL.Language.AST.Directives Directives { get; set; }
        public string Name { get; }
        public GraphQL.Language.AST.NameNode NameNode { get; }
        public GraphQL.Language.AST.SelectionSet SelectionSet { get; set; }
        public GraphQL.Language.AST.NamedType Type { get; set; }
        protected bool Equals(GraphQL.Language.AST.FragmentDefinition other) { }
        public override bool IsEqualTo(GraphQL.Language.AST.INode obj) { }
        public override string ToString() { }
    }
    public class FragmentSpread : GraphQL.Language.AST.AbstractNode, GraphQL.Language.AST.IFragment, GraphQL.Language.AST.INode, GraphQL.Language.AST.ISelection
    {
        public FragmentSpread(GraphQL.Language.AST.NameNode node) { }
        public override System.Collections.Generic.IEnumerable<GraphQL.Language.AST.INode> Children { get; }
        public GraphQL.Language.AST.Directives Directives { get; set; }
        public string Name { get; }
        public GraphQL.Language.AST.NameNode NameNode { get; }
        protected bool Equals(GraphQL.Language.AST.FragmentSpread other) { }
        public override bool IsEqualTo(GraphQL.Language.AST.INode obj) { }
        public override string ToString() { }
    }
    public class Fragments : System.Collections.Generic.IEnumerable<GraphQL.Language.AST.FragmentDefinition>, System.Collections.IEnumerable
    {
        public Fragments() { }
        public void Add(GraphQL.Language.AST.FragmentDefinition fragment) { }
        public GraphQL.Language.AST.FragmentDefinition FindDefinition(string name) { }
        public System.Collections.Generic.IEnumerator<GraphQL.Language.AST.FragmentDefinition> GetEnumerator() { }
    }
    public class GuidValue : GraphQL.Language.AST.ValueNode<System.Guid>
    {
        public GuidValue(System.Guid value) { }
        protected override bool Equals(GraphQL.Language.AST.ValueNode<System.Guid> other) { }
    }
    public interface IDefinition : GraphQL.Language.AST.INode { }
    public interface IFragment : GraphQL.Language.AST.INode, GraphQL.Language.AST.ISelection { }
    public interface IHaveSelectionSet : GraphQL.Language.AST.INode
    {
        GraphQL.Language.AST.SelectionSet SelectionSet { get; set; }
    }
    public interface INode
    {
        System.Collections.Generic.IEnumerable<GraphQL.Language.AST.INode> Children { get; }
        GraphQL.Language.AST.SourceLocation SourceLocation { get; }
        bool IsEqualTo(GraphQL.Language.AST.INode node);
    }
    public interface ISelection : GraphQL.Language.AST.INode { }
    public interface IType : GraphQL.Language.AST.INode { }
    public interface IValue : GraphQL.Language.AST.INode
    {
        object Value { get; }
    }
    public interface IValue<T> : GraphQL.Language.AST.INode, GraphQL.Language.AST.IValue
    {
        T Value { get; }
    }
    public class InlineFragment : GraphQL.Language.AST.AbstractNode, GraphQL.Language.AST.IFragment, GraphQL.Language.AST.IHaveSelectionSet, GraphQL.Language.AST.INode, GraphQL.Language.AST.ISelection
    {
        public InlineFragment() { }
        public override System.Collections.Generic.IEnumerable<GraphQL.Language.AST.INode> Children { get; }
        public GraphQL.Language.AST.Directives Directives { get; set; }
        public GraphQL.Language.AST.SelectionSet SelectionSet { get; set; }
        public GraphQL.Language.AST.NamedType Type { get; set; }
        public override bool IsEqualTo(GraphQL.Language.AST.INode obj) { }
        public override string ToString() { }
    }
    public class IntValue : GraphQL.Language.AST.ValueNode<int>
    {
        public IntValue(int value) { }
        protected override bool Equals(GraphQL.Language.AST.ValueNode<int> other) { }
    }
    public class ListType : GraphQL.Language.AST.AbstractNode, GraphQL.Language.AST.INode, GraphQL.Language.AST.IType
    {
        public ListType(GraphQL.Language.AST.IType type) { }
        public override System.Collections.Generic.IEnumerable<GraphQL.Language.AST.INode> Children { get; }
        public GraphQL.Language.AST.IType Type { get; }
        public override bool IsEqualTo(GraphQL.Language.AST.INode node) { }
        public override string ToString() { }
    }
    public class ListValue : GraphQL.Language.AST.AbstractNode, GraphQL.Language.AST.INode, GraphQL.Language.AST.IValue
    {
        public ListValue(System.Collections.Generic.IEnumerable<GraphQL.Language.AST.IValue> values) { }
        public override System.Collections.Generic.IEnumerable<GraphQL.Language.AST.INode> Children { get; }
        public object Value { get; }
        public System.Collections.Generic.IEnumerable<GraphQL.Language.AST.IValue> Values { get; }
        public override bool IsEqualTo(GraphQL.Language.AST.INode obj) { }
        public override string ToString() { }
    }
    public class LongValue : GraphQL.Language.AST.ValueNode<long>
    {
        public LongValue(long value) { }
        protected override bool Equals(GraphQL.Language.AST.ValueNode<long> other) { }
    }
    public class NameNode : GraphQL.Language.AST.AbstractNode
    {
        public NameNode(string name) { }
        public string Name { get; }
        public override bool IsEqualTo(GraphQL.Language.AST.INode node) { }
    }
    public class NamedType : GraphQL.Language.AST.AbstractNode, GraphQL.Language.AST.INode, GraphQL.Language.AST.IType
    {
        public NamedType(GraphQL.Language.AST.NameNode node) { }
        public string Name { get; }
        public GraphQL.Language.AST.NameNode NameNode { get; }
        protected bool Equals(GraphQL.Language.AST.NamedType other) { }
        public override bool IsEqualTo(GraphQL.Language.AST.INode obj) { }
        public override string ToString() { }
    }
    public class NonNullType : GraphQL.Language.AST.AbstractNode, GraphQL.Language.AST.INode, GraphQL.Language.AST.IType
    {
        public NonNullType(GraphQL.Language.AST.IType type) { }
        public override System.Collections.Generic.IEnumerable<GraphQL.Language.AST.INode> Children { get; }
        public GraphQL.Language.AST.IType Type { get; }
        public override bool IsEqualTo(GraphQL.Language.AST.INode node) { }
        public override string ToString() { }
    }
    public class NullValue : GraphQL.Language.AST.AbstractNode, GraphQL.Language.AST.INode, GraphQL.Language.AST.IValue
    {
        public NullValue() { }
        public override bool IsEqualTo(GraphQL.Language.AST.INode obj) { }
        public override string ToString() { }
    }
    public class ObjectField : GraphQL.Language.AST.AbstractNode
    {
        public ObjectField(GraphQL.Language.AST.NameNode name, GraphQL.Language.AST.IValue value) { }
        public ObjectField(string name, GraphQL.Language.AST.IValue value) { }
        public override System.Collections.Generic.IEnumerable<GraphQL.Language.AST.INode> Children { get; }
        public string Name { get; }
        public GraphQL.Language.AST.NameNode NameNode { get; }
        public GraphQL.Language.AST.IValue Value { get; }
        protected bool Equals(GraphQL.Language.AST.ObjectField other) { }
        public override bool IsEqualTo(GraphQL.Language.AST.INode obj) { }
        public override string ToString() { }
    }
    public class ObjectValue : GraphQL.Language.AST.AbstractNode, GraphQL.Language.AST.INode, GraphQL.Language.AST.IValue
    {
        public ObjectValue(System.Collections.Generic.IEnumerable<GraphQL.Language.AST.ObjectField> fields) { }
        public override System.Collections.Generic.IEnumerable<GraphQL.Language.AST.INode> Children { get; }
        public System.Collections.Generic.IEnumerable<string> FieldNames { get; }
        public System.Collections.Generic.IEnumerable<GraphQL.Language.AST.ObjectField> ObjectFields { get; }
        public object Value { get; }
        public GraphQL.Language.AST.ObjectField Field(string name) { }
        public override bool IsEqualTo(GraphQL.Language.AST.INode obj) { }
        public override string ToString() { }
    }
    public class Operation : GraphQL.Language.AST.AbstractNode, GraphQL.Language.AST.IDefinition, GraphQL.Language.AST.IHaveSelectionSet, GraphQL.Language.AST.INode
    {
        public Operation(GraphQL.Language.AST.NameNode name) { }
        public override System.Collections.Generic.IEnumerable<GraphQL.Language.AST.INode> Children { get; }
        public GraphQL.Language.AST.Directives Directives { get; set; }
        public string Name { get; }
        public GraphQL.Language.AST.NameNode NameNode { get; }
        public GraphQL.Language.AST.OperationType OperationType { get; set; }
        public GraphQL.Language.AST.SelectionSet SelectionSet { get; set; }
        public GraphQL.Language.AST.VariableDefinitions Variables { get; set; }
        protected bool Equals(GraphQL.Language.AST.Operation other) { }
        public override bool IsEqualTo(GraphQL.Language.AST.INode node) { }
        public override string ToString() { }
    }
    public enum OperationType
    {
        Query = 0,
        Mutation = 1,
        Subscription = 2,
    }
    public class Operations : System.Collections.Generic.IEnumerable<GraphQL.Language.AST.Operation>, System.Collections.IEnumerable
    {
        public Operations() { }
        public int Count { get; }
        public void Add(GraphQL.Language.AST.Operation operation) { }
        public System.Collections.Generic.IEnumerator<GraphQL.Language.AST.Operation> GetEnumerator() { }
        public GraphQL.Language.AST.Operation WithName(string operationName) { }
    }
    public class SByteValue : GraphQL.Language.AST.ValueNode<sbyte>
    {
        public SByteValue(sbyte value) { }
        protected override bool Equals(GraphQL.Language.AST.ValueNode<sbyte> other) { }
    }
    public class SelectionSet : GraphQL.Language.AST.AbstractNode
    {
        public SelectionSet() { }
        public override System.Collections.Generic.IEnumerable<GraphQL.Language.AST.INode> Children { get; }
        public System.Collections.Generic.IList<GraphQL.Language.AST.ISelection> Selections { get; }
        public void Add(GraphQL.Language.AST.ISelection selection) { }
        public override bool IsEqualTo(GraphQL.Language.AST.INode obj) { }
        public GraphQL.Language.AST.SelectionSet Merge(GraphQL.Language.AST.SelectionSet otherSelection) { }
        public void Prepend(GraphQL.Language.AST.ISelection selection) { }
        public override string ToString() { }
    }
    public class ShortValue : GraphQL.Language.AST.ValueNode<short>
    {
        public ShortValue(short value) { }
        protected override bool Equals(GraphQL.Language.AST.ValueNode<short> other) { }
    }
    public class SourceLocation
    {
        public SourceLocation(int line, int column, int start = -1, int end = -1) { }
        public int Column { get; }
        public int End { get; }
        public int Line { get; }
        public int Start { get; }
        protected bool Equals(GraphQL.Language.AST.SourceLocation other) { }
        public override bool Equals(object obj) { }
        public override int GetHashCode() { }
        public override string ToString() { }
    }
    public class StringValue : GraphQL.Language.AST.ValueNode<string>
    {
        public StringValue(string value) { }
        protected override bool Equals(GraphQL.Language.AST.ValueNode<string> other) { }
    }
    public class TimeSpanValue : GraphQL.Language.AST.ValueNode<System.TimeSpan>
    {
        public TimeSpanValue(System.TimeSpan value) { }
        protected override bool Equals(GraphQL.Language.AST.ValueNode<System.TimeSpan> other) { }
    }
    public class UIntValue : GraphQL.Language.AST.ValueNode<uint>
    {
        public UIntValue(uint value) { }
        protected override bool Equals(GraphQL.Language.AST.ValueNode<uint> other) { }
    }
    public class ULongValue : GraphQL.Language.AST.ValueNode<ulong>
    {
        public ULongValue(ulong value) { }
        protected override bool Equals(GraphQL.Language.AST.ValueNode<ulong> other) { }
    }
    public class UShortValue : GraphQL.Language.AST.ValueNode<ushort>
    {
        public UShortValue(ushort value) { }
        protected override bool Equals(GraphQL.Language.AST.ValueNode<ushort> other) { }
    }
    public class UriValue : GraphQL.Language.AST.ValueNode<System.Uri>
    {
        public UriValue(System.Uri value) { }
        protected override bool Equals(GraphQL.Language.AST.ValueNode<System.Uri> other) { }
    }
    public abstract class ValueNode<T> : GraphQL.Language.AST.AbstractNode, GraphQL.Language.AST.INode, GraphQL.Language.AST.IValue, GraphQL.Language.AST.IValue<T>
    {
        protected ValueNode() { }
        public T Value { get; set; }
        protected abstract bool Equals(GraphQL.Language.AST.ValueNode<T> node);
        public override bool IsEqualTo(GraphQL.Language.AST.INode obj) { }
        public override string ToString() { }
    }
    public class Variable
    {
        public Variable() { }
        public string Name { get; set; }
        public object Value { get; set; }
    }
    public class VariableDefinition : GraphQL.Language.AST.AbstractNode
    {
        public VariableDefinition() { }
        public VariableDefinition(GraphQL.Language.AST.NameNode node) { }
        public override System.Collections.Generic.IEnumerable<GraphQL.Language.AST.INode> Children { get; }
        public GraphQL.Language.AST.IValue DefaultValue { get; set; }
        public string Name { get; }
        public GraphQL.Language.AST.NameNode NameNode { get; set; }
        public GraphQL.Language.AST.IType Type { get; set; }
        protected bool Equals(GraphQL.Language.AST.VariableDefinition other) { }
        public override bool IsEqualTo(GraphQL.Language.AST.INode obj) { }
        public override string ToString() { }
    }
    public class VariableDefinitions : System.Collections.Generic.IEnumerable<GraphQL.Language.AST.VariableDefinition>, System.Collections.IEnumerable
    {
        public VariableDefinitions() { }
        public void Add(GraphQL.Language.AST.VariableDefinition variable) { }
        public System.Collections.Generic.IEnumerator<GraphQL.Language.AST.VariableDefinition> GetEnumerator() { }
        public override string ToString() { }
    }
    public class VariableReference : GraphQL.Language.AST.AbstractNode, GraphQL.Language.AST.INode, GraphQL.Language.AST.IValue
    {
        public VariableReference(GraphQL.Language.AST.NameNode name) { }
        public string Name { get; }
        public GraphQL.Language.AST.NameNode NameNode { get; }
        protected bool Equals(GraphQL.Language.AST.VariableReference other) { }
        public override bool IsEqualTo(GraphQL.Language.AST.INode obj) { }
        public override string ToString() { }
    }
    public class Variables : System.Collections.Generic.IEnumerable<GraphQL.Language.AST.Variable>, System.Collections.IEnumerable
    {
        public Variables() { }
        public void Add(GraphQL.Language.AST.Variable variable) { }
        public System.Collections.Generic.IEnumerator<GraphQL.Language.AST.Variable> GetEnumerator() { }
        public override string ToString() { }
        public object ValueFor(string name) { }
    }
}
namespace GraphQL.Language
{
    public static class AstNodeExtensions
    {
        public static T WithLocation<T>(this T node, GraphQLParser.AST.ASTNode astNode)
            where T : GraphQL.Language.AST.AbstractNode { }
    }
    public class CoreToVanillaConverter
    {
        public void AddDefinitions(GraphQLParser.AST.GraphQLDocument source, GraphQL.Language.AST.Document target) { }
        public GraphQL.Language.AST.Arguments Arguments(System.Collections.Generic.IEnumerable<GraphQLParser.AST.GraphQLArgument> source) { }
        public GraphQL.Language.AST.Directive Directive(GraphQLParser.AST.GraphQLDirective d) { }
        public GraphQL.Language.AST.Directives Directives(System.Collections.Generic.IEnumerable<GraphQLParser.AST.GraphQLDirective> source) { }
        public GraphQL.Language.AST.Field Field(GraphQLParser.AST.GraphQLFieldSelection source) { }
        public GraphQL.Language.AST.FragmentDefinition Fragment(GraphQLParser.AST.GraphQLFragmentDefinition source) { }
        public GraphQL.Language.AST.FragmentSpread FragmentSpread(GraphQLParser.AST.GraphQLFragmentSpread source) { }
        public GraphQL.Language.AST.InlineFragment InlineFragment(GraphQLParser.AST.GraphQLInlineFragment source) { }
        public GraphQL.Language.AST.NameNode Name(GraphQLParser.AST.GraphQLName name) { }
        public GraphQL.Language.AST.NamedType NamedType(GraphQLParser.AST.GraphQLNamedType source) { }
        public GraphQL.Language.AST.ObjectField ObjectField(GraphQLParser.AST.GraphQLObjectField source) { }
        public GraphQL.Language.AST.Operation Operation(GraphQLParser.AST.GraphQLOperationDefinition source) { }
        public GraphQL.Language.AST.ISelection Selection(GraphQLParser.AST.ASTNode source) { }
        public GraphQL.Language.AST.SelectionSet SelectionSet(GraphQLParser.AST.GraphQLSelectionSet source) { }
        public GraphQL.Language.AST.IType Type(GraphQLParser.AST.GraphQLType type) { }
        public GraphQL.Language.AST.IValue Value(GraphQLParser.AST.GraphQLValue source) { }
        public GraphQL.Language.AST.VariableDefinition VariableDefinition(GraphQLParser.AST.GraphQLVariableDefinition source) { }
        public GraphQL.Language.AST.VariableDefinitions VariableDefinitions(System.Collections.Generic.IEnumerable<GraphQLParser.AST.GraphQLVariableDefinition> source) { }
        public static GraphQL.Language.AST.Document Convert(string body, GraphQLParser.AST.GraphQLDocument source) { }
        public static GraphQL.Language.AST.OperationType ToOperationType(GraphQLParser.AST.OperationType type) { }
    }
    public static class NodeExtensions
    {
        public static T WithLocation<T>(this T node, int line, int column, int start = -1, int end = -1)
            where T : GraphQL.Language.AST.AbstractNode { }
    }
}
namespace GraphQL.Reflection
{
    public interface IAccessor
    {
        System.Type DeclaringType { get; }
        string FieldName { get; }
        System.Reflection.MethodInfo MethodInfo { get; }
        System.Reflection.ParameterInfo[] Parameters { get; }
        System.Type ReturnType { get; }
        System.Collections.Generic.IEnumerable<T> GetAttributes<T>()
            where T : System.Attribute;
        object GetValue(object target, object[] arguments);
    }
}
namespace GraphQL.Resolvers
{
    public class AsyncEventStreamResolver : GraphQL.Resolvers.IAsyncEventStreamResolver
    {
        public AsyncEventStreamResolver(GraphQL.Reflection.IAccessor accessor, System.IServiceProvider serviceProvider) { }
    }
    public class AsyncEventStreamResolver<T> : GraphQL.Resolvers.IAsyncEventStreamResolver, GraphQL.Resolvers.IAsyncEventStreamResolver<T>
    {
        public AsyncEventStreamResolver(System.Func<GraphQL.Subscription.IResolveEventStreamContext, System.Threading.Tasks.Task<System.IObservable<T>>> subscriber) { }
        public System.Threading.Tasks.Task<System.IObservable<T>> SubscribeAsync(GraphQL.Subscription.IResolveEventStreamContext context) { }
    }
    public class AsyncEventStreamResolver<TSourceType, TReturnType> : GraphQL.Resolvers.IAsyncEventStreamResolver, GraphQL.Resolvers.IAsyncEventStreamResolver<TReturnType>
    {
        public AsyncEventStreamResolver(System.Func<GraphQL.Subscription.IResolveEventStreamContext<TSourceType>, System.Threading.Tasks.Task<System.IObservable<TReturnType>>> subscriber) { }
        public System.Threading.Tasks.Task<System.IObservable<TReturnType>> SubscribeAsync(GraphQL.Subscription.IResolveEventStreamContext context) { }
    }
    public class AsyncFieldResolver<TReturnType> : GraphQL.Resolvers.IFieldResolver, GraphQL.Resolvers.IFieldResolver<System.Threading.Tasks.Task<TReturnType>>
    {
        public AsyncFieldResolver(System.Func<GraphQL.IResolveFieldContext, System.Threading.Tasks.Task<TReturnType>> resolver) { }
        public System.Threading.Tasks.Task<TReturnType> Resolve(GraphQL.IResolveFieldContext context) { }
    }
    public class AsyncFieldResolver<TSourceType, TReturnType> : GraphQL.Resolvers.IFieldResolver, GraphQL.Resolvers.IFieldResolver<System.Threading.Tasks.Task<TReturnType>>
    {
        public AsyncFieldResolver(System.Func<GraphQL.IResolveFieldContext<TSourceType>, System.Threading.Tasks.Task<TReturnType>> resolver) { }
        public System.Threading.Tasks.Task<TReturnType> Resolve(GraphQL.IResolveFieldContext context) { }
    }
    public class DelegateFieldModelBinderResolver : GraphQL.Resolvers.IFieldResolver
    {
        public DelegateFieldModelBinderResolver(System.Delegate resolver) { }
        public object Resolve(GraphQL.IResolveFieldContext context) { }
    }
    public class EventStreamResolver : GraphQL.Resolvers.IEventStreamResolver
    {
        public EventStreamResolver(GraphQL.Reflection.IAccessor accessor, System.IServiceProvider serviceProvider) { }
        public System.IObservable<object> Subscribe(GraphQL.Subscription.IResolveEventStreamContext context) { }
    }
    public class EventStreamResolver<T> : GraphQL.Resolvers.IEventStreamResolver, GraphQL.Resolvers.IEventStreamResolver<T>
    {
        public EventStreamResolver(System.Func<GraphQL.Subscription.IResolveEventStreamContext, System.IObservable<T>> subscriber) { }
        public System.IObservable<T> Subscribe(GraphQL.Subscription.IResolveEventStreamContext context) { }
    }
    public class EventStreamResolver<TSourceType, TReturnType> : GraphQL.Resolvers.IEventStreamResolver, GraphQL.Resolvers.IEventStreamResolver<TReturnType>
    {
        public EventStreamResolver(System.Func<GraphQL.Subscription.IResolveEventStreamContext<TSourceType>, System.IObservable<TReturnType>> subscriber) { }
        public System.IObservable<TReturnType> Subscribe(GraphQL.Subscription.IResolveEventStreamContext context) { }
    }
    public class ExpressionFieldResolver<TSourceType, TProperty> : GraphQL.Resolvers.IFieldResolver, GraphQL.Resolvers.IFieldResolver<TProperty>
    {
        public ExpressionFieldResolver(System.Linq.Expressions.Expression<System.Func<TSourceType, TProperty>> property) { }
        public TProperty Resolve(GraphQL.IResolveFieldContext context) { }
    }
    public static class FieldResolverExtensions
    {
        public static System.Threading.Tasks.Task<object> ResolveAsync(this GraphQL.Resolvers.IFieldResolver resolver, GraphQL.IResolveFieldContext context) { }
    }
    public class FuncFieldResolver<TReturnType> : GraphQL.Resolvers.IFieldResolver, GraphQL.Resolvers.IFieldResolver<TReturnType>
    {
        public FuncFieldResolver(System.Func<GraphQL.IResolveFieldContext, TReturnType> resolver) { }
        public TReturnType Resolve(GraphQL.IResolveFieldContext context) { }
    }
    public class FuncFieldResolver<TSourceType, TReturnType> : GraphQL.Resolvers.IFieldResolver, GraphQL.Resolvers.IFieldResolver<TReturnType>
    {
        public FuncFieldResolver(System.Func<GraphQL.IResolveFieldContext<TSourceType>, TReturnType> resolver) { }
        public TReturnType Resolve(GraphQL.IResolveFieldContext context) { }
    }
    public interface IAsyncEventStreamResolver
    {
        System.Threading.Tasks.Task<System.IObservable<object>> SubscribeAsync(GraphQL.Subscription.IResolveEventStreamContext context);
    }
    public interface IAsyncEventStreamResolver<T> : GraphQL.Resolvers.IAsyncEventStreamResolver
    {
        System.Threading.Tasks.Task<System.IObservable<T>> SubscribeAsync(GraphQL.Subscription.IResolveEventStreamContext context);
    }
    public interface IEventStreamResolver
    {
        System.IObservable<object> Subscribe(GraphQL.Subscription.IResolveEventStreamContext context);
    }
    public interface IEventStreamResolver<out T> : GraphQL.Resolvers.IEventStreamResolver
    {
        System.IObservable<T> Subscribe(GraphQL.Subscription.IResolveEventStreamContext context);
    }
    public interface IFieldResolver
    {
        object Resolve(GraphQL.IResolveFieldContext context);
    }
    public interface IFieldResolver<out T> : GraphQL.Resolvers.IFieldResolver
    {
        T Resolve(GraphQL.IResolveFieldContext context);
    }
    public class NameFieldResolver : GraphQL.Resolvers.IFieldResolver
    {
        public static GraphQL.Resolvers.NameFieldResolver Instance { get; }
        public object Resolve(GraphQL.IResolveFieldContext context) { }
    }
}
namespace GraphQL.Subscription
{
    public interface IResolveEventStreamContext : GraphQL.Execution.IProvideUserContext, GraphQL.IResolveFieldContext { }
    public interface IResolveEventStreamContext<out TSource> : GraphQL.Execution.IProvideUserContext, GraphQL.IResolveFieldContext, GraphQL.IResolveFieldContext<TSource>, GraphQL.Subscription.IResolveEventStreamContext { }
    public interface ISubscriptionExecuter
    {
        System.Threading.Tasks.Task<GraphQL.Subscription.SubscriptionExecutionResult> SubscribeAsync(GraphQL.ExecutionOptions config);
    }
    public class ResolveEventStreamContext : GraphQL.Subscription.ResolveEventStreamContext<object>, GraphQL.Execution.IProvideUserContext, GraphQL.IResolveFieldContext, GraphQL.Subscription.IResolveEventStreamContext
    {
        public ResolveEventStreamContext() { }
    }
    public class ResolveEventStreamContext<T> : GraphQL.ResolveFieldContext<T>, GraphQL.Execution.IProvideUserContext, GraphQL.IResolveFieldContext, GraphQL.IResolveFieldContext<T>, GraphQL.Subscription.IResolveEventStreamContext, GraphQL.Subscription.IResolveEventStreamContext<T>
    {
        public ResolveEventStreamContext() { }
        public ResolveEventStreamContext(GraphQL.Subscription.IResolveEventStreamContext context) { }
    }
    public class SubscriptionExecutionResult : GraphQL.ExecutionResult
    {
        public SubscriptionExecutionResult() { }
        public SubscriptionExecutionResult(GraphQL.ExecutionResult result) { }
        public System.Collections.Generic.IDictionary<string, System.IObservable<GraphQL.ExecutionResult>> Streams { get; set; }
    }
}
namespace GraphQL.Types
{
    public static class AbstractGraphTypeExtensions
    {
        public static GraphQL.Types.IObjectGraphType GetObjectType(this GraphQL.Types.IAbstractGraphType abstractType, object value, GraphQL.Types.ISchema schema) { }
        public static GraphQL.Types.IObjectGraphType GetTypeOf(this GraphQL.Types.IAbstractGraphType abstractType, object value) { }
        public static bool IsPossibleType(this GraphQL.Types.IAbstractGraphType abstractType, GraphQL.Types.IGraphType type) { }
    }
    public class AutoRegisteringInputObjectGraphType<TSourceType> : GraphQL.Types.InputObjectGraphType<TSourceType>
    {
        public AutoRegisteringInputObjectGraphType() { }
        public AutoRegisteringInputObjectGraphType(params System.Linq.Expressions.Expression<>[] excludedProperties) { }
        protected virtual System.Collections.Generic.IEnumerable<System.Reflection.PropertyInfo> GetRegisteredProperties() { }
    }
    public class AutoRegisteringObjectGraphType<TSourceType> : GraphQL.Types.ObjectGraphType<TSourceType>
    {
        public AutoRegisteringObjectGraphType() { }
        public AutoRegisteringObjectGraphType(params System.Linq.Expressions.Expression<>[] excludedProperties) { }
        protected virtual System.Collections.Generic.IEnumerable<System.Reflection.PropertyInfo> GetRegisteredProperties() { }
    }
    public class BigIntGraphType : GraphQL.Types.ScalarGraphType
    {
        public BigIntGraphType() { }
        public override object ParseLiteral(GraphQL.Language.AST.IValue value) { }
        public override object ParseValue(object value) { }
    }
    public class BooleanGraphType : GraphQL.Types.ScalarGraphType
    {
        public BooleanGraphType() { }
        public override object ParseLiteral(GraphQL.Language.AST.IValue value) { }
        public override object ParseValue(object value) { }
    }
    public class ByteGraphType : GraphQL.Types.ScalarGraphType
    {
        public ByteGraphType() { }
        public override object ParseLiteral(GraphQL.Language.AST.IValue value) { }
        public override object ParseValue(object value) { }
    }
    public abstract class ComplexGraphType<TSourceType> : GraphQL.Types.GraphType, GraphQL.Types.IComplexGraphType, GraphQL.Types.IGraphType, GraphQL.Types.INamedType, GraphQL.Types.IProvideMetadata
    {
        protected ComplexGraphType() { }
        public System.Collections.Generic.IEnumerable<GraphQL.Types.FieldType> Fields { get; }
        public virtual GraphQL.Types.FieldType AddField(GraphQL.Types.FieldType fieldType) { }
        public GraphQL.Builders.ConnectionBuilder<TSourceType> Connection<TNodeType>()
            where TNodeType : GraphQL.Types.IGraphType { }
        public GraphQL.Builders.ConnectionBuilder<TSourceType> Connection<TNodeType, TEdgeType>()
            where TNodeType : GraphQL.Types.IGraphType
            where TEdgeType : GraphQL.Types.Relay.EdgeType<TNodeType> { }
        public GraphQL.Builders.ConnectionBuilder<TSourceType> Connection<TNodeType, TEdgeType, TConnectionType>()
            where TNodeType : GraphQL.Types.IGraphType
            where TEdgeType : GraphQL.Types.Relay.EdgeType<TNodeType>
            where TConnectionType : GraphQL.Types.Relay.ConnectionType<TNodeType, TEdgeType> { }
        public GraphQL.Types.FieldType Field(System.Type type, string name, string description = null, GraphQL.Types.QueryArguments arguments = null, System.Func<GraphQL.IResolveFieldContext<TSourceType>, object> resolve = null, string deprecationReason = null) { }
        public virtual GraphQL.Builders.FieldBuilder<TSourceType, object> Field<TGraphType>() { }
        public virtual GraphQL.Builders.FieldBuilder<TSourceType, TProperty> Field<TProperty>(System.Linq.Expressions.Expression<System.Func<TSourceType, TProperty>> expression, bool nullable = false, System.Type type = null) { }
        public virtual GraphQL.Builders.FieldBuilder<TSourceType, TProperty> Field<TProperty>(string name, System.Linq.Expressions.Expression<System.Func<TSourceType, TProperty>> expression, bool nullable = false, System.Type type = null) { }
        public GraphQL.Types.FieldType Field<TGraphType>(string name, string description = null, GraphQL.Types.QueryArguments arguments = null, System.Func<GraphQL.IResolveFieldContext<TSourceType>, object> resolve = null, string deprecationReason = null)
            where TGraphType : GraphQL.Types.IGraphType { }
        public virtual GraphQL.Builders.FieldBuilder<TSourceType, TReturnType> Field<TGraphType, TReturnType>(string name = "default") { }
        public GraphQL.Types.FieldType FieldAsync(System.Type type, string name, string description = null, GraphQL.Types.QueryArguments arguments = null, System.Func<GraphQL.IResolveFieldContext<TSourceType>, System.Threading.Tasks.Task<object>> resolve = null, string deprecationReason = null) { }
        public GraphQL.Types.FieldType FieldAsync<TGraphType>(string name, string description = null, GraphQL.Types.QueryArguments arguments = null, System.Func<GraphQL.IResolveFieldContext<TSourceType>, System.Threading.Tasks.Task<object>> resolve = null, string deprecationReason = null)
            where TGraphType : GraphQL.Types.IGraphType { }
        public GraphQL.Types.FieldType FieldAsync<TGraphType, TReturnType>(string name, string description = null, GraphQL.Types.QueryArguments arguments = null, System.Func<GraphQL.IResolveFieldContext<TSourceType>, System.Threading.Tasks.Task<TReturnType>> resolve = null, string deprecationReason = null)
            where TGraphType : GraphQL.Types.IGraphType { }
        public GraphQL.Types.FieldType FieldDelegate<TGraphType>(string name, string description = null, GraphQL.Types.QueryArguments arguments = null, System.Delegate resolve = null, string deprecationReason = null)
            where TGraphType : GraphQL.Types.IGraphType { }
        public GraphQL.Types.FieldType FieldSubscribe<TGraphType>(string name, string description = null, GraphQL.Types.QueryArguments arguments = null, System.Func<GraphQL.IResolveFieldContext<TSourceType>, object> resolve = null, System.Func<GraphQL.Subscription.IResolveEventStreamContext, System.IObservable<object>> subscribe = null, string deprecationReason = null)
            where TGraphType : GraphQL.Types.IGraphType { }
        public GraphQL.Types.FieldType FieldSubscribeAsync<TGraphType>(string name, string description = null, GraphQL.Types.QueryArguments arguments = null, System.Func<GraphQL.IResolveFieldContext<TSourceType>, object> resolve = null, System.Func<GraphQL.Subscription.IResolveEventStreamContext, System.Threading.Tasks.Task<System.IObservable<object>>> subscribeAsync = null, string deprecationReason = null)
            where TGraphType : GraphQL.Types.IGraphType { }
        public GraphQL.Types.FieldType GetField(string name) { }
        public bool HasField(string name) { }
    }
    public class DateGraphType : GraphQL.Types.ScalarGraphType
    {
        public DateGraphType() { }
        public override object ParseLiteral(GraphQL.Language.AST.IValue value) { }
        public override object ParseValue(object value) { }
        public override object Serialize(object value) { }
    }
    public class DateTimeGraphType : GraphQL.Types.ScalarGraphType
    {
        public DateTimeGraphType() { }
        public override object ParseLiteral(GraphQL.Language.AST.IValue value) { }
        public override object ParseValue(object value) { }
    }
    public class DateTimeOffsetGraphType : GraphQL.Types.ScalarGraphType
    {
        public DateTimeOffsetGraphType() { }
        public override object ParseLiteral(GraphQL.Language.AST.IValue value) { }
        public override object ParseValue(object value) { }
    }
    public class DecimalGraphType : GraphQL.Types.ScalarGraphType
    {
        public DecimalGraphType() { }
        public override object ParseLiteral(GraphQL.Language.AST.IValue value) { }
        public override object ParseValue(object value) { }
    }
    public class DirectiveGraphType : GraphQL.Types.INamedType
    {
        public static readonly GraphQL.Types.GraphQLDeprecatedDirective Deprecated;
        public static readonly GraphQL.Types.IncludeDirective Include;
        public static readonly GraphQL.Types.SkipDirective Skip;
        public DirectiveGraphType(string name, System.Collections.Generic.IEnumerable<GraphQL.Types.DirectiveLocation> locations) { }
        public GraphQL.Types.QueryArguments Arguments { get; set; }
        public string Description { get; set; }
        public System.Collections.Generic.List<GraphQL.Types.DirectiveLocation> Locations { get; }
        public string Name { get; set; }
    }
    public enum DirectiveLocation
    {
        [System.ComponentModel.Description("Location adjacent to a query operation.")]
        Query = 0,
        [System.ComponentModel.Description("Location adjacent to a mutation operation.")]
        Mutation = 1,
        [System.ComponentModel.Description("Location adjacent to a subscription operation.")]
        Subscription = 2,
        [System.ComponentModel.Description("Location adjacent to a field.")]
        Field = 3,
        [System.ComponentModel.Description("Location adjacent to a fragment definition.")]
        FragmentDefinition = 4,
        [System.ComponentModel.Description("Location adjacent to a fragment spread.")]
        FragmentSpread = 5,
        [System.ComponentModel.Description("Location adjacent to an inline fragment.")]
        InlineFragment = 6,
        [System.ComponentModel.Description("Location adjacent to a schema definition.")]
        Schema = 7,
        [System.ComponentModel.Description("Location adjacent to a scalar definition.")]
        Scalar = 8,
        [System.ComponentModel.Description("Location adjacent to an object type definition.")]
        Object = 9,
        [System.ComponentModel.Description("Location adjacent to a field definition.")]
        FieldDefinition = 10,
        [System.ComponentModel.Description("Location adjacent to an argument definition.")]
        ArgumentDefinition = 11,
        [System.ComponentModel.Description("Location adjacent to an interface definition.")]
        Interface = 12,
        [System.ComponentModel.Description("Location adjacent to a union definition.")]
        Union = 13,
        [System.ComponentModel.Description("Location adjacent to an enum definition")]
        Enum = 14,
        [System.ComponentModel.Description("Location adjacent to an enum value definition")]
        EnumValue = 15,
        [System.ComponentModel.Description("Location adjacent to an input object type definition.")]
        InputObject = 16,
        [System.ComponentModel.Description("Location adjacent to an input object field definition.")]
        InputFieldDefinition = 17,
    }
    public class EnumValueDefinition : GraphQL.Utilities.MetadataProvider
    {
        public EnumValueDefinition() { }
        public string DeprecationReason { get; set; }
        public string Description { get; set; }
        public string Name { get; set; }
        public object Value { get; set; }
    }
    public class EnumValues : System.Collections.Generic.IEnumerable<GraphQL.Types.EnumValueDefinition>, System.Collections.IEnumerable
    {
        public EnumValues() { }
        public GraphQL.Types.EnumValueDefinition this[string name] { get; }
        public void Add(GraphQL.Types.EnumValueDefinition value) { }
        public GraphQL.Types.EnumValueDefinition FindByName(string name, System.StringComparison comparison = 5) { }
        public GraphQL.Types.EnumValueDefinition FindByValue(object value) { }
        public System.Collections.Generic.IEnumerator<GraphQL.Types.EnumValueDefinition> GetEnumerator() { }
    }
    public class EnumerationGraphType : GraphQL.Types.ScalarGraphType
    {
        public EnumerationGraphType() { }
        public GraphQL.Types.EnumValues Values { get; }
        public void AddValue(GraphQL.Types.EnumValueDefinition value) { }
        public void AddValue(string name, string description, object value, string deprecationReason = null) { }
        public override object ParseLiteral(GraphQL.Language.AST.IValue value) { }
        public override object ParseValue(object value) { }
        public override object Serialize(object value) { }
    }
    public class EnumerationGraphType<TEnum> : GraphQL.Types.EnumerationGraphType
        where TEnum : System.Enum
    {
        public EnumerationGraphType() { }
        protected virtual string ChangeEnumCase(string val) { }
    }
    public class EventStreamFieldType : GraphQL.Types.FieldType
    {
        public EventStreamFieldType() { }
        public GraphQL.Resolvers.IAsyncEventStreamResolver AsyncSubscriber { get; set; }
        public GraphQL.Resolvers.IEventStreamResolver Subscriber { get; set; }
    }
    public class FieldType : GraphQL.Utilities.MetadataProvider, GraphQL.Types.IFieldType, GraphQL.Types.IHaveDefaultValue, GraphQL.Types.IProvideMetadata, GraphQL.Types.IProvideResolvedType
    {
        public FieldType() { }
        public GraphQL.Types.QueryArguments Arguments { get; set; }
        public object DefaultValue { get; set; }
        public string DeprecationReason { get; set; }
        public string Description { get; set; }
        public string Name { get; set; }
        public GraphQL.Types.IGraphType ResolvedType { get; set; }
        public GraphQL.Resolvers.IFieldResolver Resolver { get; set; }
        public System.Type Type { get; set; }
    }
    public class FloatGraphType : GraphQL.Types.ScalarGraphType
    {
        public FloatGraphType() { }
        public override object ParseLiteral(GraphQL.Language.AST.IValue value) { }
        public override object ParseValue(object value) { }
    }
    public class GraphQLDeprecatedDirective : GraphQL.Types.DirectiveGraphType
    {
        public GraphQLDeprecatedDirective() { }
    }
    public class GraphQLTypeReference : GraphQL.Types.InterfaceGraphType, GraphQL.Types.IComplexGraphType, GraphQL.Types.IGraphType, GraphQL.Types.IImplementInterfaces, GraphQL.Types.INamedType, GraphQL.Types.IObjectGraphType, GraphQL.Types.IProvideMetadata
    {
        public GraphQLTypeReference(string typeName) { }
        public System.Collections.Generic.IEnumerable<System.Type> Interfaces { get; set; }
        public System.Func<object, bool> IsTypeOf { get; set; }
        public System.Collections.Generic.IEnumerable<GraphQL.Types.IInterfaceGraphType> ResolvedInterfaces { get; set; }
        public string TypeName { get; }
        public void AddResolvedInterface(GraphQL.Types.IInterfaceGraphType graphType) { }
        public override bool Equals(object obj) { }
        public override int GetHashCode() { }
    }
    public abstract class GraphType : GraphQL.Utilities.MetadataProvider, GraphQL.Types.IGraphType, GraphQL.Types.INamedType, GraphQL.Types.IProvideMetadata
    {
        protected GraphType() { }
        public string DeprecationReason { get; set; }
        public string Description { get; set; }
        public string Name { get; set; }
        public virtual string CollectTypes(GraphQL.Types.TypeCollectionContext context) { }
        protected bool Equals(GraphQL.Types.IGraphType other) { }
        public override bool Equals(object obj) { }
        public override int GetHashCode() { }
        public override string ToString() { }
    }
    public class GraphTypesLookup
    {
        public GraphTypesLookup() { }
        public GraphTypesLookup(GraphQL.Conversion.INameConverter nameConverter) { }
        public GraphQL.Types.IGraphType this[string typeName] { get; set; }
        public GraphQL.Types.IGraphType this[System.Type type] { get; }
        public GraphQL.Conversion.INameConverter NameConverter { get; set; }
        public GraphQL.Types.FieldType SchemaMetaFieldType { get; }
        public GraphQL.Types.FieldType TypeMetaFieldType { get; }
        public GraphQL.Types.FieldType TypeNameMetaFieldType { get; }
        public void AddType(GraphQL.Types.IGraphType type, GraphQL.Types.TypeCollectionContext context) { }
        public void AddType<TType>()
            where TType : GraphQL.Types.IGraphType, new () { }
        public void AddType<TType>(GraphQL.Types.TypeCollectionContext context)
            where TType : GraphQL.Types.IGraphType { }
        public System.Collections.Generic.IEnumerable<GraphQL.Types.IGraphType> All() { }
        public void ApplyTypeReference(GraphQL.Types.IGraphType type) { }
        public void ApplyTypeReferences() { }
        public void Clear() { }
        public static GraphQL.Types.GraphTypesLookup Create(System.Collections.Generic.IEnumerable<GraphQL.Types.IGraphType> types, System.Collections.Generic.IEnumerable<GraphQL.Types.DirectiveGraphType> directives, System.Func<System.Type, GraphQL.Types.IGraphType> resolveType, GraphQL.Conversion.INameConverter nameConverter, bool seal = false) { }
    }
    public class GuidGraphType : GraphQL.Types.ScalarGraphType
    {
        public GuidGraphType() { }
        public override object ParseLiteral(GraphQL.Language.AST.IValue value) { }
        public override object ParseValue(object value) { }
    }
    public interface IAbstractGraphType : GraphQL.Types.IGraphType, GraphQL.Types.INamedType, GraphQL.Types.IProvideMetadata
    {
        System.Collections.Generic.IEnumerable<GraphQL.Types.IObjectGraphType> PossibleTypes { get; }
        System.Func<object, GraphQL.Types.IObjectGraphType> ResolveType { get; set; }
        void AddPossibleType(GraphQL.Types.IObjectGraphType type);
    }
    public interface IAstFromValueConverter
    {
        GraphQL.Language.AST.IValue Convert(object value, GraphQL.Types.IGraphType type);
        bool Matches(object value, GraphQL.Types.IGraphType type);
    }
    public interface IComplexGraphType : GraphQL.Types.IGraphType, GraphQL.Types.INamedType, GraphQL.Types.IProvideMetadata
    {
        System.Collections.Generic.IEnumerable<GraphQL.Types.FieldType> Fields { get; }
        GraphQL.Types.FieldType AddField(GraphQL.Types.FieldType fieldType);
        GraphQL.Types.FieldType GetField(string name);
        bool HasField(string name);
    }
    public interface IFieldType : GraphQL.Types.IHaveDefaultValue, GraphQL.Types.IProvideMetadata, GraphQL.Types.IProvideResolvedType
    {
        GraphQL.Types.QueryArguments Arguments { get; set; }
        string DeprecationReason { get; set; }
        string Description { get; set; }
        string Name { get; set; }
    }
    public interface IGraphType : GraphQL.Types.INamedType, GraphQL.Types.IProvideMetadata
    {
        string DeprecationReason { get; set; }
        string Description { get; set; }
        string CollectTypes(GraphQL.Types.TypeCollectionContext context);
    }
    public interface IHaveDefaultValue : GraphQL.Types.IProvideResolvedType
    {
        object DefaultValue { get; }
        System.Type Type { get; }
    }
    public interface IImplementInterfaces
    {
        System.Collections.Generic.IEnumerable<System.Type> Interfaces { get; set; }
        System.Collections.Generic.IEnumerable<GraphQL.Types.IInterfaceGraphType> ResolvedInterfaces { get; set; }
    }
    public interface IInputObjectGraphType : GraphQL.Types.IComplexGraphType, GraphQL.Types.IGraphType, GraphQL.Types.INamedType, GraphQL.Types.IProvideMetadata { }
    public interface IInterfaceGraphType : GraphQL.Types.IAbstractGraphType, GraphQL.Types.IComplexGraphType, GraphQL.Types.IGraphType, GraphQL.Types.INamedType, GraphQL.Types.IProvideMetadata { }
    public interface INamedType
    {
        string Name { get; set; }
    }
    public interface IObjectGraphType : GraphQL.Types.IComplexGraphType, GraphQL.Types.IGraphType, GraphQL.Types.IImplementInterfaces, GraphQL.Types.INamedType, GraphQL.Types.IProvideMetadata
    {
        System.Func<object, bool> IsTypeOf { get; set; }
        void AddResolvedInterface(GraphQL.Types.IInterfaceGraphType graphType);
    }
    public interface IProvideMetadata
    {
        System.Collections.Generic.IDictionary<string, object> Metadata { get; }
        TType GetMetadata<TType>(string key, System.Func<TType> defaultValueFactory);
        TType GetMetadata<TType>(string key, TType defaultValue = default);
        bool HasMetadata(string key);
    }
    public interface IProvideResolvedType
    {
        GraphQL.Types.IGraphType ResolvedType { get; }
    }
    public interface ISchema : GraphQL.Types.IProvideMetadata
    {
        System.Collections.Generic.IEnumerable<System.Type> AdditionalTypes { get; }
        System.Collections.Generic.IEnumerable<GraphQL.Types.IGraphType> AllTypes { get; }
        string Description { get; set; }
        System.Collections.Generic.IEnumerable<GraphQL.Types.DirectiveGraphType> Directives { get; set; }
        GraphQL.Introspection.ISchemaFilter Filter { get; }
        bool Initialized { get; }
        GraphQL.Types.IObjectGraphType Mutation { get; set; }
        GraphQL.Conversion.INameConverter NameConverter { get; }
        GraphQL.Types.IObjectGraphType Query { get; set; }
        GraphQL.Types.FieldType SchemaMetaFieldType { get; }
        GraphQL.Types.IObjectGraphType Subscription { get; set; }
        GraphQL.Types.FieldType TypeMetaFieldType { get; }
        GraphQL.Types.FieldType TypeNameMetaFieldType { get; }
        GraphQL.Types.DirectiveGraphType FindDirective(string name);
        GraphQL.Types.IGraphType FindType(string name);
        GraphQL.Types.IAstFromValueConverter FindValueConverter(object value, GraphQL.Types.IGraphType type);
        void Initialize();
        void RegisterDirective(GraphQL.Types.DirectiveGraphType directive);
        void RegisterDirectives(params GraphQL.Types.DirectiveGraphType[] directives);
        void RegisterType(GraphQL.Types.IGraphType type);
        void RegisterType<T>()
            where T : GraphQL.Types.IGraphType;
        void RegisterTypes(params GraphQL.Types.IGraphType[] types);
        void RegisterTypes(params System.Type[] types);
        void RegisterValueConverter(GraphQL.Types.IAstFromValueConverter converter);
    }
    public class IdGraphType : GraphQL.Types.ScalarGraphType
    {
        public IdGraphType() { }
        public override object ParseLiteral(GraphQL.Language.AST.IValue value) { }
        public override object ParseValue(object value) { }
        public override object Serialize(object value) { }
    }
    public class IncludeDirective : GraphQL.Types.DirectiveGraphType
    {
        public IncludeDirective() { }
    }
    public class InputObjectGraphType : GraphQL.Types.InputObjectGraphType<object>
    {
        public InputObjectGraphType() { }
    }
    public class InputObjectGraphType<TSourceType> : GraphQL.Types.ComplexGraphType<TSourceType>, GraphQL.Types.IComplexGraphType, GraphQL.Types.IGraphType, GraphQL.Types.IInputObjectGraphType, GraphQL.Types.INamedType, GraphQL.Types.IProvideMetadata
    {
        public InputObjectGraphType() { }
    }
    public class IntGraphType : GraphQL.Types.ScalarGraphType
    {
        public IntGraphType() { }
        public override object ParseLiteral(GraphQL.Language.AST.IValue value) { }
        public override object ParseValue(object value) { }
    }
    public class InterfaceGraphType : GraphQL.Types.InterfaceGraphType<object>
    {
        public InterfaceGraphType() { }
    }
    public class InterfaceGraphType<TSource> : GraphQL.Types.ComplexGraphType<TSource>, GraphQL.Types.IAbstractGraphType, GraphQL.Types.IComplexGraphType, GraphQL.Types.IGraphType, GraphQL.Types.IInterfaceGraphType, GraphQL.Types.INamedType, GraphQL.Types.IProvideMetadata
    {
        public InterfaceGraphType() { }
        public System.Collections.Generic.IEnumerable<GraphQL.Types.IObjectGraphType> PossibleTypes { get; }
        public System.Func<object, GraphQL.Types.IObjectGraphType> ResolveType { get; set; }
        public void AddPossibleType(GraphQL.Types.IObjectGraphType type) { }
    }
    public class ListGraphType : GraphQL.Types.GraphType, GraphQL.Types.IProvideResolvedType
    {
        public ListGraphType(GraphQL.Types.IGraphType type) { }
        protected ListGraphType(System.Type type) { }
        public GraphQL.Types.IGraphType ResolvedType { get; set; }
        public System.Type Type { get; }
        public override string CollectTypes(GraphQL.Types.TypeCollectionContext context) { }
        public override string ToString() { }
    }
    public class ListGraphType<T> : GraphQL.Types.ListGraphType
        where T : GraphQL.Types.IGraphType
    {
        public ListGraphType() { }
    }
    public class LongGraphType : GraphQL.Types.ScalarGraphType
    {
        public LongGraphType() { }
        public override object ParseLiteral(GraphQL.Language.AST.IValue value) { }
        public override object ParseValue(object value) { }
    }
    public class NonNullGraphType : GraphQL.Types.GraphType, GraphQL.Types.IProvideResolvedType
    {
        public NonNullGraphType(GraphQL.Types.IGraphType type) { }
        protected NonNullGraphType(System.Type type) { }
        public GraphQL.Types.IGraphType ResolvedType { get; set; }
        public System.Type Type { get; }
        public override string CollectTypes(GraphQL.Types.TypeCollectionContext context) { }
        public override string ToString() { }
    }
    public class NonNullGraphType<T> : GraphQL.Types.NonNullGraphType
        where T : GraphQL.Types.GraphType
    {
        public NonNullGraphType() { }
    }
    public class ObjectGraphType : GraphQL.Types.ObjectGraphType<object>
    {
        public ObjectGraphType() { }
    }
    public static class ObjectGraphTypeExtensions
    {
        public static void Field(this GraphQL.Types.IObjectGraphType obj, string name, GraphQL.Types.IGraphType type, string description = null, GraphQL.Types.QueryArguments arguments = null, System.Func<GraphQL.IResolveFieldContext, object> resolve = null) { }
        public static void FieldAsync(this GraphQL.Types.IObjectGraphType obj, string name, GraphQL.Types.IGraphType type, string description = null, GraphQL.Types.QueryArguments arguments = null, System.Func<GraphQL.IResolveFieldContext, System.Threading.Tasks.Task<object>> resolve = null) { }
    }
    public class ObjectGraphType<TSourceType> : GraphQL.Types.ComplexGraphType<TSourceType>, GraphQL.Types.IComplexGraphType, GraphQL.Types.IGraphType, GraphQL.Types.IImplementInterfaces, GraphQL.Types.INamedType, GraphQL.Types.IObjectGraphType, GraphQL.Types.IProvideMetadata
    {
        public ObjectGraphType() { }
        public System.Collections.Generic.IEnumerable<System.Type> Interfaces { get; set; }
        public System.Func<object, bool> IsTypeOf { get; set; }
        public System.Collections.Generic.IEnumerable<GraphQL.Types.IInterfaceGraphType> ResolvedInterfaces { get; set; }
        public void AddResolvedInterface(GraphQL.Types.IInterfaceGraphType graphType) { }
        public void Interface(System.Type type) { }
        public void Interface<TInterface>()
            where TInterface : GraphQL.Types.IInterfaceGraphType { }
    }
    public class QueryArgument : GraphQL.Utilities.MetadataProvider, GraphQL.Types.IHaveDefaultValue, GraphQL.Types.IProvideResolvedType
    {
        public QueryArgument(GraphQL.Types.IGraphType type) { }
        public QueryArgument(System.Type type) { }
        public object DefaultValue { get; set; }
        public string Description { get; set; }
        public string Name { get; set; }
        public GraphQL.Types.IGraphType ResolvedType { get; set; }
        public System.Type Type { get; }
    }
    public class QueryArgument<TType> : GraphQL.Types.QueryArgument
        where TType : GraphQL.Types.IGraphType
    {
        public QueryArgument() { }
    }
    public class QueryArguments : System.Collections.Generic.IEnumerable<GraphQL.Types.QueryArgument>, System.Collections.IEnumerable
    {
        public QueryArguments(params GraphQL.Types.QueryArgument[] args) { }
        public QueryArguments(System.Collections.Generic.IEnumerable<GraphQL.Types.QueryArgument> list) { }
        public int Count { get; }
        public GraphQL.Types.QueryArgument this[int index] { get; set; }
        public void Add(GraphQL.Types.QueryArgument argument) { }
        public GraphQL.Types.QueryArgument Find(string name) { }
        public System.Collections.Generic.IEnumerator<GraphQL.Types.QueryArgument> GetEnumerator() { }
    }
    public class SByteGraphType : GraphQL.Types.ScalarGraphType
    {
        public SByteGraphType() { }
        public override object ParseLiteral(GraphQL.Language.AST.IValue value) { }
        public override object ParseValue(object value) { }
    }
    public abstract class ScalarGraphType : GraphQL.Types.GraphType
    {
        protected ScalarGraphType() { }
        public abstract object ParseLiteral(GraphQL.Language.AST.IValue value);
        public abstract object ParseValue(object value);
        public virtual object Serialize(object value) { }
    }
    public class Schema : GraphQL.Utilities.MetadataProvider, GraphQL.Types.IProvideMetadata, GraphQL.Types.ISchema, System.IDisposable, System.IServiceProvider
    {
        public Schema() { }
        public Schema(System.IServiceProvider services) { }
        public System.Collections.Generic.IEnumerable<System.Type> AdditionalTypes { get; }
        public System.Collections.Generic.IEnumerable<GraphQL.Types.IGraphType> AllTypes { get; }
        public string Description { get; set; }
        public System.Collections.Generic.IEnumerable<GraphQL.Types.DirectiveGraphType> Directives { get; set; }
        public GraphQL.Introspection.ISchemaFilter Filter { get; set; }
        public bool Initialized { get; }
        public GraphQL.Types.IObjectGraphType Mutation { get; set; }
        public GraphQL.Conversion.INameConverter NameConverter { get; set; }
        public GraphQL.Types.IObjectGraphType Query { get; set; }
        public GraphQL.Types.FieldType SchemaMetaFieldType { get; }
        public GraphQL.Types.IObjectGraphType Subscription { get; set; }
        public GraphQL.Types.FieldType TypeMetaFieldType { get; }
        public GraphQL.Types.FieldType TypeNameMetaFieldType { get; }
        public void Dispose() { }
        protected virtual void Dispose(bool disposing) { }
        public GraphQL.Types.DirectiveGraphType FindDirective(string name) { }
        public GraphQL.Types.IGraphType FindType(string name) { }
        public GraphQL.Types.IAstFromValueConverter FindValueConverter(object value, GraphQL.Types.IGraphType type) { }
        public void Initialize() { }
        public void RegisterDirective(GraphQL.Types.DirectiveGraphType directive) { }
        public void RegisterDirectives(params GraphQL.Types.DirectiveGraphType[] directives) { }
        public void RegisterDirectives(System.Collections.Generic.IEnumerable<GraphQL.Types.DirectiveGraphType> directives) { }
        public void RegisterType(GraphQL.Types.IGraphType type) { }
        public void RegisterType<T>()
            where T : GraphQL.Types.IGraphType { }
        public void RegisterTypes(params GraphQL.Types.IGraphType[] types) { }
        public void RegisterTypes(params System.Type[] types) { }
        public void RegisterValueConverter(GraphQL.Types.IAstFromValueConverter converter) { }
        public static GraphQL.Types.ISchema For(string[] typeDefinitions, System.Action<GraphQL.Utilities.SchemaBuilder> configure = null) { }
        public static GraphQL.Types.ISchema For(string typeDefinitions, System.Action<GraphQL.Utilities.SchemaBuilder> configure = null) { }
    }
    public class ShortGraphType : GraphQL.Types.ScalarGraphType
    {
        public ShortGraphType() { }
        public override object ParseLiteral(GraphQL.Language.AST.IValue value) { }
        public override object ParseValue(object value) { }
    }
    public class SkipDirective : GraphQL.Types.DirectiveGraphType
    {
        public SkipDirective() { }
    }
    public class StringGraphType : GraphQL.Types.ScalarGraphType
    {
        public StringGraphType() { }
        public override object ParseLiteral(GraphQL.Language.AST.IValue value) { }
        public override object ParseValue(object value) { }
    }
    public class TimeSpanMillisecondsGraphType : GraphQL.Types.ScalarGraphType
    {
        public TimeSpanMillisecondsGraphType() { }
        public override object ParseLiteral(GraphQL.Language.AST.IValue value) { }
        public override object ParseValue(object value) { }
        public override object Serialize(object value) { }
    }
    public class TimeSpanSecondsGraphType : GraphQL.Types.ScalarGraphType
    {
        public TimeSpanSecondsGraphType() { }
        public override object ParseLiteral(GraphQL.Language.AST.IValue value) { }
        public override object ParseValue(object value) { }
        public override object Serialize(object value) { }
    }
    public class TypeCollectionContext
    {
        public TypeCollectionContext(System.Func<System.Type, GraphQL.Types.IGraphType> resolver, System.Action<string, GraphQL.Types.IGraphType, GraphQL.Types.TypeCollectionContext> addType) { }
        public System.Action<string, GraphQL.Types.IGraphType, GraphQL.Types.TypeCollectionContext> AddType { get; }
        public System.Func<System.Type, GraphQL.Types.IGraphType> ResolveType { get; }
    }
    public static class TypeExtensions
    {
        public static string FullName(this GraphQL.Language.AST.IType type) { }
        public static GraphQL.Types.IGraphType GraphTypeFromType(this GraphQL.Language.AST.IType type, GraphQL.Types.ISchema schema) { }
        public static string Name(this GraphQL.Language.AST.IType type) { }
    }
    public class UIntGraphType : GraphQL.Types.ScalarGraphType
    {
        public UIntGraphType() { }
        public override object ParseLiteral(GraphQL.Language.AST.IValue value) { }
        public override object ParseValue(object value) { }
    }
    public class ULongGraphType : GraphQL.Types.ScalarGraphType
    {
        public ULongGraphType() { }
        public override object ParseLiteral(GraphQL.Language.AST.IValue value) { }
        public override object ParseValue(object value) { }
    }
    public class UShortGraphType : GraphQL.Types.ScalarGraphType
    {
        public UShortGraphType() { }
        public override object ParseLiteral(GraphQL.Language.AST.IValue value) { }
        public override object ParseValue(object value) { }
    }
    public class UnionGraphType : GraphQL.Types.GraphType, GraphQL.Types.IAbstractGraphType, GraphQL.Types.IGraphType, GraphQL.Types.INamedType, GraphQL.Types.IProvideMetadata
    {
        public UnionGraphType() { }
        public System.Collections.Generic.IEnumerable<GraphQL.Types.IObjectGraphType> PossibleTypes { get; set; }
        public System.Func<object, GraphQL.Types.IObjectGraphType> ResolveType { get; set; }
        public System.Collections.Generic.IEnumerable<System.Type> Types { get; set; }
        public void AddPossibleType(GraphQL.Types.IObjectGraphType type) { }
        public void Type(System.Type type) { }
        public void Type<TType>()
            where TType : GraphQL.Types.IObjectGraphType { }
    }
    public class UriGraphType : GraphQL.Types.ScalarGraphType
    {
        public UriGraphType() { }
        public override object ParseLiteral(GraphQL.Language.AST.IValue value) { }
        public override object ParseValue(object value) { }
    }
}
namespace GraphQL.Types.Relay
{
    public class ConnectionType<TNodeType> : GraphQL.Types.Relay.ConnectionType<TNodeType, GraphQL.Types.Relay.EdgeType<TNodeType>>
        where TNodeType : GraphQL.Types.IGraphType
    {
        public ConnectionType() { }
    }
    public class ConnectionType<TNodeType, TEdgeType> : GraphQL.Types.ObjectGraphType<object>
        where TNodeType : GraphQL.Types.IGraphType
        where TEdgeType : GraphQL.Types.Relay.EdgeType<TNodeType>
    {
        public ConnectionType() { }
    }
    public class EdgeType<TNodeType> : GraphQL.Types.ObjectGraphType<object>
        where TNodeType : GraphQL.Types.IGraphType
    {
        public EdgeType() { }
    }
    public class PageInfoType : GraphQL.Types.ObjectGraphType<object>
    {
        public PageInfoType() { }
    }
}
namespace GraphQL.Types.Relay.DataObjects
{
    public class Connection<TNode> : GraphQL.Types.Relay.DataObjects.Connection<TNode, GraphQL.Types.Relay.DataObjects.Edge<TNode>>
    {
        public Connection() { }
    }
    public class Connection<TNode, TEdge>
        where TEdge : GraphQL.Types.Relay.DataObjects.Edge<TNode>
    {
        public Connection() { }
        public System.Collections.Generic.List<TEdge> Edges { get; set; }
        public System.Collections.Generic.List<TNode> Items { get; }
        public GraphQL.Types.Relay.DataObjects.PageInfo PageInfo { get; set; }
        public int TotalCount { get; set; }
    }
    public class Edge<TNode>
    {
        public Edge() { }
        public string Cursor { get; set; }
        public TNode Node { get; set; }
    }
    public class PageInfo
    {
        public PageInfo() { }
        public string EndCursor { get; set; }
        public bool HasNextPage { get; set; }
        public bool HasPreviousPage { get; set; }
        public string StartCursor { get; set; }
    }
}
namespace GraphQL.Utilities
{
    public class AstPrintConfig
    {
        public AstPrintConfig() { }
        public System.Collections.Generic.IEnumerable<GraphQL.Utilities.AstPrintFieldDefinition> Fields { get; }
        public System.Func<GraphQL.Language.AST.INode, bool> Matches { get; set; }
        public System.Func<System.Collections.Generic.IDictionary<string, object>, object> PrintAst { get; set; }
        public void Field(GraphQL.Utilities.AstPrintFieldDefinition field) { }
    }
    public class AstPrintConfig<T> : GraphQL.Utilities.AstPrintConfig
        where T : GraphQL.Language.AST.INode
    {
        public AstPrintConfig() { }
        public void Field<TProperty>(System.Linq.Expressions.Expression<System.Func<T, TProperty>> resolve) { }
        public void Print(System.Func<GraphQL.Utilities.PrintFormat<T>, object> configure) { }
    }
    public class AstPrintFieldDefinition
    {
        public AstPrintFieldDefinition() { }
        public string Name { get; set; }
        public GraphQL.Utilities.IValueResolver Resolver { get; set; }
    }
    public class AstPrintVisitor
    {
        public AstPrintVisitor() { }
        public object ApplyConfig(GraphQL.Language.AST.INode node) { }
        public void Config<T>(System.Action<GraphQL.Utilities.AstPrintConfig<T>> configure)
            where T : GraphQL.Language.AST.INode { }
        public object Visit(GraphQL.Language.AST.INode node) { }
    }
    public static class AstPrinter
    {
        public static string Print(GraphQL.Language.AST.INode node) { }
    }
    public abstract class BaseSchemaNodeVisitor : GraphQL.Utilities.ISchemaNodeVisitor
    {
        protected BaseSchemaNodeVisitor() { }
        public virtual void VisitArgumentDefinition(GraphQL.Types.QueryArgument argument) { }
        public virtual void VisitEnum(GraphQL.Types.EnumerationGraphType type) { }
        public virtual void VisitEnumValue(GraphQL.Types.EnumValueDefinition value) { }
        public virtual void VisitFieldDefinition(GraphQL.Types.FieldType field) { }
        public virtual void VisitInputFieldDefinition(GraphQL.Types.FieldType field) { }
        public virtual void VisitInputObject(GraphQL.Types.InputObjectGraphType type) { }
        public virtual void VisitInterface(GraphQL.Types.InterfaceGraphType iface) { }
        public virtual void VisitObject(GraphQL.Types.IObjectGraphType type) { }
        public virtual void VisitScalar(GraphQL.Types.ScalarGraphType scalar) { }
        public virtual void VisitSchema(GraphQL.Types.Schema schema) { }
        public virtual void VisitUnion(GraphQL.Types.UnionGraphType union) { }
    }
    public class DeprecatedDirectiveVisitor : GraphQL.Utilities.SchemaDirectiveVisitor
    {
        protected static readonly string DeprecatedDefaultValue;
        public DeprecatedDirectiveVisitor() { }
        public override void VisitEnumValue(GraphQL.Types.EnumValueDefinition value) { }
        public override void VisitFieldDefinition(GraphQL.Types.FieldType field) { }
    }
    public class DirectiveVisitorSelector : GraphQL.Utilities.IVisitorSelector
    {
        public DirectiveVisitorSelector(System.Collections.Generic.IDictionary<string, System.Type> directiveVisitors, System.Func<System.Type, GraphQL.Utilities.SchemaDirectiveVisitor> typeResolver) { }
        public System.Collections.Generic.IEnumerable<GraphQL.Utilities.ISchemaNodeVisitor> Select(object node) { }
    }
    public class ExpressionValueResolver<TObject, TProperty> : GraphQL.Utilities.IValueResolver, GraphQL.Utilities.IValueResolver<TProperty>
    {
        public ExpressionValueResolver(System.Linq.Expressions.Expression<System.Func<TObject, TProperty>> property) { }
        public TProperty Resolve(in GraphQL.Utilities.ResolveValueContext context) { }
    }
    public class FieldConfig : GraphQL.Utilities.MetadataProvider
    {
        public FieldConfig(string name) { }
        public GraphQL.Resolvers.IAsyncEventStreamResolver AsyncSubscriber { get; set; }
        public string DeprecationReason { get; set; }
        public string Description { get; set; }
        public string Name { get; }
        public GraphQL.Resolvers.IFieldResolver Resolver { get; set; }
        public GraphQL.Reflection.IAccessor ResolverAccessor { get; set; }
        public GraphQL.Resolvers.IEventStreamResolver Subscriber { get; set; }
        public GraphQL.Reflection.IAccessor SubscriberAccessor { get; set; }
    }
    public static class GraphTypeTypeRegistry
    {
        public static bool Contains(System.Type clrType) { }
        public static System.Type Get(System.Type clrType) { }
        public static System.Type Get<TClrType>() { }
        public static void Register(System.Type clrType, System.Type graphType) { }
        public static void Register<T, TGraph>()
            where TGraph : GraphQL.Types.GraphType { }
    }
    public interface ISchemaNodeVisitor
    {
        void VisitArgumentDefinition(GraphQL.Types.QueryArgument argument);
        void VisitEnum(GraphQL.Types.EnumerationGraphType type);
        void VisitEnumValue(GraphQL.Types.EnumValueDefinition value);
        void VisitFieldDefinition(GraphQL.Types.FieldType field);
        void VisitInputFieldDefinition(GraphQL.Types.FieldType field);
        void VisitInputObject(GraphQL.Types.InputObjectGraphType type);
        void VisitInterface(GraphQL.Types.InterfaceGraphType iface);
        void VisitObject(GraphQL.Types.IObjectGraphType type);
        void VisitScalar(GraphQL.Types.ScalarGraphType scalar);
        void VisitSchema(GraphQL.Types.Schema schema);
        void VisitUnion(GraphQL.Types.UnionGraphType union);
    }
    public interface IValueResolver
    {
        object Resolve(in GraphQL.Utilities.ResolveValueContext context);
    }
    public interface IValueResolver<T> : GraphQL.Utilities.IValueResolver
    {
        T Resolve(in GraphQL.Utilities.ResolveValueContext context);
    }
    public interface IVisitorSelector
    {
        System.Collections.Generic.IEnumerable<GraphQL.Utilities.ISchemaNodeVisitor> Select(object node);
    }
    public class MetadataProvider : GraphQL.Types.IProvideMetadata
    {
        public MetadataProvider() { }
        public System.Collections.Generic.IDictionary<string, object> Metadata { get; set; }
        public TType GetMetadata<TType>(string key, System.Func<TType> defaultValueFactory) { }
        public TType GetMetadata<TType>(string key, TType defaultValue = default) { }
        public bool HasMetadata(string key) { }
    }
    public static class NameValidator
    {
        public static void ValidateName(string name, string type = "field") { }
    }
    public class PrintFormat<T>
    {
        public PrintFormat(System.Collections.Generic.IDictionary<string, object> args) { }
        public object Arg(string key) { }
        public object Arg<TProperty>(System.Linq.Expressions.Expression<System.Func<T, TProperty>> argument) { }
        public TVal Arg<TVal>(string key) { }
        public System.Collections.Generic.IEnumerable<object> ArgArray<TProperty>(System.Linq.Expressions.Expression<System.Func<T, TProperty>> argument) { }
    }
    public readonly struct ResolveValueContext
    {
        public ResolveValueContext(object source) { }
        public object Source { get; }
        public TType SourceAs<TType>() { }
    }
    public class SchemaBuilder
    {
        protected readonly System.Collections.Generic.IDictionary<string, GraphQL.Types.IGraphType> _types;
        public SchemaBuilder() { }
        public System.Collections.Generic.IDictionary<string, System.Type> Directives { get; }
        public System.IServiceProvider ServiceProvider { get; set; }
        public GraphQL.Utilities.TypeSettings Types { get; }
        public virtual GraphQL.Types.ISchema Build(string[] typeDefinitions) { }
        public virtual GraphQL.Types.ISchema Build(string typeDefinitions) { }
        protected virtual void CopyMetadata(GraphQL.Types.IProvideMetadata target, GraphQL.Types.IProvideMetadata source) { }
        protected virtual GraphQL.Types.IGraphType GetType(string name) { }
        protected virtual void PreConfigure(GraphQL.Types.Schema schema) { }
        public GraphQL.Utilities.SchemaBuilder RegisterDirectiveVisitor<T>(string name)
            where T : GraphQL.Utilities.SchemaDirectiveVisitor { }
        public GraphQL.Utilities.SchemaBuilder RegisterType(GraphQL.Types.IGraphType type) { }
        public void RegisterTypes(System.Collections.Generic.IEnumerable<GraphQL.Types.IGraphType> types) { }
        public GraphQL.Utilities.SchemaBuilder RegisterVisitorSelector<T>(T selector)
            where T : GraphQL.Utilities.IVisitorSelector { }
        protected virtual GraphQL.Types.QueryArgument ToArguments(GraphQLParser.AST.GraphQLInputValueDefinition inputDef) { }
        protected virtual GraphQL.Types.DirectiveGraphType ToDirective(GraphQLParser.AST.GraphQLDirectiveDefinition directiveDef) { }
        protected virtual GraphQL.Types.EnumerationGraphType ToEnumerationType(GraphQLParser.AST.GraphQLEnumTypeDefinition enumDef) { }
        protected virtual GraphQL.Types.FieldType ToFieldType(string parentTypeName, GraphQLParser.AST.GraphQLFieldDefinition fieldDef) { }
        protected virtual GraphQL.Types.FieldType ToFieldType(string parentTypeName, GraphQLParser.AST.GraphQLInputValueDefinition inputDef) { }
        protected virtual GraphQL.Types.InputObjectGraphType ToInputObjectType(GraphQLParser.AST.GraphQLInputObjectTypeDefinition inputDef) { }
        protected virtual GraphQL.Types.InterfaceGraphType ToInterfaceType(GraphQLParser.AST.GraphQLInterfaceTypeDefinition interfaceDef) { }
        protected virtual GraphQL.Types.IObjectGraphType ToObjectGraphType(GraphQLParser.AST.GraphQLObjectTypeDefinition astType, bool isExtensionType = false) { }
        protected virtual GraphQL.Types.FieldType ToSubscriptionFieldType(string parentTypeName, GraphQLParser.AST.GraphQLFieldDefinition fieldDef) { }
        protected virtual GraphQL.Types.UnionGraphType ToUnionType(GraphQLParser.AST.GraphQLUnionTypeDefinition unionDef) { }
        protected virtual void Validate(GraphQLParser.AST.GraphQLDocument document) { }
        protected virtual void VisitNode(object node, System.Action<GraphQL.Utilities.ISchemaNodeVisitor> action) { }
    }
    public abstract class SchemaDirectiveVisitor : GraphQL.Utilities.BaseSchemaNodeVisitor
    {
        protected SchemaDirectiveVisitor() { }
        public System.Collections.Generic.Dictionary<string, object> Arguments { get; set; }
        public string Name { get; set; }
        public object GetArgument(System.Type argumentType, string name, object defaultValue = null) { }
        public TType GetArgument<TType>(string name, TType defaultValue = default) { }
    }
    public class SchemaPrinter
    {
        public SchemaPrinter(GraphQL.Types.ISchema schema, GraphQL.Utilities.SchemaPrinterOptions options = null) { }
        protected GraphQL.Utilities.SchemaPrinterOptions Options { get; }
        public string[] BreakLine(string line, int len) { }
        public string FormatDefaultValue(object value, GraphQL.Types.IGraphType graphType) { }
        protected string FormatDescription(string description, string indentation = "") { }
        public bool IsBuiltInScalar(string typeName) { }
        public virtual bool IsDefinedType(string typeName) { }
        public bool IsIntrospectionType(string typeName) { }
        public bool IsSchemaOfCommonNames(GraphQL.Types.ISchema schema) { }
        public bool IsSpecDirective(string directiveName) { }
        public string Print() { }
        public string PrintArgs(GraphQL.Types.FieldType field) { }
        public string PrintDeprecation(string reason) { }
        public string PrintDescription(string description, string indentation = "", bool firstInBlock = true) { }
        public string PrintDirective(GraphQL.Types.DirectiveGraphType directive) { }
        public string PrintEnum(GraphQL.Types.EnumerationGraphType type) { }
        public virtual string PrintFields(GraphQL.Types.IComplexGraphType type) { }
        public string PrintFilteredSchema(System.Func<string, bool> directiveFilter, System.Func<string, bool> typeFilter) { }
        public string PrintInputObject(GraphQL.Types.IInputObjectGraphType type) { }
        public string PrintInputValue(GraphQL.Types.FieldType field) { }
        public string PrintInputValue(GraphQL.Types.QueryArgument argument) { }
        public virtual string PrintInterface(GraphQL.Types.IInterfaceGraphType type) { }
        public string PrintIntrospectionSchema() { }
        public virtual string PrintObject(GraphQL.Types.IObjectGraphType type) { }
        public string PrintScalar(GraphQL.Types.ScalarGraphType type) { }
        public string PrintSchemaDefinition(GraphQL.Types.ISchema schema) { }
        public string PrintType(GraphQL.Types.IGraphType type) { }
        public string PrintUnion(GraphQL.Types.UnionGraphType type) { }
        public static string ResolveName(GraphQL.Types.IGraphType type) { }
    }
    public class SchemaPrinterOptions
    {
        public SchemaPrinterOptions() { }
        public System.Collections.Generic.List<string> CustomScalars { get; set; }
        public bool IncludeDeprecationReasons { get; set; }
        public bool IncludeDescriptions { get; set; }
        public bool OldImplementsSyntax { get; set; }
    }
    public static class StringUtils
    {
        public static string Capitalize(string str) { }
        public static string ChangeCase(string str, string sep, System.Func<string, string> composer) { }
        public static string ChangeCase(string str, string sep, System.Func<string, int, string> composer) { }
        public static int DamerauLevenshteinDistance(string source, string target, int threshold) { }
        public static string QuotedOrList(System.Collections.Generic.IEnumerable<string> items, int maxLength = 5) { }
        public static string[] SuggestionList(string input, System.Collections.Generic.IEnumerable<string> options) { }
        public static void Swap<T>(ref T arg1, ref T arg2) { }
        public static string ToCamelCase(string str) { }
        public static string ToConstantCase(string str) { }
        public static string ToPascalCase(string str) { }
        public static System.Collections.Generic.IEnumerable<string> ToWords(string str) { }
    }
    public class TypeConfig : GraphQL.Utilities.MetadataProvider
    {
        public TypeConfig(string name) { }
        public string DeprecationReason { get; set; }
        public string Description { get; set; }
        public System.Func<object, bool> IsTypeOfFunc { get; set; }
        public string Name { get; }
        public System.Func<object, GraphQL.Types.IObjectGraphType> ResolveType { get; set; }
        public System.Type Type { get; set; }
        public GraphQL.Utilities.FieldConfig FieldFor(string field, System.IServiceProvider serviceProvider) { }
        public void IsTypeOf<T>() { }
        public GraphQL.Utilities.FieldConfig SubscriptionFieldFor(string field, System.IServiceProvider serviceProvider) { }
    }
    public class TypeSettings
    {
        public TypeSettings() { }
        public GraphQL.Utilities.TypeConfig For(string typeName) { }
        public GraphQL.Utilities.TypeSettings ForAll(System.Action<GraphQL.Utilities.TypeConfig> configure) { }
        public void Include(System.Type type) { }
        public void Include(string name, System.Type type) { }
        public void Include(System.Type type, System.Type typeOfType) { }
        public void Include(string name, System.Type type, System.Type typeOfType) { }
        public void Include<TType>() { }
        public void Include<TType>(string name) { }
        public void Include<TType, TTypeOfType>() { }
        public void Include<TType, TTypeOfType>(string name) { }
    }
}
namespace GraphQL.Utilities.Federation
{
    public class AnyScalarGraphType : GraphQL.Types.ScalarGraphType
    {
        public AnyScalarGraphType() { }
        public override object ParseLiteral(GraphQL.Language.AST.IValue value) { }
        public override object ParseValue(object value) { }
    }
    public class AnyValue : GraphQL.Language.AST.ValueNode<object>
    {
        public AnyValue(object value) { }
        protected override bool Equals(GraphQL.Language.AST.ValueNode<object> node) { }
    }
    public class AnyValueConverter : GraphQL.Types.IAstFromValueConverter
    {
        public AnyValueConverter() { }
        public GraphQL.Language.AST.IValue Convert(object value, GraphQL.Types.IGraphType type) { }
        public bool Matches(object value, GraphQL.Types.IGraphType type) { }
    }
    public class FederatedResolveContext
    {
        public FederatedResolveContext() { }
        public System.Collections.Generic.Dictionary<string, object> Arguments { get; set; }
        public GraphQL.IResolveFieldContext ParentFieldContext { get; set; }
    }
    public class FederatedSchema
    {
        public FederatedSchema() { }
        public static GraphQL.Types.ISchema For(string[] typeDefinitions, System.Action<GraphQL.Utilities.Federation.FederatedSchemaBuilder> configure = null) { }
        public static GraphQL.Types.ISchema For(string typeDefinitions, System.Action<GraphQL.Utilities.Federation.FederatedSchemaBuilder> configure = null) { }
    }
    public class FederatedSchemaBuilder : GraphQL.Utilities.SchemaBuilder
    {
        public FederatedSchemaBuilder() { }
        public override GraphQL.Types.ISchema Build(string typeDefinitions) { }
        protected override void PreConfigure(GraphQL.Types.Schema schema) { }
    }
    public class FederatedSchemaPrinter : GraphQL.Utilities.SchemaPrinter
    {
        public FederatedSchemaPrinter(GraphQL.Types.ISchema schema, GraphQL.Utilities.SchemaPrinterOptions options = null) { }
        public bool IsFederatedDirective(string directiveName) { }
        public bool IsFederatedType(string typeName) { }
        public string PrintAstDirective(GraphQLParser.AST.GraphQLDirective directive) { }
        public string PrintFederatedDirectives(GraphQL.Types.IGraphType type) { }
        public string PrintFederatedDirectivesFromAst(GraphQL.Types.IProvideMetadata type) { }
        public string PrintFederatedSchema() { }
        public override string PrintFields(GraphQL.Types.IComplexGraphType type) { }
        public override string PrintInterface(GraphQL.Types.IInterfaceGraphType type) { }
        public override string PrintObject(GraphQL.Types.IObjectGraphType type) { }
    }
    public class FuncFederatedResolver<T> : GraphQL.Utilities.Federation.IFederatedResolver
    {
        public FuncFederatedResolver(System.Func<GraphQL.Utilities.Federation.FederatedResolveContext, System.Threading.Tasks.Task<T>> func) { }
        public System.Threading.Tasks.Task<object> Resolve(GraphQL.Utilities.Federation.FederatedResolveContext context) { }
    }
    public interface IFederatedResolver
    {
        System.Threading.Tasks.Task<object> Resolve(GraphQL.Utilities.Federation.FederatedResolveContext context);
    }
    public class ServiceGraphType : GraphQL.Types.ObjectGraphType
    {
        public ServiceGraphType() { }
    }
    public static class TypeConfigExtensions
    {
        public static void ResolveReferenceAsync(this GraphQL.Utilities.TypeConfig config, GraphQL.Utilities.Federation.IFederatedResolver resolver) { }
        public static void ResolveReferenceAsync<T>(this GraphQL.Utilities.TypeConfig config, System.Func<GraphQL.Utilities.Federation.FederatedResolveContext, System.Threading.Tasks.Task<T>> resolver) { }
    }
}
namespace GraphQL.Validation
{
    public class BasicVisitor
    {
        public BasicVisitor(params GraphQL.Validation.INodeVisitor[] visitors) { }
        public BasicVisitor(System.Collections.Generic.IList<GraphQL.Validation.INodeVisitor> visitors) { }
        public void Visit(GraphQL.Language.AST.INode node) { }
    }
    public class DebugNodeVisitor : GraphQL.Validation.INodeVisitor
    {
        public DebugNodeVisitor() { }
        public void Enter(GraphQL.Language.AST.INode node) { }
        public void Leave(GraphQL.Language.AST.INode node) { }
    }
    public class DocumentValidator : GraphQL.Validation.IDocumentValidator
    {
        public static readonly System.Collections.Generic.IEnumerable<GraphQL.Validation.IValidationRule> CoreRules;
        public DocumentValidator() { }
        public System.Threading.Tasks.Task<GraphQL.Validation.IValidationResult> ValidateAsync(string originalQuery, GraphQL.Types.ISchema schema, GraphQL.Language.AST.Document document, System.Collections.Generic.IEnumerable<GraphQL.Validation.IValidationRule> rules = null, System.Collections.Generic.IDictionary<string, object> userContext = null, GraphQL.Inputs inputs = null) { }
    }
    public class EnterLeaveListener : GraphQL.Validation.INodeVisitor
    {
        public EnterLeaveListener() { }
        public EnterLeaveListener(System.Action<GraphQL.Validation.EnterLeaveListener> configure) { }
        public void Match<TNode>(System.Action<TNode> enter = null, System.Action<TNode> leave = null)
            where TNode : GraphQL.Language.AST.INode { }
    }
    public interface IDocumentValidator
    {
        System.Threading.Tasks.Task<GraphQL.Validation.IValidationResult> ValidateAsync(string originalQuery, GraphQL.Types.ISchema schema, GraphQL.Language.AST.Document document, System.Collections.Generic.IEnumerable<GraphQL.Validation.IValidationRule> rules = null, System.Collections.Generic.IDictionary<string, object> userContext = null, GraphQL.Inputs inputs = null);
    }
    public interface INodeVisitor
    {
        void Enter(GraphQL.Language.AST.INode node);
        void Leave(GraphQL.Language.AST.INode node);
    }
    public interface IValidationResult
    {
        GraphQL.ExecutionErrors Errors { get; }
        bool IsValid { get; }
    }
    public interface IValidationRule
    {
        System.Threading.Tasks.Task<GraphQL.Validation.INodeVisitor> ValidateAsync(GraphQL.Validation.ValidationContext context);
    }
    public class MatchingNodeVisitor<TNode> : GraphQL.Validation.INodeVisitor
        where TNode : GraphQL.Language.AST.INode
    {
        public MatchingNodeVisitor(System.Action<TNode> enter = null, System.Action<TNode> leave = null) { }
    }
    public sealed class SuccessfullyValidatedResult : GraphQL.Validation.IValidationResult
    {
        public static readonly GraphQL.Validation.SuccessfullyValidatedResult Instance;
        public GraphQL.ExecutionErrors Errors { get; }
        public bool IsValid { get; }
    }
    public class TypeInfo : GraphQL.Validation.INodeVisitor
    {
        public TypeInfo(GraphQL.Types.ISchema schema) { }
        public void Enter(GraphQL.Language.AST.INode node) { }
        public GraphQL.Language.AST.INode[] GetAncestors() { }
        public GraphQL.Types.QueryArgument GetArgument() { }
        public GraphQL.Types.DirectiveGraphType GetDirective() { }
        public GraphQL.Types.FieldType GetFieldDef() { }
        public GraphQL.Types.IGraphType GetInputType() { }
        public GraphQL.Types.IGraphType GetLastType() { }
        public GraphQL.Types.IGraphType GetParentType() { }
        public void Leave(GraphQL.Language.AST.INode node) { }
    }
    public class ValidationContext : GraphQL.Execution.IProvideUserContext
    {
        public ValidationContext() { }
        public GraphQL.Language.AST.Document Document { get; set; }
        public System.Collections.Generic.IEnumerable<GraphQL.Validation.ValidationError> Errors { get; }
        public bool HasErrors { get; }
        public GraphQL.Inputs Inputs { get; set; }
        public string OperationName { get; set; }
        public string OriginalQuery { get; set; }
        public GraphQL.Types.ISchema Schema { get; set; }
        public GraphQL.Validation.TypeInfo TypeInfo { get; set; }
        public System.Collections.Generic.IDictionary<string, object> UserContext { get; set; }
        public GraphQL.Language.AST.FragmentDefinition GetFragment(string name) { }
        public System.Collections.Generic.List<GraphQL.Language.AST.FragmentSpread> GetFragmentSpreads(GraphQL.Language.AST.SelectionSet node) { }
        public System.Collections.Generic.IEnumerable<GraphQL.Validation.VariableUsage> GetRecursiveVariables(GraphQL.Language.AST.Operation operation) { }
        public System.Collections.Generic.IEnumerable<GraphQL.Language.AST.FragmentDefinition> GetRecursivelyReferencedFragments(GraphQL.Language.AST.Operation operation) { }
        public System.Collections.Generic.List<GraphQL.Validation.VariableUsage> GetVariables(GraphQL.Language.AST.IHaveSelectionSet node) { }
        public string Print(GraphQL.Language.AST.INode node) { }
        public string Print(GraphQL.Types.IGraphType type) { }
        public void ReportError(GraphQL.Validation.ValidationError error) { }
    }
    [System.Serializable]
    public class ValidationError : GraphQL.Execution.DocumentError
    {
        public ValidationError(string originalQuery, string number, string message, params GraphQL.Language.AST.INode[] nodes) { }
        public ValidationError(string originalQuery, string number, string message, System.Exception innerException, params GraphQL.Language.AST.INode[] nodes) { }
        public System.Collections.Generic.IEnumerable<GraphQL.Language.AST.INode> Nodes { get; }
        public string Number { get; set; }
    }
    public class ValidationResult : GraphQL.Validation.IValidationResult
    {
        public ValidationResult(System.Collections.Generic.IEnumerable<GraphQL.Validation.ValidationError> errors) { }
        public GraphQL.ExecutionErrors Errors { get; }
        public bool IsValid { get; }
    }
    public class VariableUsage
    {
        public VariableUsage(GraphQL.Language.AST.VariableReference node, GraphQL.Types.IGraphType type) { }
        public GraphQL.Language.AST.VariableReference Node { get; }
        public GraphQL.Types.IGraphType Type { get; }
    }
}
namespace GraphQL.Validation.Complexity
{
    public class ComplexityAnalyzer : GraphQL.Validation.Complexity.IComplexityAnalyzer
    {
        public ComplexityAnalyzer() { }
        protected virtual void Analyzed(GraphQL.Language.AST.Document document, GraphQL.Validation.Complexity.ComplexityConfiguration complexityParameters, GraphQL.Validation.Complexity.ComplexityResult complexityResult) { }
        public void Validate(GraphQL.Language.AST.Document document, GraphQL.Validation.Complexity.ComplexityConfiguration complexityParameters) { }
    }
    public class ComplexityConfiguration
    {
        public ComplexityConfiguration() { }
        public double? FieldImpact { get; set; }
        public int? MaxComplexity { get; set; }
        public int? MaxDepth { get; set; }
        public int MaxRecursionCount { get; set; }
    }
    public class ComplexityResult
    {
        public ComplexityResult() { }
        public double Complexity { get; set; }
        public System.Collections.Generic.Dictionary<GraphQL.Language.AST.INode, double> ComplexityMap { get; }
        public int TotalQueryDepth { get; set; }
    }
    public interface IComplexityAnalyzer
    {
        void Validate(GraphQL.Language.AST.Document document, GraphQL.Validation.Complexity.ComplexityConfiguration parameters);
    }
}
namespace GraphQL.Validation.Errors
{
    [System.Serializable]
    public class ArgumentsOfCorrectTypeError : GraphQL.Validation.ValidationError
    {
        public ArgumentsOfCorrectTypeError(GraphQL.Validation.ValidationContext context, GraphQL.Language.AST.Argument node, System.Collections.Generic.IEnumerable<string> verboseErrors) { }
    }
    [System.Serializable]
    public class DefaultValuesOfCorrectTypeError : GraphQL.Validation.ValidationError
    {
        public DefaultValuesOfCorrectTypeError(GraphQL.Validation.ValidationContext context, GraphQL.Language.AST.VariableDefinition varDefAst, GraphQL.Types.IGraphType inputType, System.Collections.Generic.IEnumerable<string> verboseErrors) { }
    }
    [System.Serializable]
    public class FieldsOnCorrectTypeError : GraphQL.Validation.ValidationError
    {
        public FieldsOnCorrectTypeError(GraphQL.Validation.ValidationContext context, GraphQL.Language.AST.Field node, GraphQL.Types.IGraphType type, System.Collections.Generic.IEnumerable<string> suggestedTypeNames, System.Collections.Generic.IEnumerable<string> suggestedFieldNames) { }
    }
    [System.Serializable]
    public class FragmentsOnCompositeTypesError : GraphQL.Validation.ValidationError
    {
        public FragmentsOnCompositeTypesError(GraphQL.Validation.ValidationContext context, GraphQL.Language.AST.FragmentDefinition node) { }
        public FragmentsOnCompositeTypesError(GraphQL.Validation.ValidationContext context, GraphQL.Language.AST.InlineFragment node) { }
    }
    [System.Serializable]
    public class KnownArgumentNamesError : GraphQL.Validation.ValidationError
    {
        public KnownArgumentNamesError(GraphQL.Validation.ValidationContext context, GraphQL.Language.AST.Argument node, GraphQL.Types.DirectiveGraphType directive) { }
        public KnownArgumentNamesError(GraphQL.Validation.ValidationContext context, GraphQL.Language.AST.Argument node, GraphQL.Types.FieldType fieldDef, GraphQL.Types.IGraphType parentType) { }
    }
    [System.Serializable]
    public class KnownDirectivesError : GraphQL.Validation.ValidationError
    {
        public KnownDirectivesError(GraphQL.Validation.ValidationContext context, GraphQL.Language.AST.Directive node) { }
        public KnownDirectivesError(GraphQL.Validation.ValidationContext context, GraphQL.Language.AST.Directive node, GraphQL.Types.DirectiveLocation candidateLocation) { }
    }
    [System.Serializable]
    public class KnownFragmentNamesError : GraphQL.Validation.ValidationError
    {
        public KnownFragmentNamesError(GraphQL.Validation.ValidationContext context, GraphQL.Language.AST.FragmentSpread node, string fragmentName) { }
    }
    [System.Serializable]
    public class KnownTypeNamesError : GraphQL.Validation.ValidationError
    {
        public KnownTypeNamesError(GraphQL.Validation.ValidationContext context, GraphQL.Language.AST.NamedType node, string[] suggestedTypes) { }
    }
    [System.Serializable]
    public class LoneAnonymousOperationError : GraphQL.Validation.ValidationError
    {
        public LoneAnonymousOperationError(GraphQL.Validation.ValidationContext context, GraphQL.Language.AST.Operation node) { }
    }
    [System.Serializable]
    public class NoFragmentCyclesError : GraphQL.Validation.ValidationError
    {
        public NoFragmentCyclesError(GraphQL.Validation.ValidationContext context, string fragName, string[] spreadNames, params GraphQL.Language.AST.INode[] nodes) { }
    }
    [System.Serializable]
    public class NoUndefinedVariablesError : GraphQL.Validation.ValidationError
    {
        public NoUndefinedVariablesError(GraphQL.Validation.ValidationContext context, GraphQL.Language.AST.Operation node, GraphQL.Language.AST.VariableReference variableReference) { }
    }
    [System.Serializable]
    public class NoUnusedFragmentsError : GraphQL.Validation.ValidationError
    {
        public NoUnusedFragmentsError(GraphQL.Validation.ValidationContext context, GraphQL.Language.AST.FragmentDefinition node) { }
    }
    [System.Serializable]
    public class NoUnusedVariablesError : GraphQL.Validation.ValidationError
    {
        public NoUnusedVariablesError(GraphQL.Validation.ValidationContext context, GraphQL.Language.AST.VariableDefinition node, GraphQL.Language.AST.Operation op) { }
    }
    [System.Serializable]
    public class OverlappingFieldsCanBeMergedError : GraphQL.Validation.ValidationError
    {
        public OverlappingFieldsCanBeMergedError(GraphQL.Validation.ValidationContext context, GraphQL.Validation.Rules.OverlappingFieldsCanBeMerged.Conflict conflict) { }
    }
    [System.Serializable]
    public class PossibleFragmentSpreadsError : GraphQL.Validation.ValidationError
    {
        public PossibleFragmentSpreadsError(GraphQL.Validation.ValidationContext context, GraphQL.Language.AST.FragmentSpread node, GraphQL.Types.IGraphType parentType, GraphQL.Types.IGraphType fragType) { }
        public PossibleFragmentSpreadsError(GraphQL.Validation.ValidationContext context, GraphQL.Language.AST.InlineFragment node, GraphQL.Types.IGraphType parentType, GraphQL.Types.IGraphType fragType) { }
    }
    [System.Serializable]
    public class ProvidedNonNullArgumentsError : GraphQL.Validation.ValidationError
    {
        public ProvidedNonNullArgumentsError(GraphQL.Validation.ValidationContext context, GraphQL.Language.AST.Directive node, GraphQL.Types.QueryArgument arg) { }
        public ProvidedNonNullArgumentsError(GraphQL.Validation.ValidationContext context, GraphQL.Language.AST.Field node, GraphQL.Types.QueryArgument arg) { }
    }
    [System.Serializable]
    public class ScalarLeafsError : GraphQL.Validation.ValidationError
    {
        public ScalarLeafsError(GraphQL.Validation.ValidationContext context, GraphQL.Language.AST.Field node, GraphQL.Types.IGraphType type) { }
        public ScalarLeafsError(GraphQL.Validation.ValidationContext context, GraphQL.Language.AST.SelectionSet node, GraphQL.Language.AST.Field field, GraphQL.Types.IGraphType type) { }
    }
    [System.Serializable]
    public class SingleRootFieldSubscriptionsError : GraphQL.Validation.ValidationError
    {
        public SingleRootFieldSubscriptionsError(GraphQL.Validation.ValidationContext context, GraphQL.Language.AST.Operation operation, params GraphQL.Language.AST.ISelection[] nodes) { }
    }
    [System.Serializable]
    public class UniqueArgumentNamesError : GraphQL.Validation.ValidationError
    {
        public UniqueArgumentNamesError(GraphQL.Validation.ValidationContext context, GraphQL.Language.AST.Argument node, GraphQL.Language.AST.Argument otherNode) { }
    }
    [System.Serializable]
    public class UniqueDirectivesPerLocationError : GraphQL.Validation.ValidationError
    {
        public UniqueDirectivesPerLocationError(GraphQL.Validation.ValidationContext context, GraphQL.Language.AST.Directive node, GraphQL.Language.AST.Directive altNode) { }
    }
    [System.Serializable]
    public class UniqueFragmentNamesError : GraphQL.Validation.ValidationError
    {
        public UniqueFragmentNamesError(GraphQL.Validation.ValidationContext context, GraphQL.Language.AST.FragmentDefinition node, GraphQL.Language.AST.FragmentDefinition altNode) { }
    }
    [System.Serializable]
    public class UniqueInputFieldNamesError : GraphQL.Validation.ValidationError
    {
        public UniqueInputFieldNamesError(GraphQL.Validation.ValidationContext context, GraphQL.Language.AST.IValue node, GraphQL.Language.AST.ObjectField altNode) { }
    }
    [System.Serializable]
    public class UniqueOperationNamesError : GraphQL.Validation.ValidationError
    {
        public UniqueOperationNamesError(GraphQL.Validation.ValidationContext context, GraphQL.Language.AST.Operation node) { }
    }
    [System.Serializable]
    public class UniqueVariableNamesError : GraphQL.Validation.ValidationError
    {
        public UniqueVariableNamesError(GraphQL.Validation.ValidationContext context, GraphQL.Language.AST.VariableDefinition node, GraphQL.Language.AST.VariableDefinition altNode) { }
    }
    [System.Serializable]
    public class VariablesAreInputTypesError : GraphQL.Validation.ValidationError
    {
        public VariablesAreInputTypesError(GraphQL.Validation.ValidationContext context, GraphQL.Language.AST.VariableDefinition node, GraphQL.Types.IGraphType type) { }
    }
    [System.Serializable]
    public class VariablesInAllowedPositionError : GraphQL.Validation.ValidationError
    {
        public VariablesInAllowedPositionError(GraphQL.Validation.ValidationContext context, GraphQL.Language.AST.VariableDefinition varDef, GraphQL.Types.IGraphType varType, GraphQL.Validation.VariableUsage usage) { }
    }
}
namespace GraphQL.Validation.Rules
{
    public class ArgumentsOfCorrectType : GraphQL.Validation.IValidationRule
    {
        public static readonly GraphQL.Validation.Rules.ArgumentsOfCorrectType Instance;
        public ArgumentsOfCorrectType() { }
        public System.Threading.Tasks.Task<GraphQL.Validation.INodeVisitor> ValidateAsync(GraphQL.Validation.ValidationContext context) { }
    }
    public class DefaultValuesOfCorrectType : GraphQL.Validation.IValidationRule
    {
        public static readonly GraphQL.Validation.Rules.DefaultValuesOfCorrectType Instance;
        public DefaultValuesOfCorrectType() { }
        public System.Threading.Tasks.Task<GraphQL.Validation.INodeVisitor> ValidateAsync(GraphQL.Validation.ValidationContext context) { }
    }
    public class FieldsOnCorrectType : GraphQL.Validation.IValidationRule
    {
        public static readonly GraphQL.Validation.Rules.FieldsOnCorrectType Instance;
        public FieldsOnCorrectType() { }
        public System.Threading.Tasks.Task<GraphQL.Validation.INodeVisitor> ValidateAsync(GraphQL.Validation.ValidationContext context) { }
    }
    public class FragmentsOnCompositeTypes : GraphQL.Validation.IValidationRule
    {
        public static readonly GraphQL.Validation.Rules.FragmentsOnCompositeTypes Instance;
        public FragmentsOnCompositeTypes() { }
        public System.Threading.Tasks.Task<GraphQL.Validation.INodeVisitor> ValidateAsync(GraphQL.Validation.ValidationContext context) { }
    }
    public class KnownArgumentNames : GraphQL.Validation.IValidationRule
    {
        public static readonly GraphQL.Validation.Rules.KnownArgumentNames Instance;
        public KnownArgumentNames() { }
        public System.Threading.Tasks.Task<GraphQL.Validation.INodeVisitor> ValidateAsync(GraphQL.Validation.ValidationContext context) { }
    }
    public class KnownDirectives : GraphQL.Validation.IValidationRule
    {
        public static readonly GraphQL.Validation.Rules.KnownDirectives Instance;
        public KnownDirectives() { }
        public System.Threading.Tasks.Task<GraphQL.Validation.INodeVisitor> ValidateAsync(GraphQL.Validation.ValidationContext context) { }
    }
    public class KnownFragmentNames : GraphQL.Validation.IValidationRule
    {
        public static readonly GraphQL.Validation.Rules.KnownFragmentNames Instance;
        public KnownFragmentNames() { }
        public System.Threading.Tasks.Task<GraphQL.Validation.INodeVisitor> ValidateAsync(GraphQL.Validation.ValidationContext context) { }
    }
    public class KnownTypeNames : GraphQL.Validation.IValidationRule
    {
        public static readonly GraphQL.Validation.Rules.KnownTypeNames Instance;
        public KnownTypeNames() { }
        public System.Threading.Tasks.Task<GraphQL.Validation.INodeVisitor> ValidateAsync(GraphQL.Validation.ValidationContext context) { }
    }
    public class LoneAnonymousOperation : GraphQL.Validation.IValidationRule
    {
        public static readonly GraphQL.Validation.Rules.LoneAnonymousOperation Instance;
        public LoneAnonymousOperation() { }
        public System.Func<string> AnonOperationNotAloneMessage { get; }
        public System.Threading.Tasks.Task<GraphQL.Validation.INodeVisitor> ValidateAsync(GraphQL.Validation.ValidationContext context) { }
    }
    public class NoFragmentCycles : GraphQL.Validation.IValidationRule
    {
        public static readonly GraphQL.Validation.Rules.NoFragmentCycles Instance;
        public NoFragmentCycles() { }
        public System.Threading.Tasks.Task<GraphQL.Validation.INodeVisitor> ValidateAsync(GraphQL.Validation.ValidationContext context) { }
    }
    public class NoUndefinedVariables : GraphQL.Validation.IValidationRule
    {
        public static readonly GraphQL.Validation.Rules.NoUndefinedVariables Instance;
        public NoUndefinedVariables() { }
        public System.Threading.Tasks.Task<GraphQL.Validation.INodeVisitor> ValidateAsync(GraphQL.Validation.ValidationContext context) { }
    }
    public class NoUnusedFragments : GraphQL.Validation.IValidationRule
    {
        public static readonly GraphQL.Validation.Rules.NoUnusedFragments Instance;
        public NoUnusedFragments() { }
        public System.Threading.Tasks.Task<GraphQL.Validation.INodeVisitor> ValidateAsync(GraphQL.Validation.ValidationContext context) { }
    }
    public class NoUnusedVariables : GraphQL.Validation.IValidationRule
    {
        public static readonly GraphQL.Validation.Rules.NoUnusedVariables Instance;
        public NoUnusedVariables() { }
        public System.Threading.Tasks.Task<GraphQL.Validation.INodeVisitor> ValidateAsync(GraphQL.Validation.ValidationContext context) { }
    }
    public class OverlappingFieldsCanBeMerged : GraphQL.Validation.IValidationRule
    {
        public OverlappingFieldsCanBeMerged() { }
        public void CollectFieldsAndFragmentNames(GraphQL.Validation.ValidationContext context, GraphQL.Types.IGraphType parentType, GraphQL.Language.AST.SelectionSet selectionSet, System.Collections.Generic.Dictionary<string, System.Collections.Generic.List<GraphQL.Validation.Rules.OverlappingFieldsCanBeMerged.FieldDefPair>> nodeAndDefs, System.Collections.Generic.Dictionary<string, bool> fragments) { }
        public GraphQL.Validation.Rules.OverlappingFieldsCanBeMerged.CachedField GetReferencedFieldsAndFragmentNames(GraphQL.Validation.ValidationContext context, System.Collections.Generic.Dictionary<GraphQL.Language.AST.SelectionSet, GraphQL.Validation.Rules.OverlappingFieldsCanBeMerged.CachedField> cachedFieldsAndFragmentNames, GraphQL.Language.AST.FragmentDefinition fragment) { }
        public GraphQL.Validation.Rules.OverlappingFieldsCanBeMerged.Conflict SubfieldConflicts(System.Collections.Generic.List<GraphQL.Validation.Rules.OverlappingFieldsCanBeMerged.Conflict> conflicts, string responseName, GraphQL.Language.AST.ISelection node1, GraphQL.Language.AST.ISelection node2) { }
        public System.Threading.Tasks.Task<GraphQL.Validation.INodeVisitor> ValidateAsync(GraphQL.Validation.ValidationContext context) { }
        public class CachedField
        {
            public CachedField() { }
            public System.Collections.Generic.List<string> Names { get; set; }
            public System.Collections.Generic.Dictionary<string, System.Collections.Generic.List<GraphQL.Validation.Rules.OverlappingFieldsCanBeMerged.FieldDefPair>> NodeAndDef { get; set; }
        }
        public class Conflict
        {
            public Conflict() { }
            public System.Collections.Generic.List<GraphQL.Language.AST.ISelection> FieldsLeft { get; set; }
            public System.Collections.Generic.List<GraphQL.Language.AST.ISelection> FieldsRight { get; set; }
            public GraphQL.Validation.Rules.OverlappingFieldsCanBeMerged.ConflictReason Reason { get; set; }
        }
        public class ConflictReason
        {
            public ConflictReason() { }
            public GraphQL.Validation.Rules.OverlappingFieldsCanBeMerged.Message Message { get; set; }
            public string Name { get; set; }
        }
        public class FieldDefPair
        {
            public FieldDefPair() { }
            public GraphQL.Language.AST.ISelection Field { get; set; }
            public GraphQL.Types.FieldType FieldDef { get; set; }
            public GraphQL.Types.IGraphType ParentType { get; set; }
        }
        public class Message
        {
            public Message() { }
            public string Msg { get; set; }
            public System.Collections.Generic.List<GraphQL.Validation.Rules.OverlappingFieldsCanBeMerged.ConflictReason> Msgs { get; set; }
        }
        public class ObjMap<T> : System.Collections.Generic.Dictionary<string, T>
        {
            public ObjMap() { }
        }
        public class PairSet
        {
            public PairSet() { }
            public void Add(string a, string b, bool areMutuallyExclusive) { }
            public bool Has(string a, string b, bool areMutuallyExclusive) { }
        }
    }
    public class PossibleFragmentSpreads : GraphQL.Validation.IValidationRule
    {
        public static readonly GraphQL.Validation.Rules.PossibleFragmentSpreads Instance;
        public PossibleFragmentSpreads() { }
        public System.Threading.Tasks.Task<GraphQL.Validation.INodeVisitor> ValidateAsync(GraphQL.Validation.ValidationContext context) { }
    }
    public class ProvidedNonNullArguments : GraphQL.Validation.IValidationRule
    {
        public static readonly GraphQL.Validation.Rules.ProvidedNonNullArguments Instance;
        public ProvidedNonNullArguments() { }
        public System.Threading.Tasks.Task<GraphQL.Validation.INodeVisitor> ValidateAsync(GraphQL.Validation.ValidationContext context) { }
    }
    public class ScalarLeafs : GraphQL.Validation.IValidationRule
    {
        public static readonly GraphQL.Validation.Rules.ScalarLeafs Instance;
        public ScalarLeafs() { }
        public System.Threading.Tasks.Task<GraphQL.Validation.INodeVisitor> ValidateAsync(GraphQL.Validation.ValidationContext context) { }
    }
    public class SingleRootFieldSubscriptions : GraphQL.Validation.IValidationRule
    {
        public static readonly GraphQL.Validation.Rules.SingleRootFieldSubscriptions Instance;
        public SingleRootFieldSubscriptions() { }
        public System.Threading.Tasks.Task<GraphQL.Validation.INodeVisitor> ValidateAsync(GraphQL.Validation.ValidationContext context) { }
    }
    public class UniqueArgumentNames : GraphQL.Validation.IValidationRule
    {
        public static readonly GraphQL.Validation.Rules.UniqueArgumentNames Instance;
        public UniqueArgumentNames() { }
        public System.Threading.Tasks.Task<GraphQL.Validation.INodeVisitor> ValidateAsync(GraphQL.Validation.ValidationContext context) { }
    }
    public class UniqueDirectivesPerLocation : GraphQL.Validation.IValidationRule
    {
        public static readonly GraphQL.Validation.Rules.UniqueDirectivesPerLocation Instance;
        public UniqueDirectivesPerLocation() { }
        public System.Threading.Tasks.Task<GraphQL.Validation.INodeVisitor> ValidateAsync(GraphQL.Validation.ValidationContext context) { }
    }
    public class UniqueFragmentNames : GraphQL.Validation.IValidationRule
    {
        public static readonly GraphQL.Validation.Rules.UniqueFragmentNames Instance;
        public UniqueFragmentNames() { }
        public System.Threading.Tasks.Task<GraphQL.Validation.INodeVisitor> ValidateAsync(GraphQL.Validation.ValidationContext context) { }
    }
    public class UniqueInputFieldNames : GraphQL.Validation.IValidationRule
    {
        public static readonly GraphQL.Validation.Rules.UniqueInputFieldNames Instance;
        public UniqueInputFieldNames() { }
        public System.Threading.Tasks.Task<GraphQL.Validation.INodeVisitor> ValidateAsync(GraphQL.Validation.ValidationContext context) { }
    }
    public class UniqueOperationNames : GraphQL.Validation.IValidationRule
    {
        public static readonly GraphQL.Validation.Rules.UniqueOperationNames Instance;
        public UniqueOperationNames() { }
        public System.Threading.Tasks.Task<GraphQL.Validation.INodeVisitor> ValidateAsync(GraphQL.Validation.ValidationContext context) { }
    }
    public class UniqueVariableNames : GraphQL.Validation.IValidationRule
    {
        public static readonly GraphQL.Validation.Rules.UniqueVariableNames Instance;
        public UniqueVariableNames() { }
        public System.Threading.Tasks.Task<GraphQL.Validation.INodeVisitor> ValidateAsync(GraphQL.Validation.ValidationContext context) { }
    }
    public class VariablesAreInputTypes : GraphQL.Validation.IValidationRule
    {
        public static readonly GraphQL.Validation.Rules.VariablesAreInputTypes Instance;
        public VariablesAreInputTypes() { }
        public System.Threading.Tasks.Task<GraphQL.Validation.INodeVisitor> ValidateAsync(GraphQL.Validation.ValidationContext context) { }
    }
    public class VariablesInAllowedPosition : GraphQL.Validation.IValidationRule
    {
        public static readonly GraphQL.Validation.Rules.VariablesInAllowedPosition Instance;
        public VariablesInAllowedPosition() { }
        public System.Threading.Tasks.Task<GraphQL.Validation.INodeVisitor> ValidateAsync(GraphQL.Validation.ValidationContext context) { }
    }
}<|MERGE_RESOLUTION|>--- conflicted
+++ resolved
@@ -213,13 +213,6 @@
         public LightweightCache(System.Func<TKey, TValue> onMissing) { }
         public LightweightCache(System.Collections.Generic.IDictionary<TKey, TValue> dictionary, System.Func<TKey, TValue> onMissing) { }
         public int Count { get; }
-<<<<<<< HEAD
-=======
-        [System.Obsolete]
-        public TValue First { get; }
-        [System.Obsolete]
-        public System.Func<TValue, TKey> GetKey { get; set; }
->>>>>>> 5c4c469c
         public TValue this[TKey key] { get; set; }
         public System.Collections.Generic.IEnumerable<TKey> Keys { get; }
         public System.Func<TKey, TValue> OnMissing { set; }
