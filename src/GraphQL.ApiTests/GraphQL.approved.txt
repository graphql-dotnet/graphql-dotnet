namespace GraphQL
{
    public static class AuthorizationExtensions
    {
        public const string POLICY_KEY = "Authorization__Policies";
        public static GraphQL.Builders.ConnectionBuilder<TSourceType> AuthorizeWith<TSourceType>(this GraphQL.Builders.ConnectionBuilder<TSourceType> builder, string policy) { }
        public static TMetadataProvider AuthorizeWith<TMetadataProvider>(this TMetadataProvider provider, string policy)
            where TMetadataProvider : GraphQL.Types.IProvideMetadata { }
        public static GraphQL.Builders.FieldBuilder<TSourceType, TReturnType> AuthorizeWith<TSourceType, TReturnType>(this GraphQL.Builders.FieldBuilder<TSourceType, TReturnType> builder, string policy) { }
        public static System.Collections.Generic.List<string> GetPolicies(this GraphQL.Types.IProvideMetadata provider) { }
        public static bool RequiresAuthorization(this GraphQL.Types.IProvideMetadata provider) { }
    }
    public static class BoolBox
    {
        public static readonly object False;
        public static readonly object True;
        public static object Boxed(this bool value) { }
        public static object Boxed(this bool? value) { }
    }
    public sealed class DefaultServiceProvider : System.IServiceProvider
    {
        public DefaultServiceProvider() { }
        public object GetService(System.Type serviceType) { }
    }
    public class DocumentExecuter : GraphQL.IDocumentExecuter
    {
        public DocumentExecuter() { }
        public DocumentExecuter(GraphQL.Execution.IDocumentBuilder documentBuilder, GraphQL.Validation.IDocumentValidator documentValidator, GraphQL.Validation.Complexity.IComplexityAnalyzer complexityAnalyzer) { }
        public DocumentExecuter(GraphQL.Execution.IDocumentBuilder documentBuilder, GraphQL.Validation.IDocumentValidator documentValidator, GraphQL.Validation.Complexity.IComplexityAnalyzer complexityAnalyzer, GraphQL.Caching.IDocumentCache documentCache) { }
        public virtual System.Threading.Tasks.Task<GraphQL.ExecutionResult> ExecuteAsync(GraphQL.ExecutionOptions options) { }
        protected virtual GraphQL.Language.AST.Operation GetOperation(string operationName, GraphQL.Language.AST.Document document) { }
        protected virtual GraphQL.Execution.IExecutionStrategy SelectExecutionStrategy(GraphQL.Execution.ExecutionContext context) { }
    }
    public static class DocumentExecuterExtensions
    {
        public static System.Threading.Tasks.Task<GraphQL.ExecutionResult> ExecuteAsync(this GraphQL.IDocumentExecuter executer, System.Action<GraphQL.ExecutionOptions> configure) { }
    }
    public static class DocumentWriterExtensions
    {
        public static System.Threading.Tasks.Task<string> WriteToStringAsync<T>(this GraphQL.IDocumentWriter writer, T value) { }
    }
    public static class EnumerableExtensions
    {
        public static void Apply<T>(this System.Collections.Generic.IEnumerable<T> items, System.Action<T> action) { }
        public static void Apply<T>(this System.Collections.Generic.List<T> items, System.Action<T> action) { }
    }
    public readonly struct ErrorLocation : System.IEquatable<GraphQL.ErrorLocation>
    {
        public ErrorLocation(int line, int column) { }
        public int Column { get; }
        public int Line { get; }
        public bool Equals(GraphQL.ErrorLocation other) { }
        public override bool Equals(object obj) { }
        public override int GetHashCode() { }
        public static bool operator !=(GraphQL.ErrorLocation left, GraphQL.ErrorLocation right) { }
        public static bool operator ==(GraphQL.ErrorLocation left, GraphQL.ErrorLocation right) { }
    }
    [System.Serializable]
    public class ExecutionError : System.Exception
    {
        public ExecutionError(string message) { }
        public ExecutionError(string message, System.Collections.IDictionary data) { }
        public ExecutionError(string message, System.Exception exception) { }
        public string Code { get; set; }
        public System.Collections.Generic.IEnumerable<GraphQL.ErrorLocation> Locations { get; }
        public System.Collections.Generic.IEnumerable<object> Path { get; set; }
        public void AddLocation(int line, int column) { }
    }
    public static class ExecutionErrorExtensions
    {
        public static TError AddLocation<TError>(this TError error, GraphQL.Language.AST.AbstractNode abstractNode, GraphQL.Language.AST.Document document)
            where TError : GraphQL.ExecutionError { }
    }
    public class ExecutionErrors : System.Collections.Generic.IEnumerable<GraphQL.ExecutionError>, System.Collections.IEnumerable
    {
        public ExecutionErrors() { }
        public int Count { get; }
        public GraphQL.ExecutionError this[int index] { get; }
        public virtual void Add(GraphQL.ExecutionError error) { }
        public virtual void AddRange(System.Collections.Generic.IEnumerable<GraphQL.ExecutionError> errors) { }
        public System.Collections.Generic.IEnumerator<GraphQL.ExecutionError> GetEnumerator() { }
    }
    public class ExecutionOptions : GraphQL.Execution.IProvideUserContext
    {
        public ExecutionOptions() { }
        public System.Collections.Generic.IEnumerable<GraphQL.Validation.IValidationRule> CachedDocumentValidationRules { get; set; }
        public System.Threading.CancellationToken CancellationToken { get; set; }
        public GraphQL.Validation.Complexity.ComplexityConfiguration ComplexityConfiguration { get; set; }
        public GraphQL.Language.AST.Document Document { get; set; }
        public bool EnableMetrics { get; set; }
        public GraphQL.Instrumentation.IFieldMiddlewareBuilder FieldMiddleware { get; set; }
        public GraphQL.Inputs Inputs { get; set; }
        public System.Collections.Generic.List<GraphQL.Execution.IDocumentExecutionListener> Listeners { get; }
        public int? MaxParallelExecutionCount { get; set; }
        public string OperationName { get; set; }
        public string Query { get; set; }
        public System.IServiceProvider RequestServices { get; set; }
        public object Root { get; set; }
        public GraphQL.Types.ISchema Schema { get; set; }
        public bool ThrowOnUnhandledException { get; set; }
        public System.Action<GraphQL.Execution.UnhandledExceptionContext> UnhandledExceptionDelegate { get; set; }
        public System.Collections.Generic.IDictionary<string, object> UserContext { get; set; }
        public System.Collections.Generic.IEnumerable<GraphQL.Validation.IValidationRule> ValidationRules { get; set; }
    }
    public class ExecutionResult
    {
        public ExecutionResult() { }
        public ExecutionResult(GraphQL.ExecutionResult result) { }
        public object Data { get; set; }
        public GraphQL.Language.AST.Document Document { get; set; }
        public GraphQL.ExecutionErrors Errors { get; set; }
        public System.Collections.Generic.Dictionary<string, object> Extensions { get; set; }
        public GraphQL.Language.AST.Operation Operation { get; set; }
        public GraphQL.Instrumentation.PerfRecord[] Perf { get; set; }
        public string Query { get; set; }
    }
    public sealed class FuncServiceProvider : System.IServiceProvider
    {
        public FuncServiceProvider(System.Func<System.Type, object> resolver) { }
        public object GetService(System.Type type) { }
    }
    [System.AttributeUsage(System.AttributeTargets.Class | System.AttributeTargets.Method | System.AttributeTargets.All, AllowMultiple=true)]
    public abstract class GraphQLAttribute : System.Attribute
    {
        protected GraphQLAttribute() { }
        public virtual void Modify(GraphQL.Utilities.FieldConfig field) { }
        public virtual void Modify(GraphQL.Utilities.TypeConfig type) { }
    }
    public static class GraphQLExtensions
    {
        public static GraphQL.Language.AST.IValue AstFromValue(this object value, GraphQL.Types.ISchema schema, GraphQL.Types.IGraphType type) { }
        public static GraphQL.Types.IGraphType BuildNamedType(this System.Type type, System.Func<System.Type, GraphQL.Types.IGraphType> resolve = null) { }
        public static object DefaultValueOf<TSourceType, TProperty>(this System.Linq.Expressions.Expression<System.Func<TSourceType, TProperty>> expression) { }
        public static string DeprecationReasonOf<TSourceType, TProperty>(this System.Linq.Expressions.Expression<System.Func<TSourceType, TProperty>> expression) { }
        public static string DescriptionOf<TSourceType, TProperty>(this System.Linq.Expressions.Expression<System.Func<TSourceType, TProperty>> expression) { }
        public static bool DoTypesOverlap(GraphQL.Types.IGraphType typeA, GraphQL.Types.IGraphType typeB) { }
        public static GraphQL.Types.IGraphType GetNamedType(this GraphQL.Types.IGraphType type) { }
        public static System.Type GetNamedType(this System.Type type) { }
        public static bool IsCompositeType(this GraphQL.Types.IGraphType type) { }
        public static bool IsInputObjectType(this GraphQL.Types.IGraphType type) { }
        public static bool IsInputType(this GraphQL.Types.IGraphType type) { }
        public static bool IsInputType(this System.Type type) { }
        public static bool IsLeafType(this GraphQL.Types.IGraphType type) { }
        public static bool IsOutputType(this GraphQL.Types.IGraphType type) { }
        public static bool IsOutputType(this System.Type type) { }
        public static bool IsSubtypeOf(this GraphQL.Types.IGraphType maybeSubType, GraphQL.Types.IGraphType superType, GraphQL.Types.ISchema schema) { }
        public static bool IsValidInterfaceFor(this GraphQL.Types.IInterfaceGraphType iface, GraphQL.Types.IObjectGraphType type, bool throwError = true) { }
        public static string[] IsValidLiteralValue(this GraphQL.Types.IGraphType type, GraphQL.Language.AST.IValue valueAst, GraphQL.Types.ISchema schema) { }
        public static string NameOf<TSourceType, TProperty>(this System.Linq.Expressions.Expression<System.Func<TSourceType, TProperty>> expression) { }
        public static TMetadataProvider WithMetadata<TMetadataProvider>(this TMetadataProvider provider, string key, object value)
            where TMetadataProvider : GraphQL.Types.IProvideMetadata { }
    }
    [System.AttributeUsage(System.AttributeTargets.Class | System.AttributeTargets.Method | System.AttributeTargets.All)]
    public sealed class GraphQLMetadataAttribute : GraphQL.GraphQLAttribute
    {
        public GraphQLMetadataAttribute() { }
        public GraphQLMetadataAttribute(string name) { }
        public string DeprecationReason { get; set; }
        public string Description { get; set; }
        public System.Type IsTypeOf { get; set; }
        public string Name { get; set; }
        public GraphQL.ResolverType Type { get; set; }
        public override void Modify(GraphQL.Utilities.FieldConfig field) { }
        public override void Modify(GraphQL.Utilities.TypeConfig type) { }
    }
    public interface IDocumentExecuter
    {
        System.Threading.Tasks.Task<GraphQL.ExecutionResult> ExecuteAsync(GraphQL.ExecutionOptions options);
    }
    public interface IDocumentWriter
    {
        System.Threading.Tasks.Task WriteAsync<T>(System.IO.Stream stream, T value, System.Threading.CancellationToken cancellationToken = default);
    }
    public interface IResolveConnectionContext : GraphQL.Execution.IProvideUserContext, GraphQL.IResolveFieldContext
    {
        string After { get; }
        string Before { get; }
        int? First { get; }
        bool IsUnidirectional { get; }
        int? Last { get; }
        int? PageSize { get; }
    }
    public interface IResolveConnectionContext<out T> : GraphQL.Execution.IProvideUserContext, GraphQL.IResolveConnectionContext, GraphQL.IResolveFieldContext, GraphQL.IResolveFieldContext<T> { }
    public interface IResolveEventStreamContext : GraphQL.Execution.IProvideUserContext, GraphQL.IResolveFieldContext { }
    public interface IResolveEventStreamContextProvider
    {
        GraphQL.IResolveEventStreamContext CreateContext(GraphQL.Execution.ExecutionNode node, GraphQL.Execution.ExecutionContext context);
    }
    public interface IResolveEventStreamContext<out TSource> : GraphQL.Execution.IProvideUserContext, GraphQL.IResolveEventStreamContext, GraphQL.IResolveFieldContext, GraphQL.IResolveFieldContext<TSource> { }
    public interface IResolveFieldContext : GraphQL.Execution.IProvideUserContext
    {
        System.Collections.Generic.IDictionary<string, GraphQL.Execution.ArgumentValue> Arguments { get; }
        GraphQL.Execution.IExecutionArrayPool ArrayPool { get; }
        System.Threading.CancellationToken CancellationToken { get; }
        GraphQL.Language.AST.Document Document { get; }
        GraphQL.ExecutionErrors Errors { get; }
        System.Collections.Generic.IDictionary<string, object> Extensions { get; }
        GraphQL.Language.AST.Field FieldAst { get; }
        GraphQL.Types.FieldType FieldDefinition { get; }
        string FieldName { get; }
        GraphQL.Language.AST.Fragments Fragments { get; }
        GraphQL.Instrumentation.Metrics Metrics { get; }
        GraphQL.Language.AST.Operation Operation { get; }
        GraphQL.Types.IObjectGraphType ParentType { get; }
        System.Collections.Generic.IEnumerable<object> Path { get; }
        System.IServiceProvider RequestServices { get; }
        System.Collections.Generic.IEnumerable<object> ResponsePath { get; }
        GraphQL.Types.IGraphType ReturnType { get; }
        object RootValue { get; }
        GraphQL.Types.ISchema Schema { get; }
        object Source { get; }
        System.Collections.Generic.IDictionary<string, GraphQL.Language.AST.Field> SubFields { get; }
        GraphQL.Language.AST.Variables Variables { get; }
        TElement[] GetPooledArray<TElement>(int minLength);
    }
    public interface IResolveFieldContextProvider
    {
        GraphQL.IResolveFieldContext CreateContext(GraphQL.Execution.ExecutionNode node, GraphQL.Execution.ExecutionContext context);
    }
    public interface IResolveFieldContext<out TSource> : GraphQL.Execution.IProvideUserContext, GraphQL.IResolveFieldContext
    {
        TSource Source { get; }
    }
    public class Inputs : System.Collections.ObjectModel.ReadOnlyDictionary<string, object>
    {
        public static readonly GraphQL.Inputs Empty;
        public Inputs(System.Collections.Generic.IDictionary<string, object> dictionary) { }
    }
    public static class InputsExtensions
    {
        public static GraphQL.Inputs ToInputs(this System.Collections.Generic.Dictionary<string, object> dictionary) { }
    }
    public class LightweightCache<TKey, TValue> : System.Collections.Generic.IEnumerable<TValue>, System.Collections.IEnumerable
    {
        public LightweightCache() { }
        public LightweightCache(System.Collections.Generic.IDictionary<TKey, TValue> dictionary) { }
        public LightweightCache(System.Func<TKey, TValue> onMissing) { }
        public LightweightCache(System.Collections.Generic.IDictionary<TKey, TValue> dictionary, System.Func<TKey, TValue> onMissing) { }
        public int Count { get; }
        public TValue this[TKey key] { get; set; }
        public System.Collections.Generic.IEnumerable<TKey> Keys { get; }
        public System.Func<TKey, TValue> OnMissing { set; }
        public void Clear() { }
        public void ClearAll() { }
        public void Each(System.Action<TValue> action) { }
        public void Each(System.Action<TKey, TValue> action) { }
        public bool Exists(System.Predicate<TValue> predicate) { }
        public void Fill(TKey key, TValue value) { }
        public void FillDefault(TKey key) { }
        public TValue Find(System.Predicate<TValue> predicate) { }
        public TValue[] GetAll() { }
        public System.Collections.Generic.IEnumerator<TValue> GetEnumerator() { }
        public bool Has(TKey key) { }
        public void Remove(TKey key) { }
        public bool TryRetrieve(TKey key, out TValue value) { }
        public void WithValue(TKey key, System.Action<TValue> action) { }
    }
    public static class MemoryExtensions
    {
        public static System.Collections.Generic.IList<T> Constrained<T>(this T[] array, int count) { }
    }
    public static class ObjectExtensions
    {
        public static object GetPropertyValue(this object propertyValue, System.Type fieldType, GraphQL.Types.IGraphType mappedType = null) { }
        public static bool IsDefinedEnumValue(System.Type type, object value) { }
        public static object ToObject(this System.Collections.Generic.IDictionary<string, object> source, System.Type type, GraphQL.Types.IGraphType mappedType = null) { }
        public static T ToObject<T>(this System.Collections.Generic.IDictionary<string, object> source)
            where T :  class { }
    }
    public class ReadonlyResolveConnectionContext<T> : GraphQL.ReadonlyResolveFieldContext<T>, GraphQL.Execution.IProvideUserContext, GraphQL.IResolveConnectionContext, GraphQL.IResolveConnectionContext<T>, GraphQL.IResolveFieldContext, GraphQL.IResolveFieldContext<T>
    {
        public ReadonlyResolveConnectionContext(GraphQL.Execution.ExecutionNode node, GraphQL.Execution.ExecutionContext context, bool isUnidirectional, int? defaultPageSize) { }
        public string After { get; }
        public string Before { get; }
        public int? First { get; }
        public bool IsUnidirectional { get; }
        public int? Last { get; }
        public int? PageSize { get; }
    }
    public readonly struct ReadonlyResolveFieldContextStruct<TSource> : GraphQL.Execution.IProvideUserContext, GraphQL.IResolveFieldContext, GraphQL.IResolveFieldContext<TSource>
    {
        public System.Collections.Generic.IDictionary<string, object> Arguments { get; }
        public System.Threading.CancellationToken CancellationToken { get; }
        public GraphQL.Language.AST.Document Document { get; }
        public GraphQL.ExecutionErrors Errors { get; }
        public System.Collections.Generic.IDictionary<string, object> Extensions { get; }
        public GraphQL.Language.AST.Field FieldAst { get; }
        public GraphQL.Types.FieldType FieldDefinition { get; }
        public string FieldName { get; }
        public GraphQL.Language.AST.Fragments Fragments { get; }
        public GraphQL.Instrumentation.Metrics Metrics { get; }
        public GraphQL.Language.AST.Operation Operation { get; }
        public GraphQL.Types.IObjectGraphType ParentType { get; }
        public System.Collections.Generic.IEnumerable<object> Path { get; }
        public System.IServiceProvider RequestServices { get; }
        public System.Collections.Generic.IEnumerable<object> ResponsePath { get; }
        public GraphQL.Types.IGraphType ReturnType { get; }
        public object RootValue { get; }
        public GraphQL.Types.ISchema Schema { get; }
        public TSource Source { get; }
        public System.Collections.Generic.IDictionary<string, GraphQL.Language.AST.Field> SubFields { get; }
        public System.Collections.Generic.IDictionary<string, object> UserContext { get; }
        public GraphQL.Language.AST.Variables Variables { get; }
        public TElement[] GetPooledArray<TElement>(int minimumLength) { }
    }
    public class ReadonlyResolveFieldContext<TSource> : GraphQL.Execution.IProvideUserContext, GraphQL.IResolveEventStreamContext, GraphQL.IResolveEventStreamContext<TSource>, GraphQL.IResolveFieldContext, GraphQL.IResolveFieldContext<TSource>
    {
        public ReadonlyResolveFieldContext(GraphQL.Execution.ExecutionNode node, GraphQL.Execution.ExecutionContext context) { }
        public System.Collections.Generic.IDictionary<string, GraphQL.Execution.ArgumentValue> Arguments { get; }
        public GraphQL.Execution.IExecutionArrayPool ArrayPool { get; }
        public System.Threading.CancellationToken CancellationToken { get; }
        public GraphQL.Language.AST.Document Document { get; }
        public GraphQL.ExecutionErrors Errors { get; }
        public System.Collections.Generic.IDictionary<string, object> Extensions { get; }
        public GraphQL.Language.AST.Field FieldAst { get; }
        public GraphQL.Types.FieldType FieldDefinition { get; }
        public string FieldName { get; }
        public GraphQL.Language.AST.Fragments Fragments { get; }
        public GraphQL.Instrumentation.Metrics Metrics { get; }
        public GraphQL.Language.AST.Operation Operation { get; }
        public GraphQL.Types.IObjectGraphType ParentType { get; }
        public System.Collections.Generic.IEnumerable<object> Path { get; }
        public System.IServiceProvider RequestServices { get; }
        public System.Collections.Generic.IEnumerable<object> ResponsePath { get; }
        public GraphQL.Types.IGraphType ReturnType { get; }
        public object RootValue { get; }
        public GraphQL.Types.ISchema Schema { get; }
        public TSource Source { get; }
        public System.Collections.Generic.IDictionary<string, GraphQL.Language.AST.Field> SubFields { get; }
        public System.Collections.Generic.IDictionary<string, object> UserContext { get; }
        public GraphQL.Language.AST.Variables Variables { get; }
        public TElement[] GetPooledArray<TElement>(int minimumLength) { }
    }
    public class ResolveEventStreamContext : GraphQL.ResolveEventStreamContext<object>, GraphQL.Execution.IProvideUserContext, GraphQL.IResolveEventStreamContext, GraphQL.IResolveFieldContext
    {
        public ResolveEventStreamContext() { }
    }
    public class ResolveEventStreamContext<T> : GraphQL.ResolveFieldContext<T>, GraphQL.Execution.IProvideUserContext, GraphQL.IResolveEventStreamContext, GraphQL.IResolveEventStreamContext<T>, GraphQL.IResolveFieldContext, GraphQL.IResolveFieldContext<T>
    {
        public ResolveEventStreamContext() { }
        public ResolveEventStreamContext(GraphQL.IResolveEventStreamContext context) { }
    }
    public class ResolveFieldContext : GraphQL.Execution.IProvideUserContext, GraphQL.IResolveFieldContext
    {
        public ResolveFieldContext() { }
        public ResolveFieldContext(GraphQL.IResolveFieldContext context) { }
        public System.Collections.Generic.IDictionary<string, GraphQL.Execution.ArgumentValue> Arguments { get; set; }
        public GraphQL.Execution.IExecutionArrayPool ArrayPool { get; set; }
        public System.Threading.CancellationToken CancellationToken { get; set; }
        public GraphQL.Language.AST.Document Document { get; set; }
        public GraphQL.ExecutionErrors Errors { get; set; }
        public System.Collections.Generic.IDictionary<string, object> Extensions { get; set; }
        public GraphQL.Language.AST.Field FieldAst { get; set; }
        public GraphQL.Types.FieldType FieldDefinition { get; set; }
        public string FieldName { get; set; }
        public GraphQL.Language.AST.Fragments Fragments { get; set; }
        public GraphQL.Instrumentation.Metrics Metrics { get; set; }
        public GraphQL.Language.AST.Operation Operation { get; set; }
        public GraphQL.Types.IObjectGraphType ParentType { get; set; }
        public System.Collections.Generic.IEnumerable<object> Path { get; set; }
        public System.IServiceProvider RequestServices { get; set; }
        public System.Collections.Generic.IEnumerable<object> ResponsePath { get; set; }
        public GraphQL.Types.IGraphType ReturnType { get; set; }
        public object RootValue { get; set; }
        public GraphQL.Types.ISchema Schema { get; set; }
        public object Source { get; set; }
        public System.Collections.Generic.IDictionary<string, GraphQL.Language.AST.Field> SubFields { get; set; }
        public System.Collections.Generic.IDictionary<string, object> UserContext { get; set; }
        public GraphQL.Language.AST.Variables Variables { get; set; }
        public TElement[] GetPooledArray<TElement>(int minimumLength) { }
    }
    public static class ResolveFieldContextExtensions
    {
        public static object GetArgument(this GraphQL.IResolveFieldContext context, System.Type argumentType, string name, object defaultValue = null) { }
        public static TType GetArgument<TType>(this GraphQL.IResolveFieldContext context, string name, TType defaultValue = default) { }
        public static object GetExtension(this GraphQL.IResolveFieldContext context, string path) { }
        public static bool HasArgument(this GraphQL.IResolveFieldContext context, string name) { }
        public static void SetExtension(this GraphQL.IResolveFieldContext context, string path, object value) { }
    }
    public class ResolveFieldContext<TSource> : GraphQL.ResolveFieldContext, GraphQL.Execution.IProvideUserContext, GraphQL.IResolveFieldContext, GraphQL.IResolveFieldContext<TSource>
    {
        public ResolveFieldContext() { }
        public ResolveFieldContext(GraphQL.IResolveFieldContext context) { }
        public new TSource Source { get; set; }
    }
    public enum ResolverType
    {
        Resolver = 0,
        Subscriber = 1,
    }
    public static class SchemaExtensions
    {
        public static System.Threading.Tasks.Task<string> ExecuteAsync(this GraphQL.Types.ISchema schema, GraphQL.IDocumentWriter documentWriter, System.Action<GraphQL.ExecutionOptions> configure) { }
    }
    public static class StringExtensions
    {
        public static string ToCamelCase(this string s) { }
        public static string ToConstantCase(this string value) { }
        public static string ToPascalCase(this string s) { }
        public static string TrimGraphQLTypes(this string name) { }
    }
    public static class TypeExtensions
    {
        public static T As<T>(this object item)
            where T :  class { }
        public static string Description(this System.Reflection.MemberInfo memberInfo) { }
        public static System.Type GetEnumerableElementType(this System.Type type) { }
        public static System.Type GetGraphTypeFromType(this System.Type type, bool isNullable = false) { }
        public static string GraphQLName(this System.Type type) { }
        public static bool ImplementsGenericType(this System.Type type, System.Type genericType) { }
        public static bool IsConcrete(this System.Type type) { }
        public static bool IsGraphType(this System.Type type) { }
        public static bool IsNullable(this System.Type type) { }
        public static bool IsPrimitive(this System.Type type) { }
        public static string ObsoleteMessage(this System.Reflection.MemberInfo memberInfo) { }
    }
    public static class ValueConverter
    {
        public static object ConvertTo(object value, System.Type targetType) { }
        public static T ConvertTo<T>(object value) { }
        public static void Register(System.Type valueType, System.Type targetType, System.Func<object, object> conversion) { }
        public static void Register<TTarget>(System.Func<System.Collections.Generic.IDictionary<string, object>, TTarget> conversion)
            where TTarget :  class { }
        public static void Register<TSource, TTarget>(System.Func<TSource, TTarget> conversion) { }
    }
}
namespace GraphQL.Builders
{
    public static class ConnectionBuilder
    {
        public static GraphQL.Builders.ConnectionBuilder<TSourceType> Create<TNodeType, TSourceType>()
            where TNodeType : GraphQL.Types.IGraphType { }
        public static GraphQL.Builders.ConnectionBuilder<TSourceType> Create<TNodeType, TEdgeType, TSourceType>()
            where TNodeType : GraphQL.Types.IGraphType
            where TEdgeType : GraphQL.Types.Relay.EdgeType<TNodeType> { }
        public static GraphQL.Builders.ConnectionBuilder<TSourceType> Create<TNodeType, TEdgeType, TConnectionType, TSourceType>()
            where TNodeType : GraphQL.Types.IGraphType
            where TEdgeType : GraphQL.Types.Relay.EdgeType<TNodeType>
            where TConnectionType : GraphQL.Types.Relay.ConnectionType<TNodeType, TEdgeType> { }
    }
    public class ConnectionBuilder<TSourceType>
    {
        public GraphQL.Types.FieldType FieldType { get; set; }
        public GraphQL.Builders.ConnectionBuilder<TSourceType> Argument<TArgumentGraphType>(string name, string description)
            where TArgumentGraphType : GraphQL.Types.IGraphType { }
        public GraphQL.Builders.ConnectionBuilder<TSourceType> Argument<TArgumentGraphType, TArgumentType>(string name, string description, TArgumentType defaultValue = default)
            where TArgumentGraphType : GraphQL.Types.IGraphType { }
        public GraphQL.Builders.ConnectionBuilder<TSourceType> Bidirectional() { }
        public GraphQL.Builders.ConnectionBuilder<TSourceType> DeprecationReason(string deprecationReason) { }
        public GraphQL.Builders.ConnectionBuilder<TSourceType> Description(string description) { }
        public GraphQL.Builders.ConnectionBuilder<TSourceType> Name(string name) { }
        public GraphQL.Builders.ConnectionBuilder<TSourceType> PageSize(int pageSize) { }
        public void Resolve(System.Func<GraphQL.IResolveConnectionContext<TSourceType>, object> resolver) { }
        public GraphQL.Builders.ConnectionBuilder<TSourceType> ReturnAll() { }
        public GraphQL.Builders.ConnectionBuilder<TSourceType> Unidirectional() { }
        public static GraphQL.Builders.ConnectionBuilder<TSourceType> Create<TNodeType>(string name = "default")
            where TNodeType : GraphQL.Types.IGraphType { }
        public static GraphQL.Builders.ConnectionBuilder<TSourceType> Create<TNodeType, TEdgeType>(string name = "default")
            where TNodeType : GraphQL.Types.IGraphType
            where TEdgeType : GraphQL.Types.Relay.EdgeType<TNodeType> { }
        public static GraphQL.Builders.ConnectionBuilder<TSourceType> Create<TNodeType, TEdgeType, TConnectionType>(string name = "default")
            where TNodeType : GraphQL.Types.IGraphType
            where TEdgeType : GraphQL.Types.Relay.EdgeType<TNodeType>
            where TConnectionType : GraphQL.Types.Relay.ConnectionType<TNodeType, TEdgeType> { }
    }
    public static class FieldBuilder
    {
        public static GraphQL.Builders.FieldBuilder<TSourceType, TReturnType> Create<TSourceType, TReturnType>(GraphQL.Types.IGraphType type) { }
        public static GraphQL.Builders.FieldBuilder<TSourceType, TReturnType> Create<TSourceType, TReturnType>(System.Type type = null) { }
    }
    public class FieldBuilder<TSourceType, TReturnType>
    {
        public GraphQL.Types.EventStreamFieldType FieldType { get; }
        public virtual GraphQL.Builders.FieldBuilder<TSourceType, TReturnType> Argument<TArgumentGraphType>(string name, System.Action<GraphQL.Types.QueryArgument> configure = null) { }
        public virtual GraphQL.Builders.FieldBuilder<TSourceType, TReturnType> Argument<TArgumentGraphType>(string name, string description, System.Action<GraphQL.Types.QueryArgument> configure = null) { }
        public virtual GraphQL.Builders.FieldBuilder<TSourceType, TReturnType> Argument<TArgumentGraphType, TArgumentType>(string name, string description, TArgumentType defaultValue = default, System.Action<GraphQL.Types.QueryArgument> configure = null) { }
        public virtual GraphQL.Builders.FieldBuilder<TSourceType, TReturnType> Configure(System.Action<GraphQL.Types.FieldType> configure) { }
        public virtual GraphQL.Builders.FieldBuilder<TSourceType, TReturnType> DefaultValue(TReturnType defaultValue = default) { }
        public virtual GraphQL.Builders.FieldBuilder<TSourceType, TReturnType> DeprecationReason(string deprecationReason) { }
        public virtual GraphQL.Builders.FieldBuilder<TSourceType, TReturnType> Description(string description) { }
        public virtual GraphQL.Builders.FieldBuilder<TSourceType, TReturnType> Name(string name) { }
        public virtual GraphQL.Builders.FieldBuilder<TSourceType, TReturnType> Resolve(GraphQL.Resolvers.IFieldResolver resolver) { }
        public virtual GraphQL.Builders.FieldBuilder<TSourceType, TReturnType> Resolve(System.Func<GraphQL.IResolveFieldContext<TSourceType>, TReturnType> resolve) { }
        public virtual GraphQL.Builders.FieldBuilder<TSourceType, TReturnType> ResolveAsync(System.Func<GraphQL.IResolveFieldContext<TSourceType>, System.Threading.Tasks.Task<TReturnType>> resolve) { }
        public virtual GraphQL.Builders.FieldBuilder<TSourceType, TNewReturnType> Returns<TNewReturnType>() { }
        public virtual GraphQL.Builders.FieldBuilder<TSourceType, TReturnType> Subscribe(System.Func<GraphQL.IResolveEventStreamContext<TSourceType>, System.IObservable<TReturnType>> subscribe) { }
        public virtual GraphQL.Builders.FieldBuilder<TSourceType, TReturnType> SubscribeAsync(System.Func<GraphQL.IResolveEventStreamContext<TSourceType>, System.Threading.Tasks.Task<System.IObservable<TReturnType>>> subscribeAsync) { }
        public virtual GraphQL.Builders.FieldBuilder<TSourceType, TReturnType> Type(GraphQL.Types.IGraphType type) { }
        public static GraphQL.Builders.FieldBuilder<TSourceType, TReturnType> Create(GraphQL.Types.IGraphType type, string name = "default") { }
        public static GraphQL.Builders.FieldBuilder<TSourceType, TReturnType> Create(System.Type type = null, string name = "default") { }
    }
    public class ResolveConnectionContext<T> : GraphQL.ResolveFieldContext<T>, GraphQL.Execution.IProvideUserContext, GraphQL.IResolveConnectionContext, GraphQL.IResolveConnectionContext<T>, GraphQL.IResolveFieldContext, GraphQL.IResolveFieldContext<T>
    {
        public ResolveConnectionContext(GraphQL.IResolveFieldContext context, bool isUnidirectional, int? defaultPageSize) { }
        public string After { get; }
        public string Before { get; }
        public int? First { get; }
        public bool IsUnidirectional { get; }
        public int? Last { get; }
        public int? PageSize { get; }
    }
}
namespace GraphQL.Caching
{
    public sealed class DefaultDocumentCache : GraphQL.Caching.IDocumentCache
    {
        public static readonly GraphQL.Caching.DefaultDocumentCache Instance;
    }
    public interface IDocumentCache
    {
        GraphQL.Language.AST.Document this[string query] { get; set; }
    }
}
namespace GraphQL.Conversion
{
    public class CamelCaseNameConverter : GraphQL.Conversion.INameConverter
    {
        public static readonly GraphQL.Conversion.CamelCaseNameConverter Instance;
        public CamelCaseNameConverter() { }
        public string NameForArgument(string argumentName, GraphQL.Types.IComplexGraphType parentGraphType, GraphQL.Types.FieldType field) { }
        public string NameForField(string fieldName, GraphQL.Types.IComplexGraphType parentGraphType) { }
    }
    public class DefaultNameConverter : GraphQL.Conversion.INameConverter
    {
        public static readonly GraphQL.Conversion.DefaultNameConverter Instance;
        public DefaultNameConverter() { }
        public string NameForArgument(string argumentName, GraphQL.Types.IComplexGraphType parentGraphType, GraphQL.Types.FieldType field) { }
        public string NameForField(string fieldName, GraphQL.Types.IComplexGraphType parentGraphType) { }
    }
    public interface INameConverter
    {
        string NameForArgument(string argumentName, GraphQL.Types.IComplexGraphType parentGraphType, GraphQL.Types.FieldType field);
        string NameForField(string fieldName, GraphQL.Types.IComplexGraphType parentGraphType);
    }
    public class PascalCaseNameConverter : GraphQL.Conversion.INameConverter
    {
        public static readonly GraphQL.Conversion.PascalCaseNameConverter Instance;
        public PascalCaseNameConverter() { }
        public string NameForArgument(string argumentName, GraphQL.Types.IComplexGraphType parentGraphType, GraphQL.Types.FieldType field) { }
        public string NameForField(string fieldName, GraphQL.Types.IComplexGraphType parentGraphType) { }
    }
}
namespace GraphQL.DataLoader
{
    public class BatchDataLoader<TKey, T> : GraphQL.DataLoader.DataLoaderBase<TKey, T>
    {
        public BatchDataLoader(System.Func<System.Collections.Generic.IEnumerable<TKey>, System.Threading.CancellationToken, System.Threading.Tasks.Task<System.Collections.Generic.IDictionary<TKey, T>>> fetchDelegate, System.Collections.Generic.IEqualityComparer<TKey> keyComparer = null, T defaultValue = default, int maxBatchSize = 2147483647) { }
        public BatchDataLoader(System.Func<System.Collections.Generic.IEnumerable<TKey>, System.Threading.CancellationToken, System.Threading.Tasks.Task<System.Collections.Generic.IEnumerable<T>>> fetchDelegate, System.Func<T, TKey> keySelector, System.Collections.Generic.IEqualityComparer<TKey> keyComparer = null, T defaultValue = default, int maxBatchSize = 2147483647) { }
        protected override System.Threading.Tasks.Task FetchAsync(System.Collections.Generic.IEnumerable<GraphQL.DataLoader.DataLoaderPair<TKey, T>> list, System.Threading.CancellationToken cancellationToken) { }
    }
    public class CollectionBatchDataLoader<TKey, T> : GraphQL.DataLoader.DataLoaderBase<TKey, System.Collections.Generic.IEnumerable<T>>
    {
        public CollectionBatchDataLoader(System.Func<System.Collections.Generic.IEnumerable<TKey>, System.Threading.CancellationToken, System.Threading.Tasks.Task<System.Linq.ILookup<TKey, T>>> fetchDelegate, System.Collections.Generic.IEqualityComparer<TKey> keyComparer = null, int maxBatchSize = 2147483647) { }
        public CollectionBatchDataLoader(System.Func<System.Collections.Generic.IEnumerable<TKey>, System.Threading.CancellationToken, System.Threading.Tasks.Task<System.Collections.Generic.IEnumerable<T>>> fetchDelegate, System.Func<T, TKey> keySelector, System.Collections.Generic.IEqualityComparer<TKey> keyComparer = null, int maxBatchSize = 2147483647) { }
        protected override System.Threading.Tasks.Task FetchAsync(System.Collections.Generic.IEnumerable<GraphQL.DataLoader.DataLoaderPair<TKey, System.Collections.Generic.IEnumerable<T>>> list, System.Threading.CancellationToken cancellationToken) { }
    }
    public abstract class DataLoaderBase<TKey, T> : GraphQL.DataLoader.IDataLoader, GraphQL.DataLoader.IDataLoader<TKey, T>
    {
        protected readonly System.Collections.Generic.IEqualityComparer<TKey> EqualityComparer;
        protected readonly int MaxBatchSize;
        public DataLoaderBase() { }
        public DataLoaderBase(bool caching) { }
        public DataLoaderBase(System.Collections.Generic.IEqualityComparer<TKey> equalityComparer) { }
        public DataLoaderBase(bool caching, int maxBatchSize) { }
        public DataLoaderBase(System.Collections.Generic.IEqualityComparer<TKey> equalityComparer, int maxBatchSize) { }
        public DataLoaderBase(bool caching, System.Collections.Generic.IEqualityComparer<TKey> equalityComparer, int maxBatchSize) { }
        public System.Threading.Tasks.Task DispatchAsync(System.Threading.CancellationToken cancellationToken = default) { }
        protected abstract System.Threading.Tasks.Task FetchAsync(System.Collections.Generic.IEnumerable<GraphQL.DataLoader.DataLoaderPair<TKey, T>> list, System.Threading.CancellationToken cancellationToken);
        public virtual GraphQL.DataLoader.IDataLoaderResult<T> LoadAsync(TKey key) { }
    }
    public class DataLoaderContext
    {
        public DataLoaderContext() { }
        public TDataLoader GetOrAdd<TDataLoader>(string loaderKey, System.Func<TDataLoader> dataLoaderFactory)
            where TDataLoader : GraphQL.DataLoader.IDataLoader { }
    }
    public class DataLoaderContextAccessor : GraphQL.DataLoader.IDataLoaderContextAccessor
    {
        public DataLoaderContextAccessor() { }
        public GraphQL.DataLoader.DataLoaderContext Context { get; set; }
    }
    public static class DataLoaderContextExtensions
    {
        public static GraphQL.DataLoader.IDataLoader<TKey, T> GetOrAddBatchLoader<TKey, T>(this GraphQL.DataLoader.DataLoaderContext context, string loaderKey, System.Func<System.Collections.Generic.IEnumerable<TKey>, System.Threading.Tasks.Task<System.Collections.Generic.IDictionary<TKey, T>>> fetchFunc, System.Collections.Generic.IEqualityComparer<TKey> keyComparer = null, T defaultValue = default, int maxBatchSize = 2147483647) { }
        public static GraphQL.DataLoader.IDataLoader<TKey, T> GetOrAddBatchLoader<TKey, T>(this GraphQL.DataLoader.DataLoaderContext context, string loaderKey, System.Func<System.Collections.Generic.IEnumerable<TKey>, System.Threading.CancellationToken, System.Threading.Tasks.Task<System.Collections.Generic.IDictionary<TKey, T>>> fetchFunc, System.Collections.Generic.IEqualityComparer<TKey> keyComparer = null, T defaultValue = default, int maxBatchSize = 2147483647) { }
        public static GraphQL.DataLoader.IDataLoader<TKey, T> GetOrAddBatchLoader<TKey, T>(this GraphQL.DataLoader.DataLoaderContext context, string loaderKey, System.Func<System.Collections.Generic.IEnumerable<TKey>, System.Threading.Tasks.Task<System.Collections.Generic.IEnumerable<T>>> fetchFunc, System.Func<T, TKey> keySelector, System.Collections.Generic.IEqualityComparer<TKey> keyComparer = null, T defaultValue = default, int maxBatchSize = 2147483647) { }
        public static GraphQL.DataLoader.IDataLoader<TKey, T> GetOrAddBatchLoader<TKey, T>(this GraphQL.DataLoader.DataLoaderContext context, string loaderKey, System.Func<System.Collections.Generic.IEnumerable<TKey>, System.Threading.CancellationToken, System.Threading.Tasks.Task<System.Collections.Generic.IEnumerable<T>>> fetchFunc, System.Func<T, TKey> keySelector, System.Collections.Generic.IEqualityComparer<TKey> keyComparer = null, T defaultValue = default, int maxBatchSize = 2147483647) { }
        public static GraphQL.DataLoader.IDataLoader<TKey, System.Collections.Generic.IEnumerable<T>> GetOrAddCollectionBatchLoader<TKey, T>(this GraphQL.DataLoader.DataLoaderContext context, string loaderKey, System.Func<System.Collections.Generic.IEnumerable<TKey>, System.Threading.Tasks.Task<System.Linq.ILookup<TKey, T>>> fetchFunc, System.Collections.Generic.IEqualityComparer<TKey> keyComparer = null, int maxBatchSize = 2147483647) { }
        public static GraphQL.DataLoader.IDataLoader<TKey, System.Collections.Generic.IEnumerable<T>> GetOrAddCollectionBatchLoader<TKey, T>(this GraphQL.DataLoader.DataLoaderContext context, string loaderKey, System.Func<System.Collections.Generic.IEnumerable<TKey>, System.Threading.CancellationToken, System.Threading.Tasks.Task<System.Linq.ILookup<TKey, T>>> fetchFunc, System.Collections.Generic.IEqualityComparer<TKey> keyComparer = null, int maxBatchSize = 2147483647) { }
        public static GraphQL.DataLoader.IDataLoader<TKey, System.Collections.Generic.IEnumerable<T>> GetOrAddCollectionBatchLoader<TKey, T>(this GraphQL.DataLoader.DataLoaderContext context, string loaderKey, System.Func<System.Collections.Generic.IEnumerable<TKey>, System.Threading.Tasks.Task<System.Collections.Generic.IEnumerable<T>>> fetchFunc, System.Func<T, TKey> keySelector, System.Collections.Generic.IEqualityComparer<TKey> keyComparer = null, int maxBatchSize = 2147483647) { }
        public static GraphQL.DataLoader.IDataLoader<TKey, System.Collections.Generic.IEnumerable<T>> GetOrAddCollectionBatchLoader<TKey, T>(this GraphQL.DataLoader.DataLoaderContext context, string loaderKey, System.Func<System.Collections.Generic.IEnumerable<TKey>, System.Threading.CancellationToken, System.Threading.Tasks.Task<System.Collections.Generic.IEnumerable<T>>> fetchFunc, System.Func<T, TKey> keySelector, System.Collections.Generic.IEqualityComparer<TKey> keyComparer = null, int maxBatchSize = 2147483647) { }
        public static GraphQL.DataLoader.IDataLoader<T> GetOrAddLoader<T>(this GraphQL.DataLoader.DataLoaderContext context, string loaderKey, System.Func<System.Threading.Tasks.Task<T>> fetchFunc) { }
        public static GraphQL.DataLoader.IDataLoader<T> GetOrAddLoader<T>(this GraphQL.DataLoader.DataLoaderContext context, string loaderKey, System.Func<System.Threading.CancellationToken, System.Threading.Tasks.Task<T>> fetchFunc) { }
        public static System.Func<System.Threading.CancellationToken, TResult> WrapNonCancellableFunc<TResult>(System.Func<TResult> func) { }
        public static System.Func<T, System.Threading.CancellationToken, TResult> WrapNonCancellableFunc<T, TResult>(System.Func<T, TResult> func) { }
    }
    public class DataLoaderDocumentListener : GraphQL.Execution.IDocumentExecutionListener
    {
        public DataLoaderDocumentListener(GraphQL.DataLoader.IDataLoaderContextAccessor accessor) { }
        public System.Threading.Tasks.Task AfterExecutionAsync(GraphQL.Execution.IExecutionContext context) { }
        public System.Threading.Tasks.Task AfterValidationAsync(GraphQL.Execution.IExecutionContext context, GraphQL.Validation.IValidationResult validationResult) { }
        public System.Threading.Tasks.Task BeforeExecutionAsync(GraphQL.Execution.IExecutionContext context) { }
        public System.Threading.Tasks.Task BeforeExecutionAwaitedAsync(GraphQL.Execution.IExecutionContext context) { }
        public System.Threading.Tasks.Task BeforeExecutionStepAwaitedAsync(GraphQL.Execution.IExecutionContext context) { }
    }
    public static class DataLoaderExtensions
    {
        public static GraphQL.DataLoader.IDataLoaderResult<T[]> LoadAsync<TKey, T>(this GraphQL.DataLoader.IDataLoader<TKey, T> dataLoader, System.Collections.Generic.IEnumerable<TKey> keys) { }
        public static GraphQL.DataLoader.IDataLoaderResult<T[]> LoadAsync<TKey, T>(this GraphQL.DataLoader.IDataLoader<TKey, T> dataLoader, params TKey[] keys) { }
        public static GraphQL.Builders.FieldBuilder<TSourceType, TReturnType> ResolveAsync<TSourceType, TReturnType>(this GraphQL.Builders.FieldBuilder<TSourceType, TReturnType> builder, System.Func<GraphQL.IResolveFieldContext<TSourceType>, GraphQL.DataLoader.IDataLoaderResult<GraphQL.DataLoader.IDataLoaderResult<GraphQL.DataLoader.IDataLoaderResult<TReturnType>>>> resolve) { }
        public static GraphQL.Builders.FieldBuilder<TSourceType, TReturnType> ResolveAsync<TSourceType, TReturnType>(this GraphQL.Builders.FieldBuilder<TSourceType, TReturnType> builder, System.Func<GraphQL.IResolveFieldContext<TSourceType>, GraphQL.DataLoader.IDataLoaderResult<GraphQL.DataLoader.IDataLoaderResult<TReturnType>>> resolve) { }
        public static GraphQL.Builders.FieldBuilder<TSourceType, TReturnType> ResolveAsync<TSourceType, TReturnType>(this GraphQL.Builders.FieldBuilder<TSourceType, TReturnType> builder, System.Func<GraphQL.IResolveFieldContext<TSourceType>, GraphQL.DataLoader.IDataLoaderResult<TReturnType>> resolve) { }
        public static GraphQL.Builders.FieldBuilder<TSourceType, TReturnType> ResolveAsync<TSourceType, TReturnType>(this GraphQL.Builders.FieldBuilder<TSourceType, TReturnType> builder, System.Func<GraphQL.IResolveFieldContext<TSourceType>, System.Threading.Tasks.Task<GraphQL.DataLoader.IDataLoaderResult<GraphQL.DataLoader.IDataLoaderResult<GraphQL.DataLoader.IDataLoaderResult<TReturnType>>>>> resolve) { }
        public static GraphQL.Builders.FieldBuilder<TSourceType, TReturnType> ResolveAsync<TSourceType, TReturnType>(this GraphQL.Builders.FieldBuilder<TSourceType, TReturnType> builder, System.Func<GraphQL.IResolveFieldContext<TSourceType>, System.Threading.Tasks.Task<GraphQL.DataLoader.IDataLoaderResult<GraphQL.DataLoader.IDataLoaderResult<TReturnType>>>> resolve) { }
        public static GraphQL.Builders.FieldBuilder<TSourceType, TReturnType> ResolveAsync<TSourceType, TReturnType>(this GraphQL.Builders.FieldBuilder<TSourceType, TReturnType> builder, System.Func<GraphQL.IResolveFieldContext<TSourceType>, System.Threading.Tasks.Task<GraphQL.DataLoader.IDataLoaderResult<TReturnType>>> resolve) { }
        public static GraphQL.DataLoader.IDataLoaderResult<TResult> Then<T, TResult>(this GraphQL.DataLoader.IDataLoaderResult<T> parent, System.Func<T, System.Threading.Tasks.Task<TResult>> chainedDelegate) { }
        public static GraphQL.DataLoader.IDataLoaderResult<TResult> Then<T, TResult>(this GraphQL.DataLoader.IDataLoaderResult<T> parent, System.Func<T, TResult> chainedDelegate) { }
        public static GraphQL.DataLoader.IDataLoaderResult<TResult> Then<T, TResult>(this GraphQL.DataLoader.IDataLoaderResult<T> parent, System.Func<T, System.Threading.CancellationToken, System.Threading.Tasks.Task<TResult>> chainedDelegate) { }
    }
    public sealed class DataLoaderPair<TKey, T> : GraphQL.DataLoader.IDataLoaderResult, GraphQL.DataLoader.IDataLoaderResult<T>
    {
        public DataLoaderPair(GraphQL.DataLoader.IDataLoader loader, TKey key) { }
        public bool IsResultSet { get; }
        public TKey Key { get; }
        public GraphQL.DataLoader.IDataLoader Loader { get; }
        public T Result { get; }
        public System.Threading.Tasks.Task<T> GetResultAsync(System.Threading.CancellationToken cancellationToken = default) { }
        public void SetResult(T value) { }
    }
    public class DataLoaderResult<T> : GraphQL.DataLoader.IDataLoaderResult, GraphQL.DataLoader.IDataLoaderResult<T>
    {
        public DataLoaderResult(System.Threading.Tasks.Task<T> result) { }
        public DataLoaderResult(T result) { }
        public System.Threading.Tasks.Task<T> GetResultAsync(System.Threading.CancellationToken cancellationToken = default) { }
    }
    public interface IDataLoader
    {
        System.Threading.Tasks.Task DispatchAsync(System.Threading.CancellationToken cancellationToken = default);
    }
    public interface IDataLoaderContextAccessor
    {
        GraphQL.DataLoader.DataLoaderContext Context { get; set; }
    }
    public interface IDataLoaderResult
    {
        System.Threading.Tasks.Task<object> GetResultAsync(System.Threading.CancellationToken cancellationToken = default);
    }
    public interface IDataLoaderResult<T> : GraphQL.DataLoader.IDataLoaderResult
    {
        System.Threading.Tasks.Task<T> GetResultAsync(System.Threading.CancellationToken cancellationToken = default);
    }
    public interface IDataLoader<T>
    {
        GraphQL.DataLoader.IDataLoaderResult<T> LoadAsync();
    }
    public interface IDataLoader<TKey, T>
    {
        GraphQL.DataLoader.IDataLoaderResult<T> LoadAsync(TKey key);
    }
    public class SimpleDataLoader<T> : GraphQL.DataLoader.IDataLoader, GraphQL.DataLoader.IDataLoaderResult, GraphQL.DataLoader.IDataLoaderResult<T>, GraphQL.DataLoader.IDataLoader<T>
    {
        public SimpleDataLoader(System.Func<System.Threading.CancellationToken, System.Threading.Tasks.Task<T>> fetchDelegate) { }
        public System.Threading.Tasks.Task DispatchAsync(System.Threading.CancellationToken cancellationToken = default) { }
        public System.Threading.Tasks.Task<T> GetResultAsync(System.Threading.CancellationToken cancellationToken = default) { }
        public GraphQL.DataLoader.IDataLoaderResult<T> LoadAsync() { }
    }
}
namespace GraphQL.Execution
{
    public enum ArgumentSource
    {
        FieldDefault = 0,
        Literal = 1,
        Variable = 2,
        VariableDefault = 3,
    }
    public readonly struct ArgumentValue
    {
        public ArgumentValue(object value, GraphQL.Execution.ArgumentSource source) { }
        public GraphQL.Execution.ArgumentSource Source { get; }
        public object Value { get; }
        public static GraphQL.Execution.ArgumentValue NullLiteral { get; }
        public static GraphQL.Execution.ArgumentValue NullVariable { get; }
    }
    public class ArrayExecutionNode : GraphQL.Execution.ExecutionNode, GraphQL.Execution.IParentExecutionNode
    {
        public ArrayExecutionNode(GraphQL.Execution.ExecutionNode parent, GraphQL.Types.IGraphType graphType, GraphQL.Language.AST.Field field, GraphQL.Types.FieldType fieldDefinition, int? indexInParentNode) { }
        public System.Collections.Generic.List<GraphQL.Execution.ExecutionNode> Items { get; set; }
        public void ApplyToChildren<TState>(System.Action<GraphQL.Execution.ExecutionNode, TState> action, TState state, bool reverse = false) { }
        public override object ToValue() { }
    }
    public abstract class DocumentError : GraphQL.ExecutionError
    {
        public DocumentError(string message) { }
        public DocumentError(string message, System.Exception innerException) { }
    }
    public abstract class DocumentExecutionListenerBase : GraphQL.Execution.IDocumentExecutionListener
    {
        protected DocumentExecutionListenerBase() { }
        public virtual System.Threading.Tasks.Task AfterExecutionAsync(GraphQL.Execution.IExecutionContext context) { }
        public virtual System.Threading.Tasks.Task AfterValidationAsync(GraphQL.Execution.IExecutionContext context, GraphQL.Validation.IValidationResult validationResult) { }
        public virtual System.Threading.Tasks.Task BeforeExecutionAsync(GraphQL.Execution.IExecutionContext context) { }
        [System.Obsolete]
        public virtual System.Threading.Tasks.Task BeforeExecutionAwaitedAsync(GraphQL.Execution.IExecutionContext context) { }
        [System.Obsolete]
        public virtual System.Threading.Tasks.Task BeforeExecutionStepAwaitedAsync(GraphQL.Execution.IExecutionContext context) { }
    }
    public struct ErrorInfo
    {
        public System.Collections.Generic.IDictionary<string, object> Extensions;
        public string Message;
    }
    public class ErrorInfoProvider : GraphQL.Execution.IErrorInfoProvider
    {
        public ErrorInfoProvider() { }
        public ErrorInfoProvider(GraphQL.Execution.ErrorInfoProviderOptions options) { }
        public ErrorInfoProvider(System.Action<GraphQL.Execution.ErrorInfoProviderOptions> optionsBuilder) { }
        protected virtual System.Collections.Generic.IEnumerable<string> GetCodesForError(GraphQL.ExecutionError executionError) { }
        public virtual GraphQL.Execution.ErrorInfo GetInfo(GraphQL.ExecutionError executionError) { }
        public static string GetErrorCode(System.Exception exception) { }
        public static string GetErrorCode(System.Type exceptionType) { }
        public static string GetErrorCode<T>()
            where T : System.Exception { }
    }
    public class ErrorInfoProviderOptions
    {
        public ErrorInfoProviderOptions() { }
        public bool ExposeCode { get; set; }
        public bool ExposeCodes { get; set; }
        public bool ExposeData { get; set; }
        public bool ExposeExceptionStackTrace { get; set; }
        public bool ExposeExtensions { get; set; }
    }
    public class ExecutionContext : GraphQL.Execution.IExecutionArrayPool, GraphQL.Execution.IExecutionContext, GraphQL.Execution.IProvideUserContext, System.IDisposable
    {
        public ExecutionContext() { }
        public System.Threading.CancellationToken CancellationToken { get; set; }
        public GraphQL.Language.AST.Document Document { get; set; }
        public GraphQL.ExecutionErrors Errors { get; set; }
        public System.Collections.Generic.Dictionary<string, object> Extensions { get; set; }
        public GraphQL.Language.AST.Fragments Fragments { get; set; }
        public System.Collections.Generic.List<GraphQL.Execution.IDocumentExecutionListener> Listeners { get; set; }
        public int? MaxParallelExecutionCount { get; set; }
        public GraphQL.Instrumentation.Metrics Metrics { get; set; }
        public GraphQL.Language.AST.Operation Operation { get; set; }
        public System.IServiceProvider RequestServices { get; set; }
        public object RootValue { get; set; }
        public GraphQL.Types.ISchema Schema { get; set; }
        public bool ThrowOnUnhandledException { get; set; }
        public System.Action<GraphQL.Execution.UnhandledExceptionContext> UnhandledExceptionDelegate { get; set; }
        public System.Collections.Generic.IDictionary<string, object> UserContext { get; set; }
        public GraphQL.Language.AST.Variables Variables { get; set; }
        protected virtual void ClearContext() { }
        public void Dispose() { }
        public TElement[] Rent<TElement>(int minimumLength) { }
    }
    public static class ExecutionHelper
    {
        public static GraphQL.Execution.ArgumentValue CoerceValue(GraphQL.Types.ISchema schema, GraphQL.Types.IGraphType type, GraphQL.Language.AST.IValue input, GraphQL.Language.AST.Variables variables = null, object fieldDefault = null) { }
        public static System.Collections.Generic.Dictionary<string, GraphQL.Language.AST.Field> CollectFields(GraphQL.Execution.ExecutionContext context, GraphQL.Types.IGraphType specificType, GraphQL.Language.AST.SelectionSet selectionSet) { }
        public static bool DoesFragmentConditionMatch(GraphQL.Execution.ExecutionContext context, string fragmentName, GraphQL.Types.IGraphType type) { }
        public static System.Collections.Generic.Dictionary<string, GraphQL.Execution.ArgumentValue> GetArgumentValues(GraphQL.Types.ISchema schema, GraphQL.Types.QueryArguments definitionArguments, GraphQL.Language.AST.Arguments astArguments, GraphQL.Language.AST.Variables variables) { }
        public static GraphQL.Types.FieldType GetFieldDefinition(GraphQL.Types.ISchema schema, GraphQL.Types.IObjectGraphType parentType, GraphQL.Language.AST.Field field) { }
        public static GraphQL.Types.IObjectGraphType GetOperationRootType(GraphQL.Language.AST.Document document, GraphQL.Types.ISchema schema, GraphQL.Language.AST.Operation operation) { }
        public static object GetVariableValue(GraphQL.Language.AST.Document document, GraphQL.Types.IGraphType graphType, GraphQL.Language.AST.VariableDefinition variable, object input) { }
        public static GraphQL.Language.AST.Variables GetVariableValues(GraphQL.Language.AST.Document document, GraphQL.Types.ISchema schema, GraphQL.Language.AST.VariableDefinitions variableDefinitions, GraphQL.Inputs inputs) { }
        public static bool ShouldIncludeNode(GraphQL.Execution.ExecutionContext context, GraphQL.Language.AST.Directives directives) { }
    }
    public abstract class ExecutionNode
    {
        protected ExecutionNode(GraphQL.Execution.ExecutionNode parent, GraphQL.Types.IGraphType graphType, GraphQL.Language.AST.Field field, GraphQL.Types.FieldType fieldDefinition, int? indexInParentNode) { }
        public GraphQL.Language.AST.Field Field { get; }
        public GraphQL.Types.FieldType FieldDefinition { get; }
        public GraphQL.Types.IGraphType GraphType { get; }
        public int? IndexInParentNode { get; set; }
        public bool IsResultSet { get; }
        public string Name { get; }
        public GraphQL.Execution.ExecutionNode Parent { get; }
        public System.Collections.Generic.IEnumerable<object> Path { get; }
        public System.Collections.Generic.IEnumerable<object> ResponsePath { get; }
        public object Result { get; set; }
        public object Source { get; set; }
        public GraphQL.Types.IObjectGraphType GetParentType(GraphQL.Types.ISchema schema) { }
        public abstract object ToValue();
    }
    public abstract class ExecutionStrategy : GraphQL.Execution.IExecutionStrategy
    {
        protected ExecutionStrategy() { }
        protected virtual System.Threading.Tasks.Task CompleteDataLoaderNodeAsync(GraphQL.Execution.ExecutionContext context, GraphQL.Execution.ExecutionNode node) { }
        protected virtual void CompleteNode(GraphQL.Execution.ExecutionContext context, GraphQL.Execution.ExecutionNode node) { }
        public virtual System.Threading.Tasks.Task<GraphQL.ExecutionResult> ExecuteAsync(GraphQL.Execution.ExecutionContext context) { }
        protected virtual System.Threading.Tasks.Task ExecuteNodeAsync(GraphQL.Execution.ExecutionContext context, GraphQL.Execution.ExecutionNode node) { }
        protected abstract System.Threading.Tasks.Task ExecuteNodeTreeAsync(GraphQL.Execution.ExecutionContext context, GraphQL.Execution.ObjectExecutionNode rootNode);
        [System.Obsolete]
        protected virtual System.Threading.Tasks.Task OnBeforeExecutionStepAwaitedAsync(GraphQL.Execution.ExecutionContext context) { }
        protected bool ProcessNodeUnhandledException(GraphQL.Execution.ExecutionContext context, GraphQL.Execution.ExecutionNode node, System.Exception ex) { }
        protected void SetNodeError(GraphQL.Execution.ExecutionContext context, GraphQL.Execution.ExecutionNode node, GraphQL.ExecutionError error) { }
        protected virtual void ValidateNodeResult(GraphQL.Execution.ExecutionContext context, GraphQL.Execution.ExecutionNode node) { }
        public static GraphQL.Execution.ExecutionNode BuildExecutionNode(GraphQL.Execution.ExecutionNode parent, GraphQL.Types.IGraphType graphType, GraphQL.Language.AST.Field field, GraphQL.Types.FieldType fieldDefinition, int? indexInParentNode = default) { }
        public static GraphQL.Execution.RootExecutionNode BuildExecutionRootNode(GraphQL.Execution.ExecutionContext context, GraphQL.Types.IObjectGraphType rootType) { }
        public static void SetArrayItemNodes(GraphQL.Execution.ExecutionContext context, GraphQL.Execution.ArrayExecutionNode parent) { }
        public static void SetSubFieldNodes(GraphQL.Execution.ExecutionContext context, GraphQL.Execution.ObjectExecutionNode parent) { }
        public static void SetSubFieldNodes(GraphQL.Execution.ExecutionContext context, GraphQL.Execution.ObjectExecutionNode parent, System.Collections.Generic.Dictionary<string, GraphQL.Language.AST.Field> fields) { }
    }
    public class GraphQLDocumentBuilder : GraphQL.Execution.IDocumentBuilder
    {
        public GraphQLDocumentBuilder() { }
        public GraphQL.Language.AST.Document Build(string body) { }
    }
    public interface IDocumentBuilder
    {
        GraphQL.Language.AST.Document Build(string body);
    }
    public interface IDocumentExecutionListener
    {
        System.Threading.Tasks.Task AfterExecutionAsync(GraphQL.Execution.IExecutionContext context);
        System.Threading.Tasks.Task AfterValidationAsync(GraphQL.Execution.IExecutionContext context, GraphQL.Validation.IValidationResult validationResult);
        System.Threading.Tasks.Task BeforeExecutionAsync(GraphQL.Execution.IExecutionContext context);
        [System.Obsolete]
        System.Threading.Tasks.Task BeforeExecutionAwaitedAsync(GraphQL.Execution.IExecutionContext context);
        [System.Obsolete]
        System.Threading.Tasks.Task BeforeExecutionStepAwaitedAsync(GraphQL.Execution.IExecutionContext context);
    }
    public interface IErrorInfoProvider
    {
        GraphQL.Execution.ErrorInfo GetInfo(GraphQL.ExecutionError executionError);
    }
    public interface IExecutionArrayPool
    {
        TElement[] Rent<TElement>(int minimumLength);
    }
    public interface IExecutionContext : GraphQL.Execution.IProvideUserContext
    {
        System.Threading.CancellationToken CancellationToken { get; }
        GraphQL.Language.AST.Document Document { get; }
        GraphQL.ExecutionErrors Errors { get; }
        System.Collections.Generic.Dictionary<string, object> Extensions { get; }
        GraphQL.Language.AST.Fragments Fragments { get; }
        System.Collections.Generic.List<GraphQL.Execution.IDocumentExecutionListener> Listeners { get; }
        int? MaxParallelExecutionCount { get; }
        GraphQL.Instrumentation.Metrics Metrics { get; }
        GraphQL.Language.AST.Operation Operation { get; }
        System.IServiceProvider RequestServices { get; }
        object RootValue { get; }
        GraphQL.Types.ISchema Schema { get; }
        bool ThrowOnUnhandledException { get; }
        System.Action<GraphQL.Execution.UnhandledExceptionContext> UnhandledExceptionDelegate { get; }
        GraphQL.Language.AST.Variables Variables { get; }
    }
    public interface IExecutionStrategy
    {
        System.Threading.Tasks.Task<GraphQL.ExecutionResult> ExecuteAsync(GraphQL.Execution.ExecutionContext context);
    }
    public interface IParentExecutionNode
    {
        void ApplyToChildren<TState>(System.Action<GraphQL.Execution.ExecutionNode, TState> action, TState state, bool reverse = false);
        System.Collections.Generic.IEnumerable<GraphQL.Execution.ExecutionNode> GetChildNodes();
    }
    public interface IProvideUserContext
    {
        System.Collections.Generic.IDictionary<string, object> UserContext { get; }
    }
    [System.Serializable]
    public class InvalidOperationError : GraphQL.Execution.DocumentError
    {
        public InvalidOperationError(string message) { }
    }
    [System.Serializable]
    public class InvalidVariableError : GraphQL.Execution.DocumentError
    {
        public InvalidVariableError(string variableName, string message) { }
        public InvalidVariableError(string variableName, string message, System.Exception innerException) { }
    }
    [System.Serializable]
    public class NoOperationError : GraphQL.Execution.DocumentError
    {
        public NoOperationError() { }
    }
    public class NullExecutionNode : GraphQL.Execution.ExecutionNode
    {
        public NullExecutionNode(GraphQL.Execution.ExecutionNode parent, GraphQL.Types.IGraphType graphType, GraphQL.Language.AST.Field field, GraphQL.Types.FieldType fieldDefinition, int? indexInParentNode) { }
        public override object ToValue() { }
    }
    public class ObjectExecutionNode : GraphQL.Execution.ExecutionNode, GraphQL.Execution.IParentExecutionNode
    {
        public ObjectExecutionNode(GraphQL.Execution.ExecutionNode parent, GraphQL.Types.IGraphType graphType, GraphQL.Language.AST.Field field, GraphQL.Types.FieldType fieldDefinition, int? indexInParentNode) { }
        public System.Collections.Generic.Dictionary<string, GraphQL.Execution.ExecutionNode> SubFields { get; set; }
        public void ApplyToChildren<TState>(System.Action<GraphQL.Execution.ExecutionNode, TState> action, TState state, bool reverse = false) { }
        public GraphQL.Types.IObjectGraphType GetObjectGraphType(GraphQL.Types.ISchema schema) { }
        public override object ToValue() { }
    }
    public class ParallelExecutionStrategy : GraphQL.Execution.ExecutionStrategy
    {
        public ParallelExecutionStrategy() { }
        protected System.Threading.Tasks.Task ExecuteNodeTreeAsync(GraphQL.Execution.ExecutionContext context, GraphQL.Execution.ExecutionNode rootNode) { }
        protected override System.Threading.Tasks.Task ExecuteNodeTreeAsync(GraphQL.Execution.ExecutionContext context, GraphQL.Execution.ObjectExecutionNode rootNode) { }
    }
    public class RootExecutionNode : GraphQL.Execution.ObjectExecutionNode
    {
        public RootExecutionNode(GraphQL.Types.IObjectGraphType graphType) { }
    }
    public class SerialExecutionStrategy : GraphQL.Execution.ExecutionStrategy
    {
        public SerialExecutionStrategy() { }
        protected override System.Threading.Tasks.Task ExecuteNodeTreeAsync(GraphQL.Execution.ExecutionContext context, GraphQL.Execution.ObjectExecutionNode rootNode) { }
    }
    [System.Serializable]
    public class SyntaxError : GraphQL.Execution.DocumentError
    {
        public SyntaxError(GraphQLParser.Exceptions.GraphQLSyntaxErrorException ex) { }
    }
    [System.Serializable]
    public class UnhandledError : GraphQL.ExecutionError
    {
        public UnhandledError(string message, System.Exception innerException) { }
    }
    public class UnhandledExceptionContext
    {
        public UnhandledExceptionContext(GraphQL.Execution.ExecutionContext context, GraphQL.IResolveFieldContext fieldContext, System.Exception originalException) { }
        public GraphQL.Execution.ExecutionContext Context { get; }
        public string ErrorMessage { get; set; }
        public System.Exception Exception { get; set; }
        public GraphQL.IResolveFieldContext FieldContext { get; }
        public System.Exception OriginalException { get; }
    }
    public class ValueExecutionNode : GraphQL.Execution.ExecutionNode
    {
        public ValueExecutionNode(GraphQL.Execution.ExecutionNode parent, GraphQL.Types.ScalarGraphType graphType, GraphQL.Language.AST.Field field, GraphQL.Types.FieldType fieldDefinition, int? indexInParentNode) { }
        public GraphQL.Types.ScalarGraphType GraphType { get; }
        public override object ToValue() { }
    }
}
namespace GraphQL.Instrumentation
{
    public class ApolloTrace
    {
        public ApolloTrace(System.DateTime start, double durationMs) { }
        public long Duration { get; }
        public System.DateTime EndTime { get; }
        public GraphQL.Instrumentation.ApolloTrace.ExecutionTrace Execution { get; }
        public GraphQL.Instrumentation.ApolloTrace.OperationTrace Parsing { get; }
        public System.DateTime StartTime { get; }
        public GraphQL.Instrumentation.ApolloTrace.OperationTrace Validation { get; }
        public int Version { get; }
        public class ExecutionTrace
        {
            public ExecutionTrace() { }
            public System.Collections.Generic.List<GraphQL.Instrumentation.ApolloTrace.ResolverTrace> Resolvers { get; }
        }
        public class OperationTrace
        {
            public OperationTrace() { }
            public long Duration { get; set; }
            public long StartOffset { get; set; }
        }
        public class ResolverTrace : GraphQL.Instrumentation.ApolloTrace.OperationTrace
        {
            public ResolverTrace() { }
            public string FieldName { get; set; }
            public string ParentType { get; set; }
            public System.Collections.Generic.List<object> Path { get; set; }
            public string ReturnType { get; set; }
        }
    }
    public static class ApolloTracingExtensions
    {
        public static GraphQL.Instrumentation.ApolloTrace CreateTrace(GraphQL.Instrumentation.PerfRecord[] perf, System.DateTime start) { }
        public static void EnrichWithApolloTracing(this GraphQL.ExecutionResult result, System.DateTime start) { }
    }
    public class FieldMiddlewareBuilder : GraphQL.Instrumentation.IFieldMiddlewareBuilder
    {
        public FieldMiddlewareBuilder() { }
        public void ApplyTo(GraphQL.Types.ISchema schema) { }
        public GraphQL.Instrumentation.IFieldMiddlewareBuilder Use(System.Func<GraphQL.Types.ISchema, GraphQL.Instrumentation.FieldMiddlewareDelegate, GraphQL.Instrumentation.FieldMiddlewareDelegate> middleware) { }
    }
    public static class FieldMiddlewareBuilderExtensions
    {
        public static GraphQL.Instrumentation.IFieldMiddlewareBuilder Use(this GraphQL.Instrumentation.IFieldMiddlewareBuilder builder, GraphQL.Instrumentation.IFieldMiddleware middleware) { }
        public static GraphQL.Instrumentation.IFieldMiddlewareBuilder Use(this GraphQL.Instrumentation.IFieldMiddlewareBuilder builder, System.Func<GraphQL.Instrumentation.FieldMiddlewareDelegate, GraphQL.Instrumentation.FieldMiddlewareDelegate> middleware) { }
        public static GraphQL.Instrumentation.IFieldMiddlewareBuilder Use(this GraphQL.Instrumentation.IFieldMiddlewareBuilder builder, System.Type middleware) { }
        public static GraphQL.Instrumentation.IFieldMiddlewareBuilder Use<T>(this GraphQL.Instrumentation.IFieldMiddlewareBuilder builder)
            where T : GraphQL.Instrumentation.IFieldMiddleware { }
    }
    public delegate System.Threading.Tasks.Task<object> FieldMiddlewareDelegate(GraphQL.IResolveFieldContext context);
    public interface IFieldMiddleware
    {
        System.Threading.Tasks.Task<object> Resolve(GraphQL.IResolveFieldContext context, GraphQL.Instrumentation.FieldMiddlewareDelegate next);
    }
    public interface IFieldMiddlewareBuilder
    {
        void ApplyTo(GraphQL.Types.ISchema schema);
        GraphQL.Instrumentation.IFieldMiddlewareBuilder Use(System.Func<GraphQL.Types.ISchema, GraphQL.Instrumentation.FieldMiddlewareDelegate, GraphQL.Instrumentation.FieldMiddlewareDelegate> middleware);
    }
    public class InstrumentFieldsMiddleware : GraphQL.Instrumentation.IFieldMiddleware
    {
        public InstrumentFieldsMiddleware() { }
        public System.Threading.Tasks.Task<object> Resolve(GraphQL.IResolveFieldContext context, GraphQL.Instrumentation.FieldMiddlewareDelegate next) { }
    }
    public class Metrics
    {
        public Metrics(bool enabled = true) { }
        public GraphQL.Instrumentation.PerfRecord[] Finish() { }
        public GraphQL.Instrumentation.Metrics SetOperationName(string name) { }
        public GraphQL.Instrumentation.Metrics Start(string operationName) { }
        public GraphQL.Instrumentation.Metrics.Marker Subject(string category, string subject, System.Collections.Generic.Dictionary<string, object> metadata = null) { }
        public readonly struct Marker : System.IDisposable
        {
            public static readonly GraphQL.Instrumentation.Metrics.Marker Empty;
            public Marker(GraphQL.Instrumentation.PerfRecord record, GraphQL.Instrumentation.ValueStopwatch stopwatch) { }
            public void Dispose() { }
        }
    }
    public class PerfRecord
    {
        public PerfRecord(string category, string subject, double start, System.Collections.Generic.Dictionary<string, object> metadata = null) { }
        public string Category { get; set; }
        public double Duration { get; }
        public double End { get; set; }
        public System.Collections.Generic.Dictionary<string, object> Metadata { get; set; }
        public double Start { get; set; }
        public string Subject { get; set; }
        public void MarkEnd(double end) { }
        public T MetaField<T>(string key) { }
    }
    public readonly struct ValueStopwatch
    {
        public System.TimeSpan Elapsed { get; }
        public bool IsActive { get; }
        public static GraphQL.Instrumentation.ValueStopwatch StartNew() { }
    }
}
namespace GraphQL.Introspection
{
    public class AlphabeticalSchemaComparer : GraphQL.Introspection.ISchemaComparer
    {
        public AlphabeticalSchemaComparer() { }
        public virtual System.Collections.Generic.IComparer<GraphQL.Types.DirectiveGraphType> DirectiveComparer { get; }
        public virtual System.Collections.Generic.IComparer<GraphQL.Types.IGraphType> TypeComparer { get; }
        public virtual System.Collections.Generic.IComparer<GraphQL.Types.QueryArgument> ArgumentComparer(GraphQL.Types.IFieldType field) { }
        public virtual System.Collections.Generic.IComparer<GraphQL.Types.EnumValueDefinition> EnumValueComparer(GraphQL.Types.EnumerationGraphType parent) { }
        public virtual System.Collections.Generic.IComparer<GraphQL.Types.IFieldType> FieldComparer(GraphQL.Types.IGraphType parent) { }
    }
    public class DefaultSchemaComparer : GraphQL.Introspection.ISchemaComparer
    {
        public DefaultSchemaComparer() { }
        public virtual System.Collections.Generic.IComparer<GraphQL.Types.DirectiveGraphType> DirectiveComparer { get; }
        public virtual System.Collections.Generic.IComparer<GraphQL.Types.IGraphType> TypeComparer { get; }
        public virtual System.Collections.Generic.IComparer<GraphQL.Types.QueryArgument> ArgumentComparer(GraphQL.Types.IFieldType field) { }
        public virtual System.Collections.Generic.IComparer<GraphQL.Types.EnumValueDefinition> EnumValueComparer(GraphQL.Types.EnumerationGraphType parent) { }
        public virtual System.Collections.Generic.IComparer<GraphQL.Types.IFieldType> FieldComparer(GraphQL.Types.IGraphType parent) { }
    }
    public class DefaultSchemaFilter : GraphQL.Introspection.ISchemaFilter
    {
        public DefaultSchemaFilter() { }
        public virtual System.Threading.Tasks.Task<bool> AllowArgument(GraphQL.Types.IFieldType field, GraphQL.Types.QueryArgument argument) { }
        public virtual System.Threading.Tasks.Task<bool> AllowDirective(GraphQL.Types.DirectiveGraphType directive) { }
        public virtual System.Threading.Tasks.Task<bool> AllowEnumValue(GraphQL.Types.EnumerationGraphType parent, GraphQL.Types.EnumValueDefinition enumValue) { }
        public virtual System.Threading.Tasks.Task<bool> AllowField(GraphQL.Types.IGraphType parent, GraphQL.Types.IFieldType field) { }
        public virtual System.Threading.Tasks.Task<bool> AllowType(GraphQL.Types.IGraphType type) { }
    }
    public interface ISchemaComparer
    {
        System.Collections.Generic.IComparer<GraphQL.Types.DirectiveGraphType> DirectiveComparer { get; }
        System.Collections.Generic.IComparer<GraphQL.Types.IGraphType> TypeComparer { get; }
        System.Collections.Generic.IComparer<GraphQL.Types.QueryArgument> ArgumentComparer(GraphQL.Types.IFieldType field);
        System.Collections.Generic.IComparer<GraphQL.Types.EnumValueDefinition> EnumValueComparer(GraphQL.Types.EnumerationGraphType parent);
        System.Collections.Generic.IComparer<GraphQL.Types.IFieldType> FieldComparer(GraphQL.Types.IGraphType parent);
    }
    public interface ISchemaFilter
    {
        System.Threading.Tasks.Task<bool> AllowArgument(GraphQL.Types.IFieldType field, GraphQL.Types.QueryArgument argument);
        System.Threading.Tasks.Task<bool> AllowDirective(GraphQL.Types.DirectiveGraphType directive);
        System.Threading.Tasks.Task<bool> AllowEnumValue(GraphQL.Types.EnumerationGraphType parent, GraphQL.Types.EnumValueDefinition enumValue);
        System.Threading.Tasks.Task<bool> AllowField(GraphQL.Types.IGraphType parent, GraphQL.Types.IFieldType field);
        System.Threading.Tasks.Task<bool> AllowType(GraphQL.Types.IGraphType type);
    }
    public class SchemaMetaFieldType : GraphQL.Types.FieldType
    {
        public SchemaMetaFieldType() { }
    }
    public enum TypeKind
    {
        [System.ComponentModel.Description("Indicates this type is a scalar.")]
        SCALAR = 0,
        [System.ComponentModel.Description("Indicates this type is an object. `fields` and `possibleTypes` are valid fields.")]
        OBJECT = 1,
        [System.ComponentModel.Description("Indicates this type is an interface. `fields` and `possibleTypes` are valid field" +
            "s.")]
        INTERFACE = 2,
        [System.ComponentModel.Description("Indicates this type is a union. `possibleTypes` is a valid field.")]
        UNION = 3,
        [System.ComponentModel.Description("Indicates this type is an enum. `enumValues` is a valid field.")]
        ENUM = 4,
        [System.ComponentModel.Description("Indicates this type is an input object. `inputFields` is a valid field.")]
        INPUT_OBJECT = 5,
        [System.ComponentModel.Description("Indicates this type is a list. `ofType` is a valid field.")]
        LIST = 6,
        [System.ComponentModel.Description("Indicates this type is a non-null. `ofType` is a valid field.")]
        NON_NULL = 7,
    }
    public class TypeMetaFieldType : GraphQL.Types.FieldType
    {
        public TypeMetaFieldType() { }
    }
    public class TypeNameMetaFieldType : GraphQL.Types.FieldType
    {
        public TypeNameMetaFieldType() { }
    }
    public class @__Directive : GraphQL.Types.ObjectGraphType<GraphQL.Types.DirectiveGraphType>
    {
        public @__Directive() { }
    }
    public class @__DirectiveLocation : GraphQL.Types.EnumerationGraphType<GraphQL.Types.DirectiveLocation>
    {
        public @__DirectiveLocation() { }
    }
    public class @__EnumValue : GraphQL.Types.ObjectGraphType<GraphQL.Types.EnumValueDefinition>
    {
        public @__EnumValue() { }
    }
    public class @__Field : GraphQL.Types.ObjectGraphType<GraphQL.Types.IFieldType>
    {
        public @__Field() { }
    }
    public class @__InputValue : GraphQL.Types.ObjectGraphType<GraphQL.Types.IHaveDefaultValue>
    {
        public @__InputValue() { }
    }
    public class @__Schema : GraphQL.Types.ObjectGraphType<object>
    {
        public @__Schema() { }
    }
    public class @__Type : GraphQL.Types.ObjectGraphType
    {
        public @__Type() { }
    }
    public class @__TypeKind : GraphQL.Types.EnumerationGraphType<GraphQL.Introspection.TypeKind>
    {
        public @__TypeKind() { }
    }
}
namespace GraphQL.Language.AST
{
    public abstract class AbstractNode : GraphQL.Language.AST.INode
    {
        protected AbstractNode() { }
        public virtual System.Collections.Generic.IEnumerable<GraphQL.Language.AST.INode> Children { get; }
        public string Comment { get; }
        public GraphQL.Language.AST.CommentNode CommentNode { get; set; }
        public GraphQL.Language.AST.SourceLocation SourceLocation { get; set; }
        public virtual void Visit<TState>(System.Action<GraphQL.Language.AST.INode, TState> action, TState state) { }
    }
    public class Argument : GraphQL.Language.AST.AbstractNode
    {
        public Argument() { }
        public Argument(GraphQL.Language.AST.NameNode name) { }
        public override System.Collections.Generic.IEnumerable<GraphQL.Language.AST.INode> Children { get; }
        public string Name { get; }
        public GraphQL.Language.AST.NameNode NameNode { get; }
        public GraphQL.Language.AST.IValue Value { get; set; }
        public override string ToString() { }
        public override void Visit<TState>(System.Action<GraphQL.Language.AST.INode, TState> action, TState state) { }
    }
    public class Arguments : GraphQL.Language.AST.AbstractNode, System.Collections.Generic.IEnumerable<GraphQL.Language.AST.Argument>, System.Collections.IEnumerable
    {
        public Arguments() { }
        public override System.Collections.Generic.IEnumerable<GraphQL.Language.AST.INode> Children { get; }
        public void Add(GraphQL.Language.AST.Argument arg) { }
        public System.Collections.Generic.IEnumerator<GraphQL.Language.AST.Argument> GetEnumerator() { }
        public override string ToString() { }
        public GraphQL.Language.AST.IValue ValueFor(string name) { }
        public override void Visit<TState>(System.Action<GraphQL.Language.AST.INode, TState> action, TState state) { }
    }
    public class BigIntValue : GraphQL.Language.AST.ValueNode<System.Numerics.BigInteger>
    {
        public BigIntValue(System.Numerics.BigInteger value) { }
    }
    public class BooleanValue : GraphQL.Language.AST.ValueNode<bool>
    {
        public BooleanValue(bool value) { }
    }
    public class ByteValue : GraphQL.Language.AST.ValueNode<byte>
    {
        public ByteValue(byte value) { }
    }
    public class CommentNode : GraphQL.Language.AST.AbstractNode
    {
        public CommentNode(string value) { }
        public string Value { get; }
    }
    public class DateTimeOffsetValue : GraphQL.Language.AST.ValueNode<System.DateTimeOffset>
    {
        public DateTimeOffsetValue(System.DateTimeOffset value) { }
    }
    public class DateTimeValue : GraphQL.Language.AST.ValueNode<System.DateTime>
    {
        public DateTimeValue(System.DateTime value) { }
    }
    public class DecimalValue : GraphQL.Language.AST.ValueNode<decimal>
    {
        public DecimalValue(decimal value) { }
    }
    public class Directive : GraphQL.Language.AST.AbstractNode
    {
        public Directive(GraphQL.Language.AST.NameNode node) { }
        public GraphQL.Language.AST.Arguments Arguments { get; set; }
        public override System.Collections.Generic.IEnumerable<GraphQL.Language.AST.INode> Children { get; }
        public string Name { get; }
        public GraphQL.Language.AST.NameNode NameNode { get; set; }
        public override string ToString() { }
        public override void Visit<TState>(System.Action<GraphQL.Language.AST.INode, TState> action, TState state) { }
    }
    public class Directives : GraphQL.Language.AST.AbstractNode, System.Collections.Generic.ICollection<GraphQL.Language.AST.Directive>, System.Collections.Generic.IEnumerable<GraphQL.Language.AST.Directive>, System.Collections.IEnumerable
    {
        public Directives() { }
        public override System.Collections.Generic.IEnumerable<GraphQL.Language.AST.INode> Children { get; }
        public int Count { get; }
        public bool HasDuplicates { get; }
        public bool IsReadOnly { get; }
        public void Add(GraphQL.Language.AST.Directive directive) { }
        public void Clear() { }
        public bool Contains(GraphQL.Language.AST.Directive item) { }
        public void CopyTo(GraphQL.Language.AST.Directive[] array, int arrayIndex) { }
        public GraphQL.Language.AST.Directive Find(string name) { }
        public System.Collections.Generic.IEnumerator<GraphQL.Language.AST.Directive> GetEnumerator() { }
        public bool Remove(GraphQL.Language.AST.Directive item) { }
        public override string ToString() { }
        public override void Visit<TState>(System.Action<GraphQL.Language.AST.INode, TState> action, TState state) { }
    }
    public class Document : GraphQL.Language.AST.AbstractNode
    {
        public Document() { }
        public override System.Collections.Generic.IEnumerable<GraphQL.Language.AST.INode> Children { get; }
        public GraphQL.Language.AST.Fragments Fragments { get; }
        public GraphQL.Language.AST.Operations Operations { get; }
        public string OriginalQuery { get; set; }
        public void AddDefinition(GraphQL.Language.AST.IDefinition definition) { }
        public override string ToString() { }
        public override void Visit<TState>(System.Action<GraphQL.Language.AST.INode, TState> action, TState state) { }
    }
    public class EnumValue : GraphQL.Language.AST.AbstractNode, GraphQL.Language.AST.INode, GraphQL.Language.AST.IValue
    {
        public EnumValue(GraphQL.Language.AST.NameNode name) { }
        public EnumValue(string name) { }
        public string Name { get; }
        public GraphQL.Language.AST.NameNode NameNode { get; }
        public override string ToString() { }
    }
    public class Field : GraphQL.Language.AST.AbstractNode, GraphQL.Language.AST.IHaveSelectionSet, GraphQL.Language.AST.INode, GraphQL.Language.AST.ISelection
    {
        public Field() { }
        public Field(GraphQL.Language.AST.NameNode alias, GraphQL.Language.AST.NameNode name) { }
        public string Alias { get; set; }
        public GraphQL.Language.AST.NameNode AliasNode { get; }
        public GraphQL.Language.AST.Arguments Arguments { get; set; }
        public override System.Collections.Generic.IEnumerable<GraphQL.Language.AST.INode> Children { get; }
        public GraphQL.Language.AST.Directives Directives { get; set; }
        public string Name { get; }
        public GraphQL.Language.AST.NameNode NameNode { get; }
        public GraphQL.Language.AST.SelectionSet SelectionSet { get; set; }
        public override string ToString() { }
        public override void Visit<TState>(System.Action<GraphQL.Language.AST.INode, TState> action, TState state) { }
    }
    public class Fields : System.Collections.Generic.IEnumerable<GraphQL.Language.AST.Field>, System.Collections.IEnumerable
    {
        public void Add(GraphQL.Language.AST.Field field) { }
        public System.Collections.Generic.IEnumerator<GraphQL.Language.AST.Field> GetEnumerator() { }
        public static GraphQL.Language.AST.Fields Empty() { }
        public static System.Collections.Generic.Dictionary<string, GraphQL.Language.AST.Field> op_Implicit(GraphQL.Language.AST.Fields fields) { }
    }
    public class FloatValue : GraphQL.Language.AST.ValueNode<double>
    {
        public FloatValue(double value) { }
    }
    public class FragmentDefinition : GraphQL.Language.AST.AbstractNode, GraphQL.Language.AST.IDefinition, GraphQL.Language.AST.IHaveSelectionSet, GraphQL.Language.AST.INode
    {
        public FragmentDefinition(GraphQL.Language.AST.NameNode node) { }
        public override System.Collections.Generic.IEnumerable<GraphQL.Language.AST.INode> Children { get; }
        public GraphQL.Language.AST.Directives Directives { get; set; }
        public string Name { get; }
        public GraphQL.Language.AST.NameNode NameNode { get; }
        public GraphQL.Language.AST.SelectionSet SelectionSet { get; set; }
        public GraphQL.Language.AST.NamedType Type { get; set; }
        public override string ToString() { }
        public override void Visit<TState>(System.Action<GraphQL.Language.AST.INode, TState> action, TState state) { }
    }
    public class FragmentSpread : GraphQL.Language.AST.AbstractNode, GraphQL.Language.AST.IFragment, GraphQL.Language.AST.INode, GraphQL.Language.AST.ISelection
    {
        public FragmentSpread(GraphQL.Language.AST.NameNode node) { }
        public override System.Collections.Generic.IEnumerable<GraphQL.Language.AST.INode> Children { get; }
        public GraphQL.Language.AST.Directives Directives { get; set; }
        public string Name { get; }
        public GraphQL.Language.AST.NameNode NameNode { get; }
        public override string ToString() { }
        public override void Visit<TState>(System.Action<GraphQL.Language.AST.INode, TState> action, TState state) { }
    }
    public class Fragments : System.Collections.Generic.IEnumerable<GraphQL.Language.AST.FragmentDefinition>, System.Collections.IEnumerable
    {
        public Fragments() { }
        public int Count { get; }
        public void Add(GraphQL.Language.AST.FragmentDefinition fragment) { }
        public GraphQL.Language.AST.FragmentDefinition FindDefinition(string name) { }
        public System.Collections.Generic.IEnumerator<GraphQL.Language.AST.FragmentDefinition> GetEnumerator() { }
    }
    public class GuidValue : GraphQL.Language.AST.ValueNode<System.Guid>
    {
        public GuidValue(System.Guid value) { }
    }
    public interface IDefinition : GraphQL.Language.AST.INode { }
    public interface IFragment : GraphQL.Language.AST.INode, GraphQL.Language.AST.ISelection { }
    public interface IHaveSelectionSet : GraphQL.Language.AST.INode
    {
        GraphQL.Language.AST.SelectionSet SelectionSet { get; set; }
    }
    public interface INode
    {
        System.Collections.Generic.IEnumerable<GraphQL.Language.AST.INode> Children { get; }
        GraphQL.Language.AST.SourceLocation SourceLocation { get; }
        void Visit<TState>(System.Action<GraphQL.Language.AST.INode, TState> action, TState state);
    }
    public interface ISelection : GraphQL.Language.AST.INode { }
    public interface IType : GraphQL.Language.AST.INode { }
    public interface IValue : GraphQL.Language.AST.INode
    {
        object Value { get; }
    }
    public interface IValue<T> : GraphQL.Language.AST.INode, GraphQL.Language.AST.IValue
    {
        T Value { get; }
    }
    public class InlineFragment : GraphQL.Language.AST.AbstractNode, GraphQL.Language.AST.IFragment, GraphQL.Language.AST.IHaveSelectionSet, GraphQL.Language.AST.INode, GraphQL.Language.AST.ISelection
    {
        public InlineFragment() { }
        public override System.Collections.Generic.IEnumerable<GraphQL.Language.AST.INode> Children { get; }
        public GraphQL.Language.AST.Directives Directives { get; set; }
        public GraphQL.Language.AST.SelectionSet SelectionSet { get; set; }
        public GraphQL.Language.AST.NamedType Type { get; set; }
        public override string ToString() { }
        public override void Visit<TState>(System.Action<GraphQL.Language.AST.INode, TState> action, TState state) { }
    }
    public class IntValue : GraphQL.Language.AST.ValueNode<int>
    {
        public IntValue(int value) { }
    }
    public class ListType : GraphQL.Language.AST.AbstractNode, GraphQL.Language.AST.INode, GraphQL.Language.AST.IType
    {
        public ListType(GraphQL.Language.AST.IType type) { }
        public override System.Collections.Generic.IEnumerable<GraphQL.Language.AST.INode> Children { get; }
        public GraphQL.Language.AST.IType Type { get; }
        public override string ToString() { }
        public override void Visit<TState>(System.Action<GraphQL.Language.AST.INode, TState> action, TState state) { }
    }
    public class ListValue : GraphQL.Language.AST.AbstractNode, GraphQL.Language.AST.INode, GraphQL.Language.AST.IValue
    {
        public ListValue(System.Collections.Generic.IEnumerable<GraphQL.Language.AST.IValue> values) { }
        public ListValue(System.Collections.Generic.List<GraphQL.Language.AST.IValue> values) { }
        public override System.Collections.Generic.IEnumerable<GraphQL.Language.AST.INode> Children { get; }
        public object Value { get; }
        public System.Collections.Generic.IEnumerable<GraphQL.Language.AST.IValue> Values { get; }
        public override string ToString() { }
        public override void Visit<TState>(System.Action<GraphQL.Language.AST.INode, TState> action, TState state) { }
    }
    public class LongValue : GraphQL.Language.AST.ValueNode<long>
    {
        public LongValue(long value) { }
    }
    public readonly struct NameNode : GraphQL.Language.AST.INode
    {
        public NameNode(string name) { }
        public NameNode(string name, GraphQL.Language.AST.SourceLocation location) { }
        public string Name { get; }
        public GraphQL.Language.AST.SourceLocation SourceLocation { get; }
        public void Visit<TState>(System.Action<GraphQL.Language.AST.INode, TState> action, TState state) { }
    }
    public class NamedType : GraphQL.Language.AST.AbstractNode, GraphQL.Language.AST.INode, GraphQL.Language.AST.IType
    {
        public NamedType(GraphQL.Language.AST.NameNode node) { }
        public string Name { get; }
        public GraphQL.Language.AST.NameNode NameNode { get; }
        public override string ToString() { }
    }
    public class NonNullType : GraphQL.Language.AST.AbstractNode, GraphQL.Language.AST.INode, GraphQL.Language.AST.IType
    {
        public NonNullType(GraphQL.Language.AST.IType type) { }
        public override System.Collections.Generic.IEnumerable<GraphQL.Language.AST.INode> Children { get; }
        public GraphQL.Language.AST.IType Type { get; }
        public override string ToString() { }
        public override void Visit<TState>(System.Action<GraphQL.Language.AST.INode, TState> action, TState state) { }
    }
    public class NullValue : GraphQL.Language.AST.AbstractNode, GraphQL.Language.AST.INode, GraphQL.Language.AST.IValue
    {
        public NullValue() { }
        public override string ToString() { }
    }
    public class ObjectField : GraphQL.Language.AST.AbstractNode
    {
        public ObjectField(GraphQL.Language.AST.NameNode name, GraphQL.Language.AST.IValue value) { }
        public ObjectField(string name, GraphQL.Language.AST.IValue value) { }
        public override System.Collections.Generic.IEnumerable<GraphQL.Language.AST.INode> Children { get; }
        public string Name { get; }
        public GraphQL.Language.AST.NameNode NameNode { get; }
        public GraphQL.Language.AST.IValue Value { get; }
        public override string ToString() { }
        public override void Visit<TState>(System.Action<GraphQL.Language.AST.INode, TState> action, TState state) { }
    }
    public class ObjectValue : GraphQL.Language.AST.AbstractNode, GraphQL.Language.AST.INode, GraphQL.Language.AST.IValue
    {
        public ObjectValue(System.Collections.Generic.IEnumerable<GraphQL.Language.AST.ObjectField> fields) { }
        public ObjectValue(System.Collections.Generic.List<GraphQL.Language.AST.ObjectField> fields) { }
        public override System.Collections.Generic.IEnumerable<GraphQL.Language.AST.INode> Children { get; }
        public System.Collections.Generic.IEnumerable<string> FieldNames { get; }
        public System.Collections.Generic.IEnumerable<GraphQL.Language.AST.ObjectField> ObjectFields { get; }
        public object Value { get; }
        public GraphQL.Language.AST.ObjectField Field(string name) { }
        public override string ToString() { }
        public override void Visit<TState>(System.Action<GraphQL.Language.AST.INode, TState> action, TState state) { }
    }
    public class Operation : GraphQL.Language.AST.AbstractNode, GraphQL.Language.AST.IDefinition, GraphQL.Language.AST.IHaveSelectionSet, GraphQL.Language.AST.INode
    {
        public Operation(GraphQL.Language.AST.NameNode name) { }
        public override System.Collections.Generic.IEnumerable<GraphQL.Language.AST.INode> Children { get; }
        public GraphQL.Language.AST.Directives Directives { get; set; }
        public string Name { get; }
        public GraphQL.Language.AST.NameNode NameNode { get; }
        public GraphQL.Language.AST.OperationType OperationType { get; set; }
        public GraphQL.Language.AST.SelectionSet SelectionSet { get; set; }
        public GraphQL.Language.AST.VariableDefinitions Variables { get; set; }
        public override string ToString() { }
        public override void Visit<TState>(System.Action<GraphQL.Language.AST.INode, TState> action, TState state) { }
    }
    public enum OperationType
    {
        Query = 0,
        Mutation = 1,
        Subscription = 2,
    }
    public class Operations : System.Collections.Generic.IEnumerable<GraphQL.Language.AST.Operation>, System.Collections.IEnumerable
    {
        public Operations() { }
        public int Count { get; }
        public void Add(GraphQL.Language.AST.Operation operation) { }
        public System.Collections.Generic.IEnumerator<GraphQL.Language.AST.Operation> GetEnumerator() { }
        public GraphQL.Language.AST.Operation WithName(string operationName) { }
    }
    public class SByteValue : GraphQL.Language.AST.ValueNode<sbyte>
    {
        public SByteValue(sbyte value) { }
    }
    public class SelectionSet : GraphQL.Language.AST.AbstractNode
    {
        public SelectionSet() { }
        public override System.Collections.Generic.IEnumerable<GraphQL.Language.AST.INode> Children { get; }
        public System.Collections.Generic.IList<GraphQL.Language.AST.ISelection> Selections { get; }
        public void Add(GraphQL.Language.AST.ISelection selection) { }
        public GraphQL.Language.AST.SelectionSet Merge(GraphQL.Language.AST.SelectionSet otherSelection) { }
        public void Prepend(GraphQL.Language.AST.ISelection selection) { }
        public override string ToString() { }
        public override void Visit<TState>(System.Action<GraphQL.Language.AST.INode, TState> action, TState state) { }
    }
    public class ShortValue : GraphQL.Language.AST.ValueNode<short>
    {
        public ShortValue(short value) { }
    }
    public readonly struct SourceLocation : System.IEquatable<GraphQL.Language.AST.SourceLocation>
    {
        public SourceLocation(int start, int end) { }
        public int End { get; }
        public int Start { get; }
        public bool Equals(GraphQL.Language.AST.SourceLocation other) { }
        public override bool Equals(object obj) { }
        public override int GetHashCode() { }
        public override string ToString() { }
    }
    public class StringValue : GraphQL.Language.AST.ValueNode<string>
    {
        public StringValue(string value) { }
    }
    public class TimeSpanValue : GraphQL.Language.AST.ValueNode<System.TimeSpan>
    {
        public TimeSpanValue(System.TimeSpan value) { }
    }
    public class UIntValue : GraphQL.Language.AST.ValueNode<uint>
    {
        public UIntValue(uint value) { }
    }
    public class ULongValue : GraphQL.Language.AST.ValueNode<ulong>
    {
        public ULongValue(ulong value) { }
    }
    public class UShortValue : GraphQL.Language.AST.ValueNode<ushort>
    {
        public UShortValue(ushort value) { }
    }
    public class UriValue : GraphQL.Language.AST.ValueNode<System.Uri>
    {
        public UriValue(System.Uri value) { }
    }
    public abstract class ValueNode<T> : GraphQL.Language.AST.AbstractNode, GraphQL.Language.AST.INode, GraphQL.Language.AST.IValue, GraphQL.Language.AST.IValue<T>
    {
        protected ValueNode() { }
        public T Value { get; set; }
        public override string ToString() { }
    }
    public class Variable
    {
        public Variable() { }
        public bool IsDefault { get; set; }
        public string Name { get; set; }
        public object Value { get; set; }
        public bool ValueSpecified { get; }
    }
    public class VariableDefinition : GraphQL.Language.AST.AbstractNode
    {
        public VariableDefinition() { }
        public VariableDefinition(GraphQL.Language.AST.NameNode node) { }
        public override System.Collections.Generic.IEnumerable<GraphQL.Language.AST.INode> Children { get; }
        public GraphQL.Language.AST.IValue DefaultValue { get; set; }
        public string Name { get; }
        public GraphQL.Language.AST.NameNode NameNode { get; set; }
        public GraphQL.Language.AST.IType Type { get; set; }
        public override string ToString() { }
        public override void Visit<TState>(System.Action<GraphQL.Language.AST.INode, TState> action, TState state) { }
    }
    public class VariableDefinitions : System.Collections.Generic.IEnumerable<GraphQL.Language.AST.VariableDefinition>, System.Collections.IEnumerable
    {
        public VariableDefinitions() { }
        public void Add(GraphQL.Language.AST.VariableDefinition variable) { }
        public System.Collections.Generic.IEnumerator<GraphQL.Language.AST.VariableDefinition> GetEnumerator() { }
        public override string ToString() { }
    }
    public class VariableReference : GraphQL.Language.AST.AbstractNode, GraphQL.Language.AST.INode, GraphQL.Language.AST.IValue
    {
        public VariableReference(GraphQL.Language.AST.NameNode name) { }
        public string Name { get; }
        public GraphQL.Language.AST.NameNode NameNode { get; }
        public override string ToString() { }
    }
    public class Variables : System.Collections.Generic.IEnumerable<GraphQL.Language.AST.Variable>, System.Collections.IEnumerable
    {
        public Variables() { }
        public void Add(GraphQL.Language.AST.Variable variable) { }
        public System.Collections.Generic.IEnumerator<GraphQL.Language.AST.Variable> GetEnumerator() { }
        public override string ToString() { }
        public bool ValueFor(string name, out GraphQL.Execution.ArgumentValue value) { }
        public object ValueFor(string name, object defaultValue = null) { }
    }
}
namespace GraphQL.Language
{
    public static class CoreToVanillaConverter
    {
        public static GraphQL.Language.AST.Document Convert(GraphQLParser.AST.GraphQLDocument source) { }
    }
}
namespace GraphQL.Reflection
{
    public interface IAccessor
    {
        System.Type DeclaringType { get; }
        string FieldName { get; }
        System.Reflection.MethodInfo MethodInfo { get; }
        System.Reflection.ParameterInfo[] Parameters { get; }
        System.Type ReturnType { get; }
        System.Collections.Generic.IEnumerable<T> GetAttributes<T>()
            where T : System.Attribute;
        object GetValue(object target, object[] arguments);
    }
}
namespace GraphQL.Resolvers
{
    public class AsyncEventStreamResolver : GraphQL.Resolvers.IAsyncEventStreamResolver
    {
        public AsyncEventStreamResolver(GraphQL.Reflection.IAccessor accessor, System.IServiceProvider serviceProvider) { }
    }
    public class AsyncEventStreamResolver<T> : GraphQL.Resolvers.IAsyncEventStreamResolver, GraphQL.Resolvers.IAsyncEventStreamResolver<T>
    {
        public AsyncEventStreamResolver(System.Func<GraphQL.IResolveEventStreamContext, System.Threading.Tasks.Task<System.IObservable<T>>> subscriber) { }
        public System.Threading.Tasks.Task<System.IObservable<T>> SubscribeAsync(GraphQL.IResolveEventStreamContext context) { }
    }
    public class AsyncEventStreamResolver<TSourceType, TReturnType> : GraphQL.IResolveEventStreamContextProvider, GraphQL.Resolvers.IAsyncEventStreamResolver, GraphQL.Resolvers.IAsyncEventStreamResolver<TReturnType>
    {
        public AsyncEventStreamResolver(System.Func<GraphQL.IResolveEventStreamContext<TSourceType>, System.Threading.Tasks.Task<System.IObservable<TReturnType>>> subscriber) { }
        public GraphQL.IResolveEventStreamContext CreateContext(GraphQL.Execution.ExecutionNode node, GraphQL.Execution.ExecutionContext context) { }
        public System.Threading.Tasks.Task<System.IObservable<TReturnType>> SubscribeAsync(GraphQL.IResolveEventStreamContext context) { }
    }
    public class AsyncFieldResolver<TReturnType> : GraphQL.Resolvers.IFieldResolver, GraphQL.Resolvers.IFieldResolver<System.Threading.Tasks.Task<TReturnType>>
    {
        public AsyncFieldResolver(System.Func<GraphQL.IResolveFieldContext, System.Threading.Tasks.Task<TReturnType>> resolver) { }
        public System.Threading.Tasks.Task<TReturnType> Resolve(GraphQL.IResolveFieldContext context) { }
    }
    public class AsyncFieldResolver<TSourceType, TReturnType> : GraphQL.IResolveFieldContextProvider, GraphQL.Resolvers.IFieldResolver, GraphQL.Resolvers.IFieldResolver<System.Threading.Tasks.Task<TReturnType>>
    {
        public AsyncFieldResolver(System.Func<GraphQL.IResolveFieldContext<TSourceType>, System.Threading.Tasks.Task<TReturnType>> resolver) { }
        public GraphQL.IResolveFieldContext CreateContext(GraphQL.Execution.ExecutionNode node, GraphQL.Execution.ExecutionContext context) { }
        public System.Threading.Tasks.Task<TReturnType> Resolve(GraphQL.IResolveFieldContext context) { }
    }
    public class ConnectionFuncFieldResolver<TSourceType> : GraphQL.IResolveFieldContextProvider, GraphQL.Resolvers.IFieldResolver
    {
        public ConnectionFuncFieldResolver(System.Func<GraphQL.IResolveConnectionContext<TSourceType>, object> resolver, bool isUnidirectional, int? defaultPageSize) { }
        public GraphQL.IResolveFieldContext CreateContext(GraphQL.Execution.ExecutionNode node, GraphQL.Execution.ExecutionContext context) { }
        public object Resolve(GraphQL.IResolveFieldContext context) { }
    }
    public class DelegateFieldModelBinderResolver : GraphQL.Resolvers.IFieldResolver
    {
        public DelegateFieldModelBinderResolver(System.Delegate resolver) { }
        public object Resolve(GraphQL.IResolveFieldContext context) { }
    }
    public class EventStreamResolver : GraphQL.Resolvers.IEventStreamResolver
    {
        public EventStreamResolver(GraphQL.Reflection.IAccessor accessor, System.IServiceProvider serviceProvider) { }
        public System.IObservable<object> Subscribe(GraphQL.IResolveEventStreamContext context) { }
    }
    public class EventStreamResolver<T> : GraphQL.Resolvers.IEventStreamResolver, GraphQL.Resolvers.IEventStreamResolver<T>
    {
        public EventStreamResolver(System.Func<GraphQL.IResolveEventStreamContext, System.IObservable<T>> subscriber) { }
        public System.IObservable<T> Subscribe(GraphQL.IResolveEventStreamContext context) { }
    }
    public class EventStreamResolver<TSourceType, TReturnType> : GraphQL.IResolveEventStreamContextProvider, GraphQL.Resolvers.IEventStreamResolver, GraphQL.Resolvers.IEventStreamResolver<TReturnType>
    {
        public EventStreamResolver(System.Func<GraphQL.IResolveEventStreamContext<TSourceType>, System.IObservable<TReturnType>> subscriber) { }
        public GraphQL.IResolveEventStreamContext CreateContext(GraphQL.Execution.ExecutionNode node, GraphQL.Execution.ExecutionContext context) { }
        public System.IObservable<TReturnType> Subscribe(GraphQL.IResolveEventStreamContext context) { }
    }
    public class ExpressionFieldResolver<TSourceType, TProperty> : GraphQL.Resolvers.IFieldResolver, GraphQL.Resolvers.IFieldResolver<TProperty>
    {
        public ExpressionFieldResolver(System.Linq.Expressions.Expression<System.Func<TSourceType, TProperty>> property) { }
        public TProperty Resolve(GraphQL.IResolveFieldContext context) { }
        public object Resolve(GraphQL.Execution.ExecutionNode node, GraphQL.Execution.ExecutionContext context) { }
    }
    public static class FieldResolverExtensions
    {
        public static System.Threading.Tasks.Task<object> ResolveAsync(this GraphQL.Resolvers.IFieldResolver resolver, GraphQL.IResolveFieldContext context) { }
    }
    public class FuncFieldResolver<TReturnType> : GraphQL.Resolvers.IFieldResolver, GraphQL.Resolvers.IFieldResolver<TReturnType>
    {
        public FuncFieldResolver(System.Func<GraphQL.IResolveFieldContext, TReturnType> resolver) { }
        public TReturnType Resolve(GraphQL.IResolveFieldContext context) { }
    }
    public class FuncFieldResolver<TSourceType, TReturnType> : GraphQL.IResolveFieldContextProvider, GraphQL.Resolvers.IFieldResolver, GraphQL.Resolvers.IFieldResolver<TReturnType>
    {
        public FuncFieldResolver(System.Func<GraphQL.IResolveFieldContext<TSourceType>, TReturnType> resolver) { }
        public GraphQL.IResolveFieldContext CreateContext(GraphQL.Execution.ExecutionNode node, GraphQL.Execution.ExecutionContext context) { }
        public TReturnType Resolve(GraphQL.IResolveFieldContext context) { }
    }
    public interface IAsyncEventStreamResolver
    {
        System.Threading.Tasks.Task<System.IObservable<object>> SubscribeAsync(GraphQL.IResolveEventStreamContext context);
    }
    public interface IAsyncEventStreamResolver<T> : GraphQL.Resolvers.IAsyncEventStreamResolver
    {
        System.Threading.Tasks.Task<System.IObservable<T>> SubscribeAsync(GraphQL.IResolveEventStreamContext context);
    }
    public interface IEventStreamResolver
    {
        System.IObservable<object> Subscribe(GraphQL.IResolveEventStreamContext context);
    }
    public interface IEventStreamResolver<out T> : GraphQL.Resolvers.IEventStreamResolver
    {
        System.IObservable<T> Subscribe(GraphQL.IResolveEventStreamContext context);
    }
    public interface IFieldResolver
    {
        object Resolve(GraphQL.IResolveFieldContext context);
    }
    public interface IFieldResolver<out T> : GraphQL.Resolvers.IFieldResolver
    {
        T Resolve(GraphQL.IResolveFieldContext context);
    }
    public class NameFieldResolver : GraphQL.Resolvers.IFieldResolver
    {
        public static GraphQL.Resolvers.NameFieldResolver Instance { get; }
        public object Resolve(GraphQL.IResolveFieldContext context) { }
        public object Resolve(GraphQL.Execution.ExecutionNode node, GraphQL.Execution.ExecutionContext context) { }
    }
    public delegate object OptimizedFunc<T>(GraphQL.ReadonlyResolveFieldContextStruct<T> arg);
    public delegate System.Threading.Tasks.Task<object> OptimizedTaskFunc<T>(GraphQL.ReadonlyResolveFieldContextStruct<T> arg);
}
namespace GraphQL.Subscription
{
    public class SubscriptionExecutionResult : GraphQL.ExecutionResult
    {
        public SubscriptionExecutionResult() { }
        public SubscriptionExecutionResult(GraphQL.ExecutionResult result) { }
        public System.Collections.Generic.IDictionary<string, System.IObservable<GraphQL.ExecutionResult>> Streams { get; set; }
    }
}
namespace GraphQL.Types
{
    public static class AbstractGraphTypeExtensions
    {
        public static GraphQL.Types.IObjectGraphType GetObjectType(this GraphQL.Types.IAbstractGraphType abstractType, object value, GraphQL.Types.ISchema schema) { }
        public static GraphQL.Types.IObjectGraphType GetTypeOf(this GraphQL.Types.IAbstractGraphType abstractType, object value) { }
        public static bool IsPossibleType(this GraphQL.Types.IAbstractGraphType abstractType, GraphQL.Types.IGraphType type) { }
    }
    public class AutoRegisteringInputObjectGraphType<TSourceType> : GraphQL.Types.InputObjectGraphType<TSourceType>
    {
        public AutoRegisteringInputObjectGraphType() { }
        public AutoRegisteringInputObjectGraphType(params System.Linq.Expressions.Expression<>[] excludedProperties) { }
        protected virtual System.Collections.Generic.IEnumerable<System.Reflection.PropertyInfo> GetRegisteredProperties() { }
    }
    public class AutoRegisteringObjectGraphType<TSourceType> : GraphQL.Types.ObjectGraphType<TSourceType>
    {
        public AutoRegisteringObjectGraphType() { }
        public AutoRegisteringObjectGraphType(params System.Linq.Expressions.Expression<>[] excludedProperties) { }
        protected virtual System.Collections.Generic.IEnumerable<System.Reflection.PropertyInfo> GetRegisteredProperties() { }
    }
    public class BigIntGraphType : GraphQL.Types.ScalarGraphType
    {
        public BigIntGraphType() { }
        public override object ParseLiteral(GraphQL.Language.AST.IValue value) { }
        public override object ParseValue(object value) { }
    }
    public class BooleanGraphType : GraphQL.Types.ScalarGraphType
    {
        public BooleanGraphType() { }
        public override object ParseLiteral(GraphQL.Language.AST.IValue value) { }
        public override object ParseValue(object value) { }
    }
    public class ByteGraphType : GraphQL.Types.ScalarGraphType
    {
        public ByteGraphType() { }
        public override object ParseLiteral(GraphQL.Language.AST.IValue value) { }
        public override object ParseValue(object value) { }
    }
    public abstract class ComplexGraphType<TSourceType> : GraphQL.Types.GraphType, GraphQL.Types.IComplexGraphType, GraphQL.Types.IGraphType, GraphQL.Types.INamedType, GraphQL.Types.IProvideMetadata
    {
        protected ComplexGraphType() { }
        public GraphQL.Types.TypeFields Fields { get; }
        public virtual GraphQL.Types.FieldType AddField(GraphQL.Types.FieldType fieldType) { }
        public GraphQL.Builders.ConnectionBuilder<TSourceType> Connection<TNodeType>()
            where TNodeType : GraphQL.Types.IGraphType { }
        public GraphQL.Builders.ConnectionBuilder<TSourceType> Connection<TNodeType, TEdgeType>()
            where TNodeType : GraphQL.Types.IGraphType
            where TEdgeType : GraphQL.Types.Relay.EdgeType<TNodeType> { }
        public GraphQL.Builders.ConnectionBuilder<TSourceType> Connection<TNodeType, TEdgeType, TConnectionType>()
            where TNodeType : GraphQL.Types.IGraphType
            where TEdgeType : GraphQL.Types.Relay.EdgeType<TNodeType>
            where TConnectionType : GraphQL.Types.Relay.ConnectionType<TNodeType, TEdgeType> { }
        public GraphQL.Types.FieldType Field(System.Type type, string name, string description = null, GraphQL.Types.QueryArguments arguments = null, System.Func<GraphQL.IResolveFieldContext<TSourceType>, object> resolve = null, string deprecationReason = null) { }
        public virtual GraphQL.Builders.FieldBuilder<TSourceType, object> Field<TGraphType>() { }
        public virtual GraphQL.Builders.FieldBuilder<TSourceType, TProperty> Field<TProperty>(System.Linq.Expressions.Expression<System.Func<TSourceType, TProperty>> expression, bool nullable = false, System.Type type = null) { }
        public virtual GraphQL.Builders.FieldBuilder<TSourceType, TProperty> Field<TProperty>(string name, System.Linq.Expressions.Expression<System.Func<TSourceType, TProperty>> expression, bool nullable = false, System.Type type = null) { }
        public GraphQL.Types.FieldType Field<TGraphType>(string name, string description = null, GraphQL.Types.QueryArguments arguments = null, System.Func<GraphQL.IResolveFieldContext<TSourceType>, object> resolve = null, string deprecationReason = null)
            where TGraphType : GraphQL.Types.IGraphType { }
        public virtual GraphQL.Builders.FieldBuilder<TSourceType, TReturnType> Field<TGraphType, TReturnType>(string name = "default") { }
        public GraphQL.Types.FieldType FieldAsync(System.Type type, string name, string description = null, GraphQL.Types.QueryArguments arguments = null, System.Func<GraphQL.IResolveFieldContext<TSourceType>, System.Threading.Tasks.Task<object>> resolve = null, string deprecationReason = null) { }
        public GraphQL.Types.FieldType FieldAsync<TGraphType>(string name, string description = null, GraphQL.Types.QueryArguments arguments = null, System.Func<GraphQL.IResolveFieldContext<TSourceType>, System.Threading.Tasks.Task<object>> resolve = null, string deprecationReason = null)
            where TGraphType : GraphQL.Types.IGraphType { }
        public GraphQL.Types.FieldType FieldAsync<TGraphType, TReturnType>(string name, string description = null, GraphQL.Types.QueryArguments arguments = null, System.Func<GraphQL.IResolveFieldContext<TSourceType>, System.Threading.Tasks.Task<TReturnType>> resolve = null, string deprecationReason = null)
            where TGraphType : GraphQL.Types.IGraphType { }
        public GraphQL.Types.FieldType FieldAsyncOptimized(System.Type type, string name, string description = null, GraphQL.Types.QueryArguments arguments = null, GraphQL.Resolvers.OptimizedTaskFunc<TSourceType> resolve = null, string deprecationReason = null) { }
        public GraphQL.Types.FieldType FieldAsyncOptimized<TGraphType>(string name, string description = null, GraphQL.Types.QueryArguments arguments = null, GraphQL.Resolvers.OptimizedTaskFunc<TSourceType> resolve = null, string deprecationReason = null)
            where TGraphType : GraphQL.Types.IGraphType { }
        public GraphQL.Types.FieldType FieldDelegate<TGraphType>(string name, string description = null, GraphQL.Types.QueryArguments arguments = null, System.Delegate resolve = null, string deprecationReason = null)
            where TGraphType : GraphQL.Types.IGraphType { }
        public GraphQL.Types.FieldType FieldOptimized(System.Type type, string name, string description = null, GraphQL.Types.QueryArguments arguments = null, GraphQL.Resolvers.OptimizedFunc<TSourceType> resolve = null, string deprecationReason = null) { }
        public GraphQL.Types.FieldType FieldOptimized<TGraphType>(string name, string description = null, GraphQL.Types.QueryArguments arguments = null, GraphQL.Resolvers.OptimizedFunc<TSourceType> resolve = null, string deprecationReason = null)
            where TGraphType : GraphQL.Types.IGraphType { }
        public GraphQL.Types.FieldType FieldSubscribe<TGraphType>(string name, string description = null, GraphQL.Types.QueryArguments arguments = null, System.Func<GraphQL.IResolveFieldContext<TSourceType>, object> resolve = null, System.Func<GraphQL.IResolveEventStreamContext, System.IObservable<object>> subscribe = null, string deprecationReason = null)
            where TGraphType : GraphQL.Types.IGraphType { }
        public GraphQL.Types.FieldType FieldSubscribeAsync<TGraphType>(string name, string description = null, GraphQL.Types.QueryArguments arguments = null, System.Func<GraphQL.IResolveFieldContext<TSourceType>, object> resolve = null, System.Func<GraphQL.IResolveEventStreamContext, System.Threading.Tasks.Task<System.IObservable<object>>> subscribeAsync = null, string deprecationReason = null)
            where TGraphType : GraphQL.Types.IGraphType { }
        public GraphQL.Types.FieldType GetField(string name) { }
        public bool HasField(string name) { }
    }
    public class DateGraphType : GraphQL.Types.ScalarGraphType
    {
        public DateGraphType() { }
        public override object ParseLiteral(GraphQL.Language.AST.IValue value) { }
        public override object ParseValue(object value) { }
        public override object Serialize(object value) { }
    }
    public class DateTimeGraphType : GraphQL.Types.ScalarGraphType
    {
        public DateTimeGraphType() { }
        public override object ParseLiteral(GraphQL.Language.AST.IValue value) { }
        public override object ParseValue(object value) { }
    }
    public class DateTimeOffsetGraphType : GraphQL.Types.ScalarGraphType
    {
        public DateTimeOffsetGraphType() { }
        public override object ParseLiteral(GraphQL.Language.AST.IValue value) { }
        public override object ParseValue(object value) { }
    }
    public class DecimalGraphType : GraphQL.Types.ScalarGraphType
    {
        public DecimalGraphType() { }
        public override object ParseLiteral(GraphQL.Language.AST.IValue value) { }
        public override object ParseValue(object value) { }
    }
    public class DirectiveGraphType : GraphQL.Types.INamedType
    {
        public static readonly GraphQL.Types.GraphQLDeprecatedDirective Deprecated;
        public static readonly GraphQL.Types.IncludeDirective Include;
        public static readonly GraphQL.Types.SkipDirective Skip;
        public DirectiveGraphType(string name, System.Collections.Generic.IEnumerable<GraphQL.Types.DirectiveLocation> locations) { }
        public GraphQL.Types.QueryArguments Arguments { get; set; }
        public string Description { get; set; }
        public System.Collections.Generic.List<GraphQL.Types.DirectiveLocation> Locations { get; }
        public string Name { get; set; }
    }
    public enum DirectiveLocation
    {
        [System.ComponentModel.Description("Location adjacent to a query operation.")]
        Query = 0,
        [System.ComponentModel.Description("Location adjacent to a mutation operation.")]
        Mutation = 1,
        [System.ComponentModel.Description("Location adjacent to a subscription operation.")]
        Subscription = 2,
        [System.ComponentModel.Description("Location adjacent to a field.")]
        Field = 3,
        [System.ComponentModel.Description("Location adjacent to a fragment definition.")]
        FragmentDefinition = 4,
        [System.ComponentModel.Description("Location adjacent to a fragment spread.")]
        FragmentSpread = 5,
        [System.ComponentModel.Description("Location adjacent to an inline fragment.")]
        InlineFragment = 6,
        [System.ComponentModel.Description("Location adjacent to a schema definition.")]
        Schema = 7,
        [System.ComponentModel.Description("Location adjacent to a scalar definition.")]
        Scalar = 8,
        [System.ComponentModel.Description("Location adjacent to an object type definition.")]
        Object = 9,
        [System.ComponentModel.Description("Location adjacent to a field definition.")]
        FieldDefinition = 10,
        [System.ComponentModel.Description("Location adjacent to an argument definition.")]
        ArgumentDefinition = 11,
        [System.ComponentModel.Description("Location adjacent to an interface definition.")]
        Interface = 12,
        [System.ComponentModel.Description("Location adjacent to a union definition.")]
        Union = 13,
        [System.ComponentModel.Description("Location adjacent to an enum definition")]
        Enum = 14,
        [System.ComponentModel.Description("Location adjacent to an enum value definition")]
        EnumValue = 15,
        [System.ComponentModel.Description("Location adjacent to an input object type definition.")]
        InputObject = 16,
        [System.ComponentModel.Description("Location adjacent to an input object field definition.")]
        InputFieldDefinition = 17,
    }
    public class EnumValueDefinition : GraphQL.Utilities.MetadataProvider
    {
        public EnumValueDefinition() { }
        public string DeprecationReason { get; set; }
        public string Description { get; set; }
        public string Name { get; set; }
        public object Value { get; set; }
    }
    public class EnumValues : System.Collections.Generic.IEnumerable<GraphQL.Types.EnumValueDefinition>, System.Collections.IEnumerable
    {
        public EnumValues() { }
        public int Count { get; }
        public GraphQL.Types.EnumValueDefinition this[string name] { get; }
        public void Add(GraphQL.Types.EnumValueDefinition value) { }
        public GraphQL.Types.EnumValueDefinition FindByName(string name, System.StringComparison comparison = 5) { }
        public GraphQL.Types.EnumValueDefinition FindByValue(object value) { }
        public System.Collections.Generic.IEnumerator<GraphQL.Types.EnumValueDefinition> GetEnumerator() { }
    }
    public class EnumerationGraphType : GraphQL.Types.ScalarGraphType
    {
        public EnumerationGraphType() { }
        public GraphQL.Types.EnumValues Values { get; }
        public void AddValue(GraphQL.Types.EnumValueDefinition value) { }
        public void AddValue(string name, string description, object value, string deprecationReason = null) { }
        public override object ParseLiteral(GraphQL.Language.AST.IValue value) { }
        public override object ParseValue(object value) { }
        public override object Serialize(object value) { }
    }
    public class EnumerationGraphType<TEnum> : GraphQL.Types.EnumerationGraphType
        where TEnum : System.Enum
    {
        public EnumerationGraphType() { }
        protected virtual string ChangeEnumCase(string val) { }
    }
    public class EventStreamFieldType : GraphQL.Types.FieldType
    {
        public EventStreamFieldType() { }
        public GraphQL.Resolvers.IAsyncEventStreamResolver AsyncSubscriber { get; set; }
        public GraphQL.Resolvers.IEventStreamResolver Subscriber { get; set; }
    }
    public class FieldType : GraphQL.Utilities.MetadataProvider, GraphQL.Types.IFieldType, GraphQL.Types.IHaveDefaultValue, GraphQL.Types.IProvideMetadata, GraphQL.Types.IProvideResolvedType
    {
        public FieldType() { }
        public GraphQL.Types.QueryArguments Arguments { get; set; }
        public object DefaultValue { get; set; }
        public string DeprecationReason { get; set; }
        public string Description { get; set; }
        public string Name { get; set; }
        public GraphQL.Types.IGraphType ResolvedType { get; set; }
        public GraphQL.Resolvers.IFieldResolver Resolver { get; set; }
        public System.Type Type { get; set; }
    }
    public class FloatGraphType : GraphQL.Types.ScalarGraphType
    {
        public FloatGraphType() { }
        public override object ParseLiteral(GraphQL.Language.AST.IValue value) { }
        public override object ParseValue(object value) { }
    }
    public class GraphQLDeprecatedDirective : GraphQL.Types.DirectiveGraphType
    {
        public GraphQLDeprecatedDirective() { }
    }
    public abstract class GraphType : GraphQL.Utilities.MetadataProvider, GraphQL.Types.IGraphType, GraphQL.Types.INamedType, GraphQL.Types.IProvideMetadata
    {
        protected GraphType() { }
        public string DeprecationReason { get; set; }
        public string Description { get; set; }
        public string Name { get; set; }
        protected bool Equals(GraphQL.Types.IGraphType other) { }
        public override bool Equals(object obj) { }
        public override int GetHashCode() { }
        public override string ToString() { }
    }
    public class GuidGraphType : GraphQL.Types.ScalarGraphType
    {
        public GuidGraphType() { }
        public override object ParseLiteral(GraphQL.Language.AST.IValue value) { }
        public override object ParseValue(object value) { }
    }
    public interface IAbstractGraphType : GraphQL.Types.IGraphType, GraphQL.Types.INamedType, GraphQL.Types.IProvideMetadata
    {
        GraphQL.Types.PossibleTypes PossibleTypes { get; }
        System.Func<object, GraphQL.Types.IObjectGraphType> ResolveType { get; set; }
        void AddPossibleType(GraphQL.Types.IObjectGraphType type);
    }
    public interface IAstFromValueConverter
    {
        GraphQL.Language.AST.IValue Convert(object value, GraphQL.Types.IGraphType type);
        bool Matches(object value, GraphQL.Types.IGraphType type);
    }
    public interface IComplexGraphType : GraphQL.Types.IGraphType, GraphQL.Types.INamedType, GraphQL.Types.IProvideMetadata
    {
        GraphQL.Types.TypeFields Fields { get; }
        GraphQL.Types.FieldType AddField(GraphQL.Types.FieldType fieldType);
        GraphQL.Types.FieldType GetField(string name);
        bool HasField(string name);
    }
    public interface IFieldType : GraphQL.Types.IHaveDefaultValue, GraphQL.Types.IProvideMetadata, GraphQL.Types.IProvideResolvedType
    {
        GraphQL.Types.QueryArguments Arguments { get; set; }
        string DeprecationReason { get; set; }
        string Description { get; set; }
        string Name { get; set; }
    }
    public interface IGraphType : GraphQL.Types.INamedType, GraphQL.Types.IProvideMetadata
    {
        string DeprecationReason { get; set; }
        string Description { get; set; }
    }
    public interface IHaveDefaultValue : GraphQL.Types.IProvideResolvedType
    {
        object DefaultValue { get; }
    }
    public interface IImplementInterfaces
    {
        System.Collections.Generic.IEnumerable<System.Type> Interfaces { get; set; }
        GraphQL.Types.ResolvedInterfaces ResolvedInterfaces { get; }
<<<<<<< HEAD
=======
    }
    public interface IInputObjectGraphType : GraphQL.Types.IComplexGraphType, GraphQL.Types.IGraphType, GraphQL.Types.INamedType, GraphQL.Types.IProvideMetadata
    {
        object ParseDictionary(System.Collections.Generic.IDictionary<string, object> value);
>>>>>>> 0588b1b0
    }
    public interface IInterfaceGraphType : GraphQL.Types.IAbstractGraphType, GraphQL.Types.IComplexGraphType, GraphQL.Types.IGraphType, GraphQL.Types.INamedType, GraphQL.Types.IProvideMetadata { }
    public interface INamedType
    {
        string Name { get; set; }
    }
    public interface IObjectGraphType : GraphQL.Types.IComplexGraphType, GraphQL.Types.IGraphType, GraphQL.Types.IImplementInterfaces, GraphQL.Types.INamedType, GraphQL.Types.IProvideMetadata
    {
        System.Func<object, bool> IsTypeOf { get; set; }
        void AddResolvedInterface(GraphQL.Types.IInterfaceGraphType graphType);
    }
    public interface IProvideMetadata
    {
        System.Collections.Generic.IDictionary<string, object> Metadata { get; }
        TType GetMetadata<TType>(string key, System.Func<TType> defaultValueFactory);
        TType GetMetadata<TType>(string key, TType defaultValue = default);
        bool HasMetadata(string key);
    }
    public interface IProvideResolvedType
    {
        GraphQL.Types.IGraphType ResolvedType { get; }
        System.Type Type { get; }
    }
    public interface ISchema : GraphQL.Types.IProvideMetadata
    {
        System.Collections.Generic.IEnumerable<System.Type> AdditionalTypes { get; }
        GraphQL.Types.SchemaTypes AllTypes { get; }
        GraphQL.Introspection.ISchemaComparer Comparer { get; set; }
        string Description { get; set; }
        GraphQL.Types.SchemaDirectives Directives { get; }
        GraphQL.Introspection.ISchemaFilter Filter { get; }
        bool Initialized { get; }
        GraphQL.Types.IObjectGraphType Mutation { get; set; }
        GraphQL.Conversion.INameConverter NameConverter { get; }
        GraphQL.Types.IObjectGraphType Query { get; set; }
        GraphQL.Types.FieldType SchemaMetaFieldType { get; }
        GraphQL.Types.IObjectGraphType Subscription { get; set; }
        GraphQL.Types.FieldType TypeMetaFieldType { get; }
        GraphQL.Types.FieldType TypeNameMetaFieldType { get; }
        GraphQL.Types.DirectiveGraphType FindDirective(string name);
        GraphQL.Types.IGraphType FindType(string name);
        GraphQL.Types.IAstFromValueConverter FindValueConverter(object value, GraphQL.Types.IGraphType type);
        void Initialize();
        void RegisterDirective(GraphQL.Types.DirectiveGraphType directive);
        void RegisterDirectives(params GraphQL.Types.DirectiveGraphType[] directives);
        void RegisterType(GraphQL.Types.IGraphType type);
        void RegisterType<T>()
            where T : GraphQL.Types.IGraphType;
        void RegisterTypes(params GraphQL.Types.IGraphType[] types);
        void RegisterTypes(params System.Type[] types);
        void RegisterValueConverter(GraphQL.Types.IAstFromValueConverter converter);
    }
    public class IdGraphType : GraphQL.Types.ScalarGraphType
    {
        public IdGraphType() { }
        public override object ParseLiteral(GraphQL.Language.AST.IValue value) { }
        public override object ParseValue(object value) { }
        public override object Serialize(object value) { }
    }
    public class IncludeDirective : GraphQL.Types.DirectiveGraphType
    {
        public IncludeDirective() { }
    }
    public class InputObjectGraphType : GraphQL.Types.InputObjectGraphType<object>
    {
        public InputObjectGraphType() { }
    }
    public class InputObjectGraphType<TSourceType> : GraphQL.Types.ComplexGraphType<TSourceType>, GraphQL.Types.IComplexGraphType, GraphQL.Types.IGraphType, GraphQL.Types.IInputObjectGraphType, GraphQL.Types.INamedType, GraphQL.Types.IProvideMetadata
    {
        public InputObjectGraphType() { }
        public virtual object ParseDictionary(System.Collections.Generic.IDictionary<string, object> value) { }
    }
    public class IntGraphType : GraphQL.Types.ScalarGraphType
    {
        public IntGraphType() { }
        public override object ParseLiteral(GraphQL.Language.AST.IValue value) { }
        public override object ParseValue(object value) { }
    }
    public class InterfaceGraphType : GraphQL.Types.InterfaceGraphType<object>
    {
        public InterfaceGraphType() { }
    }
    public class InterfaceGraphType<TSource> : GraphQL.Types.ComplexGraphType<TSource>, GraphQL.Types.IAbstractGraphType, GraphQL.Types.IComplexGraphType, GraphQL.Types.IGraphType, GraphQL.Types.IInterfaceGraphType, GraphQL.Types.INamedType, GraphQL.Types.IProvideMetadata
    {
        public InterfaceGraphType() { }
        public GraphQL.Types.PossibleTypes PossibleTypes { get; }
        public System.Func<object, GraphQL.Types.IObjectGraphType> ResolveType { get; set; }
        public void AddPossibleType(GraphQL.Types.IObjectGraphType type) { }
    }
    public class ListGraphType : GraphQL.Types.GraphType, GraphQL.Types.IProvideResolvedType
    {
        public ListGraphType(GraphQL.Types.IGraphType type) { }
        protected ListGraphType(System.Type type) { }
        public GraphQL.Types.IGraphType ResolvedType { get; set; }
        public System.Type Type { get; }
        public override string ToString() { }
    }
    public class ListGraphType<T> : GraphQL.Types.ListGraphType
        where T : GraphQL.Types.IGraphType
    {
        public ListGraphType() { }
    }
    public class LongGraphType : GraphQL.Types.ScalarGraphType
    {
        public LongGraphType() { }
        public override object ParseLiteral(GraphQL.Language.AST.IValue value) { }
        public override object ParseValue(object value) { }
    }
    public class NonNullGraphType : GraphQL.Types.GraphType, GraphQL.Types.IProvideResolvedType
    {
        public NonNullGraphType(GraphQL.Types.IGraphType type) { }
        protected NonNullGraphType(System.Type type) { }
        public GraphQL.Types.IGraphType ResolvedType { get; set; }
        public System.Type Type { get; }
        public override string ToString() { }
    }
    public class NonNullGraphType<T> : GraphQL.Types.NonNullGraphType
        where T : GraphQL.Types.GraphType
    {
        public NonNullGraphType() { }
    }
    public class ObjectGraphType : GraphQL.Types.ObjectGraphType<object>
    {
        public ObjectGraphType() { }
    }
    public static class ObjectGraphTypeExtensions
    {
        public static void Field(this GraphQL.Types.IObjectGraphType obj, string name, GraphQL.Types.IGraphType type, string description = null, GraphQL.Types.QueryArguments arguments = null, System.Func<GraphQL.IResolveFieldContext, object> resolve = null) { }
        public static void FieldAsync(this GraphQL.Types.IObjectGraphType obj, string name, GraphQL.Types.IGraphType type, string description = null, GraphQL.Types.QueryArguments arguments = null, System.Func<GraphQL.IResolveFieldContext, System.Threading.Tasks.Task<object>> resolve = null) { }
    }
    public class ObjectGraphType<TSourceType> : GraphQL.Types.ComplexGraphType<TSourceType>, GraphQL.Types.IComplexGraphType, GraphQL.Types.IGraphType, GraphQL.Types.IImplementInterfaces, GraphQL.Types.INamedType, GraphQL.Types.IObjectGraphType, GraphQL.Types.IProvideMetadata
    {
        public ObjectGraphType() { }
        public System.Collections.Generic.IEnumerable<System.Type> Interfaces { get; set; }
        public System.Func<object, bool> IsTypeOf { get; set; }
        public GraphQL.Types.ResolvedInterfaces ResolvedInterfaces { get; }
        public void AddResolvedInterface(GraphQL.Types.IInterfaceGraphType graphType) { }
        public void Interface(System.Type type) { }
        public void Interface<TInterface>()
            where TInterface : GraphQL.Types.IInterfaceGraphType { }
    }
    public class PossibleTypes : System.Collections.Generic.IEnumerable<GraphQL.Types.IObjectGraphType>, System.Collections.IEnumerable
    {
        public PossibleTypes() { }
        public int Count { get; }
        public bool Contains(GraphQL.Types.IObjectGraphType type) { }
        public System.Collections.Generic.IEnumerator<GraphQL.Types.IObjectGraphType> GetEnumerator() { }
    }
    public class QueryArgument : GraphQL.Utilities.MetadataProvider, GraphQL.Types.IHaveDefaultValue, GraphQL.Types.IProvideResolvedType
    {
        public QueryArgument(GraphQL.Types.IGraphType type) { }
        public QueryArgument(System.Type type) { }
        public object DefaultValue { get; set; }
        public string Description { get; set; }
        public string Name { get; set; }
        public GraphQL.Types.IGraphType ResolvedType { get; set; }
        public System.Type Type { get; }
    }
    public class QueryArgument<TType> : GraphQL.Types.QueryArgument
        where TType : GraphQL.Types.IGraphType
    {
        public QueryArgument() { }
    }
    public class QueryArguments : System.Collections.Generic.IEnumerable<GraphQL.Types.QueryArgument>, System.Collections.IEnumerable
    {
        public QueryArguments(params GraphQL.Types.QueryArgument[] args) { }
        public QueryArguments(System.Collections.Generic.IEnumerable<GraphQL.Types.QueryArgument> list) { }
        public int Count { get; }
        public GraphQL.Types.QueryArgument this[int index] { get; set; }
        public void Add(GraphQL.Types.QueryArgument argument) { }
        public GraphQL.Types.QueryArgument Find(string name) { }
        public System.Collections.Generic.IEnumerator<GraphQL.Types.QueryArgument> GetEnumerator() { }
    }
    public class ResolvedInterfaces : System.Collections.Generic.IEnumerable<GraphQL.Types.IInterfaceGraphType>, System.Collections.IEnumerable
    {
        public ResolvedInterfaces() { }
        public int Count { get; }
        public bool Contains(GraphQL.Types.IInterfaceGraphType type) { }
        public System.Collections.Generic.IEnumerator<GraphQL.Types.IInterfaceGraphType> GetEnumerator() { }
    }
    public class SByteGraphType : GraphQL.Types.ScalarGraphType
    {
        public SByteGraphType() { }
        public override object ParseLiteral(GraphQL.Language.AST.IValue value) { }
        public override object ParseValue(object value) { }
    }
    public abstract class ScalarGraphType : GraphQL.Types.GraphType
    {
        protected ScalarGraphType() { }
        public abstract object ParseLiteral(GraphQL.Language.AST.IValue value);
        public abstract object ParseValue(object value);
        public virtual object Serialize(object value) { }
    }
    public class Schema : GraphQL.Utilities.MetadataProvider, GraphQL.Types.IProvideMetadata, GraphQL.Types.ISchema, System.IDisposable, System.IServiceProvider
    {
        public Schema() { }
        public Schema(System.IServiceProvider services) { }
        public System.Collections.Generic.IEnumerable<System.Type> AdditionalTypes { get; }
        public GraphQL.Types.SchemaTypes AllTypes { get; }
        public GraphQL.Introspection.ISchemaComparer Comparer { get; set; }
        public string Description { get; set; }
        public GraphQL.Types.SchemaDirectives Directives { get; }
        public GraphQL.Introspection.ISchemaFilter Filter { get; set; }
        public bool Initialized { get; }
        public GraphQL.Types.IObjectGraphType Mutation { get; set; }
        public GraphQL.Conversion.INameConverter NameConverter { get; set; }
        public GraphQL.Types.IObjectGraphType Query { get; set; }
        public GraphQL.Types.FieldType SchemaMetaFieldType { get; }
        public GraphQL.Types.IObjectGraphType Subscription { get; set; }
        public GraphQL.Types.FieldType TypeMetaFieldType { get; }
        public GraphQL.Types.FieldType TypeNameMetaFieldType { get; }
        public void Dispose() { }
        protected virtual void Dispose(bool disposing) { }
        public GraphQL.Types.DirectiveGraphType FindDirective(string name) { }
        public GraphQL.Types.IGraphType FindType(string name) { }
        public GraphQL.Types.IAstFromValueConverter FindValueConverter(object value, GraphQL.Types.IGraphType type) { }
        public void Initialize() { }
        public void RegisterDirective(GraphQL.Types.DirectiveGraphType directive) { }
        public void RegisterDirectives(params GraphQL.Types.DirectiveGraphType[] directives) { }
        public void RegisterDirectives(System.Collections.Generic.IEnumerable<GraphQL.Types.DirectiveGraphType> directives) { }
        public void RegisterType(GraphQL.Types.IGraphType type) { }
        public void RegisterType<T>()
            where T : GraphQL.Types.IGraphType { }
        public void RegisterTypes(params GraphQL.Types.IGraphType[] types) { }
        public void RegisterTypes(params System.Type[] types) { }
        public void RegisterValueConverter(GraphQL.Types.IAstFromValueConverter converter) { }
        public static GraphQL.Types.ISchema For(string[] typeDefinitions, System.Action<GraphQL.Utilities.SchemaBuilder> configure = null) { }
        public static GraphQL.Types.ISchema For(string typeDefinitions, System.Action<GraphQL.Utilities.SchemaBuilder> configure = null) { }
    }
    public class SchemaDirectives : System.Collections.Generic.IEnumerable<GraphQL.Types.DirectiveGraphType>, System.Collections.IEnumerable
    {
        public SchemaDirectives() { }
        public int Count { get; }
        public bool Contains(GraphQL.Types.DirectiveGraphType type) { }
        public System.Collections.Generic.IEnumerator<GraphQL.Types.DirectiveGraphType> GetEnumerator() { }
    }
    public class SchemaTypes : System.Collections.Generic.IEnumerable<GraphQL.Types.IGraphType>, System.Collections.IEnumerable
    {
        public int Count { get; }
        public System.Collections.Generic.IEnumerator<GraphQL.Types.IGraphType> GetEnumerator() { }
<<<<<<< HEAD
=======
        public static GraphQL.Types.SchemaTypes Create(System.Collections.Generic.IEnumerable<GraphQL.Types.IGraphType> types, System.Collections.Generic.IEnumerable<GraphQL.Types.DirectiveGraphType> directives, System.Func<System.Type, GraphQL.Types.IGraphType> resolveType, GraphQL.Conversion.INameConverter nameConverter) { }
>>>>>>> 0588b1b0
    }
    public class ShortGraphType : GraphQL.Types.ScalarGraphType
    {
        public ShortGraphType() { }
        public override object ParseLiteral(GraphQL.Language.AST.IValue value) { }
        public override object ParseValue(object value) { }
    }
    public class SkipDirective : GraphQL.Types.DirectiveGraphType
    {
        public SkipDirective() { }
    }
    public class StringGraphType : GraphQL.Types.ScalarGraphType
    {
        public StringGraphType() { }
        public override object ParseLiteral(GraphQL.Language.AST.IValue value) { }
        public override object ParseValue(object value) { }
    }
    public class TimeSpanMillisecondsGraphType : GraphQL.Types.ScalarGraphType
    {
        public TimeSpanMillisecondsGraphType() { }
        public override object ParseLiteral(GraphQL.Language.AST.IValue value) { }
        public override object ParseValue(object value) { }
        public override object Serialize(object value) { }
    }
    public class TimeSpanSecondsGraphType : GraphQL.Types.ScalarGraphType
    {
        public TimeSpanSecondsGraphType() { }
        public override object ParseLiteral(GraphQL.Language.AST.IValue value) { }
        public override object ParseValue(object value) { }
        public override object Serialize(object value) { }
    }
    public static class TypeExtensions
    {
        public static string FullName(this GraphQL.Language.AST.IType type) { }
        public static GraphQL.Types.IGraphType GraphTypeFromType(this GraphQL.Language.AST.IType type, GraphQL.Types.ISchema schema) { }
        public static string Name(this GraphQL.Language.AST.IType type) { }
    }
    public class TypeFields : System.Collections.Generic.IEnumerable<GraphQL.Types.FieldType>, System.Collections.IEnumerable
    {
        public TypeFields() { }
        public int Count { get; }
        public bool Contains(GraphQL.Types.FieldType field) { }
        public bool Contains(GraphQL.Types.IFieldType field) { }
        public System.Collections.Generic.IEnumerator<GraphQL.Types.FieldType> GetEnumerator() { }
    }
    public class UIntGraphType : GraphQL.Types.ScalarGraphType
    {
        public UIntGraphType() { }
        public override object ParseLiteral(GraphQL.Language.AST.IValue value) { }
        public override object ParseValue(object value) { }
    }
    public class ULongGraphType : GraphQL.Types.ScalarGraphType
    {
        public ULongGraphType() { }
        public override object ParseLiteral(GraphQL.Language.AST.IValue value) { }
        public override object ParseValue(object value) { }
    }
    public class UShortGraphType : GraphQL.Types.ScalarGraphType
    {
        public UShortGraphType() { }
        public override object ParseLiteral(GraphQL.Language.AST.IValue value) { }
        public override object ParseValue(object value) { }
    }
    public class UnionGraphType : GraphQL.Types.GraphType, GraphQL.Types.IAbstractGraphType, GraphQL.Types.IGraphType, GraphQL.Types.INamedType, GraphQL.Types.IProvideMetadata
    {
        public UnionGraphType() { }
        public GraphQL.Types.PossibleTypes PossibleTypes { get; }
        public System.Func<object, GraphQL.Types.IObjectGraphType> ResolveType { get; set; }
        public System.Collections.Generic.IEnumerable<System.Type> Types { get; set; }
        public void AddPossibleType(GraphQL.Types.IObjectGraphType type) { }
        public void Type(System.Type type) { }
        public void Type<TType>()
            where TType : GraphQL.Types.IObjectGraphType { }
    }
    public class UriGraphType : GraphQL.Types.ScalarGraphType
    {
        public UriGraphType() { }
        public override object ParseLiteral(GraphQL.Language.AST.IValue value) { }
        public override object ParseValue(object value) { }
    }
}
namespace GraphQL.Types.Relay
{
    public class ConnectionType<TNodeType> : GraphQL.Types.Relay.ConnectionType<TNodeType, GraphQL.Types.Relay.EdgeType<TNodeType>>
        where TNodeType : GraphQL.Types.IGraphType
    {
        public ConnectionType() { }
    }
    public class ConnectionType<TNodeType, TEdgeType> : GraphQL.Types.ObjectGraphType<object>
        where TNodeType : GraphQL.Types.IGraphType
        where TEdgeType : GraphQL.Types.Relay.EdgeType<TNodeType>
    {
        public ConnectionType() { }
    }
    public class EdgeType<TNodeType> : GraphQL.Types.ObjectGraphType<object>
        where TNodeType : GraphQL.Types.IGraphType
    {
        public EdgeType() { }
    }
    public class PageInfoType : GraphQL.Types.ObjectGraphType<object>
    {
        public PageInfoType() { }
    }
}
namespace GraphQL.Types.Relay.DataObjects
{
    public class Connection<TNode> : GraphQL.Types.Relay.DataObjects.Connection<TNode, GraphQL.Types.Relay.DataObjects.Edge<TNode>>
    {
        public Connection() { }
    }
    public class Connection<TNode, TEdge>
        where TEdge : GraphQL.Types.Relay.DataObjects.Edge<TNode>
    {
        public Connection() { }
        public System.Collections.Generic.List<TEdge> Edges { get; set; }
        public System.Collections.Generic.List<TNode> Items { get; }
        public GraphQL.Types.Relay.DataObjects.PageInfo PageInfo { get; set; }
        public int? TotalCount { get; set; }
    }
    public class Edge<TNode>
    {
        public Edge() { }
        public string Cursor { get; set; }
        public TNode Node { get; set; }
    }
    public class PageInfo
    {
        public PageInfo() { }
        public string EndCursor { get; set; }
        public bool HasNextPage { get; set; }
        public bool HasPreviousPage { get; set; }
        public string StartCursor { get; set; }
    }
}
namespace GraphQL.Utilities
{
    public class AstPrintConfig
    {
        public AstPrintConfig() { }
        public System.Collections.Generic.IEnumerable<GraphQL.Utilities.AstPrintFieldDefinition> Fields { get; }
        public System.Func<GraphQL.Language.AST.INode, bool> Matches { get; set; }
        public System.Func<System.Collections.Generic.IDictionary<string, object>, object> PrintAst { get; set; }
        public void Field(GraphQL.Utilities.AstPrintFieldDefinition field) { }
    }
    public class AstPrintConfig<T> : GraphQL.Utilities.AstPrintConfig
        where T : GraphQL.Language.AST.INode
    {
        public AstPrintConfig() { }
        public void Field<TProperty>(System.Linq.Expressions.Expression<System.Func<T, TProperty>> resolve) { }
        public void Print(System.Func<GraphQL.Utilities.PrintFormat<T>, object> configure) { }
    }
    public class AstPrintFieldDefinition
    {
        public AstPrintFieldDefinition() { }
        public string Name { get; set; }
        public GraphQL.Utilities.IValueResolver Resolver { get; set; }
    }
    public class AstPrintVisitor
    {
        public AstPrintVisitor() { }
        public object ApplyConfig(GraphQL.Language.AST.INode node) { }
        public void Config<T>(System.Action<GraphQL.Utilities.AstPrintConfig<T>> configure)
            where T : GraphQL.Language.AST.INode { }
        public object Visit(GraphQL.Language.AST.INode node) { }
    }
    public static class AstPrinter
    {
        public static string Print(GraphQL.Language.AST.INode node) { }
    }
    public abstract class BaseSchemaNodeVisitor : GraphQL.Utilities.ISchemaNodeVisitor
    {
        protected BaseSchemaNodeVisitor() { }
        public virtual void VisitArgumentDefinition(GraphQL.Types.QueryArgument argument) { }
        public virtual void VisitEnum(GraphQL.Types.EnumerationGraphType type) { }
        public virtual void VisitEnumValue(GraphQL.Types.EnumValueDefinition value) { }
        public virtual void VisitFieldDefinition(GraphQL.Types.FieldType field) { }
        public virtual void VisitInputFieldDefinition(GraphQL.Types.FieldType field) { }
        public virtual void VisitInputObject(GraphQL.Types.InputObjectGraphType type) { }
        public virtual void VisitInterface(GraphQL.Types.InterfaceGraphType iface) { }
        public virtual void VisitObject(GraphQL.Types.IObjectGraphType type) { }
        public virtual void VisitScalar(GraphQL.Types.ScalarGraphType scalar) { }
        public virtual void VisitSchema(GraphQL.Types.Schema schema) { }
        public virtual void VisitUnion(GraphQL.Types.UnionGraphType union) { }
    }
    public class DeprecatedDirectiveVisitor : GraphQL.Utilities.SchemaDirectiveVisitor
    {
        protected static readonly string DeprecatedDefaultValue;
        public DeprecatedDirectiveVisitor() { }
        public override void VisitEnumValue(GraphQL.Types.EnumValueDefinition value) { }
        public override void VisitFieldDefinition(GraphQL.Types.FieldType field) { }
    }
    public class DirectiveVisitorSelector : GraphQL.Utilities.IVisitorSelector
    {
        public DirectiveVisitorSelector(System.Collections.Generic.IDictionary<string, System.Type> directiveVisitors, System.Func<System.Type, GraphQL.Utilities.SchemaDirectiveVisitor> typeResolver) { }
        public System.Collections.Generic.IEnumerable<GraphQL.Utilities.ISchemaNodeVisitor> Select(object node) { }
    }
    public class ExpressionValueResolver<TObject, TProperty> : GraphQL.Utilities.IValueResolver, GraphQL.Utilities.IValueResolver<TProperty>
    {
        public ExpressionValueResolver(System.Linq.Expressions.Expression<System.Func<TObject, TProperty>> property) { }
        public TProperty Resolve(in GraphQL.Utilities.ResolveValueContext context) { }
    }
    public class FieldConfig : GraphQL.Utilities.MetadataProvider
    {
        public FieldConfig(string name) { }
        public GraphQL.Resolvers.IAsyncEventStreamResolver AsyncSubscriber { get; set; }
        public string DeprecationReason { get; set; }
        public string Description { get; set; }
        public string Name { get; }
        public GraphQL.Resolvers.IFieldResolver Resolver { get; set; }
        public GraphQL.Reflection.IAccessor ResolverAccessor { get; set; }
        public GraphQL.Resolvers.IEventStreamResolver Subscriber { get; set; }
        public GraphQL.Reflection.IAccessor SubscriberAccessor { get; set; }
    }
    public static class GraphTypeTypeRegistry
    {
        public static bool Contains(System.Type clrType) { }
        public static System.Type Get(System.Type clrType) { }
        public static System.Type Get<TClrType>() { }
        public static void Register(System.Type clrType, System.Type graphType) { }
        public static void Register<T, TGraph>()
            where TGraph : GraphQL.Types.GraphType { }
    }
    public interface ISchemaNodeVisitor
    {
        void VisitArgumentDefinition(GraphQL.Types.QueryArgument argument);
        void VisitEnum(GraphQL.Types.EnumerationGraphType type);
        void VisitEnumValue(GraphQL.Types.EnumValueDefinition value);
        void VisitFieldDefinition(GraphQL.Types.FieldType field);
        void VisitInputFieldDefinition(GraphQL.Types.FieldType field);
        void VisitInputObject(GraphQL.Types.InputObjectGraphType type);
        void VisitInterface(GraphQL.Types.InterfaceGraphType iface);
        void VisitObject(GraphQL.Types.IObjectGraphType type);
        void VisitScalar(GraphQL.Types.ScalarGraphType scalar);
        void VisitSchema(GraphQL.Types.Schema schema);
        void VisitUnion(GraphQL.Types.UnionGraphType union);
    }
    public interface IValueResolver
    {
        object Resolve(in GraphQL.Utilities.ResolveValueContext context);
    }
    public interface IValueResolver<T> : GraphQL.Utilities.IValueResolver
    {
        T Resolve(in GraphQL.Utilities.ResolveValueContext context);
    }
    public interface IVisitorSelector
    {
        System.Collections.Generic.IEnumerable<GraphQL.Utilities.ISchemaNodeVisitor> Select(object node);
    }
    public class MetadataProvider : GraphQL.Types.IProvideMetadata
    {
        public MetadataProvider() { }
        public System.Collections.Generic.IDictionary<string, object> Metadata { get; set; }
        public TType GetMetadata<TType>(string key, System.Func<TType> defaultValueFactory) { }
        public TType GetMetadata<TType>(string key, TType defaultValue = default) { }
        public bool HasMetadata(string key) { }
    }
    public static class NameValidator
    {
        public static System.Action<string, string> Validation;
        public static System.Action<string, string> ValidationOnSchemaInitialize;
        public static void ValidateDefault(string name, string type) { }
        public static void ValidateName(string name, string type = "field") { }
        public static void ValidateNameOnSchemaInitialize(string name, string type = "field") { }
    }
    public class PrintFormat<T>
    {
        public PrintFormat(System.Collections.Generic.IDictionary<string, object> args) { }
        public object Arg(string key) { }
        public object Arg<TProperty>(System.Linq.Expressions.Expression<System.Func<T, TProperty>> argument) { }
        public TVal Arg<TVal>(string key) { }
        public System.Collections.Generic.IEnumerable<object> ArgArray<TProperty>(System.Linq.Expressions.Expression<System.Func<T, TProperty>> argument) { }
    }
    public readonly struct ResolveValueContext
    {
        public ResolveValueContext(object source) { }
        public object Source { get; }
        public TType SourceAs<TType>() { }
    }
    public class SchemaBuilder
    {
        protected readonly System.Collections.Generic.IDictionary<string, GraphQL.Types.IGraphType> _types;
        public SchemaBuilder() { }
        public System.Collections.Generic.IDictionary<string, System.Type> Directives { get; }
        public System.IServiceProvider ServiceProvider { get; set; }
        public GraphQL.Utilities.TypeSettings Types { get; }
        public virtual GraphQL.Types.ISchema Build(string[] typeDefinitions) { }
        public virtual GraphQL.Types.ISchema Build(string typeDefinitions) { }
        protected virtual void CopyMetadata(GraphQL.Types.IProvideMetadata target, GraphQL.Types.IProvideMetadata source) { }
        protected virtual GraphQL.Types.IGraphType GetType(string name) { }
        protected virtual void PreConfigure(GraphQL.Types.Schema schema) { }
        public GraphQL.Utilities.SchemaBuilder RegisterDirectiveVisitor<T>(string name)
            where T : GraphQL.Utilities.SchemaDirectiveVisitor { }
        public GraphQL.Utilities.SchemaBuilder RegisterType(GraphQL.Types.IGraphType type) { }
        public void RegisterTypes(System.Collections.Generic.IEnumerable<GraphQL.Types.IGraphType> types) { }
        public GraphQL.Utilities.SchemaBuilder RegisterVisitorSelector<T>(T selector)
            where T : GraphQL.Utilities.IVisitorSelector { }
        protected virtual GraphQL.Types.QueryArgument ToArguments(GraphQLParser.AST.GraphQLInputValueDefinition inputDef) { }
        protected virtual GraphQL.Types.DirectiveGraphType ToDirective(GraphQLParser.AST.GraphQLDirectiveDefinition directiveDef) { }
        protected virtual GraphQL.Types.EnumerationGraphType ToEnumerationType(GraphQLParser.AST.GraphQLEnumTypeDefinition enumDef) { }
        protected virtual GraphQL.Types.FieldType ToFieldType(string parentTypeName, GraphQLParser.AST.GraphQLFieldDefinition fieldDef) { }
        protected virtual GraphQL.Types.FieldType ToFieldType(string parentTypeName, GraphQLParser.AST.GraphQLInputValueDefinition inputDef) { }
        protected virtual GraphQL.Types.InputObjectGraphType ToInputObjectType(GraphQLParser.AST.GraphQLInputObjectTypeDefinition inputDef) { }
        protected virtual GraphQL.Types.InterfaceGraphType ToInterfaceType(GraphQLParser.AST.GraphQLInterfaceTypeDefinition interfaceDef) { }
        protected virtual GraphQL.Types.IObjectGraphType ToObjectGraphType(GraphQLParser.AST.GraphQLObjectTypeDefinition astType, bool isExtensionType = false) { }
        protected virtual GraphQL.Types.FieldType ToSubscriptionFieldType(string parentTypeName, GraphQLParser.AST.GraphQLFieldDefinition fieldDef) { }
        protected virtual GraphQL.Types.UnionGraphType ToUnionType(GraphQLParser.AST.GraphQLUnionTypeDefinition unionDef) { }
        protected virtual void Validate(GraphQLParser.AST.GraphQLDocument document) { }
        protected virtual void VisitNode(object node, System.Action<GraphQL.Utilities.ISchemaNodeVisitor> action) { }
    }
    public abstract class SchemaDirectiveVisitor : GraphQL.Utilities.BaseSchemaNodeVisitor
    {
        protected SchemaDirectiveVisitor() { }
        public System.Collections.Generic.Dictionary<string, object> Arguments { get; set; }
        public string Name { get; set; }
        public object GetArgument(System.Type argumentType, string name, object defaultValue = null) { }
        public TType GetArgument<TType>(string name, TType defaultValue = default) { }
    }
    public class SchemaPrinter
    {
        public SchemaPrinter(GraphQL.Types.ISchema schema, GraphQL.Utilities.SchemaPrinterOptions options = null) { }
        protected GraphQL.Utilities.SchemaPrinterOptions Options { get; }
        public string[] BreakLine(string line, int len) { }
        public string FormatDefaultValue(object value, GraphQL.Types.IGraphType graphType) { }
        protected string FormatDescription(string description, string indentation = "") { }
        public bool IsBuiltInScalar(string typeName) { }
        public virtual bool IsDefinedType(string typeName) { }
        public bool IsIntrospectionType(string typeName) { }
        public bool IsSchemaOfCommonNames(GraphQL.Types.ISchema schema) { }
        public bool IsSpecDirective(string directiveName) { }
        public string Print() { }
        public string PrintArgs(GraphQL.Types.FieldType field) { }
        public string PrintDeprecation(string reason) { }
        public string PrintDescription(string description, string indentation = "", bool firstInBlock = true) { }
        public string PrintDirective(GraphQL.Types.DirectiveGraphType directive) { }
        public string PrintEnum(GraphQL.Types.EnumerationGraphType type) { }
        public virtual string PrintFields(GraphQL.Types.IComplexGraphType type) { }
        public string PrintFilteredSchema(System.Func<string, bool> directiveFilter, System.Func<string, bool> typeFilter) { }
        public string PrintInputObject(GraphQL.Types.IInputObjectGraphType type) { }
        public string PrintInputValue(GraphQL.Types.FieldType field) { }
        public string PrintInputValue(GraphQL.Types.QueryArgument argument) { }
        public virtual string PrintInterface(GraphQL.Types.IInterfaceGraphType type) { }
        public string PrintIntrospectionSchema() { }
        public virtual string PrintObject(GraphQL.Types.IObjectGraphType type) { }
        public string PrintScalar(GraphQL.Types.ScalarGraphType type) { }
        public string PrintSchemaDefinition(GraphQL.Types.ISchema schema) { }
        public string PrintType(GraphQL.Types.IGraphType type) { }
        public string PrintUnion(GraphQL.Types.UnionGraphType type) { }
        public static string ResolveName(GraphQL.Types.IGraphType type) { }
    }
    public class SchemaPrinterOptions
    {
        public SchemaPrinterOptions() { }
        public System.Collections.Generic.List<string> CustomScalars { get; set; }
        public bool IncludeDeprecationReasons { get; set; }
        public bool IncludeDescriptions { get; set; }
        public bool OldImplementsSyntax { get; set; }
    }
    public static class StringUtils
    {
        public static int DamerauLevenshteinDistance(string source, string target, int threshold) { }
        public static string QuotedOrList(System.Collections.Generic.IEnumerable<string> items, int maxLength = 5) { }
        public static string[] SuggestionList(string input, System.Collections.Generic.IEnumerable<string> options) { }
    }
    public class TypeConfig : GraphQL.Utilities.MetadataProvider
    {
        public TypeConfig(string name) { }
        public string DeprecationReason { get; set; }
        public string Description { get; set; }
        public System.Func<object, bool> IsTypeOfFunc { get; set; }
        public string Name { get; }
        public System.Func<object, GraphQL.Types.IObjectGraphType> ResolveType { get; set; }
        public System.Type Type { get; set; }
        public GraphQL.Utilities.FieldConfig FieldFor(string field, System.IServiceProvider serviceProvider) { }
        public void IsTypeOf<T>() { }
        public GraphQL.Utilities.FieldConfig SubscriptionFieldFor(string field, System.IServiceProvider serviceProvider) { }
    }
    public class TypeSettings
    {
        public TypeSettings() { }
        public GraphQL.Utilities.TypeConfig For(string typeName) { }
        public GraphQL.Utilities.TypeSettings ForAll(System.Action<GraphQL.Utilities.TypeConfig> configure) { }
        public void Include(System.Type type) { }
        public void Include(string name, System.Type type) { }
        public void Include(System.Type type, System.Type typeOfType) { }
        public void Include(string name, System.Type type, System.Type typeOfType) { }
        public void Include<TType>() { }
        public void Include<TType>(string name) { }
        public void Include<TType, TTypeOfType>() { }
        public void Include<TType, TTypeOfType>(string name) { }
    }
}
namespace GraphQL.Utilities.Federation
{
    public class AnyScalarGraphType : GraphQL.Types.ScalarGraphType
    {
        public AnyScalarGraphType() { }
        public override object ParseLiteral(GraphQL.Language.AST.IValue value) { }
        public override object ParseValue(object value) { }
    }
    public class AnyValue : GraphQL.Language.AST.ValueNode<object>
    {
        public AnyValue(object value) { }
    }
    public class AnyValueConverter : GraphQL.Types.IAstFromValueConverter
    {
        public AnyValueConverter() { }
        public GraphQL.Language.AST.IValue Convert(object value, GraphQL.Types.IGraphType type) { }
        public bool Matches(object value, GraphQL.Types.IGraphType type) { }
    }
    public class FederatedResolveContext
    {
        public FederatedResolveContext() { }
        public System.Collections.Generic.Dictionary<string, object> Arguments { get; set; }
        public GraphQL.IResolveFieldContext ParentFieldContext { get; set; }
    }
    public class FederatedSchema
    {
        public FederatedSchema() { }
        public static GraphQL.Types.ISchema For(string[] typeDefinitions, System.Action<GraphQL.Utilities.Federation.FederatedSchemaBuilder> configure = null) { }
        public static GraphQL.Types.ISchema For(string typeDefinitions, System.Action<GraphQL.Utilities.Federation.FederatedSchemaBuilder> configure = null) { }
    }
    public class FederatedSchemaBuilder : GraphQL.Utilities.SchemaBuilder
    {
        public FederatedSchemaBuilder() { }
        public override GraphQL.Types.ISchema Build(string typeDefinitions) { }
        protected override void PreConfigure(GraphQL.Types.Schema schema) { }
    }
    public class FederatedSchemaPrinter : GraphQL.Utilities.SchemaPrinter
    {
        public FederatedSchemaPrinter(GraphQL.Types.ISchema schema, GraphQL.Utilities.SchemaPrinterOptions options = null) { }
        public bool IsFederatedDirective(string directiveName) { }
        public bool IsFederatedType(string typeName) { }
        public string PrintAstDirective(GraphQLParser.AST.GraphQLDirective directive) { }
        public string PrintFederatedDirectives(GraphQL.Types.IGraphType type) { }
        public string PrintFederatedDirectivesFromAst(GraphQL.Types.IProvideMetadata type) { }
        public string PrintFederatedSchema() { }
        public override string PrintFields(GraphQL.Types.IComplexGraphType type) { }
        public override string PrintInterface(GraphQL.Types.IInterfaceGraphType type) { }
        public override string PrintObject(GraphQL.Types.IObjectGraphType type) { }
    }
    public class FuncFederatedResolver<T> : GraphQL.Utilities.Federation.IFederatedResolver
    {
        public FuncFederatedResolver(System.Func<GraphQL.Utilities.Federation.FederatedResolveContext, System.Threading.Tasks.Task<T>> func) { }
        public System.Threading.Tasks.Task<object> Resolve(GraphQL.Utilities.Federation.FederatedResolveContext context) { }
    }
    public interface IFederatedResolver
    {
        System.Threading.Tasks.Task<object> Resolve(GraphQL.Utilities.Federation.FederatedResolveContext context);
    }
    public class ServiceGraphType : GraphQL.Types.ObjectGraphType
    {
        public ServiceGraphType() { }
    }
    public static class TypeConfigExtensions
    {
        public static void ResolveReferenceAsync(this GraphQL.Utilities.TypeConfig config, GraphQL.Utilities.Federation.IFederatedResolver resolver) { }
        public static void ResolveReferenceAsync<T>(this GraphQL.Utilities.TypeConfig config, System.Func<GraphQL.Utilities.Federation.FederatedResolveContext, System.Threading.Tasks.Task<T>> resolver) { }
    }
}
namespace GraphQL.Validation
{
    public readonly struct BasicVisitor
    {
        public BasicVisitor(params GraphQL.Validation.INodeVisitor[] visitors) { }
        public BasicVisitor(System.Collections.Generic.IList<GraphQL.Validation.INodeVisitor> visitors) { }
        public void Visit(GraphQL.Language.AST.INode node, GraphQL.Validation.ValidationContext context) { }
    }
    public class DocumentValidator : GraphQL.Validation.IDocumentValidator
    {
        public static readonly System.Collections.Generic.IEnumerable<GraphQL.Validation.IValidationRule> CoreRules;
        public DocumentValidator() { }
        public System.Threading.Tasks.Task<GraphQL.Validation.IValidationResult> ValidateAsync(string originalQuery, GraphQL.Types.ISchema schema, GraphQL.Language.AST.Document document, System.Collections.Generic.IEnumerable<GraphQL.Validation.IValidationRule> rules = null, System.Collections.Generic.IDictionary<string, object> userContext = null, GraphQL.Inputs inputs = null) { }
    }
    public interface IDocumentValidator
    {
        System.Threading.Tasks.Task<GraphQL.Validation.IValidationResult> ValidateAsync(string originalQuery, GraphQL.Types.ISchema schema, GraphQL.Language.AST.Document document, System.Collections.Generic.IEnumerable<GraphQL.Validation.IValidationRule> rules = null, System.Collections.Generic.IDictionary<string, object> userContext = null, GraphQL.Inputs inputs = null);
    }
    public interface INodeVisitor
    {
        void Enter(GraphQL.Language.AST.INode node, GraphQL.Validation.ValidationContext context);
        void Leave(GraphQL.Language.AST.INode node, GraphQL.Validation.ValidationContext context);
    }
    public interface IValidationResult
    {
        GraphQL.ExecutionErrors Errors { get; }
        bool IsValid { get; }
    }
    public interface IValidationRule
    {
        System.Threading.Tasks.Task<GraphQL.Validation.INodeVisitor> ValidateAsync(GraphQL.Validation.ValidationContext context);
    }
    public class MatchingNodeVisitor<TNode> : GraphQL.Validation.INodeVisitor
        where TNode : GraphQL.Language.AST.INode
    {
        public MatchingNodeVisitor(System.Action<TNode, GraphQL.Validation.ValidationContext> enter = null, System.Action<TNode, GraphQL.Validation.ValidationContext> leave = null) { }
    }
    public class MatchingNodeVisitor<TNode, TState> : GraphQL.Validation.INodeVisitor
        where TNode : GraphQL.Language.AST.INode
    {
        public MatchingNodeVisitor(TState state, System.Action<TNode, GraphQL.Validation.ValidationContext, TState> enter = null, System.Action<TNode, GraphQL.Validation.ValidationContext, TState> leave = null) { }
    }
    public sealed class NodeVisitors : GraphQL.Validation.INodeVisitor
    {
        public NodeVisitors(params GraphQL.Validation.INodeVisitor[] nodeVisitors) { }
    }
    public sealed class SuccessfullyValidatedResult : GraphQL.Validation.IValidationResult
    {
        public static readonly GraphQL.Validation.SuccessfullyValidatedResult Instance;
        public GraphQL.ExecutionErrors Errors { get; }
        public bool IsValid { get; }
    }
    public class TypeInfo : GraphQL.Validation.INodeVisitor
    {
        public TypeInfo(GraphQL.Types.ISchema schema) { }
        public void Enter(GraphQL.Language.AST.INode node, GraphQL.Validation.ValidationContext context) { }
        public GraphQL.Language.AST.INode GetAncestor(int index) { }
        public GraphQL.Types.QueryArgument GetArgument() { }
        public GraphQL.Types.DirectiveGraphType GetDirective() { }
        public GraphQL.Types.FieldType GetFieldDef() { }
        public GraphQL.Types.IGraphType GetInputType() { }
        public GraphQL.Types.IGraphType GetLastType() { }
        public GraphQL.Types.IGraphType GetParentType() { }
        public void Leave(GraphQL.Language.AST.INode node, GraphQL.Validation.ValidationContext context) { }
    }
    public class ValidationContext : GraphQL.Execution.IProvideUserContext
    {
        public ValidationContext() { }
        public GraphQL.Language.AST.Document Document { get; set; }
        public System.Collections.Generic.IEnumerable<GraphQL.Validation.ValidationError> Errors { get; }
        public bool HasErrors { get; }
        public GraphQL.Inputs Inputs { get; set; }
        public string OperationName { get; set; }
        public string OriginalQuery { get; set; }
        public GraphQL.Types.ISchema Schema { get; set; }
        public GraphQL.Validation.TypeInfo TypeInfo { get; set; }
        public System.Collections.Generic.IDictionary<string, object> UserContext { get; set; }
        public GraphQL.Language.AST.FragmentDefinition GetFragment(string name) { }
        public System.Collections.Generic.List<GraphQL.Language.AST.FragmentSpread> GetFragmentSpreads(GraphQL.Language.AST.SelectionSet node) { }
        public System.Collections.Generic.List<GraphQL.Validation.VariableUsage> GetRecursiveVariables(GraphQL.Language.AST.Operation operation) { }
        public System.Collections.Generic.List<GraphQL.Language.AST.FragmentDefinition> GetRecursivelyReferencedFragments(GraphQL.Language.AST.Operation operation) { }
        public System.Collections.Generic.List<GraphQL.Validation.VariableUsage> GetVariables(GraphQL.Language.AST.IHaveSelectionSet node) { }
        public string Print(GraphQL.Language.AST.INode node) { }
        public string Print(GraphQL.Types.IGraphType type) { }
        public void ReportError(GraphQL.Validation.ValidationError error) { }
    }
    [System.Serializable]
    public class ValidationError : GraphQL.Execution.DocumentError
    {
        public ValidationError(string originalQuery, string number, string message, params GraphQL.Language.AST.INode[] nodes) { }
        public ValidationError(string originalQuery, string number, string message, System.Exception innerException, params GraphQL.Language.AST.INode[] nodes) { }
        public System.Collections.Generic.IEnumerable<GraphQL.Language.AST.INode> Nodes { get; }
        public string Number { get; set; }
    }
    public class ValidationResult : GraphQL.Validation.IValidationResult
    {
        public ValidationResult(System.Collections.Generic.IEnumerable<GraphQL.Validation.ValidationError> errors) { }
        public GraphQL.ExecutionErrors Errors { get; }
        public bool IsValid { get; }
    }
    public class VariableUsage
    {
        public VariableUsage(GraphQL.Language.AST.VariableReference node, GraphQL.Types.IGraphType type) { }
        public GraphQL.Language.AST.VariableReference Node { get; }
        public GraphQL.Types.IGraphType Type { get; }
    }
}
namespace GraphQL.Validation.Complexity
{
    public class ComplexityAnalyzer : GraphQL.Validation.Complexity.IComplexityAnalyzer
    {
        public ComplexityAnalyzer() { }
        protected virtual void Analyzed(GraphQL.Language.AST.Document document, GraphQL.Validation.Complexity.ComplexityConfiguration complexityParameters, GraphQL.Validation.Complexity.ComplexityResult complexityResult) { }
        public void Validate(GraphQL.Language.AST.Document document, GraphQL.Validation.Complexity.ComplexityConfiguration complexityParameters) { }
    }
    public class ComplexityConfiguration
    {
        public ComplexityConfiguration() { }
        public double? FieldImpact { get; set; }
        public int? MaxComplexity { get; set; }
        public int? MaxDepth { get; set; }
        public int MaxRecursionCount { get; set; }
    }
    public class ComplexityResult
    {
        public ComplexityResult() { }
        public double Complexity { get; set; }
        public System.Collections.Generic.Dictionary<GraphQL.Language.AST.INode, double> ComplexityMap { get; }
        public int TotalQueryDepth { get; set; }
    }
    public interface IComplexityAnalyzer
    {
        void Validate(GraphQL.Language.AST.Document document, GraphQL.Validation.Complexity.ComplexityConfiguration parameters);
    }
}
namespace GraphQL.Validation.Errors
{
    [System.Serializable]
    public class ArgumentsOfCorrectTypeError : GraphQL.Validation.ValidationError
    {
        public ArgumentsOfCorrectTypeError(GraphQL.Validation.ValidationContext context, GraphQL.Language.AST.Argument node, System.Collections.Generic.IEnumerable<string> verboseErrors) { }
    }
    [System.Serializable]
    public class DefaultValuesOfCorrectTypeError : GraphQL.Validation.ValidationError
    {
        public DefaultValuesOfCorrectTypeError(GraphQL.Validation.ValidationContext context, GraphQL.Language.AST.VariableDefinition varDefAst, GraphQL.Types.IGraphType inputType, System.Collections.Generic.IEnumerable<string> verboseErrors) { }
    }
    [System.Serializable]
    public class FieldsOnCorrectTypeError : GraphQL.Validation.ValidationError
    {
        public FieldsOnCorrectTypeError(GraphQL.Validation.ValidationContext context, GraphQL.Language.AST.Field node, GraphQL.Types.IGraphType type, System.Collections.Generic.IEnumerable<string> suggestedTypeNames, System.Collections.Generic.IEnumerable<string> suggestedFieldNames) { }
    }
    [System.Serializable]
    public class FragmentsOnCompositeTypesError : GraphQL.Validation.ValidationError
    {
        public FragmentsOnCompositeTypesError(GraphQL.Validation.ValidationContext context, GraphQL.Language.AST.FragmentDefinition node) { }
        public FragmentsOnCompositeTypesError(GraphQL.Validation.ValidationContext context, GraphQL.Language.AST.InlineFragment node) { }
    }
    [System.Serializable]
    public class KnownArgumentNamesError : GraphQL.Validation.ValidationError
    {
        public KnownArgumentNamesError(GraphQL.Validation.ValidationContext context, GraphQL.Language.AST.Argument node, GraphQL.Types.DirectiveGraphType directive) { }
        public KnownArgumentNamesError(GraphQL.Validation.ValidationContext context, GraphQL.Language.AST.Argument node, GraphQL.Types.FieldType fieldDef, GraphQL.Types.IGraphType parentType) { }
    }
    [System.Serializable]
    public class KnownDirectivesError : GraphQL.Validation.ValidationError
    {
        public KnownDirectivesError(GraphQL.Validation.ValidationContext context, GraphQL.Language.AST.Directive node) { }
        public KnownDirectivesError(GraphQL.Validation.ValidationContext context, GraphQL.Language.AST.Directive node, GraphQL.Types.DirectiveLocation candidateLocation) { }
    }
    [System.Serializable]
    public class KnownFragmentNamesError : GraphQL.Validation.ValidationError
    {
        public KnownFragmentNamesError(GraphQL.Validation.ValidationContext context, GraphQL.Language.AST.FragmentSpread node, string fragmentName) { }
    }
    [System.Serializable]
    public class KnownTypeNamesError : GraphQL.Validation.ValidationError
    {
        public KnownTypeNamesError(GraphQL.Validation.ValidationContext context, GraphQL.Language.AST.NamedType node, string[] suggestedTypes) { }
    }
    [System.Serializable]
    public class LoneAnonymousOperationError : GraphQL.Validation.ValidationError
    {
        public LoneAnonymousOperationError(GraphQL.Validation.ValidationContext context, GraphQL.Language.AST.Operation node) { }
    }
    [System.Serializable]
    public class NoFragmentCyclesError : GraphQL.Validation.ValidationError
    {
        public NoFragmentCyclesError(GraphQL.Validation.ValidationContext context, string fragName, string[] spreadNames, params GraphQL.Language.AST.INode[] nodes) { }
    }
    [System.Serializable]
    public class NoUndefinedVariablesError : GraphQL.Validation.ValidationError
    {
        public NoUndefinedVariablesError(GraphQL.Validation.ValidationContext context, GraphQL.Language.AST.Operation node, GraphQL.Language.AST.VariableReference variableReference) { }
    }
    [System.Serializable]
    public class NoUnusedFragmentsError : GraphQL.Validation.ValidationError
    {
        public NoUnusedFragmentsError(GraphQL.Validation.ValidationContext context, GraphQL.Language.AST.FragmentDefinition node) { }
    }
    [System.Serializable]
    public class NoUnusedVariablesError : GraphQL.Validation.ValidationError
    {
        public NoUnusedVariablesError(GraphQL.Validation.ValidationContext context, GraphQL.Language.AST.VariableDefinition node, GraphQL.Language.AST.Operation op) { }
    }
    [System.Serializable]
    public class OverlappingFieldsCanBeMergedError : GraphQL.Validation.ValidationError
    {
        public OverlappingFieldsCanBeMergedError(GraphQL.Validation.ValidationContext context, GraphQL.Validation.Rules.OverlappingFieldsCanBeMerged.Conflict conflict) { }
    }
    [System.Serializable]
    public class PossibleFragmentSpreadsError : GraphQL.Validation.ValidationError
    {
        public PossibleFragmentSpreadsError(GraphQL.Validation.ValidationContext context, GraphQL.Language.AST.FragmentSpread node, GraphQL.Types.IGraphType parentType, GraphQL.Types.IGraphType fragType) { }
        public PossibleFragmentSpreadsError(GraphQL.Validation.ValidationContext context, GraphQL.Language.AST.InlineFragment node, GraphQL.Types.IGraphType parentType, GraphQL.Types.IGraphType fragType) { }
    }
    [System.Serializable]
    public class ProvidedNonNullArgumentsError : GraphQL.Validation.ValidationError
    {
        public ProvidedNonNullArgumentsError(GraphQL.Validation.ValidationContext context, GraphQL.Language.AST.Directive node, GraphQL.Types.QueryArgument arg) { }
        public ProvidedNonNullArgumentsError(GraphQL.Validation.ValidationContext context, GraphQL.Language.AST.Field node, GraphQL.Types.QueryArgument arg) { }
    }
    [System.Serializable]
    public class ScalarLeafsError : GraphQL.Validation.ValidationError
    {
        public ScalarLeafsError(GraphQL.Validation.ValidationContext context, GraphQL.Language.AST.Field node, GraphQL.Types.IGraphType type) { }
        public ScalarLeafsError(GraphQL.Validation.ValidationContext context, GraphQL.Language.AST.SelectionSet node, GraphQL.Language.AST.Field field, GraphQL.Types.IGraphType type) { }
    }
    [System.Serializable]
    public class SingleRootFieldSubscriptionsError : GraphQL.Validation.ValidationError
    {
        public SingleRootFieldSubscriptionsError(GraphQL.Validation.ValidationContext context, GraphQL.Language.AST.Operation operation, params GraphQL.Language.AST.ISelection[] nodes) { }
    }
    [System.Serializable]
    public class UniqueArgumentNamesError : GraphQL.Validation.ValidationError
    {
        public UniqueArgumentNamesError(GraphQL.Validation.ValidationContext context, GraphQL.Language.AST.Argument node, GraphQL.Language.AST.Argument otherNode) { }
    }
    [System.Serializable]
    public class UniqueDirectivesPerLocationError : GraphQL.Validation.ValidationError
    {
        public UniqueDirectivesPerLocationError(GraphQL.Validation.ValidationContext context, GraphQL.Language.AST.Directive node, GraphQL.Language.AST.Directive altNode) { }
    }
    [System.Serializable]
    public class UniqueFragmentNamesError : GraphQL.Validation.ValidationError
    {
        public UniqueFragmentNamesError(GraphQL.Validation.ValidationContext context, GraphQL.Language.AST.FragmentDefinition node, GraphQL.Language.AST.FragmentDefinition altNode) { }
    }
    [System.Serializable]
    public class UniqueInputFieldNamesError : GraphQL.Validation.ValidationError
    {
        public UniqueInputFieldNamesError(GraphQL.Validation.ValidationContext context, GraphQL.Language.AST.IValue node, GraphQL.Language.AST.ObjectField altNode) { }
    }
    [System.Serializable]
    public class UniqueOperationNamesError : GraphQL.Validation.ValidationError
    {
        public UniqueOperationNamesError(GraphQL.Validation.ValidationContext context, GraphQL.Language.AST.Operation node) { }
    }
    [System.Serializable]
    public class UniqueVariableNamesError : GraphQL.Validation.ValidationError
    {
        public UniqueVariableNamesError(GraphQL.Validation.ValidationContext context, GraphQL.Language.AST.VariableDefinition node, GraphQL.Language.AST.VariableDefinition altNode) { }
    }
    [System.Serializable]
    public class VariablesAreInputTypesError : GraphQL.Validation.ValidationError
    {
        public VariablesAreInputTypesError(GraphQL.Validation.ValidationContext context, GraphQL.Language.AST.VariableDefinition node, GraphQL.Types.IGraphType type) { }
    }
    [System.Serializable]
    public class VariablesInAllowedPositionError : GraphQL.Validation.ValidationError
    {
        public VariablesInAllowedPositionError(GraphQL.Validation.ValidationContext context, GraphQL.Language.AST.VariableDefinition varDef, GraphQL.Types.IGraphType varType, GraphQL.Validation.VariableUsage usage) { }
    }
}
namespace GraphQL.Validation.Rules
{
    public class ArgumentsOfCorrectType : GraphQL.Validation.IValidationRule
    {
        public static readonly GraphQL.Validation.Rules.ArgumentsOfCorrectType Instance;
        public ArgumentsOfCorrectType() { }
        public System.Threading.Tasks.Task<GraphQL.Validation.INodeVisitor> ValidateAsync(GraphQL.Validation.ValidationContext context) { }
    }
    public class DefaultValuesOfCorrectType : GraphQL.Validation.IValidationRule
    {
        public static readonly GraphQL.Validation.Rules.DefaultValuesOfCorrectType Instance;
        public DefaultValuesOfCorrectType() { }
        public System.Threading.Tasks.Task<GraphQL.Validation.INodeVisitor> ValidateAsync(GraphQL.Validation.ValidationContext context) { }
    }
    public class FieldsOnCorrectType : GraphQL.Validation.IValidationRule
    {
        public static readonly GraphQL.Validation.Rules.FieldsOnCorrectType Instance;
        public FieldsOnCorrectType() { }
        public System.Threading.Tasks.Task<GraphQL.Validation.INodeVisitor> ValidateAsync(GraphQL.Validation.ValidationContext context) { }
    }
    public class FragmentsOnCompositeTypes : GraphQL.Validation.IValidationRule
    {
        public static readonly GraphQL.Validation.Rules.FragmentsOnCompositeTypes Instance;
        public FragmentsOnCompositeTypes() { }
        public System.Threading.Tasks.Task<GraphQL.Validation.INodeVisitor> ValidateAsync(GraphQL.Validation.ValidationContext context) { }
    }
    public class KnownArgumentNames : GraphQL.Validation.IValidationRule
    {
        public static readonly GraphQL.Validation.Rules.KnownArgumentNames Instance;
        public KnownArgumentNames() { }
        public System.Threading.Tasks.Task<GraphQL.Validation.INodeVisitor> ValidateAsync(GraphQL.Validation.ValidationContext context) { }
    }
    public class KnownDirectives : GraphQL.Validation.IValidationRule
    {
        public static readonly GraphQL.Validation.Rules.KnownDirectives Instance;
        public KnownDirectives() { }
        public System.Threading.Tasks.Task<GraphQL.Validation.INodeVisitor> ValidateAsync(GraphQL.Validation.ValidationContext context) { }
    }
    public class KnownFragmentNames : GraphQL.Validation.IValidationRule
    {
        public static readonly GraphQL.Validation.Rules.KnownFragmentNames Instance;
        public KnownFragmentNames() { }
        public System.Threading.Tasks.Task<GraphQL.Validation.INodeVisitor> ValidateAsync(GraphQL.Validation.ValidationContext context) { }
    }
    public class KnownTypeNames : GraphQL.Validation.IValidationRule
    {
        public static readonly GraphQL.Validation.Rules.KnownTypeNames Instance;
        public KnownTypeNames() { }
        public System.Threading.Tasks.Task<GraphQL.Validation.INodeVisitor> ValidateAsync(GraphQL.Validation.ValidationContext context) { }
    }
    public class LoneAnonymousOperation : GraphQL.Validation.IValidationRule
    {
        public static readonly GraphQL.Validation.Rules.LoneAnonymousOperation Instance;
        public LoneAnonymousOperation() { }
        public System.Threading.Tasks.Task<GraphQL.Validation.INodeVisitor> ValidateAsync(GraphQL.Validation.ValidationContext context) { }
    }
    public class NoFragmentCycles : GraphQL.Validation.IValidationRule
    {
        public static readonly GraphQL.Validation.Rules.NoFragmentCycles Instance;
        public NoFragmentCycles() { }
        public System.Threading.Tasks.Task<GraphQL.Validation.INodeVisitor> ValidateAsync(GraphQL.Validation.ValidationContext context) { }
    }
    public class NoUndefinedVariables : GraphQL.Validation.IValidationRule
    {
        public static readonly GraphQL.Validation.Rules.NoUndefinedVariables Instance;
        public NoUndefinedVariables() { }
        public System.Threading.Tasks.Task<GraphQL.Validation.INodeVisitor> ValidateAsync(GraphQL.Validation.ValidationContext context) { }
    }
    public class NoUnusedFragments : GraphQL.Validation.IValidationRule
    {
        public static readonly GraphQL.Validation.Rules.NoUnusedFragments Instance;
        public NoUnusedFragments() { }
        public System.Threading.Tasks.Task<GraphQL.Validation.INodeVisitor> ValidateAsync(GraphQL.Validation.ValidationContext context) { }
    }
    public class NoUnusedVariables : GraphQL.Validation.IValidationRule
    {
        public static readonly GraphQL.Validation.Rules.NoUnusedVariables Instance;
        public NoUnusedVariables() { }
        public System.Threading.Tasks.Task<GraphQL.Validation.INodeVisitor> ValidateAsync(GraphQL.Validation.ValidationContext context) { }
    }
    public class OverlappingFieldsCanBeMerged : GraphQL.Validation.IValidationRule
    {
        public static readonly GraphQL.Validation.Rules.OverlappingFieldsCanBeMerged Instance;
        public OverlappingFieldsCanBeMerged() { }
        public System.Threading.Tasks.Task<GraphQL.Validation.INodeVisitor> ValidateAsync(GraphQL.Validation.ValidationContext context) { }
        public class Conflict
        {
            public Conflict() { }
            public System.Collections.Generic.List<GraphQL.Language.AST.ISelection> FieldsLeft { get; set; }
            public System.Collections.Generic.List<GraphQL.Language.AST.ISelection> FieldsRight { get; set; }
            public GraphQL.Validation.Rules.OverlappingFieldsCanBeMerged.ConflictReason Reason { get; set; }
        }
        public class ConflictReason
        {
            public ConflictReason() { }
            public GraphQL.Validation.Rules.OverlappingFieldsCanBeMerged.Message Message { get; set; }
            public string Name { get; set; }
        }
        public class Message
        {
            public Message() { }
            public string Msg { get; set; }
            public System.Collections.Generic.List<GraphQL.Validation.Rules.OverlappingFieldsCanBeMerged.ConflictReason> Msgs { get; set; }
        }
    }
    public class PossibleFragmentSpreads : GraphQL.Validation.IValidationRule
    {
        public static readonly GraphQL.Validation.Rules.PossibleFragmentSpreads Instance;
        public PossibleFragmentSpreads() { }
        public System.Threading.Tasks.Task<GraphQL.Validation.INodeVisitor> ValidateAsync(GraphQL.Validation.ValidationContext context) { }
    }
    public class ProvidedNonNullArguments : GraphQL.Validation.IValidationRule
    {
        public static readonly GraphQL.Validation.Rules.ProvidedNonNullArguments Instance;
        public ProvidedNonNullArguments() { }
        public System.Threading.Tasks.Task<GraphQL.Validation.INodeVisitor> ValidateAsync(GraphQL.Validation.ValidationContext context) { }
    }
    public class ScalarLeafs : GraphQL.Validation.IValidationRule
    {
        public static readonly GraphQL.Validation.Rules.ScalarLeafs Instance;
        public ScalarLeafs() { }
        public System.Threading.Tasks.Task<GraphQL.Validation.INodeVisitor> ValidateAsync(GraphQL.Validation.ValidationContext context) { }
    }
    public class SingleRootFieldSubscriptions : GraphQL.Validation.IValidationRule
    {
        public static readonly GraphQL.Validation.Rules.SingleRootFieldSubscriptions Instance;
        public SingleRootFieldSubscriptions() { }
        public System.Threading.Tasks.Task<GraphQL.Validation.INodeVisitor> ValidateAsync(GraphQL.Validation.ValidationContext context) { }
    }
    public class UniqueArgumentNames : GraphQL.Validation.IValidationRule
    {
        public static readonly GraphQL.Validation.Rules.UniqueArgumentNames Instance;
        public UniqueArgumentNames() { }
        public System.Threading.Tasks.Task<GraphQL.Validation.INodeVisitor> ValidateAsync(GraphQL.Validation.ValidationContext context) { }
    }
    public class UniqueDirectivesPerLocation : GraphQL.Validation.IValidationRule
    {
        public static readonly GraphQL.Validation.Rules.UniqueDirectivesPerLocation Instance;
        public UniqueDirectivesPerLocation() { }
        public System.Threading.Tasks.Task<GraphQL.Validation.INodeVisitor> ValidateAsync(GraphQL.Validation.ValidationContext context) { }
    }
    public class UniqueFragmentNames : GraphQL.Validation.IValidationRule
    {
        public static readonly GraphQL.Validation.Rules.UniqueFragmentNames Instance;
        public UniqueFragmentNames() { }
        public System.Threading.Tasks.Task<GraphQL.Validation.INodeVisitor> ValidateAsync(GraphQL.Validation.ValidationContext context) { }
    }
    public class UniqueInputFieldNames : GraphQL.Validation.IValidationRule
    {
        public static readonly GraphQL.Validation.Rules.UniqueInputFieldNames Instance;
        public UniqueInputFieldNames() { }
        public System.Threading.Tasks.Task<GraphQL.Validation.INodeVisitor> ValidateAsync(GraphQL.Validation.ValidationContext context) { }
    }
    public class UniqueOperationNames : GraphQL.Validation.IValidationRule
    {
        public static readonly GraphQL.Validation.Rules.UniqueOperationNames Instance;
        public UniqueOperationNames() { }
        public System.Threading.Tasks.Task<GraphQL.Validation.INodeVisitor> ValidateAsync(GraphQL.Validation.ValidationContext context) { }
    }
    public class UniqueVariableNames : GraphQL.Validation.IValidationRule
    {
        public static readonly GraphQL.Validation.Rules.UniqueVariableNames Instance;
        public UniqueVariableNames() { }
        public System.Threading.Tasks.Task<GraphQL.Validation.INodeVisitor> ValidateAsync(GraphQL.Validation.ValidationContext context) { }
    }
    public class VariablesAreInputTypes : GraphQL.Validation.IValidationRule
    {
        public static readonly GraphQL.Validation.Rules.VariablesAreInputTypes Instance;
        public VariablesAreInputTypes() { }
        public System.Threading.Tasks.Task<GraphQL.Validation.INodeVisitor> ValidateAsync(GraphQL.Validation.ValidationContext context) { }
    }
    public class VariablesInAllowedPosition : GraphQL.Validation.IValidationRule
    {
        public static readonly GraphQL.Validation.Rules.VariablesInAllowedPosition Instance;
        public VariablesInAllowedPosition() { }
        public System.Threading.Tasks.Task<GraphQL.Validation.INodeVisitor> ValidateAsync(GraphQL.Validation.ValidationContext context) { }
    }
}<|MERGE_RESOLUTION|>--- conflicted
+++ resolved
@@ -211,7 +211,6 @@
         object Source { get; }
         System.Collections.Generic.IDictionary<string, GraphQL.Language.AST.Field> SubFields { get; }
         GraphQL.Language.AST.Variables Variables { get; }
-        TElement[] GetPooledArray<TElement>(int minLength);
     }
     public interface IResolveFieldContextProvider
     {
@@ -279,7 +278,8 @@
     }
     public readonly struct ReadonlyResolveFieldContextStruct<TSource> : GraphQL.Execution.IProvideUserContext, GraphQL.IResolveFieldContext, GraphQL.IResolveFieldContext<TSource>
     {
-        public System.Collections.Generic.IDictionary<string, object> Arguments { get; }
+        public System.Collections.Generic.IDictionary<string, GraphQL.Execution.ArgumentValue> Arguments { get; }
+        public GraphQL.Execution.IExecutionArrayPool ArrayPool { get; }
         public System.Threading.CancellationToken CancellationToken { get; }
         public GraphQL.Language.AST.Document Document { get; }
         public GraphQL.ExecutionErrors Errors { get; }
@@ -301,7 +301,6 @@
         public System.Collections.Generic.IDictionary<string, GraphQL.Language.AST.Field> SubFields { get; }
         public System.Collections.Generic.IDictionary<string, object> UserContext { get; }
         public GraphQL.Language.AST.Variables Variables { get; }
-        public TElement[] GetPooledArray<TElement>(int minimumLength) { }
     }
     public class ReadonlyResolveFieldContext<TSource> : GraphQL.Execution.IProvideUserContext, GraphQL.IResolveEventStreamContext, GraphQL.IResolveEventStreamContext<TSource>, GraphQL.IResolveFieldContext, GraphQL.IResolveFieldContext<TSource>
     {
@@ -329,7 +328,6 @@
         public System.Collections.Generic.IDictionary<string, GraphQL.Language.AST.Field> SubFields { get; }
         public System.Collections.Generic.IDictionary<string, object> UserContext { get; }
         public GraphQL.Language.AST.Variables Variables { get; }
-        public TElement[] GetPooledArray<TElement>(int minimumLength) { }
     }
     public class ResolveEventStreamContext : GraphQL.ResolveEventStreamContext<object>, GraphQL.Execution.IProvideUserContext, GraphQL.IResolveEventStreamContext, GraphQL.IResolveFieldContext
     {
@@ -367,7 +365,6 @@
         public System.Collections.Generic.IDictionary<string, GraphQL.Language.AST.Field> SubFields { get; set; }
         public System.Collections.Generic.IDictionary<string, object> UserContext { get; set; }
         public GraphQL.Language.AST.Variables Variables { get; set; }
-        public TElement[] GetPooledArray<TElement>(int minimumLength) { }
     }
     public static class ResolveFieldContextExtensions
     {
@@ -1955,13 +1952,10 @@
     {
         System.Collections.Generic.IEnumerable<System.Type> Interfaces { get; set; }
         GraphQL.Types.ResolvedInterfaces ResolvedInterfaces { get; }
-<<<<<<< HEAD
-=======
     }
     public interface IInputObjectGraphType : GraphQL.Types.IComplexGraphType, GraphQL.Types.IGraphType, GraphQL.Types.INamedType, GraphQL.Types.IProvideMetadata
     {
         object ParseDictionary(System.Collections.Generic.IDictionary<string, object> value);
->>>>>>> 0588b1b0
     }
     public interface IInterfaceGraphType : GraphQL.Types.IAbstractGraphType, GraphQL.Types.IComplexGraphType, GraphQL.Types.IGraphType, GraphQL.Types.INamedType, GraphQL.Types.IProvideMetadata { }
     public interface INamedType
@@ -2202,10 +2196,7 @@
     {
         public int Count { get; }
         public System.Collections.Generic.IEnumerator<GraphQL.Types.IGraphType> GetEnumerator() { }
-<<<<<<< HEAD
-=======
         public static GraphQL.Types.SchemaTypes Create(System.Collections.Generic.IEnumerable<GraphQL.Types.IGraphType> types, System.Collections.Generic.IEnumerable<GraphQL.Types.DirectiveGraphType> directives, System.Func<System.Type, GraphQL.Types.IGraphType> resolveType, GraphQL.Conversion.INameConverter nameConverter) { }
->>>>>>> 0588b1b0
     }
     public class ShortGraphType : GraphQL.Types.ScalarGraphType
     {
