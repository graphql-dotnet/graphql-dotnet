namespace GraphQL
{
    public static class AuthorizationExtensions
    {
        public const string POLICY_KEY = "Authorization__Policies";
        public static GraphQL.Builders.ConnectionBuilder<TSourceType> AuthorizeWith<TSourceType>(this GraphQL.Builders.ConnectionBuilder<TSourceType> builder, string policy) { }
        public static TMetadataProvider AuthorizeWith<TMetadataProvider>(this TMetadataProvider provider, string policy)
            where TMetadataProvider : GraphQL.Types.IProvideMetadata { }
        public static GraphQL.Builders.FieldBuilder<TSourceType, TReturnType> AuthorizeWith<TSourceType, TReturnType>(this GraphQL.Builders.FieldBuilder<TSourceType, TReturnType> builder, string policy) { }
        public static System.Collections.Generic.List<string> GetPolicies(this GraphQL.Types.IProvideMetadata provider) { }
        public static bool RequiresAuthorization(this GraphQL.Types.IProvideMetadata provider) { }
    }
    public static class BoolBox
    {
        public static readonly object False;
        public static readonly object True;
        public static object Boxed(this bool value) { }
        public static object Boxed(this bool? value) { }
    }
    public sealed class DefaultServiceProvider : System.IServiceProvider
    {
        public DefaultServiceProvider() { }
        public object GetService(System.Type serviceType) { }
    }
    public class DocumentExecuter : GraphQL.IDocumentExecuter
    {
        public DocumentExecuter() { }
        public DocumentExecuter(GraphQL.Execution.IDocumentBuilder documentBuilder, GraphQL.Validation.IDocumentValidator documentValidator, GraphQL.Validation.Complexity.IComplexityAnalyzer complexityAnalyzer) { }
        public virtual System.Threading.Tasks.Task<GraphQL.ExecutionResult> ExecuteAsync(GraphQL.ExecutionOptions options) { }
        protected virtual GraphQL.Language.AST.Operation GetOperation(string operationName, GraphQL.Language.AST.Document document) { }
        protected virtual GraphQL.Execution.IExecutionStrategy SelectExecutionStrategy(GraphQL.Execution.ExecutionContext context) { }
    }
    public static class DocumentExecuterExtensions
    {
        public static System.Threading.Tasks.Task<GraphQL.ExecutionResult> ExecuteAsync(this GraphQL.IDocumentExecuter executer, System.Action<GraphQL.ExecutionOptions> configure) { }
    }
    public static class DocumentWriterExtensions
    {
        public static System.Threading.Tasks.Task<string> WriteToStringAsync<T>(this GraphQL.IDocumentWriter writer, T value) { }
    }
    public static class EnumerableExtensions
    {
        public static void Apply<T>(this System.Collections.Generic.IEnumerable<T> items, System.Action<T> action) { }
        public static void Apply<T>(this System.Collections.Generic.List<T> items, System.Action<T> action) { }
    }
    public readonly struct ErrorLocation : System.IEquatable<GraphQL.ErrorLocation>
    {
        public ErrorLocation(int line, int column) { }
        public int Column { get; }
        public int Line { get; }
        public bool Equals(GraphQL.ErrorLocation other) { }
        public override bool Equals(object obj) { }
        public override int GetHashCode() { }
        public static bool operator !=(GraphQL.ErrorLocation left, GraphQL.ErrorLocation right) { }
        public static bool operator ==(GraphQL.ErrorLocation left, GraphQL.ErrorLocation right) { }
    }
    [System.Serializable]
    public class ExecutionError : System.Exception
    {
        public ExecutionError(string message) { }
        public ExecutionError(string message, System.Collections.IDictionary data) { }
        public ExecutionError(string message, System.Exception exception) { }
        public string Code { get; set; }
        public System.Collections.Generic.IEnumerable<GraphQL.ErrorLocation> Locations { get; }
        public System.Collections.Generic.IEnumerable<object> Path { get; set; }
        public void AddLocation(int line, int column) { }
    }
    public static class ExecutionErrorExtensions
    {
        public static TError AddLocation<TError>(this TError error, GraphQL.Language.AST.AbstractNode abstractNode, GraphQL.Language.AST.Document document)
            where TError : GraphQL.ExecutionError { }
    }
    public class ExecutionErrors : System.Collections.Generic.IEnumerable<GraphQL.ExecutionError>, System.Collections.IEnumerable
    {
        public ExecutionErrors() { }
        public int Count { get; }
        public GraphQL.ExecutionError this[int index] { get; }
        public virtual void Add(GraphQL.ExecutionError error) { }
        public virtual void AddRange(System.Collections.Generic.IEnumerable<GraphQL.ExecutionError> errors) { }
        public System.Collections.Generic.IEnumerator<GraphQL.ExecutionError> GetEnumerator() { }
    }
    public class ExecutionOptions : GraphQL.Execution.IProvideUserContext
    {
        public ExecutionOptions() { }
        public System.Threading.CancellationToken CancellationToken { get; set; }
        public GraphQL.Validation.Complexity.ComplexityConfiguration ComplexityConfiguration { get; set; }
        public GraphQL.Language.AST.Document Document { get; set; }
        public bool EnableMetrics { get; set; }
        public GraphQL.Instrumentation.IFieldMiddlewareBuilder FieldMiddleware { get; set; }
        public GraphQL.Inputs Inputs { get; set; }
        public System.Collections.Generic.List<GraphQL.Execution.IDocumentExecutionListener> Listeners { get; }
        public int? MaxParallelExecutionCount { get; set; }
        public string OperationName { get; set; }
        public string Query { get; set; }
        public System.IServiceProvider RequestServices { get; set; }
        public object Root { get; set; }
        public GraphQL.Types.ISchema Schema { get; set; }
        public bool ThrowOnUnhandledException { get; set; }
        public System.Action<GraphQL.Execution.UnhandledExceptionContext> UnhandledExceptionDelegate { get; set; }
        public System.Collections.Generic.IDictionary<string, object> UserContext { get; set; }
        public System.Collections.Generic.IEnumerable<GraphQL.Validation.IValidationRule> ValidationRules { get; set; }
    }
    public class ExecutionResult
    {
        public ExecutionResult() { }
        public ExecutionResult(GraphQL.ExecutionResult result) { }
        public object Data { get; set; }
        public GraphQL.Language.AST.Document Document { get; set; }
        public GraphQL.ExecutionErrors Errors { get; set; }
        public System.Collections.Generic.Dictionary<string, object> Extensions { get; set; }
        public GraphQL.Language.AST.Operation Operation { get; set; }
        public GraphQL.Instrumentation.PerfRecord[] Perf { get; set; }
        public string Query { get; set; }
    }
    public sealed class FuncServiceProvider : System.IServiceProvider
    {
        public FuncServiceProvider(System.Func<System.Type, object> resolver) { }
        public object GetService(System.Type type) { }
    }
    [System.AttributeUsage(System.AttributeTargets.Class | System.AttributeTargets.Method | System.AttributeTargets.All, AllowMultiple=true)]
    public abstract class GraphQLAttribute : System.Attribute
    {
        protected GraphQLAttribute() { }
        public virtual void Modify(GraphQL.Utilities.FieldConfig field) { }
        public virtual void Modify(GraphQL.Utilities.TypeConfig type) { }
    }
    public static class GraphQLExtensions
    {
        public static GraphQL.Language.AST.IValue AstFromValue(this object value, GraphQL.Types.ISchema schema, GraphQL.Types.IGraphType type) { }
        public static GraphQL.Types.IGraphType BuildNamedType(this System.Type type, System.Func<System.Type, GraphQL.Types.IGraphType> resolve = null) { }
        public static object DefaultValueOf<TSourceType, TProperty>(this System.Linq.Expressions.Expression<System.Func<TSourceType, TProperty>> expression) { }
        public static string DeprecationReasonOf<TSourceType, TProperty>(this System.Linq.Expressions.Expression<System.Func<TSourceType, TProperty>> expression) { }
        public static string DescriptionOf<TSourceType, TProperty>(this System.Linq.Expressions.Expression<System.Func<TSourceType, TProperty>> expression) { }
        public static bool DoTypesOverlap(GraphQL.Types.IGraphType typeA, GraphQL.Types.IGraphType typeB) { }
        public static GraphQL.Types.IGraphType GetNamedType(this GraphQL.Types.IGraphType type) { }
        public static System.Type GetNamedType(this System.Type type) { }
        public static bool IsCompositeType(this GraphQL.Types.IGraphType type) { }
        public static bool IsInputObjectType(this GraphQL.Types.IGraphType type) { }
        public static bool IsInputType(this GraphQL.Types.IGraphType type) { }
        public static bool IsInputType(this System.Type type) { }
        public static bool IsLeafType(this GraphQL.Types.IGraphType type) { }
        public static bool IsOutputType(this GraphQL.Types.IGraphType type) { }
        public static bool IsOutputType(this System.Type type) { }
        public static bool IsSubtypeOf(this GraphQL.Types.IGraphType maybeSubType, GraphQL.Types.IGraphType superType, GraphQL.Types.ISchema schema) { }
        public static bool IsValidInterfaceFor(this GraphQL.Types.IInterfaceGraphType iface, GraphQL.Types.IObjectGraphType type, bool throwError = true) { }
        public static System.Collections.Generic.IEnumerable<string> IsValidLiteralValue(this GraphQL.Types.IGraphType type, GraphQL.Language.AST.IValue valueAst, GraphQL.Types.ISchema schema) { }
        public static string NameOf<TSourceType, TProperty>(this System.Linq.Expressions.Expression<System.Func<TSourceType, TProperty>> expression) { }
        public static string TrimGraphQLTypes(this string name) { }
        public static TMetadataProvider WithMetadata<TMetadataProvider>(this TMetadataProvider provider, string key, object value)
            where TMetadataProvider : GraphQL.Types.IProvideMetadata { }
    }
    [System.AttributeUsage(System.AttributeTargets.Class | System.AttributeTargets.Method | System.AttributeTargets.All)]
    public sealed class GraphQLMetadataAttribute : GraphQL.GraphQLAttribute
    {
        public GraphQLMetadataAttribute() { }
        public GraphQLMetadataAttribute(string name) { }
        public string DeprecationReason { get; set; }
        public string Description { get; set; }
        public System.Type IsTypeOf { get; set; }
        public string Name { get; set; }
        public GraphQL.ResolverType Type { get; set; }
        public override void Modify(GraphQL.Utilities.FieldConfig field) { }
        public override void Modify(GraphQL.Utilities.TypeConfig type) { }
    }
    public interface IDocumentExecuter
    {
        System.Threading.Tasks.Task<GraphQL.ExecutionResult> ExecuteAsync(GraphQL.ExecutionOptions options);
    }
    public interface IDocumentWriter
    {
        System.Threading.Tasks.Task WriteAsync<T>(System.IO.Stream stream, T value, System.Threading.CancellationToken cancellationToken = default);
    }
    public interface IResolveFieldContext : GraphQL.Execution.IProvideUserContext
    {
        System.Collections.Generic.IDictionary<string, object> Arguments { get; }
        System.Threading.CancellationToken CancellationToken { get; }
        GraphQL.Language.AST.Document Document { get; }
        GraphQL.ExecutionErrors Errors { get; }
        System.Collections.Generic.IDictionary<string, object> Extensions { get; }
        GraphQL.Language.AST.Field FieldAst { get; }
        GraphQL.Types.FieldType FieldDefinition { get; }
        string FieldName { get; }
        GraphQL.Language.AST.Fragments Fragments { get; }
        GraphQL.Instrumentation.Metrics Metrics { get; }
        GraphQL.Language.AST.Operation Operation { get; }
        GraphQL.Types.IObjectGraphType ParentType { get; }
        System.Collections.Generic.IEnumerable<object> Path { get; }
        System.IServiceProvider RequestServices { get; }
        System.Collections.Generic.IEnumerable<object> ResponsePath { get; }
        GraphQL.Types.IGraphType ReturnType { get; }
        object RootValue { get; }
        GraphQL.Types.ISchema Schema { get; }
        object Source { get; }
        System.Collections.Generic.IDictionary<string, GraphQL.Language.AST.Field> SubFields { get; }
        GraphQL.Language.AST.Variables Variables { get; }
    }
    public interface IResolveFieldContext<out TSource> : GraphQL.Execution.IProvideUserContext, GraphQL.IResolveFieldContext
    {
        TSource Source { get; }
    }
    public class Inputs : System.Collections.ObjectModel.ReadOnlyDictionary<string, object>
    {
        public static readonly GraphQL.Inputs Empty;
        public Inputs(System.Collections.Generic.IDictionary<string, object> dictionary) { }
    }
    public static class InputsExtensions
    {
        public static GraphQL.Inputs ToInputs(this System.Collections.Generic.Dictionary<string, object> dictionary) { }
    }
    public class LightweightCache<TKey, TValue> : System.Collections.Generic.IEnumerable<TValue>, System.Collections.IEnumerable
    {
        public LightweightCache() { }
        public LightweightCache(System.Collections.Generic.IDictionary<TKey, TValue> dictionary) { }
        public LightweightCache(System.Func<TKey, TValue> onMissing) { }
        public LightweightCache(System.Collections.Generic.IDictionary<TKey, TValue> dictionary, System.Func<TKey, TValue> onMissing) { }
        public int Count { get; }
        public TValue this[TKey key] { get; set; }
        public System.Collections.Generic.IEnumerable<TKey> Keys { get; }
        public System.Func<TKey, TValue> OnMissing { set; }
        public void Clear() { }
        public void ClearAll() { }
        public void Each(System.Action<TValue> action) { }
        public void Each(System.Action<TKey, TValue> action) { }
        public bool Exists(System.Predicate<TValue> predicate) { }
        public void Fill(TKey key, TValue value) { }
        public void FillDefault(TKey key) { }
        public TValue Find(System.Predicate<TValue> predicate) { }
        public TValue[] GetAll() { }
        public System.Collections.Generic.IEnumerator<TValue> GetEnumerator() { }
        public bool Has(TKey key) { }
        public void Remove(TKey key) { }
        public bool TryRetrieve(TKey key, out TValue value) { }
        public void WithValue(TKey key, System.Action<TValue> action) { }
    }
    public static class ObjectExtensions
    {
        public static object GetPropertyValue(this object propertyValue, System.Type fieldType, GraphQL.Types.IGraphType mappedType = null) { }
        public static bool IsDefinedEnumValue(System.Type type, object value) { }
        public static object ToObject(this System.Collections.Generic.IDictionary<string, object> source, System.Type type, GraphQL.Types.IGraphType mappedType = null) { }
        public static T ToObject<T>(this System.Collections.Generic.IDictionary<string, object> source)
            where T :  class { }
    }
    public class ReadonlyResolveFieldContext : GraphQL.Execution.IProvideUserContext, GraphQL.IResolveFieldContext, GraphQL.IResolveFieldContext<object>
    {
        public ReadonlyResolveFieldContext(GraphQL.Execution.ExecutionNode node, GraphQL.Execution.ExecutionContext context) { }
        public System.Collections.Generic.IDictionary<string, object> Arguments { get; }
        public System.Threading.CancellationToken CancellationToken { get; }
        public GraphQL.Language.AST.Document Document { get; }
        public GraphQL.ExecutionErrors Errors { get; }
        public System.Collections.Generic.IDictionary<string, object> Extensions { get; }
        public GraphQL.Language.AST.Field FieldAst { get; }
        public GraphQL.Types.FieldType FieldDefinition { get; }
        public string FieldName { get; }
        public GraphQL.Language.AST.Fragments Fragments { get; }
        public GraphQL.Instrumentation.Metrics Metrics { get; }
        public GraphQL.Language.AST.Operation Operation { get; }
        public GraphQL.Types.IObjectGraphType ParentType { get; }
        public System.Collections.Generic.IEnumerable<object> Path { get; }
        public System.IServiceProvider RequestServices { get; }
        public System.Collections.Generic.IEnumerable<object> ResponsePath { get; }
        public GraphQL.Types.IGraphType ReturnType { get; }
        public object RootValue { get; }
        public GraphQL.Types.ISchema Schema { get; }
        public object Source { get; }
        public System.Collections.Generic.IDictionary<string, GraphQL.Language.AST.Field> SubFields { get; }
        public System.Collections.Generic.IDictionary<string, object> UserContext { get; }
        public GraphQL.Language.AST.Variables Variables { get; }
    }
    public class ResolveFieldContext : GraphQL.Execution.IProvideUserContext, GraphQL.IResolveFieldContext
    {
        public ResolveFieldContext() { }
        public ResolveFieldContext(GraphQL.IResolveFieldContext context) { }
        public System.Collections.Generic.IDictionary<string, object> Arguments { get; set; }
        public System.Threading.CancellationToken CancellationToken { get; set; }
        public GraphQL.Language.AST.Document Document { get; set; }
        public GraphQL.ExecutionErrors Errors { get; set; }
        public System.Collections.Generic.IDictionary<string, object> Extensions { get; set; }
        public GraphQL.Language.AST.Field FieldAst { get; set; }
        public GraphQL.Types.FieldType FieldDefinition { get; set; }
        public string FieldName { get; set; }
        public GraphQL.Language.AST.Fragments Fragments { get; set; }
        public GraphQL.Instrumentation.Metrics Metrics { get; set; }
        public GraphQL.Language.AST.Operation Operation { get; set; }
        public GraphQL.Types.IObjectGraphType ParentType { get; set; }
        public System.Collections.Generic.IEnumerable<object> Path { get; set; }
        public System.IServiceProvider RequestServices { get; set; }
        public System.Collections.Generic.IEnumerable<object> ResponsePath { get; set; }
        public GraphQL.Types.IGraphType ReturnType { get; set; }
        public object RootValue { get; set; }
        public GraphQL.Types.ISchema Schema { get; set; }
        public object Source { get; set; }
        public System.Collections.Generic.IDictionary<string, GraphQL.Language.AST.Field> SubFields { get; set; }
        public System.Collections.Generic.IDictionary<string, object> UserContext { get; set; }
        public GraphQL.Language.AST.Variables Variables { get; set; }
    }
    public static class ResolveFieldContextExtensions
    {
        public static GraphQL.IResolveFieldContext<TSourceType> As<TSourceType>(this GraphQL.IResolveFieldContext context) { }
        public static GraphQL.Subscription.IResolveEventStreamContext<T> As<T>(this GraphQL.Subscription.IResolveEventStreamContext context) { }
        public static object GetArgument(this GraphQL.IResolveFieldContext context, System.Type argumentType, string name, object defaultValue = null) { }
        public static TType GetArgument<TType>(this GraphQL.IResolveFieldContext context, string name, TType defaultValue = default) { }
        public static object GetExtension(this GraphQL.IResolveFieldContext context, string path) { }
        public static bool HasArgument(this GraphQL.IResolveFieldContext context, string name) { }
        public static void SetExtension(this GraphQL.IResolveFieldContext context, string path, object value) { }
    }
    public class ResolveFieldContext<TSource> : GraphQL.ResolveFieldContext, GraphQL.Execution.IProvideUserContext, GraphQL.IResolveFieldContext, GraphQL.IResolveFieldContext<TSource>
    {
        public ResolveFieldContext() { }
        public ResolveFieldContext(GraphQL.IResolveFieldContext context) { }
        public new TSource Source { get; set; }
    }
    public enum ResolverType
    {
        Resolver = 0,
        Subscriber = 1,
    }
    public static class SchemaExtensions
    {
        public static System.Threading.Tasks.Task<string> ExecuteAsync(this GraphQL.Types.ISchema schema, GraphQL.IDocumentWriter documentWriter, System.Action<GraphQL.ExecutionOptions> configure) { }
    }
    public static class StringExtensions
    {
        public static string ToCamelCase(this string s) { }
        public static string ToFormat(this string format, params object[] args) { }
        public static string ToPascalCase(this string s) { }
    }
    public static class TypeExtensions
    {
        public static T As<T>(this object item)
            where T :  class { }
        public static string Description(this System.Reflection.MemberInfo memberInfo) { }
        public static System.Type GetEnumerableElementType(this System.Type type) { }
        public static System.Type GetGraphTypeFromType(this System.Type type, bool isNullable = false) { }
        public static string GraphQLName(this System.Type type) { }
        public static bool ImplementsGenericType(this System.Type type, System.Type genericType) { }
        public static bool IsConcrete(this System.Type type) { }
        public static bool IsGraphType(this System.Type type) { }
        public static bool IsNullable(this System.Type type) { }
        public static bool IsPrimitive(this System.Type type) { }
        public static string ObsoleteMessage(this System.Reflection.MemberInfo memberInfo) { }
    }
    public static class ValueConverter
    {
        public static object ConvertTo(object value, System.Type targetType) { }
        public static T ConvertTo<T>(object value) { }
        public static void Register(System.Type valueType, System.Type targetType, System.Func<object, object> conversion) { }
        public static void Register<TTarget>(System.Func<System.Collections.Generic.IDictionary<string, object>, TTarget> conversion)
            where TTarget :  class { }
        public static void Register<TSource, TTarget>(System.Func<TSource, TTarget> conversion) { }
    }
}
namespace GraphQL.Builders
{
    public static class ConnectionBuilder
    {
        public static GraphQL.Builders.ConnectionBuilder<TSourceType> Create<TNodeType, TSourceType>()
            where TNodeType : GraphQL.Types.IGraphType { }
        public static GraphQL.Builders.ConnectionBuilder<TSourceType> Create<TNodeType, TEdgeType, TSourceType>()
            where TNodeType : GraphQL.Types.IGraphType
            where TEdgeType : GraphQL.Types.Relay.EdgeType<TNodeType> { }
        public static GraphQL.Builders.ConnectionBuilder<TSourceType> Create<TNodeType, TEdgeType, TConnectionType, TSourceType>()
            where TNodeType : GraphQL.Types.IGraphType
            where TEdgeType : GraphQL.Types.Relay.EdgeType<TNodeType>
            where TConnectionType : GraphQL.Types.Relay.ConnectionType<TNodeType, TEdgeType> { }
    }
    public class ConnectionBuilder<TSourceType>
    {
        public GraphQL.Types.FieldType FieldType { get; set; }
        public GraphQL.Builders.ConnectionBuilder<TSourceType> Argument<TArgumentGraphType>(string name, string description)
            where TArgumentGraphType : GraphQL.Types.IGraphType { }
        public GraphQL.Builders.ConnectionBuilder<TSourceType> Argument<TArgumentGraphType, TArgumentType>(string name, string description, TArgumentType defaultValue = default)
            where TArgumentGraphType : GraphQL.Types.IGraphType { }
        public GraphQL.Builders.ConnectionBuilder<TSourceType> Bidirectional() { }
        public GraphQL.Builders.ConnectionBuilder<TSourceType> DeprecationReason(string deprecationReason) { }
        public GraphQL.Builders.ConnectionBuilder<TSourceType> Description(string description) { }
        public GraphQL.Builders.ConnectionBuilder<TSourceType> Name(string name) { }
        public GraphQL.Builders.ConnectionBuilder<TSourceType> PageSize(int pageSize) { }
        public void Resolve(System.Func<GraphQL.Builders.IResolveConnectionContext<TSourceType>, object> resolver) { }
        public void ResolveAsync(System.Func<GraphQL.Builders.IResolveConnectionContext<TSourceType>, System.Threading.Tasks.Task<object>> resolver) { }
        public GraphQL.Builders.ConnectionBuilder<TSourceType> ReturnAll() { }
        public GraphQL.Builders.ConnectionBuilder<TSourceType> Unidirectional() { }
        public static GraphQL.Builders.ConnectionBuilder<TSourceType> Create<TNodeType>(string name = "default")
            where TNodeType : GraphQL.Types.IGraphType { }
        public static GraphQL.Builders.ConnectionBuilder<TSourceType> Create<TNodeType, TEdgeType>(string name = "default")
            where TNodeType : GraphQL.Types.IGraphType
            where TEdgeType : GraphQL.Types.Relay.EdgeType<TNodeType> { }
        public static GraphQL.Builders.ConnectionBuilder<TSourceType> Create<TNodeType, TEdgeType, TConnectionType>(string name = "default")
            where TNodeType : GraphQL.Types.IGraphType
            where TEdgeType : GraphQL.Types.Relay.EdgeType<TNodeType>
            where TConnectionType : GraphQL.Types.Relay.ConnectionType<TNodeType, TEdgeType> { }
    }
    public static class FieldBuilder
    {
        public static GraphQL.Builders.FieldBuilder<TSourceType, TReturnType> Create<TSourceType, TReturnType>(GraphQL.Types.IGraphType type) { }
        public static GraphQL.Builders.FieldBuilder<TSourceType, TReturnType> Create<TSourceType, TReturnType>(System.Type type = null) { }
    }
    public class FieldBuilder<TSourceType, TReturnType>
    {
        public GraphQL.Types.EventStreamFieldType FieldType { get; }
        public virtual GraphQL.Builders.FieldBuilder<TSourceType, TReturnType> Argument<TArgumentGraphType>(string name, System.Action<GraphQL.Types.QueryArgument> configure = null) { }
        public virtual GraphQL.Builders.FieldBuilder<TSourceType, TReturnType> Argument<TArgumentGraphType>(string name, string description, System.Action<GraphQL.Types.QueryArgument> configure = null) { }
        public virtual GraphQL.Builders.FieldBuilder<TSourceType, TReturnType> Argument<TArgumentGraphType, TArgumentType>(string name, string description, TArgumentType defaultValue = default, System.Action<GraphQL.Types.QueryArgument> configure = null) { }
        public virtual GraphQL.Builders.FieldBuilder<TSourceType, TReturnType> Configure(System.Action<GraphQL.Types.FieldType> configure) { }
        public virtual GraphQL.Builders.FieldBuilder<TSourceType, TReturnType> DefaultValue(TReturnType defaultValue = default) { }
        public virtual GraphQL.Builders.FieldBuilder<TSourceType, TReturnType> DeprecationReason(string deprecationReason) { }
        public virtual GraphQL.Builders.FieldBuilder<TSourceType, TReturnType> Description(string description) { }
        public virtual GraphQL.Builders.FieldBuilder<TSourceType, TReturnType> Name(string name) { }
        public virtual GraphQL.Builders.FieldBuilder<TSourceType, TReturnType> Resolve(GraphQL.Resolvers.IFieldResolver resolver) { }
        public virtual GraphQL.Builders.FieldBuilder<TSourceType, TReturnType> Resolve(System.Func<GraphQL.IResolveFieldContext<TSourceType>, TReturnType> resolve) { }
        public virtual GraphQL.Builders.FieldBuilder<TSourceType, TReturnType> ResolveAsync(System.Func<GraphQL.IResolveFieldContext<TSourceType>, System.Threading.Tasks.Task<TReturnType>> resolve) { }
        public virtual GraphQL.Builders.FieldBuilder<TSourceType, TNewReturnType> Returns<TNewReturnType>() { }
        public virtual GraphQL.Builders.FieldBuilder<TSourceType, TReturnType> Subscribe(System.Func<GraphQL.Subscription.IResolveEventStreamContext<TSourceType>, System.IObservable<TReturnType>> subscribe) { }
        public virtual GraphQL.Builders.FieldBuilder<TSourceType, TReturnType> SubscribeAsync(System.Func<GraphQL.Subscription.IResolveEventStreamContext<TSourceType>, System.Threading.Tasks.Task<System.IObservable<TReturnType>>> subscribeAsync) { }
        public virtual GraphQL.Builders.FieldBuilder<TSourceType, TReturnType> Type(GraphQL.Types.IGraphType type) { }
        public static GraphQL.Builders.FieldBuilder<TSourceType, TReturnType> Create(GraphQL.Types.IGraphType type, string name = "default") { }
        public static GraphQL.Builders.FieldBuilder<TSourceType, TReturnType> Create(System.Type type = null, string name = "default") { }
    }
    public interface IResolveConnectionContext : GraphQL.Execution.IProvideUserContext, GraphQL.IResolveFieldContext
    {
        string After { get; }
        string Before { get; }
        int? First { get; }
        bool IsUnidirectional { get; }
        int? Last { get; }
        int? PageSize { get; }
    }
    public interface IResolveConnectionContext<out T> : GraphQL.Builders.IResolveConnectionContext, GraphQL.Execution.IProvideUserContext, GraphQL.IResolveFieldContext, GraphQL.IResolveFieldContext<T> { }
    public class ResolveConnectionContext<T> : GraphQL.ResolveFieldContext<T>, GraphQL.Builders.IResolveConnectionContext, GraphQL.Builders.IResolveConnectionContext<T>, GraphQL.Execution.IProvideUserContext, GraphQL.IResolveFieldContext, GraphQL.IResolveFieldContext<T>
    {
        public ResolveConnectionContext(GraphQL.IResolveFieldContext context, bool isUnidirectional, int? defaultPageSize) { }
        public string After { get; }
        public string Before { get; }
        public int? First { get; }
        public bool IsUnidirectional { get; }
        public int? Last { get; }
        public int? PageSize { get; }
    }
}
namespace GraphQL.Conversion
{
    public class CamelCaseNameConverter : GraphQL.Conversion.INameConverter
    {
        public static readonly GraphQL.Conversion.CamelCaseNameConverter Instance;
        public CamelCaseNameConverter() { }
        public string NameForArgument(string argumentName, GraphQL.Types.IComplexGraphType parentGraphType, GraphQL.Types.FieldType field) { }
        public string NameForField(string fieldName, GraphQL.Types.IComplexGraphType parentGraphType) { }
    }
    public class DefaultNameConverter : GraphQL.Conversion.INameConverter
    {
        public static readonly GraphQL.Conversion.DefaultNameConverter Instance;
        public DefaultNameConverter() { }
        public string NameForArgument(string argumentName, GraphQL.Types.IComplexGraphType parentGraphType, GraphQL.Types.FieldType field) { }
        public string NameForField(string fieldName, GraphQL.Types.IComplexGraphType parentGraphType) { }
    }
    public interface INameConverter
    {
        string NameForArgument(string argumentName, GraphQL.Types.IComplexGraphType parentGraphType, GraphQL.Types.FieldType field);
        string NameForField(string fieldName, GraphQL.Types.IComplexGraphType parentGraphType);
    }
    public class PascalCaseNameConverter : GraphQL.Conversion.INameConverter
    {
        public static readonly GraphQL.Conversion.PascalCaseNameConverter Instance;
        public PascalCaseNameConverter() { }
        public string NameForArgument(string argumentName, GraphQL.Types.IComplexGraphType parentGraphType, GraphQL.Types.FieldType field) { }
        public string NameForField(string fieldName, GraphQL.Types.IComplexGraphType parentGraphType) { }
    }
}
namespace GraphQL.DataLoader
{
    public class BatchDataLoader<TKey, T> : GraphQL.DataLoader.DataLoaderBase<TKey, T>
    {
        public BatchDataLoader(System.Func<System.Collections.Generic.IEnumerable<TKey>, System.Threading.CancellationToken, System.Threading.Tasks.Task<System.Collections.Generic.IDictionary<TKey, T>>> fetchDelegate, System.Collections.Generic.IEqualityComparer<TKey> keyComparer = null, T defaultValue = default, int maxBatchSize = 2147483647) { }
        public BatchDataLoader(System.Func<System.Collections.Generic.IEnumerable<TKey>, System.Threading.CancellationToken, System.Threading.Tasks.Task<System.Collections.Generic.IEnumerable<T>>> fetchDelegate, System.Func<T, TKey> keySelector, System.Collections.Generic.IEqualityComparer<TKey> keyComparer = null, T defaultValue = default, int maxBatchSize = 2147483647) { }
        protected override System.Threading.Tasks.Task FetchAsync(System.Collections.Generic.IEnumerable<GraphQL.DataLoader.DataLoaderPair<TKey, T>> list, System.Threading.CancellationToken cancellationToken) { }
    }
    public class CollectionBatchDataLoader<TKey, T> : GraphQL.DataLoader.DataLoaderBase<TKey, System.Collections.Generic.IEnumerable<T>>
    {
        public CollectionBatchDataLoader(System.Func<System.Collections.Generic.IEnumerable<TKey>, System.Threading.CancellationToken, System.Threading.Tasks.Task<System.Linq.ILookup<TKey, T>>> fetchDelegate, System.Collections.Generic.IEqualityComparer<TKey> keyComparer = null, int maxBatchSize = 2147483647) { }
        public CollectionBatchDataLoader(System.Func<System.Collections.Generic.IEnumerable<TKey>, System.Threading.CancellationToken, System.Threading.Tasks.Task<System.Collections.Generic.IEnumerable<T>>> fetchDelegate, System.Func<T, TKey> keySelector, System.Collections.Generic.IEqualityComparer<TKey> keyComparer = null, int maxBatchSize = 2147483647) { }
        protected override System.Threading.Tasks.Task FetchAsync(System.Collections.Generic.IEnumerable<GraphQL.DataLoader.DataLoaderPair<TKey, System.Collections.Generic.IEnumerable<T>>> list, System.Threading.CancellationToken cancellationToken) { }
    }
    public abstract class DataLoaderBase<TKey, T> : GraphQL.DataLoader.IDataLoader, GraphQL.DataLoader.IDataLoader<TKey, T>
    {
        protected readonly System.Collections.Generic.IEqualityComparer<TKey> EqualityComparer;
        protected readonly int MaxBatchSize;
        public DataLoaderBase() { }
        public DataLoaderBase(bool caching) { }
        public DataLoaderBase(System.Collections.Generic.IEqualityComparer<TKey> equalityComparer) { }
        public DataLoaderBase(bool caching, int maxBatchSize) { }
        public DataLoaderBase(System.Collections.Generic.IEqualityComparer<TKey> equalityComparer, int maxBatchSize) { }
        public DataLoaderBase(bool caching, System.Collections.Generic.IEqualityComparer<TKey> equalityComparer, int maxBatchSize) { }
        public System.Threading.Tasks.Task DispatchAsync(System.Threading.CancellationToken cancellationToken = default) { }
        protected abstract System.Threading.Tasks.Task FetchAsync(System.Collections.Generic.IEnumerable<GraphQL.DataLoader.DataLoaderPair<TKey, T>> list, System.Threading.CancellationToken cancellationToken);
        public virtual GraphQL.DataLoader.IDataLoaderResult<T> LoadAsync(TKey key) { }
    }
    public class DataLoaderContext
    {
        public DataLoaderContext() { }
        public TDataLoader GetOrAdd<TDataLoader>(string loaderKey, System.Func<TDataLoader> dataLoaderFactory)
            where TDataLoader : GraphQL.DataLoader.IDataLoader { }
    }
    public class DataLoaderContextAccessor : GraphQL.DataLoader.IDataLoaderContextAccessor
    {
        public DataLoaderContextAccessor() { }
        public GraphQL.DataLoader.DataLoaderContext Context { get; set; }
    }
    public static class DataLoaderContextExtensions
    {
        public static GraphQL.DataLoader.IDataLoader<TKey, T> GetOrAddBatchLoader<TKey, T>(this GraphQL.DataLoader.DataLoaderContext context, string loaderKey, System.Func<System.Collections.Generic.IEnumerable<TKey>, System.Threading.Tasks.Task<System.Collections.Generic.IDictionary<TKey, T>>> fetchFunc, System.Collections.Generic.IEqualityComparer<TKey> keyComparer = null, T defaultValue = default, int maxBatchSize = 2147483647) { }
        public static GraphQL.DataLoader.IDataLoader<TKey, T> GetOrAddBatchLoader<TKey, T>(this GraphQL.DataLoader.DataLoaderContext context, string loaderKey, System.Func<System.Collections.Generic.IEnumerable<TKey>, System.Threading.CancellationToken, System.Threading.Tasks.Task<System.Collections.Generic.IDictionary<TKey, T>>> fetchFunc, System.Collections.Generic.IEqualityComparer<TKey> keyComparer = null, T defaultValue = default, int maxBatchSize = 2147483647) { }
        public static GraphQL.DataLoader.IDataLoader<TKey, T> GetOrAddBatchLoader<TKey, T>(this GraphQL.DataLoader.DataLoaderContext context, string loaderKey, System.Func<System.Collections.Generic.IEnumerable<TKey>, System.Threading.Tasks.Task<System.Collections.Generic.IEnumerable<T>>> fetchFunc, System.Func<T, TKey> keySelector, System.Collections.Generic.IEqualityComparer<TKey> keyComparer = null, T defaultValue = default, int maxBatchSize = 2147483647) { }
        public static GraphQL.DataLoader.IDataLoader<TKey, T> GetOrAddBatchLoader<TKey, T>(this GraphQL.DataLoader.DataLoaderContext context, string loaderKey, System.Func<System.Collections.Generic.IEnumerable<TKey>, System.Threading.CancellationToken, System.Threading.Tasks.Task<System.Collections.Generic.IEnumerable<T>>> fetchFunc, System.Func<T, TKey> keySelector, System.Collections.Generic.IEqualityComparer<TKey> keyComparer = null, T defaultValue = default, int maxBatchSize = 2147483647) { }
        public static GraphQL.DataLoader.IDataLoader<TKey, System.Collections.Generic.IEnumerable<T>> GetOrAddCollectionBatchLoader<TKey, T>(this GraphQL.DataLoader.DataLoaderContext context, string loaderKey, System.Func<System.Collections.Generic.IEnumerable<TKey>, System.Threading.Tasks.Task<System.Linq.ILookup<TKey, T>>> fetchFunc, System.Collections.Generic.IEqualityComparer<TKey> keyComparer = null, int maxBatchSize = 2147483647) { }
        public static GraphQL.DataLoader.IDataLoader<TKey, System.Collections.Generic.IEnumerable<T>> GetOrAddCollectionBatchLoader<TKey, T>(this GraphQL.DataLoader.DataLoaderContext context, string loaderKey, System.Func<System.Collections.Generic.IEnumerable<TKey>, System.Threading.CancellationToken, System.Threading.Tasks.Task<System.Linq.ILookup<TKey, T>>> fetchFunc, System.Collections.Generic.IEqualityComparer<TKey> keyComparer = null, int maxBatchSize = 2147483647) { }
        public static GraphQL.DataLoader.IDataLoader<TKey, System.Collections.Generic.IEnumerable<T>> GetOrAddCollectionBatchLoader<TKey, T>(this GraphQL.DataLoader.DataLoaderContext context, string loaderKey, System.Func<System.Collections.Generic.IEnumerable<TKey>, System.Threading.Tasks.Task<System.Collections.Generic.IEnumerable<T>>> fetchFunc, System.Func<T, TKey> keySelector, System.Collections.Generic.IEqualityComparer<TKey> keyComparer = null, int maxBatchSize = 2147483647) { }
        public static GraphQL.DataLoader.IDataLoader<TKey, System.Collections.Generic.IEnumerable<T>> GetOrAddCollectionBatchLoader<TKey, T>(this GraphQL.DataLoader.DataLoaderContext context, string loaderKey, System.Func<System.Collections.Generic.IEnumerable<TKey>, System.Threading.CancellationToken, System.Threading.Tasks.Task<System.Collections.Generic.IEnumerable<T>>> fetchFunc, System.Func<T, TKey> keySelector, System.Collections.Generic.IEqualityComparer<TKey> keyComparer = null, int maxBatchSize = 2147483647) { }
        public static GraphQL.DataLoader.IDataLoader<T> GetOrAddLoader<T>(this GraphQL.DataLoader.DataLoaderContext context, string loaderKey, System.Func<System.Threading.Tasks.Task<T>> fetchFunc) { }
        public static GraphQL.DataLoader.IDataLoader<T> GetOrAddLoader<T>(this GraphQL.DataLoader.DataLoaderContext context, string loaderKey, System.Func<System.Threading.CancellationToken, System.Threading.Tasks.Task<T>> fetchFunc) { }
        public static System.Func<System.Threading.CancellationToken, TResult> WrapNonCancellableFunc<TResult>(System.Func<TResult> func) { }
        public static System.Func<T, System.Threading.CancellationToken, TResult> WrapNonCancellableFunc<T, TResult>(System.Func<T, TResult> func) { }
    }
    public class DataLoaderDocumentListener : GraphQL.Execution.IDocumentExecutionListener
    {
        public DataLoaderDocumentListener(GraphQL.DataLoader.IDataLoaderContextAccessor accessor) { }
        public System.Threading.Tasks.Task AfterExecutionAsync(GraphQL.Execution.IExecutionContext context) { }
        public System.Threading.Tasks.Task AfterValidationAsync(GraphQL.Execution.IExecutionContext context, GraphQL.Validation.IValidationResult validationResult) { }
        public System.Threading.Tasks.Task BeforeExecutionAsync(GraphQL.Execution.IExecutionContext context) { }
        public System.Threading.Tasks.Task BeforeExecutionAwaitedAsync(GraphQL.Execution.IExecutionContext context) { }
        public System.Threading.Tasks.Task BeforeExecutionStepAwaitedAsync(GraphQL.Execution.IExecutionContext context) { }
    }
    public static class DataLoaderExtensions
    {
        public static GraphQL.DataLoader.IDataLoaderResult<T[]> LoadAsync<TKey, T>(this GraphQL.DataLoader.IDataLoader<TKey, T> dataLoader, System.Collections.Generic.IEnumerable<TKey> keys) { }
        public static GraphQL.DataLoader.IDataLoaderResult<T[]> LoadAsync<TKey, T>(this GraphQL.DataLoader.IDataLoader<TKey, T> dataLoader, params TKey[] keys) { }
        public static GraphQL.Builders.FieldBuilder<TSourceType, TReturnType> ResolveAsync<TSourceType, TReturnType>(this GraphQL.Builders.FieldBuilder<TSourceType, TReturnType> builder, System.Func<GraphQL.IResolveFieldContext<TSourceType>, GraphQL.DataLoader.IDataLoaderResult<GraphQL.DataLoader.IDataLoaderResult<GraphQL.DataLoader.IDataLoaderResult<TReturnType>>>> resolve) { }
        public static GraphQL.Builders.FieldBuilder<TSourceType, TReturnType> ResolveAsync<TSourceType, TReturnType>(this GraphQL.Builders.FieldBuilder<TSourceType, TReturnType> builder, System.Func<GraphQL.IResolveFieldContext<TSourceType>, GraphQL.DataLoader.IDataLoaderResult<GraphQL.DataLoader.IDataLoaderResult<TReturnType>>> resolve) { }
        public static GraphQL.Builders.FieldBuilder<TSourceType, TReturnType> ResolveAsync<TSourceType, TReturnType>(this GraphQL.Builders.FieldBuilder<TSourceType, TReturnType> builder, System.Func<GraphQL.IResolveFieldContext<TSourceType>, GraphQL.DataLoader.IDataLoaderResult<TReturnType>> resolve) { }
        public static GraphQL.Builders.FieldBuilder<TSourceType, TReturnType> ResolveAsync<TSourceType, TReturnType>(this GraphQL.Builders.FieldBuilder<TSourceType, TReturnType> builder, System.Func<GraphQL.IResolveFieldContext<TSourceType>, System.Threading.Tasks.Task<GraphQL.DataLoader.IDataLoaderResult<GraphQL.DataLoader.IDataLoaderResult<GraphQL.DataLoader.IDataLoaderResult<TReturnType>>>>> resolve) { }
        public static GraphQL.Builders.FieldBuilder<TSourceType, TReturnType> ResolveAsync<TSourceType, TReturnType>(this GraphQL.Builders.FieldBuilder<TSourceType, TReturnType> builder, System.Func<GraphQL.IResolveFieldContext<TSourceType>, System.Threading.Tasks.Task<GraphQL.DataLoader.IDataLoaderResult<GraphQL.DataLoader.IDataLoaderResult<TReturnType>>>> resolve) { }
        public static GraphQL.Builders.FieldBuilder<TSourceType, TReturnType> ResolveAsync<TSourceType, TReturnType>(this GraphQL.Builders.FieldBuilder<TSourceType, TReturnType> builder, System.Func<GraphQL.IResolveFieldContext<TSourceType>, System.Threading.Tasks.Task<GraphQL.DataLoader.IDataLoaderResult<TReturnType>>> resolve) { }
        public static GraphQL.DataLoader.IDataLoaderResult<TResult> Then<T, TResult>(this GraphQL.DataLoader.IDataLoaderResult<T> parent, System.Func<T, System.Threading.Tasks.Task<TResult>> chainedDelegate) { }
        public static GraphQL.DataLoader.IDataLoaderResult<TResult> Then<T, TResult>(this GraphQL.DataLoader.IDataLoaderResult<T> parent, System.Func<T, TResult> chainedDelegate) { }
        public static GraphQL.DataLoader.IDataLoaderResult<TResult> Then<T, TResult>(this GraphQL.DataLoader.IDataLoaderResult<T> parent, System.Func<T, System.Threading.CancellationToken, System.Threading.Tasks.Task<TResult>> chainedDelegate) { }
    }
    public sealed class DataLoaderPair<TKey, T> : GraphQL.DataLoader.IDataLoaderResult, GraphQL.DataLoader.IDataLoaderResult<T>
    {
        public DataLoaderPair(GraphQL.DataLoader.IDataLoader loader, TKey key) { }
        public bool IsResultSet { get; }
        public TKey Key { get; }
        public GraphQL.DataLoader.IDataLoader Loader { get; }
        public T Result { get; }
        public System.Threading.Tasks.Task<T> GetResultAsync(System.Threading.CancellationToken cancellationToken = default) { }
        public void SetResult(T value) { }
    }
    public class DataLoaderResult<T> : GraphQL.DataLoader.IDataLoaderResult, GraphQL.DataLoader.IDataLoaderResult<T>
    {
        public DataLoaderResult(System.Threading.Tasks.Task<T> result) { }
        public DataLoaderResult(T result) { }
        public System.Threading.Tasks.Task<T> GetResultAsync(System.Threading.CancellationToken cancellationToken = default) { }
    }
    public interface IDataLoader
    {
        System.Threading.Tasks.Task DispatchAsync(System.Threading.CancellationToken cancellationToken = default);
    }
    public interface IDataLoaderContextAccessor
    {
        GraphQL.DataLoader.DataLoaderContext Context { get; set; }
    }
    public interface IDataLoaderResult
    {
        System.Threading.Tasks.Task<object> GetResultAsync(System.Threading.CancellationToken cancellationToken = default);
    }
    public interface IDataLoaderResult<T> : GraphQL.DataLoader.IDataLoaderResult
    {
        System.Threading.Tasks.Task<T> GetResultAsync(System.Threading.CancellationToken cancellationToken = default);
    }
    public interface IDataLoader<T>
    {
        GraphQL.DataLoader.IDataLoaderResult<T> LoadAsync();
    }
    public interface IDataLoader<TKey, T>
    {
        GraphQL.DataLoader.IDataLoaderResult<T> LoadAsync(TKey key);
    }
    public class SimpleDataLoader<T> : GraphQL.DataLoader.IDataLoader, GraphQL.DataLoader.IDataLoaderResult, GraphQL.DataLoader.IDataLoaderResult<T>, GraphQL.DataLoader.IDataLoader<T>
    {
        public SimpleDataLoader(System.Func<System.Threading.CancellationToken, System.Threading.Tasks.Task<T>> fetchDelegate) { }
        public System.Threading.Tasks.Task DispatchAsync(System.Threading.CancellationToken cancellationToken = default) { }
        public System.Threading.Tasks.Task<T> GetResultAsync(System.Threading.CancellationToken cancellationToken = default) { }
        public GraphQL.DataLoader.IDataLoaderResult<T> LoadAsync() { }
    }
}
namespace GraphQL.Execution
{
    public class ArrayExecutionNode : GraphQL.Execution.ExecutionNode, GraphQL.Execution.IParentExecutionNode
    {
        public ArrayExecutionNode(GraphQL.Execution.ExecutionNode parent, GraphQL.Types.IGraphType graphType, GraphQL.Language.AST.Field field, GraphQL.Types.FieldType fieldDefinition, int? indexInParentNode) { }
        public System.Collections.Generic.List<GraphQL.Execution.ExecutionNode> Items { get; set; }
        public override object ToValue() { }
    }
    public abstract class DocumentError : GraphQL.ExecutionError
    {
        public DocumentError(string message) { }
        public DocumentError(string message, System.Exception innerException) { }
    }
    public abstract class DocumentExecutionListenerBase : GraphQL.Execution.IDocumentExecutionListener
    {
        protected DocumentExecutionListenerBase() { }
        public virtual System.Threading.Tasks.Task AfterExecutionAsync(GraphQL.Execution.IExecutionContext context) { }
        public virtual System.Threading.Tasks.Task AfterValidationAsync(GraphQL.Execution.IExecutionContext context, GraphQL.Validation.IValidationResult validationResult) { }
        public virtual System.Threading.Tasks.Task BeforeExecutionAsync(GraphQL.Execution.IExecutionContext context) { }
        [System.Obsolete]
        public virtual System.Threading.Tasks.Task BeforeExecutionAwaitedAsync(GraphQL.Execution.IExecutionContext context) { }
        [System.Obsolete]
        public virtual System.Threading.Tasks.Task BeforeExecutionStepAwaitedAsync(GraphQL.Execution.IExecutionContext context) { }
    }
    public struct ErrorInfo
    {
        public System.Collections.Generic.IDictionary<string, object> Extensions;
        public string Message;
    }
    public class ErrorInfoProvider : GraphQL.Execution.IErrorInfoProvider
    {
        public ErrorInfoProvider() { }
        public ErrorInfoProvider(GraphQL.Execution.ErrorInfoProviderOptions options) { }
        public ErrorInfoProvider(System.Action<GraphQL.Execution.ErrorInfoProviderOptions> optionsBuilder) { }
        protected virtual System.Collections.Generic.IEnumerable<string> GetCodesForError(GraphQL.ExecutionError executionError) { }
        public virtual GraphQL.Execution.ErrorInfo GetInfo(GraphQL.ExecutionError executionError) { }
        public static string GetErrorCode(System.Exception exception) { }
        public static string GetErrorCode(System.Type exceptionType) { }
        public static string GetErrorCode<T>()
            where T : System.Exception { }
    }
    public class ErrorInfoProviderOptions
    {
        public ErrorInfoProviderOptions() { }
        public bool ExposeCode { get; set; }
        public bool ExposeCodes { get; set; }
        public bool ExposeData { get; set; }
        public bool ExposeExceptionStackTrace { get; set; }
        public bool ExposeExtensions { get; set; }
    }
    public class ExecutionContext : GraphQL.Execution.IExecutionContext, GraphQL.Execution.IProvideUserContext
    {
        public ExecutionContext() { }
        public System.Threading.CancellationToken CancellationToken { get; set; }
        public GraphQL.Language.AST.Document Document { get; set; }
        public GraphQL.ExecutionErrors Errors { get; set; }
        public System.Collections.Generic.Dictionary<string, object> Extensions { get; set; }
        public GraphQL.Language.AST.Fragments Fragments { get; set; }
        public System.Collections.Generic.List<GraphQL.Execution.IDocumentExecutionListener> Listeners { get; set; }
        public int? MaxParallelExecutionCount { get; set; }
        public GraphQL.Instrumentation.Metrics Metrics { get; set; }
        public GraphQL.Language.AST.Operation Operation { get; set; }
        public System.IServiceProvider RequestServices { get; set; }
        public object RootValue { get; set; }
        public GraphQL.Types.ISchema Schema { get; set; }
        public bool ThrowOnUnhandledException { get; set; }
        public System.Action<GraphQL.Execution.UnhandledExceptionContext> UnhandledExceptionDelegate { get; set; }
        public System.Collections.Generic.IDictionary<string, object> UserContext { get; set; }
        public GraphQL.Language.AST.Variables Variables { get; set; }
    }
    public static class ExecutionHelper
    {
        public static void AssertValidVariableValue(GraphQL.Types.ISchema schema, GraphQL.Types.IGraphType type, object input, string variableName, bool hasDefaultValue) { }
        public static object CoerceValue(GraphQL.Types.ISchema schema, GraphQL.Types.IGraphType type, GraphQL.Language.AST.IValue input, GraphQL.Language.AST.Variables variables = null) { }
        public static System.Collections.Generic.Dictionary<string, GraphQL.Language.AST.Field> CollectFields(GraphQL.Execution.ExecutionContext context, GraphQL.Types.IGraphType specificType, GraphQL.Language.AST.SelectionSet selectionSet) { }
        public static bool DoesFragmentConditionMatch(GraphQL.Execution.ExecutionContext context, string fragmentName, GraphQL.Types.IGraphType type) { }
        public static System.Collections.Generic.Dictionary<string, object> GetArgumentValues(GraphQL.Types.ISchema schema, GraphQL.Types.QueryArguments definitionArguments, GraphQL.Language.AST.Arguments astArguments, GraphQL.Language.AST.Variables variables) { }
        public static GraphQL.Types.FieldType GetFieldDefinition(GraphQL.Types.ISchema schema, GraphQL.Types.IObjectGraphType parentType, GraphQL.Language.AST.Field field) { }
        public static GraphQL.Types.IObjectGraphType GetOperationRootType(GraphQL.Language.AST.Document document, GraphQL.Types.ISchema schema, GraphQL.Language.AST.Operation operation) { }
        public static object GetVariableValue(GraphQL.Language.AST.Document document, GraphQL.Types.ISchema schema, GraphQL.Language.AST.VariableDefinition variable, object input) { }
        public static GraphQL.Language.AST.Variables GetVariableValues(GraphQL.Language.AST.Document document, GraphQL.Types.ISchema schema, GraphQL.Language.AST.VariableDefinitions variableDefinitions, GraphQL.Inputs inputs) { }
        public static bool ShouldIncludeNode(GraphQL.Execution.ExecutionContext context, GraphQL.Language.AST.Directives directives) { }
    }
    public abstract class ExecutionNode
    {
        protected ExecutionNode(GraphQL.Execution.ExecutionNode parent, GraphQL.Types.IGraphType graphType, GraphQL.Language.AST.Field field, GraphQL.Types.FieldType fieldDefinition, int? indexInParentNode) { }
        public GraphQL.Language.AST.Field Field { get; }
        public GraphQL.Types.FieldType FieldDefinition { get; }
        public GraphQL.Types.IGraphType GraphType { get; }
        public int? IndexInParentNode { get; set; }
        public bool IsResultSet { get; }
        public string Name { get; }
        public GraphQL.Execution.ExecutionNode Parent { get; }
        public System.Collections.Generic.IEnumerable<object> Path { get; }
        public System.Collections.Generic.IEnumerable<object> ResponsePath { get; }
        public object Result { get; set; }
        public object Source { get; set; }
        public GraphQL.Types.IObjectGraphType GetParentType(GraphQL.Types.ISchema schema) { }
        public abstract object ToValue();
    }
    public abstract class ExecutionStrategy : GraphQL.Execution.IExecutionStrategy
    {
        protected ExecutionStrategy() { }
        protected virtual System.Threading.Tasks.Task CompleteDataLoaderNodeAsync(GraphQL.Execution.ExecutionContext context, GraphQL.Execution.ExecutionNode node) { }
        protected virtual void CompleteNode(GraphQL.Execution.ExecutionContext context, GraphQL.Execution.ExecutionNode node) { }
        public virtual System.Threading.Tasks.Task<GraphQL.ExecutionResult> ExecuteAsync(GraphQL.Execution.ExecutionContext context) { }
        protected virtual System.Threading.Tasks.Task ExecuteNodeAsync(GraphQL.Execution.ExecutionContext context, GraphQL.Execution.ExecutionNode node) { }
        protected abstract System.Threading.Tasks.Task ExecuteNodeTreeAsync(GraphQL.Execution.ExecutionContext context, GraphQL.Execution.ObjectExecutionNode rootNode);
        [System.Obsolete]
        protected virtual System.Threading.Tasks.Task OnBeforeExecutionStepAwaitedAsync(GraphQL.Execution.ExecutionContext context) { }
        protected bool ProcessNodeUnhandledException(GraphQL.Execution.ExecutionContext context, GraphQL.Execution.ExecutionNode node, System.Exception ex) { }
        protected void SetNodeError(GraphQL.Execution.ExecutionContext context, GraphQL.Execution.ExecutionNode node, GraphQL.ExecutionError error) { }
        protected virtual void ValidateNodeResult(GraphQL.Execution.ExecutionContext context, GraphQL.Execution.ExecutionNode node) { }
        public static GraphQL.Execution.ExecutionNode BuildExecutionNode(GraphQL.Execution.ExecutionNode parent, GraphQL.Types.IGraphType graphType, GraphQL.Language.AST.Field field, GraphQL.Types.FieldType fieldDefinition, int? indexInParentNode = default) { }
        public static GraphQL.Execution.RootExecutionNode BuildExecutionRootNode(GraphQL.Execution.ExecutionContext context, GraphQL.Types.IObjectGraphType rootType) { }
        public static void SetArrayItemNodes(GraphQL.Execution.ExecutionContext context, GraphQL.Execution.ArrayExecutionNode parent) { }
        public static void SetSubFieldNodes(GraphQL.Execution.ExecutionContext context, GraphQL.Execution.ObjectExecutionNode parent) { }
        public static void SetSubFieldNodes(GraphQL.Execution.ExecutionContext context, GraphQL.Execution.ObjectExecutionNode parent, System.Collections.Generic.Dictionary<string, GraphQL.Language.AST.Field> fields) { }
    }
    public class GraphQLDocumentBuilder : GraphQL.Execution.IDocumentBuilder
    {
        public GraphQLDocumentBuilder() { }
        public GraphQL.Language.AST.Document Build(string body) { }
    }
    public interface IDocumentBuilder
    {
        GraphQL.Language.AST.Document Build(string body);
    }
    public interface IDocumentExecutionListener
    {
        System.Threading.Tasks.Task AfterExecutionAsync(GraphQL.Execution.IExecutionContext context);
        System.Threading.Tasks.Task AfterValidationAsync(GraphQL.Execution.IExecutionContext context, GraphQL.Validation.IValidationResult validationResult);
        System.Threading.Tasks.Task BeforeExecutionAsync(GraphQL.Execution.IExecutionContext context);
        [System.Obsolete]
        System.Threading.Tasks.Task BeforeExecutionAwaitedAsync(GraphQL.Execution.IExecutionContext context);
        [System.Obsolete]
        System.Threading.Tasks.Task BeforeExecutionStepAwaitedAsync(GraphQL.Execution.IExecutionContext context);
    }
    public interface IErrorInfoProvider
    {
        GraphQL.Execution.ErrorInfo GetInfo(GraphQL.ExecutionError executionError);
    }
    public interface IExecutionContext : GraphQL.Execution.IProvideUserContext
    {
        System.Threading.CancellationToken CancellationToken { get; }
        GraphQL.Language.AST.Document Document { get; }
        GraphQL.ExecutionErrors Errors { get; }
        System.Collections.Generic.Dictionary<string, object> Extensions { get; }
        GraphQL.Language.AST.Fragments Fragments { get; }
        System.Collections.Generic.List<GraphQL.Execution.IDocumentExecutionListener> Listeners { get; }
        int? MaxParallelExecutionCount { get; }
        GraphQL.Instrumentation.Metrics Metrics { get; }
        GraphQL.Language.AST.Operation Operation { get; }
        System.IServiceProvider RequestServices { get; }
        object RootValue { get; }
        GraphQL.Types.ISchema Schema { get; }
        bool ThrowOnUnhandledException { get; }
        System.Action<GraphQL.Execution.UnhandledExceptionContext> UnhandledExceptionDelegate { get; }
        GraphQL.Language.AST.Variables Variables { get; }
    }
    public interface IExecutionStrategy
    {
        System.Threading.Tasks.Task<GraphQL.ExecutionResult> ExecuteAsync(GraphQL.Execution.ExecutionContext context);
    }
    public interface IParentExecutionNode
    {
        System.Collections.Generic.IEnumerable<GraphQL.Execution.ExecutionNode> GetChildNodes();
    }
    public interface IProvideUserContext
    {
        System.Collections.Generic.IDictionary<string, object> UserContext { get; }
    }
    [System.Serializable]
    public class InvalidOperationError : GraphQL.Execution.DocumentError
    {
        public InvalidOperationError(string message) { }
    }
    [System.Serializable]
    public class InvalidVariableError : GraphQL.Execution.DocumentError
    {
        public InvalidVariableError(string variableName, string message) { }
        public InvalidVariableError(string variableName, string message, System.Exception innerException) { }
    }
    [System.Serializable]
    public class NoOperationError : GraphQL.Execution.DocumentError
    {
        public NoOperationError() { }
    }
    public class NullExecutionNode : GraphQL.Execution.ExecutionNode
    {
        public NullExecutionNode(GraphQL.Execution.ExecutionNode parent, GraphQL.Types.IGraphType graphType, GraphQL.Language.AST.Field field, GraphQL.Types.FieldType fieldDefinition, int? indexInParentNode) { }
        public override object ToValue() { }
    }
    public class ObjectExecutionNode : GraphQL.Execution.ExecutionNode, GraphQL.Execution.IParentExecutionNode
    {
        public ObjectExecutionNode(GraphQL.Execution.ExecutionNode parent, GraphQL.Types.IGraphType graphType, GraphQL.Language.AST.Field field, GraphQL.Types.FieldType fieldDefinition, int? indexInParentNode) { }
        public System.Collections.Generic.IDictionary<string, GraphQL.Execution.ExecutionNode> SubFields { get; set; }
        public GraphQL.Types.IObjectGraphType GetObjectGraphType(GraphQL.Types.ISchema schema) { }
        public override object ToValue() { }
    }
    public class ParallelExecutionStrategy : GraphQL.Execution.ExecutionStrategy
    {
        public ParallelExecutionStrategy() { }
        protected System.Threading.Tasks.Task ExecuteNodeTreeAsync(GraphQL.Execution.ExecutionContext context, GraphQL.Execution.ExecutionNode rootNode) { }
        protected override System.Threading.Tasks.Task ExecuteNodeTreeAsync(GraphQL.Execution.ExecutionContext context, GraphQL.Execution.ObjectExecutionNode rootNode) { }
    }
    public class RootExecutionNode : GraphQL.Execution.ObjectExecutionNode
    {
        public RootExecutionNode(GraphQL.Types.IObjectGraphType graphType) { }
    }
    public class SerialExecutionStrategy : GraphQL.Execution.ExecutionStrategy
    {
        public SerialExecutionStrategy() { }
        protected override System.Threading.Tasks.Task ExecuteNodeTreeAsync(GraphQL.Execution.ExecutionContext context, GraphQL.Execution.ObjectExecutionNode rootNode) { }
    }
    [System.Serializable]
    public class SyntaxError : GraphQL.Execution.DocumentError
    {
        public SyntaxError(GraphQLParser.Exceptions.GraphQLSyntaxErrorException ex) { }
    }
    [System.Serializable]
    public class UnhandledError : GraphQL.ExecutionError
    {
        public UnhandledError(string message, System.Exception innerException) { }
    }
    public class UnhandledExceptionContext
    {
        public UnhandledExceptionContext(GraphQL.Execution.ExecutionContext context, GraphQL.IResolveFieldContext fieldContext, System.Exception originalException) { }
        public GraphQL.Execution.ExecutionContext Context { get; }
        public string ErrorMessage { get; set; }
        public System.Exception Exception { get; set; }
        public GraphQL.IResolveFieldContext FieldContext { get; }
        public System.Exception OriginalException { get; }
    }
    public class ValueExecutionNode : GraphQL.Execution.ExecutionNode
    {
        public ValueExecutionNode(GraphQL.Execution.ExecutionNode parent, GraphQL.Types.ScalarGraphType graphType, GraphQL.Language.AST.Field field, GraphQL.Types.FieldType fieldDefinition, int? indexInParentNode) { }
        public GraphQL.Types.ScalarGraphType GraphType { get; }
        public override object ToValue() { }
    }
}
namespace GraphQL.Instrumentation
{
    public class ApolloTrace
    {
        public ApolloTrace(System.DateTime start, double durationMs) { }
        public long Duration { get; }
        public System.DateTime EndTime { get; }
        public GraphQL.Instrumentation.ApolloTrace.ExecutionTrace Execution { get; }
        public GraphQL.Instrumentation.ApolloTrace.OperationTrace Parsing { get; }
        public System.DateTime StartTime { get; }
        public GraphQL.Instrumentation.ApolloTrace.OperationTrace Validation { get; }
        public int Version { get; }
        public class ExecutionTrace
        {
            public ExecutionTrace() { }
            public System.Collections.Generic.List<GraphQL.Instrumentation.ApolloTrace.ResolverTrace> Resolvers { get; }
        }
        public class OperationTrace
        {
            public OperationTrace() { }
            public long Duration { get; set; }
            public long StartOffset { get; set; }
        }
        public class ResolverTrace : GraphQL.Instrumentation.ApolloTrace.OperationTrace
        {
            public ResolverTrace() { }
            public string FieldName { get; set; }
            public string ParentType { get; set; }
            public System.Collections.Generic.List<object> Path { get; set; }
            public string ReturnType { get; set; }
        }
    }
    public static class ApolloTracingExtensions
    {
        public static GraphQL.Instrumentation.ApolloTrace CreateTrace(GraphQL.Instrumentation.PerfRecord[] perf, System.DateTime start) { }
        public static void EnrichWithApolloTracing(this GraphQL.ExecutionResult result, System.DateTime start) { }
    }
    public class FieldMiddlewareBuilder : GraphQL.Instrumentation.IFieldMiddlewareBuilder
    {
        public FieldMiddlewareBuilder() { }
        public void ApplyTo(GraphQL.Types.ISchema schema) { }
        public GraphQL.Instrumentation.IFieldMiddlewareBuilder Use(System.Func<GraphQL.Types.ISchema, GraphQL.Instrumentation.FieldMiddlewareDelegate, GraphQL.Instrumentation.FieldMiddlewareDelegate> middleware) { }
    }
    public static class FieldMiddlewareBuilderExtensions
    {
        public static GraphQL.Instrumentation.IFieldMiddlewareBuilder Use(this GraphQL.Instrumentation.IFieldMiddlewareBuilder builder, GraphQL.Instrumentation.IFieldMiddleware middleware) { }
        public static GraphQL.Instrumentation.IFieldMiddlewareBuilder Use(this GraphQL.Instrumentation.IFieldMiddlewareBuilder builder, System.Func<GraphQL.Instrumentation.FieldMiddlewareDelegate, GraphQL.Instrumentation.FieldMiddlewareDelegate> middleware) { }
        public static GraphQL.Instrumentation.IFieldMiddlewareBuilder Use(this GraphQL.Instrumentation.IFieldMiddlewareBuilder builder, System.Type middleware) { }
        public static GraphQL.Instrumentation.IFieldMiddlewareBuilder Use<T>(this GraphQL.Instrumentation.IFieldMiddlewareBuilder builder)
            where T : GraphQL.Instrumentation.IFieldMiddleware { }
    }
    public delegate System.Threading.Tasks.Task<object> FieldMiddlewareDelegate(GraphQL.IResolveFieldContext context);
    public interface IFieldMiddleware
    {
        System.Threading.Tasks.Task<object> Resolve(GraphQL.IResolveFieldContext context, GraphQL.Instrumentation.FieldMiddlewareDelegate next);
    }
    public interface IFieldMiddlewareBuilder
    {
        void ApplyTo(GraphQL.Types.ISchema schema);
        GraphQL.Instrumentation.IFieldMiddlewareBuilder Use(System.Func<GraphQL.Types.ISchema, GraphQL.Instrumentation.FieldMiddlewareDelegate, GraphQL.Instrumentation.FieldMiddlewareDelegate> middleware);
    }
    public class InstrumentFieldsMiddleware : GraphQL.Instrumentation.IFieldMiddleware
    {
        public InstrumentFieldsMiddleware() { }
        public System.Threading.Tasks.Task<object> Resolve(GraphQL.IResolveFieldContext context, GraphQL.Instrumentation.FieldMiddlewareDelegate next) { }
    }
    public class Metrics
    {
        public Metrics(bool enabled = true) { }
        public GraphQL.Instrumentation.PerfRecord[] Finish() { }
        public GraphQL.Instrumentation.Metrics SetOperationName(string name) { }
        public GraphQL.Instrumentation.Metrics Start(string operationName) { }
        public GraphQL.Instrumentation.Metrics.Marker Subject(string category, string subject, System.Collections.Generic.Dictionary<string, object> metadata = null) { }
        public readonly struct Marker : System.IDisposable
        {
            public static readonly GraphQL.Instrumentation.Metrics.Marker Empty;
            public Marker(GraphQL.Instrumentation.PerfRecord record, GraphQL.Instrumentation.ValueStopwatch stopwatch) { }
            public void Dispose() { }
        }
    }
    public class PerfRecord
    {
        public PerfRecord(string category, string subject, double start, System.Collections.Generic.Dictionary<string, object> metadata = null) { }
        public string Category { get; set; }
        public double Duration { get; }
        public double End { get; set; }
        public System.Collections.Generic.Dictionary<string, object> Metadata { get; set; }
        public double Start { get; set; }
        public string Subject { get; set; }
        public void MarkEnd(double end) { }
        public T MetaField<T>(string key) { }
    }
    public readonly struct ValueStopwatch
    {
        public System.TimeSpan Elapsed { get; }
        public bool IsActive { get; }
        public static GraphQL.Instrumentation.ValueStopwatch StartNew() { }
    }
}
namespace GraphQL.Introspection
{
    public class AlphabeticalSchemaComparer : GraphQL.Introspection.ISchemaComparer
    {
        public AlphabeticalSchemaComparer() { }
        public virtual System.Collections.Generic.IComparer<GraphQL.Types.DirectiveGraphType> DirectiveComparer { get; }
        public virtual System.Collections.Generic.IComparer<GraphQL.Types.IGraphType> TypeComparer { get; }
        public virtual System.Collections.Generic.IComparer<GraphQL.Types.QueryArgument> ArgumentComparer(GraphQL.Types.IFieldType field) { }
        public virtual System.Collections.Generic.IComparer<GraphQL.Types.EnumValueDefinition> EnumValueComparer(GraphQL.Types.EnumerationGraphType parent) { }
        public virtual System.Collections.Generic.IComparer<GraphQL.Types.IFieldType> FieldComparer(GraphQL.Types.IGraphType parent) { }
    }
    public class DefaultSchemaComparer : GraphQL.Introspection.ISchemaComparer
    {
        public DefaultSchemaComparer() { }
        public virtual System.Collections.Generic.IComparer<GraphQL.Types.DirectiveGraphType> DirectiveComparer { get; }
        public virtual System.Collections.Generic.IComparer<GraphQL.Types.IGraphType> TypeComparer { get; }
        public virtual System.Collections.Generic.IComparer<GraphQL.Types.QueryArgument> ArgumentComparer(GraphQL.Types.IFieldType field) { }
        public virtual System.Collections.Generic.IComparer<GraphQL.Types.EnumValueDefinition> EnumValueComparer(GraphQL.Types.EnumerationGraphType parent) { }
        public virtual System.Collections.Generic.IComparer<GraphQL.Types.IFieldType> FieldComparer(GraphQL.Types.IGraphType parent) { }
    }
    public class DefaultSchemaFilter : GraphQL.Introspection.ISchemaFilter
    {
        public DefaultSchemaFilter() { }
        public virtual System.Threading.Tasks.Task<bool> AllowArgument(GraphQL.Types.IFieldType field, GraphQL.Types.QueryArgument argument) { }
        public virtual System.Threading.Tasks.Task<bool> AllowDirective(GraphQL.Types.DirectiveGraphType directive) { }
        public virtual System.Threading.Tasks.Task<bool> AllowEnumValue(GraphQL.Types.EnumerationGraphType parent, GraphQL.Types.EnumValueDefinition enumValue) { }
        public virtual System.Threading.Tasks.Task<bool> AllowField(GraphQL.Types.IGraphType parent, GraphQL.Types.IFieldType field) { }
        public virtual System.Threading.Tasks.Task<bool> AllowType(GraphQL.Types.IGraphType type) { }
    }
    public interface ISchemaComparer
    {
        System.Collections.Generic.IComparer<GraphQL.Types.DirectiveGraphType> DirectiveComparer { get; }
        System.Collections.Generic.IComparer<GraphQL.Types.IGraphType> TypeComparer { get; }
        System.Collections.Generic.IComparer<GraphQL.Types.QueryArgument> ArgumentComparer(GraphQL.Types.IFieldType field);
        System.Collections.Generic.IComparer<GraphQL.Types.EnumValueDefinition> EnumValueComparer(GraphQL.Types.EnumerationGraphType parent);
        System.Collections.Generic.IComparer<GraphQL.Types.IFieldType> FieldComparer(GraphQL.Types.IGraphType parent);
    }
    public interface ISchemaFilter
    {
        System.Threading.Tasks.Task<bool> AllowArgument(GraphQL.Types.IFieldType field, GraphQL.Types.QueryArgument argument);
        System.Threading.Tasks.Task<bool> AllowDirective(GraphQL.Types.DirectiveGraphType directive);
        System.Threading.Tasks.Task<bool> AllowEnumValue(GraphQL.Types.EnumerationGraphType parent, GraphQL.Types.EnumValueDefinition enumValue);
        System.Threading.Tasks.Task<bool> AllowField(GraphQL.Types.IGraphType parent, GraphQL.Types.IFieldType field);
        System.Threading.Tasks.Task<bool> AllowType(GraphQL.Types.IGraphType type);
    }
    public class SchemaMetaFieldType : GraphQL.Types.FieldType
    {
        public SchemaMetaFieldType() { }
    }
    public enum TypeKind
    {
        [System.ComponentModel.Description("Indicates this type is a scalar.")]
        SCALAR = 0,
        [System.ComponentModel.Description("Indicates this type is an object. `fields` and `possibleTypes` are valid fields.")]
        OBJECT = 1,
        [System.ComponentModel.Description("Indicates this type is an interface. `fields` and `possibleTypes` are valid field" +
            "s.")]
        INTERFACE = 2,
        [System.ComponentModel.Description("Indicates this type is a union. `possibleTypes` is a valid field.")]
        UNION = 3,
        [System.ComponentModel.Description("Indicates this type is an enum. `enumValues` is a valid field.")]
        ENUM = 4,
        [System.ComponentModel.Description("Indicates this type is an input object. `inputFields` is a valid field.")]
        INPUT_OBJECT = 5,
        [System.ComponentModel.Description("Indicates this type is a list. `ofType` is a valid field.")]
        LIST = 6,
        [System.ComponentModel.Description("Indicates this type is a non-null. `ofType` is a valid field.")]
        NON_NULL = 7,
    }
    public class TypeMetaFieldType : GraphQL.Types.FieldType
    {
        public TypeMetaFieldType() { }
    }
    public class TypeNameMetaFieldType : GraphQL.Types.FieldType
    {
        public TypeNameMetaFieldType() { }
    }
    public class @__Directive : GraphQL.Types.ObjectGraphType<GraphQL.Types.DirectiveGraphType>
    {
        public @__Directive() { }
    }
    public class @__DirectiveLocation : GraphQL.Types.EnumerationGraphType<GraphQL.Types.DirectiveLocation>
    {
        public @__DirectiveLocation() { }
    }
    public class @__EnumValue : GraphQL.Types.ObjectGraphType<GraphQL.Types.EnumValueDefinition>
    {
        public @__EnumValue() { }
    }
    public class @__Field : GraphQL.Types.ObjectGraphType<GraphQL.Types.IFieldType>
    {
        public @__Field() { }
    }
    public class @__InputValue : GraphQL.Types.ObjectGraphType<GraphQL.Types.IHaveDefaultValue>
    {
        public @__InputValue() { }
    }
    public class @__Schema : GraphQL.Types.ObjectGraphType<object>
    {
        public @__Schema() { }
    }
    public class @__Type : GraphQL.Types.ObjectGraphType
    {
        public @__Type() { }
    }
    public class @__TypeKind : GraphQL.Types.EnumerationGraphType<GraphQL.Introspection.TypeKind>
    {
        public @__TypeKind() { }
    }
}
namespace GraphQL.Language.AST
{
    public abstract class AbstractNode : GraphQL.Language.AST.INode
    {
        protected AbstractNode() { }
        public virtual System.Collections.Generic.IEnumerable<GraphQL.Language.AST.INode> Children { get; }
        public string Comment { get; }
        public GraphQL.Language.AST.CommentNode CommentNode { get; set; }
        public GraphQL.Language.AST.SourceLocation SourceLocation { get; set; }
    }
    public class Argument : GraphQL.Language.AST.AbstractNode
    {
        public Argument() { }
        public Argument(GraphQL.Language.AST.NameNode name) { }
        public override System.Collections.Generic.IEnumerable<GraphQL.Language.AST.INode> Children { get; }
        public string Name { get; }
        public GraphQL.Language.AST.NameNode NameNode { get; }
        public GraphQL.Language.AST.IValue Value { get; set; }
        public override string ToString() { }
    }
    public class Arguments : GraphQL.Language.AST.AbstractNode, System.Collections.Generic.IEnumerable<GraphQL.Language.AST.Argument>, System.Collections.IEnumerable
    {
        public Arguments() { }
        public override System.Collections.Generic.IEnumerable<GraphQL.Language.AST.INode> Children { get; }
        public void Add(GraphQL.Language.AST.Argument arg) { }
        public System.Collections.Generic.IEnumerator<GraphQL.Language.AST.Argument> GetEnumerator() { }
        public override string ToString() { }
        public GraphQL.Language.AST.IValue ValueFor(string name) { }
    }
    public class BigIntValue : GraphQL.Language.AST.ValueNode<System.Numerics.BigInteger>
    {
        public BigIntValue(System.Numerics.BigInteger value) { }
    }
    public class BooleanValue : GraphQL.Language.AST.ValueNode<bool>
    {
        public BooleanValue(bool value) { }
    }
    public class ByteValue : GraphQL.Language.AST.ValueNode<byte>
    {
        public ByteValue(byte value) { }
    }
    public class CommentNode : GraphQL.Language.AST.AbstractNode
    {
        public CommentNode(string value) { }
        public string Value { get; }
    }
    public class DateTimeOffsetValue : GraphQL.Language.AST.ValueNode<System.DateTimeOffset>
    {
        public DateTimeOffsetValue(System.DateTimeOffset value) { }
    }
    public class DateTimeValue : GraphQL.Language.AST.ValueNode<System.DateTime>
    {
        public DateTimeValue(System.DateTime value) { }
    }
    public class DecimalValue : GraphQL.Language.AST.ValueNode<decimal>
    {
        public DecimalValue(decimal value) { }
    }
    public class Directive : GraphQL.Language.AST.AbstractNode
    {
        public Directive(GraphQL.Language.AST.NameNode node) { }
        public GraphQL.Language.AST.Arguments Arguments { get; set; }
        public override System.Collections.Generic.IEnumerable<GraphQL.Language.AST.INode> Children { get; }
        public string Name { get; }
        public GraphQL.Language.AST.NameNode NameNode { get; set; }
        public override string ToString() { }
    }
    public class Directives : GraphQL.Language.AST.AbstractNode, System.Collections.Generic.ICollection<GraphQL.Language.AST.Directive>, System.Collections.Generic.IEnumerable<GraphQL.Language.AST.Directive>, System.Collections.IEnumerable
    {
        public Directives() { }
        public override System.Collections.Generic.IEnumerable<GraphQL.Language.AST.INode> Children { get; }
        public int Count { get; }
        public bool HasDuplicates { get; }
        public bool IsReadOnly { get; }
        public void Add(GraphQL.Language.AST.Directive directive) { }
        public void Clear() { }
        public bool Contains(GraphQL.Language.AST.Directive item) { }
        public void CopyTo(GraphQL.Language.AST.Directive[] array, int arrayIndex) { }
        public GraphQL.Language.AST.Directive Find(string name) { }
        public System.Collections.Generic.IEnumerator<GraphQL.Language.AST.Directive> GetEnumerator() { }
        public bool Remove(GraphQL.Language.AST.Directive item) { }
        public override string ToString() { }
    }
    public class Document : GraphQL.Language.AST.AbstractNode
    {
        public Document() { }
        public override System.Collections.Generic.IEnumerable<GraphQL.Language.AST.INode> Children { get; }
        public GraphQL.Language.AST.Fragments Fragments { get; }
        public GraphQL.Language.AST.Operations Operations { get; }
        public string OriginalQuery { get; set; }
        public void AddDefinition(GraphQL.Language.AST.IDefinition definition) { }
        public override string ToString() { }
    }
    public class EnumValue : GraphQL.Language.AST.AbstractNode, GraphQL.Language.AST.INode, GraphQL.Language.AST.IValue
    {
        public EnumValue(GraphQL.Language.AST.NameNode name) { }
        public EnumValue(string name) { }
        public string Name { get; }
        public GraphQL.Language.AST.NameNode NameNode { get; }
        public override string ToString() { }
    }
    public class Field : GraphQL.Language.AST.AbstractNode, GraphQL.Language.AST.IHaveSelectionSet, GraphQL.Language.AST.INode, GraphQL.Language.AST.ISelection
    {
        public Field() { }
        public Field(GraphQL.Language.AST.NameNode alias, GraphQL.Language.AST.NameNode name) { }
        public string Alias { get; set; }
        public GraphQL.Language.AST.NameNode AliasNode { get; }
        public GraphQL.Language.AST.Arguments Arguments { get; set; }
        public override System.Collections.Generic.IEnumerable<GraphQL.Language.AST.INode> Children { get; }
        public GraphQL.Language.AST.Directives Directives { get; set; }
        public string Name { get; }
        public GraphQL.Language.AST.NameNode NameNode { get; }
        public GraphQL.Language.AST.SelectionSet SelectionSet { get; set; }
        public override string ToString() { }
    }
    public class Fields : System.Collections.Generic.IEnumerable<GraphQL.Language.AST.Field>, System.Collections.IEnumerable
    {
        public void Add(GraphQL.Language.AST.Field field) { }
        public System.Collections.Generic.IEnumerator<GraphQL.Language.AST.Field> GetEnumerator() { }
        public static GraphQL.Language.AST.Fields Empty() { }
        public static System.Collections.Generic.Dictionary<string, GraphQL.Language.AST.Field> op_Implicit(GraphQL.Language.AST.Fields fields) { }
    }
    public class FloatValue : GraphQL.Language.AST.ValueNode<double>
    {
        public FloatValue(double value) { }
    }
    public class FragmentDefinition : GraphQL.Language.AST.AbstractNode, GraphQL.Language.AST.IDefinition, GraphQL.Language.AST.IHaveSelectionSet, GraphQL.Language.AST.INode
    {
        public FragmentDefinition(GraphQL.Language.AST.NameNode node) { }
        public override System.Collections.Generic.IEnumerable<GraphQL.Language.AST.INode> Children { get; }
        public GraphQL.Language.AST.Directives Directives { get; set; }
        public string Name { get; }
        public GraphQL.Language.AST.NameNode NameNode { get; }
        public GraphQL.Language.AST.SelectionSet SelectionSet { get; set; }
        public GraphQL.Language.AST.NamedType Type { get; set; }
        public override string ToString() { }
    }
    public class FragmentSpread : GraphQL.Language.AST.AbstractNode, GraphQL.Language.AST.IFragment, GraphQL.Language.AST.INode, GraphQL.Language.AST.ISelection
    {
        public FragmentSpread(GraphQL.Language.AST.NameNode node) { }
        public override System.Collections.Generic.IEnumerable<GraphQL.Language.AST.INode> Children { get; }
        public GraphQL.Language.AST.Directives Directives { get; set; }
        public string Name { get; }
        public GraphQL.Language.AST.NameNode NameNode { get; }
        public override string ToString() { }
    }
    public class Fragments : System.Collections.Generic.IEnumerable<GraphQL.Language.AST.FragmentDefinition>, System.Collections.IEnumerable
    {
        public Fragments() { }
        public void Add(GraphQL.Language.AST.FragmentDefinition fragment) { }
        public GraphQL.Language.AST.FragmentDefinition FindDefinition(string name) { }
        public System.Collections.Generic.IEnumerator<GraphQL.Language.AST.FragmentDefinition> GetEnumerator() { }
    }
    public class GuidValue : GraphQL.Language.AST.ValueNode<System.Guid>
    {
        public GuidValue(System.Guid value) { }
    }
    public interface IDefinition : GraphQL.Language.AST.INode { }
    public interface IFragment : GraphQL.Language.AST.INode, GraphQL.Language.AST.ISelection { }
    public interface IHaveSelectionSet : GraphQL.Language.AST.INode
    {
        GraphQL.Language.AST.SelectionSet SelectionSet { get; set; }
    }
    public interface INode
    {
        System.Collections.Generic.IEnumerable<GraphQL.Language.AST.INode> Children { get; }
        GraphQL.Language.AST.SourceLocation SourceLocation { get; }
    }
    public interface ISelection : GraphQL.Language.AST.INode { }
    public interface IType : GraphQL.Language.AST.INode { }
    public interface IValue : GraphQL.Language.AST.INode
    {
        object Value { get; }
    }
    public interface IValue<T> : GraphQL.Language.AST.INode, GraphQL.Language.AST.IValue
    {
        T Value { get; }
    }
    public class InlineFragment : GraphQL.Language.AST.AbstractNode, GraphQL.Language.AST.IFragment, GraphQL.Language.AST.IHaveSelectionSet, GraphQL.Language.AST.INode, GraphQL.Language.AST.ISelection
    {
        public InlineFragment() { }
        public override System.Collections.Generic.IEnumerable<GraphQL.Language.AST.INode> Children { get; }
        public GraphQL.Language.AST.Directives Directives { get; set; }
        public GraphQL.Language.AST.SelectionSet SelectionSet { get; set; }
        public GraphQL.Language.AST.NamedType Type { get; set; }
        public override string ToString() { }
    }
    public class IntValue : GraphQL.Language.AST.ValueNode<int>
    {
        public IntValue(int value) { }
    }
    public class ListType : GraphQL.Language.AST.AbstractNode, GraphQL.Language.AST.INode, GraphQL.Language.AST.IType
    {
        public ListType(GraphQL.Language.AST.IType type) { }
        public override System.Collections.Generic.IEnumerable<GraphQL.Language.AST.INode> Children { get; }
        public GraphQL.Language.AST.IType Type { get; }
        public override string ToString() { }
    }
    public class ListValue : GraphQL.Language.AST.AbstractNode, GraphQL.Language.AST.INode, GraphQL.Language.AST.IValue
    {
        public ListValue(System.Collections.Generic.IEnumerable<GraphQL.Language.AST.IValue> values) { }
        public override System.Collections.Generic.IEnumerable<GraphQL.Language.AST.INode> Children { get; }
        public object Value { get; }
        public System.Collections.Generic.IEnumerable<GraphQL.Language.AST.IValue> Values { get; }
        public override string ToString() { }
    }
    public class LongValue : GraphQL.Language.AST.ValueNode<long>
    {
        public LongValue(long value) { }
    }
    public readonly struct NameNode : GraphQL.Language.AST.INode
    {
        public NameNode(string name) { }
        public NameNode(string name, GraphQL.Language.AST.SourceLocation location) { }
        public string Name { get; }
        public GraphQL.Language.AST.SourceLocation SourceLocation { get; }
    }
    public class NamedType : GraphQL.Language.AST.AbstractNode, GraphQL.Language.AST.INode, GraphQL.Language.AST.IType
    {
        public NamedType(GraphQL.Language.AST.NameNode node) { }
        public string Name { get; }
        public GraphQL.Language.AST.NameNode NameNode { get; }
        public override string ToString() { }
    }
    public class NonNullType : GraphQL.Language.AST.AbstractNode, GraphQL.Language.AST.INode, GraphQL.Language.AST.IType
    {
        public NonNullType(GraphQL.Language.AST.IType type) { }
        public override System.Collections.Generic.IEnumerable<GraphQL.Language.AST.INode> Children { get; }
        public GraphQL.Language.AST.IType Type { get; }
        public override string ToString() { }
    }
    public class NullValue : GraphQL.Language.AST.AbstractNode, GraphQL.Language.AST.INode, GraphQL.Language.AST.IValue
    {
        public NullValue() { }
        public override string ToString() { }
    }
    public class ObjectField : GraphQL.Language.AST.AbstractNode
    {
        public ObjectField(GraphQL.Language.AST.NameNode name, GraphQL.Language.AST.IValue value) { }
        public ObjectField(string name, GraphQL.Language.AST.IValue value) { }
        public override System.Collections.Generic.IEnumerable<GraphQL.Language.AST.INode> Children { get; }
        public string Name { get; }
        public GraphQL.Language.AST.NameNode NameNode { get; }
        public GraphQL.Language.AST.IValue Value { get; }
        public override string ToString() { }
    }
    public class ObjectValue : GraphQL.Language.AST.AbstractNode, GraphQL.Language.AST.INode, GraphQL.Language.AST.IValue
    {
        public ObjectValue(System.Collections.Generic.IEnumerable<GraphQL.Language.AST.ObjectField> fields) { }
        public override System.Collections.Generic.IEnumerable<GraphQL.Language.AST.INode> Children { get; }
        public System.Collections.Generic.IEnumerable<string> FieldNames { get; }
        public System.Collections.Generic.IEnumerable<GraphQL.Language.AST.ObjectField> ObjectFields { get; }
        public object Value { get; }
        public GraphQL.Language.AST.ObjectField Field(string name) { }
        public override string ToString() { }
    }
    public class Operation : GraphQL.Language.AST.AbstractNode, GraphQL.Language.AST.IDefinition, GraphQL.Language.AST.IHaveSelectionSet, GraphQL.Language.AST.INode
    {
        public Operation(GraphQL.Language.AST.NameNode name) { }
        public override System.Collections.Generic.IEnumerable<GraphQL.Language.AST.INode> Children { get; }
        public GraphQL.Language.AST.Directives Directives { get; set; }
        public string Name { get; }
        public GraphQL.Language.AST.NameNode NameNode { get; }
        public GraphQL.Language.AST.OperationType OperationType { get; set; }
        public GraphQL.Language.AST.SelectionSet SelectionSet { get; set; }
        public GraphQL.Language.AST.VariableDefinitions Variables { get; set; }
        public override string ToString() { }
    }
    public enum OperationType
    {
        Query = 0,
        Mutation = 1,
        Subscription = 2,
    }
    public class Operations : System.Collections.Generic.IEnumerable<GraphQL.Language.AST.Operation>, System.Collections.IEnumerable
    {
        public Operations() { }
        public int Count { get; }
        public void Add(GraphQL.Language.AST.Operation operation) { }
        public System.Collections.Generic.IEnumerator<GraphQL.Language.AST.Operation> GetEnumerator() { }
        public GraphQL.Language.AST.Operation WithName(string operationName) { }
    }
    public class SByteValue : GraphQL.Language.AST.ValueNode<sbyte>
    {
        public SByteValue(sbyte value) { }
    }
    public class SelectionSet : GraphQL.Language.AST.AbstractNode
    {
        public SelectionSet() { }
        public override System.Collections.Generic.IEnumerable<GraphQL.Language.AST.INode> Children { get; }
        public System.Collections.Generic.IList<GraphQL.Language.AST.ISelection> Selections { get; }
        public void Add(GraphQL.Language.AST.ISelection selection) { }
        public GraphQL.Language.AST.SelectionSet Merge(GraphQL.Language.AST.SelectionSet otherSelection) { }
        public void Prepend(GraphQL.Language.AST.ISelection selection) { }
        public override string ToString() { }
    }
    public class ShortValue : GraphQL.Language.AST.ValueNode<short>
    {
        public ShortValue(short value) { }
    }
    public readonly struct SourceLocation : System.IEquatable<GraphQL.Language.AST.SourceLocation>
    {
        public SourceLocation(int start, int end) { }
        public int End { get; }
        public int Start { get; }
        public bool Equals(GraphQL.Language.AST.SourceLocation other) { }
        public override bool Equals(object obj) { }
        public override int GetHashCode() { }
        public override string ToString() { }
    }
    public class StringValue : GraphQL.Language.AST.ValueNode<string>
    {
        public StringValue(string value) { }
    }
    public class TimeSpanValue : GraphQL.Language.AST.ValueNode<System.TimeSpan>
    {
        public TimeSpanValue(System.TimeSpan value) { }
    }
    public class UIntValue : GraphQL.Language.AST.ValueNode<uint>
    {
        public UIntValue(uint value) { }
    }
    public class ULongValue : GraphQL.Language.AST.ValueNode<ulong>
    {
        public ULongValue(ulong value) { }
    }
    public class UShortValue : GraphQL.Language.AST.ValueNode<ushort>
    {
        public UShortValue(ushort value) { }
    }
    public class UriValue : GraphQL.Language.AST.ValueNode<System.Uri>
    {
        public UriValue(System.Uri value) { }
    }
    public abstract class ValueNode<T> : GraphQL.Language.AST.AbstractNode, GraphQL.Language.AST.INode, GraphQL.Language.AST.IValue, GraphQL.Language.AST.IValue<T>
    {
        protected ValueNode() { }
        public T Value { get; set; }
        public override string ToString() { }
    }
    public class Variable
    {
        public Variable() { }
        public string Name { get; set; }
        public object Value { get; set; }
    }
    public class VariableDefinition : GraphQL.Language.AST.AbstractNode
    {
        public VariableDefinition() { }
        public VariableDefinition(GraphQL.Language.AST.NameNode node) { }
        public override System.Collections.Generic.IEnumerable<GraphQL.Language.AST.INode> Children { get; }
        public GraphQL.Language.AST.IValue DefaultValue { get; set; }
        public string Name { get; }
        public GraphQL.Language.AST.NameNode NameNode { get; set; }
        public GraphQL.Language.AST.IType Type { get; set; }
        public override string ToString() { }
    }
    public class VariableDefinitions : System.Collections.Generic.IEnumerable<GraphQL.Language.AST.VariableDefinition>, System.Collections.IEnumerable
    {
        public VariableDefinitions() { }
        public void Add(GraphQL.Language.AST.VariableDefinition variable) { }
        public System.Collections.Generic.IEnumerator<GraphQL.Language.AST.VariableDefinition> GetEnumerator() { }
        public override string ToString() { }
    }
    public class VariableReference : GraphQL.Language.AST.AbstractNode, GraphQL.Language.AST.INode, GraphQL.Language.AST.IValue
    {
        public VariableReference(GraphQL.Language.AST.NameNode name) { }
        public string Name { get; }
        public GraphQL.Language.AST.NameNode NameNode { get; }
        public override string ToString() { }
    }
    public class Variables : System.Collections.Generic.IEnumerable<GraphQL.Language.AST.Variable>, System.Collections.IEnumerable
    {
        public Variables() { }
        public void Add(GraphQL.Language.AST.Variable variable) { }
        public System.Collections.Generic.IEnumerator<GraphQL.Language.AST.Variable> GetEnumerator() { }
        public override string ToString() { }
        public object ValueFor(string name) { }
    }
}
namespace GraphQL.Language
{
    public static class CoreToVanillaConverter
    {
        public static GraphQL.Language.AST.Document Convert(GraphQLParser.AST.GraphQLDocument source) { }
    }
}
namespace GraphQL.Reflection
{
    public interface IAccessor
    {
        System.Type DeclaringType { get; }
        string FieldName { get; }
        System.Reflection.MethodInfo MethodInfo { get; }
        System.Reflection.ParameterInfo[] Parameters { get; }
        System.Type ReturnType { get; }
        System.Collections.Generic.IEnumerable<T> GetAttributes<T>()
            where T : System.Attribute;
        object GetValue(object target, object[] arguments);
    }
}
namespace GraphQL.Resolvers
{
    public class AsyncEventStreamResolver : GraphQL.Resolvers.IAsyncEventStreamResolver
    {
        public AsyncEventStreamResolver(GraphQL.Reflection.IAccessor accessor, System.IServiceProvider serviceProvider) { }
    }
    public class AsyncEventStreamResolver<T> : GraphQL.Resolvers.IAsyncEventStreamResolver, GraphQL.Resolvers.IAsyncEventStreamResolver<T>
    {
        public AsyncEventStreamResolver(System.Func<GraphQL.Subscription.IResolveEventStreamContext, System.Threading.Tasks.Task<System.IObservable<T>>> subscriber) { }
        public System.Threading.Tasks.Task<System.IObservable<T>> SubscribeAsync(GraphQL.Subscription.IResolveEventStreamContext context) { }
    }
    public class AsyncEventStreamResolver<TSourceType, TReturnType> : GraphQL.Resolvers.IAsyncEventStreamResolver, GraphQL.Resolvers.IAsyncEventStreamResolver<TReturnType>
    {
        public AsyncEventStreamResolver(System.Func<GraphQL.Subscription.IResolveEventStreamContext<TSourceType>, System.Threading.Tasks.Task<System.IObservable<TReturnType>>> subscriber) { }
        public System.Threading.Tasks.Task<System.IObservable<TReturnType>> SubscribeAsync(GraphQL.Subscription.IResolveEventStreamContext context) { }
    }
    public class AsyncFieldResolver<TReturnType> : GraphQL.Resolvers.IFieldResolver, GraphQL.Resolvers.IFieldResolver<System.Threading.Tasks.Task<TReturnType>>
    {
        public AsyncFieldResolver(System.Func<GraphQL.IResolveFieldContext, System.Threading.Tasks.Task<TReturnType>> resolver) { }
        public System.Threading.Tasks.Task<TReturnType> Resolve(GraphQL.IResolveFieldContext context) { }
    }
    public class AsyncFieldResolver<TSourceType, TReturnType> : GraphQL.Resolvers.IFieldResolver, GraphQL.Resolvers.IFieldResolver<System.Threading.Tasks.Task<TReturnType>>
    {
        public AsyncFieldResolver(System.Func<GraphQL.IResolveFieldContext<TSourceType>, System.Threading.Tasks.Task<TReturnType>> resolver) { }
        public System.Threading.Tasks.Task<TReturnType> Resolve(GraphQL.IResolveFieldContext context) { }
    }
    public class DelegateFieldModelBinderResolver : GraphQL.Resolvers.IFieldResolver
    {
        public DelegateFieldModelBinderResolver(System.Delegate resolver) { }
        public object Resolve(GraphQL.IResolveFieldContext context) { }
    }
    public class EventStreamResolver : GraphQL.Resolvers.IEventStreamResolver
    {
        public EventStreamResolver(GraphQL.Reflection.IAccessor accessor, System.IServiceProvider serviceProvider) { }
        public System.IObservable<object> Subscribe(GraphQL.Subscription.IResolveEventStreamContext context) { }
    }
    public class EventStreamResolver<T> : GraphQL.Resolvers.IEventStreamResolver, GraphQL.Resolvers.IEventStreamResolver<T>
    {
        public EventStreamResolver(System.Func<GraphQL.Subscription.IResolveEventStreamContext, System.IObservable<T>> subscriber) { }
        public System.IObservable<T> Subscribe(GraphQL.Subscription.IResolveEventStreamContext context) { }
    }
    public class EventStreamResolver<TSourceType, TReturnType> : GraphQL.Resolvers.IEventStreamResolver, GraphQL.Resolvers.IEventStreamResolver<TReturnType>
    {
        public EventStreamResolver(System.Func<GraphQL.Subscription.IResolveEventStreamContext<TSourceType>, System.IObservable<TReturnType>> subscriber) { }
        public System.IObservable<TReturnType> Subscribe(GraphQL.Subscription.IResolveEventStreamContext context) { }
    }
    public class ExpressionFieldResolver<TSourceType, TProperty> : GraphQL.Resolvers.IFieldResolver, GraphQL.Resolvers.IFieldResolver<TProperty>
    {
        public ExpressionFieldResolver(System.Linq.Expressions.Expression<System.Func<TSourceType, TProperty>> property) { }
        public TProperty Resolve(GraphQL.IResolveFieldContext context) { }
    }
    public static class FieldResolverExtensions
    {
        public static System.Threading.Tasks.Task<object> ResolveAsync(this GraphQL.Resolvers.IFieldResolver resolver, GraphQL.IResolveFieldContext context) { }
    }
    public class FuncFieldResolver<TReturnType> : GraphQL.Resolvers.IFieldResolver, GraphQL.Resolvers.IFieldResolver<TReturnType>
    {
        public FuncFieldResolver(System.Func<GraphQL.IResolveFieldContext, TReturnType> resolver) { }
        public TReturnType Resolve(GraphQL.IResolveFieldContext context) { }
    }
    public class FuncFieldResolver<TSourceType, TReturnType> : GraphQL.Resolvers.IFieldResolver, GraphQL.Resolvers.IFieldResolver<TReturnType>
    {
        public FuncFieldResolver(System.Func<GraphQL.IResolveFieldContext<TSourceType>, TReturnType> resolver) { }
        public TReturnType Resolve(GraphQL.IResolveFieldContext context) { }
    }
    public interface IAsyncEventStreamResolver
    {
        System.Threading.Tasks.Task<System.IObservable<object>> SubscribeAsync(GraphQL.Subscription.IResolveEventStreamContext context);
    }
    public interface IAsyncEventStreamResolver<T> : GraphQL.Resolvers.IAsyncEventStreamResolver
    {
        System.Threading.Tasks.Task<System.IObservable<T>> SubscribeAsync(GraphQL.Subscription.IResolveEventStreamContext context);
    }
    public interface IEventStreamResolver
    {
        System.IObservable<object> Subscribe(GraphQL.Subscription.IResolveEventStreamContext context);
    }
    public interface IEventStreamResolver<out T> : GraphQL.Resolvers.IEventStreamResolver
    {
        System.IObservable<T> Subscribe(GraphQL.Subscription.IResolveEventStreamContext context);
    }
    public interface IFieldResolver
    {
        object Resolve(GraphQL.IResolveFieldContext context);
    }
    public interface IFieldResolver<out T> : GraphQL.Resolvers.IFieldResolver
    {
        T Resolve(GraphQL.IResolveFieldContext context);
    }
    public class NameFieldResolver : GraphQL.Resolvers.IFieldResolver
    {
        public static GraphQL.Resolvers.NameFieldResolver Instance { get; }
        public object Resolve(GraphQL.IResolveFieldContext context) { }
    }
}
namespace GraphQL.Subscription
{
    public interface IResolveEventStreamContext : GraphQL.Execution.IProvideUserContext, GraphQL.IResolveFieldContext { }
    public interface IResolveEventStreamContext<out TSource> : GraphQL.Execution.IProvideUserContext, GraphQL.IResolveFieldContext, GraphQL.IResolveFieldContext<TSource>, GraphQL.Subscription.IResolveEventStreamContext { }
    public class ResolveEventStreamContext : GraphQL.Subscription.ResolveEventStreamContext<object>, GraphQL.Execution.IProvideUserContext, GraphQL.IResolveFieldContext, GraphQL.Subscription.IResolveEventStreamContext
    {
        public ResolveEventStreamContext() { }
    }
    public class ResolveEventStreamContext<T> : GraphQL.ResolveFieldContext<T>, GraphQL.Execution.IProvideUserContext, GraphQL.IResolveFieldContext, GraphQL.IResolveFieldContext<T>, GraphQL.Subscription.IResolveEventStreamContext, GraphQL.Subscription.IResolveEventStreamContext<T>
    {
        public ResolveEventStreamContext() { }
        public ResolveEventStreamContext(GraphQL.Subscription.IResolveEventStreamContext context) { }
    }
    public class SubscriptionExecutionResult : GraphQL.ExecutionResult
    {
        public SubscriptionExecutionResult() { }
        public SubscriptionExecutionResult(GraphQL.ExecutionResult result) { }
        public System.Collections.Generic.IDictionary<string, System.IObservable<GraphQL.ExecutionResult>> Streams { get; set; }
    }
}
namespace GraphQL.Types
{
    public static class AbstractGraphTypeExtensions
    {
        public static GraphQL.Types.IObjectGraphType GetObjectType(this GraphQL.Types.IAbstractGraphType abstractType, object value, GraphQL.Types.ISchema schema) { }
        public static GraphQL.Types.IObjectGraphType GetTypeOf(this GraphQL.Types.IAbstractGraphType abstractType, object value) { }
        public static bool IsPossibleType(this GraphQL.Types.IAbstractGraphType abstractType, GraphQL.Types.IGraphType type) { }
    }
    public class AutoRegisteringInputObjectGraphType<TSourceType> : GraphQL.Types.InputObjectGraphType<TSourceType>
    {
        public AutoRegisteringInputObjectGraphType() { }
        public AutoRegisteringInputObjectGraphType(params System.Linq.Expressions.Expression<>[] excludedProperties) { }
        protected virtual System.Collections.Generic.IEnumerable<System.Reflection.PropertyInfo> GetRegisteredProperties() { }
    }
    public class AutoRegisteringObjectGraphType<TSourceType> : GraphQL.Types.ObjectGraphType<TSourceType>
    {
        public AutoRegisteringObjectGraphType() { }
        public AutoRegisteringObjectGraphType(params System.Linq.Expressions.Expression<>[] excludedProperties) { }
        protected virtual System.Collections.Generic.IEnumerable<System.Reflection.PropertyInfo> GetRegisteredProperties() { }
    }
    public class BigIntGraphType : GraphQL.Types.ScalarGraphType
    {
        public BigIntGraphType() { }
        public override object ParseLiteral(GraphQL.Language.AST.IValue value) { }
        public override object ParseValue(object value) { }
    }
    public class BooleanGraphType : GraphQL.Types.ScalarGraphType
    {
        public BooleanGraphType() { }
        public override object ParseLiteral(GraphQL.Language.AST.IValue value) { }
        public override object ParseValue(object value) { }
    }
    public class ByteGraphType : GraphQL.Types.ScalarGraphType
    {
        public ByteGraphType() { }
        public override object ParseLiteral(GraphQL.Language.AST.IValue value) { }
        public override object ParseValue(object value) { }
    }
    public abstract class ComplexGraphType<TSourceType> : GraphQL.Types.GraphType, GraphQL.Types.IComplexGraphType, GraphQL.Types.IGraphType, GraphQL.Types.INamedType, GraphQL.Types.IProvideMetadata
    {
        protected ComplexGraphType() { }
        public System.Collections.Generic.IEnumerable<GraphQL.Types.FieldType> Fields { get; }
        public virtual GraphQL.Types.FieldType AddField(GraphQL.Types.FieldType fieldType) { }
        public GraphQL.Builders.ConnectionBuilder<TSourceType> Connection<TNodeType>()
            where TNodeType : GraphQL.Types.IGraphType { }
        public GraphQL.Builders.ConnectionBuilder<TSourceType> Connection<TNodeType, TEdgeType>()
            where TNodeType : GraphQL.Types.IGraphType
            where TEdgeType : GraphQL.Types.Relay.EdgeType<TNodeType> { }
        public GraphQL.Builders.ConnectionBuilder<TSourceType> Connection<TNodeType, TEdgeType, TConnectionType>()
            where TNodeType : GraphQL.Types.IGraphType
            where TEdgeType : GraphQL.Types.Relay.EdgeType<TNodeType>
            where TConnectionType : GraphQL.Types.Relay.ConnectionType<TNodeType, TEdgeType> { }
        public GraphQL.Types.FieldType Field(System.Type type, string name, string description = null, GraphQL.Types.QueryArguments arguments = null, System.Func<GraphQL.IResolveFieldContext<TSourceType>, object> resolve = null, string deprecationReason = null) { }
        public virtual GraphQL.Builders.FieldBuilder<TSourceType, object> Field<TGraphType>() { }
        public virtual GraphQL.Builders.FieldBuilder<TSourceType, TProperty> Field<TProperty>(System.Linq.Expressions.Expression<System.Func<TSourceType, TProperty>> expression, bool nullable = false, System.Type type = null) { }
        public virtual GraphQL.Builders.FieldBuilder<TSourceType, TProperty> Field<TProperty>(string name, System.Linq.Expressions.Expression<System.Func<TSourceType, TProperty>> expression, bool nullable = false, System.Type type = null) { }
        public GraphQL.Types.FieldType Field<TGraphType>(string name, string description = null, GraphQL.Types.QueryArguments arguments = null, System.Func<GraphQL.IResolveFieldContext<TSourceType>, object> resolve = null, string deprecationReason = null)
            where TGraphType : GraphQL.Types.IGraphType { }
        public virtual GraphQL.Builders.FieldBuilder<TSourceType, TReturnType> Field<TGraphType, TReturnType>(string name = "default") { }
        public GraphQL.Types.FieldType FieldAsync(System.Type type, string name, string description = null, GraphQL.Types.QueryArguments arguments = null, System.Func<GraphQL.IResolveFieldContext<TSourceType>, System.Threading.Tasks.Task<object>> resolve = null, string deprecationReason = null) { }
        public GraphQL.Types.FieldType FieldAsync<TGraphType>(string name, string description = null, GraphQL.Types.QueryArguments arguments = null, System.Func<GraphQL.IResolveFieldContext<TSourceType>, System.Threading.Tasks.Task<object>> resolve = null, string deprecationReason = null)
            where TGraphType : GraphQL.Types.IGraphType { }
        public GraphQL.Types.FieldType FieldAsync<TGraphType, TReturnType>(string name, string description = null, GraphQL.Types.QueryArguments arguments = null, System.Func<GraphQL.IResolveFieldContext<TSourceType>, System.Threading.Tasks.Task<TReturnType>> resolve = null, string deprecationReason = null)
            where TGraphType : GraphQL.Types.IGraphType { }
        public GraphQL.Types.FieldType FieldDelegate<TGraphType>(string name, string description = null, GraphQL.Types.QueryArguments arguments = null, System.Delegate resolve = null, string deprecationReason = null)
            where TGraphType : GraphQL.Types.IGraphType { }
        public GraphQL.Types.FieldType FieldSubscribe<TGraphType>(string name, string description = null, GraphQL.Types.QueryArguments arguments = null, System.Func<GraphQL.IResolveFieldContext<TSourceType>, object> resolve = null, System.Func<GraphQL.Subscription.IResolveEventStreamContext, System.IObservable<object>> subscribe = null, string deprecationReason = null)
            where TGraphType : GraphQL.Types.IGraphType { }
        public GraphQL.Types.FieldType FieldSubscribeAsync<TGraphType>(string name, string description = null, GraphQL.Types.QueryArguments arguments = null, System.Func<GraphQL.IResolveFieldContext<TSourceType>, object> resolve = null, System.Func<GraphQL.Subscription.IResolveEventStreamContext, System.Threading.Tasks.Task<System.IObservable<object>>> subscribeAsync = null, string deprecationReason = null)
            where TGraphType : GraphQL.Types.IGraphType { }
        public GraphQL.Types.FieldType GetField(string name) { }
        public bool HasField(string name) { }
    }
    public class DateGraphType : GraphQL.Types.ScalarGraphType
    {
        public DateGraphType() { }
        public override object ParseLiteral(GraphQL.Language.AST.IValue value) { }
        public override object ParseValue(object value) { }
        public override object Serialize(object value) { }
    }
    public class DateTimeGraphType : GraphQL.Types.ScalarGraphType
    {
        public DateTimeGraphType() { }
        public override object ParseLiteral(GraphQL.Language.AST.IValue value) { }
        public override object ParseValue(object value) { }
    }
    public class DateTimeOffsetGraphType : GraphQL.Types.ScalarGraphType
    {
        public DateTimeOffsetGraphType() { }
        public override object ParseLiteral(GraphQL.Language.AST.IValue value) { }
        public override object ParseValue(object value) { }
    }
    public class DecimalGraphType : GraphQL.Types.ScalarGraphType
    {
        public DecimalGraphType() { }
        public override object ParseLiteral(GraphQL.Language.AST.IValue value) { }
        public override object ParseValue(object value) { }
    }
    public class DirectiveGraphType : GraphQL.Types.INamedType
    {
        public static readonly GraphQL.Types.GraphQLDeprecatedDirective Deprecated;
        public static readonly GraphQL.Types.IncludeDirective Include;
        public static readonly GraphQL.Types.SkipDirective Skip;
        public DirectiveGraphType(string name, System.Collections.Generic.IEnumerable<GraphQL.Types.DirectiveLocation> locations) { }
        public GraphQL.Types.QueryArguments Arguments { get; set; }
        public string Description { get; set; }
        public System.Collections.Generic.List<GraphQL.Types.DirectiveLocation> Locations { get; }
        public string Name { get; set; }
    }
    public enum DirectiveLocation
    {
        [System.ComponentModel.Description("Location adjacent to a query operation.")]
        Query = 0,
        [System.ComponentModel.Description("Location adjacent to a mutation operation.")]
        Mutation = 1,
        [System.ComponentModel.Description("Location adjacent to a subscription operation.")]
        Subscription = 2,
        [System.ComponentModel.Description("Location adjacent to a field.")]
        Field = 3,
        [System.ComponentModel.Description("Location adjacent to a fragment definition.")]
        FragmentDefinition = 4,
        [System.ComponentModel.Description("Location adjacent to a fragment spread.")]
        FragmentSpread = 5,
        [System.ComponentModel.Description("Location adjacent to an inline fragment.")]
        InlineFragment = 6,
        [System.ComponentModel.Description("Location adjacent to a schema definition.")]
        Schema = 7,
        [System.ComponentModel.Description("Location adjacent to a scalar definition.")]
        Scalar = 8,
        [System.ComponentModel.Description("Location adjacent to an object type definition.")]
        Object = 9,
        [System.ComponentModel.Description("Location adjacent to a field definition.")]
        FieldDefinition = 10,
        [System.ComponentModel.Description("Location adjacent to an argument definition.")]
        ArgumentDefinition = 11,
        [System.ComponentModel.Description("Location adjacent to an interface definition.")]
        Interface = 12,
        [System.ComponentModel.Description("Location adjacent to a union definition.")]
        Union = 13,
        [System.ComponentModel.Description("Location adjacent to an enum definition")]
        Enum = 14,
        [System.ComponentModel.Description("Location adjacent to an enum value definition")]
        EnumValue = 15,
        [System.ComponentModel.Description("Location adjacent to an input object type definition.")]
        InputObject = 16,
        [System.ComponentModel.Description("Location adjacent to an input object field definition.")]
        InputFieldDefinition = 17,
    }
    public class EnumValueDefinition : GraphQL.Utilities.MetadataProvider
    {
        public EnumValueDefinition() { }
        public string DeprecationReason { get; set; }
        public string Description { get; set; }
        public string Name { get; set; }
        public object Value { get; set; }
    }
    public class EnumValues : System.Collections.Generic.IEnumerable<GraphQL.Types.EnumValueDefinition>, System.Collections.IEnumerable
    {
        public EnumValues() { }
        public GraphQL.Types.EnumValueDefinition this[string name] { get; }
        public void Add(GraphQL.Types.EnumValueDefinition value) { }
        public GraphQL.Types.EnumValueDefinition FindByName(string name, System.StringComparison comparison = 5) { }
        public GraphQL.Types.EnumValueDefinition FindByValue(object value) { }
        public System.Collections.Generic.IEnumerator<GraphQL.Types.EnumValueDefinition> GetEnumerator() { }
    }
    public class EnumerationGraphType : GraphQL.Types.ScalarGraphType
    {
        public EnumerationGraphType() { }
        public GraphQL.Types.EnumValues Values { get; }
        public void AddValue(GraphQL.Types.EnumValueDefinition value) { }
        public void AddValue(string name, string description, object value, string deprecationReason = null) { }
        public override object ParseLiteral(GraphQL.Language.AST.IValue value) { }
        public override object ParseValue(object value) { }
        public override object Serialize(object value) { }
    }
    public class EnumerationGraphType<TEnum> : GraphQL.Types.EnumerationGraphType
        where TEnum : System.Enum
    {
        public EnumerationGraphType() { }
        protected virtual string ChangeEnumCase(string val) { }
    }
    public class EventStreamFieldType : GraphQL.Types.FieldType
    {
        public EventStreamFieldType() { }
        public GraphQL.Resolvers.IAsyncEventStreamResolver AsyncSubscriber { get; set; }
        public GraphQL.Resolvers.IEventStreamResolver Subscriber { get; set; }
    }
    public class FieldType : GraphQL.Utilities.MetadataProvider, GraphQL.Types.IFieldType, GraphQL.Types.IHaveDefaultValue, GraphQL.Types.IProvideMetadata, GraphQL.Types.IProvideResolvedType
    {
        public FieldType() { }
        public GraphQL.Types.QueryArguments Arguments { get; set; }
        public object DefaultValue { get; set; }
        public string DeprecationReason { get; set; }
        public string Description { get; set; }
        public string Name { get; set; }
        public GraphQL.Types.IGraphType ResolvedType { get; set; }
        public GraphQL.Resolvers.IFieldResolver Resolver { get; set; }
        public System.Type Type { get; set; }
    }
    public class FloatGraphType : GraphQL.Types.ScalarGraphType
    {
        public FloatGraphType() { }
        public override object ParseLiteral(GraphQL.Language.AST.IValue value) { }
        public override object ParseValue(object value) { }
    }
    public class GraphQLDeprecatedDirective : GraphQL.Types.DirectiveGraphType
    {
        public GraphQLDeprecatedDirective() { }
    }
    public abstract class GraphType : GraphQL.Utilities.MetadataProvider, GraphQL.Types.IGraphType, GraphQL.Types.INamedType, GraphQL.Types.IProvideMetadata
    {
        protected GraphType() { }
        public string DeprecationReason { get; set; }
        public string Description { get; set; }
        public string Name { get; set; }
        protected bool Equals(GraphQL.Types.IGraphType other) { }
        public override bool Equals(object obj) { }
        public override int GetHashCode() { }
        public override string ToString() { }
    }
    public class GraphTypesLookup
    {
        public GraphTypesLookup() { }
        public GraphTypesLookup(GraphQL.Conversion.INameConverter nameConverter) { }
        public GraphQL.Types.IGraphType this[string typeName] { get; set; }
        public GraphQL.Types.IGraphType this[System.Type type] { get; }
        public GraphQL.Conversion.INameConverter NameConverter { get; set; }
        public GraphQL.Types.FieldType SchemaMetaFieldType { get; }
        public GraphQL.Types.FieldType TypeMetaFieldType { get; }
        public GraphQL.Types.FieldType TypeNameMetaFieldType { get; }
        public void AddType(GraphQL.Types.IGraphType type) { }
        public void AddType<TType>()
            where TType : GraphQL.Types.IGraphType { }
        public System.Collections.Generic.IEnumerable<GraphQL.Types.IGraphType> All() { }
        public void Clear() { }
        public static GraphQL.Types.GraphTypesLookup Create(System.Collections.Generic.IEnumerable<GraphQL.Types.IGraphType> types, System.Collections.Generic.IEnumerable<GraphQL.Types.DirectiveGraphType> directives, System.Func<System.Type, GraphQL.Types.IGraphType> resolveType, GraphQL.Conversion.INameConverter nameConverter, bool seal = false) { }
    }
    public class GuidGraphType : GraphQL.Types.ScalarGraphType
    {
        public GuidGraphType() { }
        public override object ParseLiteral(GraphQL.Language.AST.IValue value) { }
        public override object ParseValue(object value) { }
    }
    public interface IAbstractGraphType : GraphQL.Types.IGraphType, GraphQL.Types.INamedType, GraphQL.Types.IProvideMetadata
    {
        System.Collections.Generic.IEnumerable<GraphQL.Types.IObjectGraphType> PossibleTypes { get; }
        System.Func<object, GraphQL.Types.IObjectGraphType> ResolveType { get; set; }
        void AddPossibleType(GraphQL.Types.IObjectGraphType type);
    }
    public interface IAstFromValueConverter
    {
        GraphQL.Language.AST.IValue Convert(object value, GraphQL.Types.IGraphType type);
        bool Matches(object value, GraphQL.Types.IGraphType type);
    }
    public interface IComplexGraphType : GraphQL.Types.IGraphType, GraphQL.Types.INamedType, GraphQL.Types.IProvideMetadata
    {
        System.Collections.Generic.IEnumerable<GraphQL.Types.FieldType> Fields { get; }
        GraphQL.Types.FieldType AddField(GraphQL.Types.FieldType fieldType);
        GraphQL.Types.FieldType GetField(string name);
        bool HasField(string name);
    }
    public interface IFieldType : GraphQL.Types.IHaveDefaultValue, GraphQL.Types.IProvideMetadata, GraphQL.Types.IProvideResolvedType
    {
        GraphQL.Types.QueryArguments Arguments { get; set; }
        string DeprecationReason { get; set; }
        string Description { get; set; }
        string Name { get; set; }
    }
    public interface IGraphType : GraphQL.Types.INamedType, GraphQL.Types.IProvideMetadata
    {
        string DeprecationReason { get; set; }
        string Description { get; set; }
    }
    public interface IHaveDefaultValue : GraphQL.Types.IProvideResolvedType
    {
        object DefaultValue { get; }
    }
    public interface IImplementInterfaces
    {
        System.Collections.Generic.IEnumerable<System.Type> Interfaces { get; set; }
        System.Collections.Generic.IEnumerable<GraphQL.Types.IInterfaceGraphType> ResolvedInterfaces { get; set; }
    }
    public interface IInputObjectGraphType : GraphQL.Types.IComplexGraphType, GraphQL.Types.IGraphType, GraphQL.Types.INamedType, GraphQL.Types.IProvideMetadata { }
    public interface IInterfaceGraphType : GraphQL.Types.IAbstractGraphType, GraphQL.Types.IComplexGraphType, GraphQL.Types.IGraphType, GraphQL.Types.INamedType, GraphQL.Types.IProvideMetadata { }
    public interface INamedType
    {
        string Name { get; set; }
    }
    public interface IObjectGraphType : GraphQL.Types.IComplexGraphType, GraphQL.Types.IGraphType, GraphQL.Types.IImplementInterfaces, GraphQL.Types.INamedType, GraphQL.Types.IProvideMetadata
    {
        System.Func<object, bool> IsTypeOf { get; set; }
        void AddResolvedInterface(GraphQL.Types.IInterfaceGraphType graphType);
    }
    public interface IProvideMetadata
    {
        System.Collections.Generic.IDictionary<string, object> Metadata { get; }
        TType GetMetadata<TType>(string key, System.Func<TType> defaultValueFactory);
        TType GetMetadata<TType>(string key, TType defaultValue = default);
        bool HasMetadata(string key);
    }
    public interface IProvideResolvedType
    {
        GraphQL.Types.IGraphType ResolvedType { get; }
        System.Type Type { get; }
    }
    public interface ISchema : GraphQL.Types.IProvideMetadata
    {
        System.Collections.Generic.IEnumerable<System.Type> AdditionalTypes { get; }
        System.Collections.Generic.IEnumerable<GraphQL.Types.IGraphType> AllTypes { get; }
        GraphQL.Introspection.ISchemaComparer Comparer { get; set; }
        string Description { get; set; }
        System.Collections.Generic.IEnumerable<GraphQL.Types.DirectiveGraphType> Directives { get; set; }
        GraphQL.Introspection.ISchemaFilter Filter { get; }
        bool Initialized { get; }
        GraphQL.Types.IObjectGraphType Mutation { get; set; }
        GraphQL.Conversion.INameConverter NameConverter { get; }
        GraphQL.Types.IObjectGraphType Query { get; set; }
        GraphQL.Types.FieldType SchemaMetaFieldType { get; }
        GraphQL.Types.IObjectGraphType Subscription { get; set; }
        GraphQL.Types.FieldType TypeMetaFieldType { get; }
        GraphQL.Types.FieldType TypeNameMetaFieldType { get; }
        GraphQL.Types.DirectiveGraphType FindDirective(string name);
        GraphQL.Types.IGraphType FindType(string name);
        GraphQL.Types.IAstFromValueConverter FindValueConverter(object value, GraphQL.Types.IGraphType type);
        void Initialize();
        void RegisterDirective(GraphQL.Types.DirectiveGraphType directive);
        void RegisterDirectives(params GraphQL.Types.DirectiveGraphType[] directives);
        void RegisterType(GraphQL.Types.IGraphType type);
        void RegisterType<T>()
            where T : GraphQL.Types.IGraphType;
        void RegisterTypes(params GraphQL.Types.IGraphType[] types);
        void RegisterTypes(params System.Type[] types);
        void RegisterValueConverter(GraphQL.Types.IAstFromValueConverter converter);
    }
    public class IdGraphType : GraphQL.Types.ScalarGraphType
    {
        public IdGraphType() { }
        public override object ParseLiteral(GraphQL.Language.AST.IValue value) { }
        public override object ParseValue(object value) { }
        public override object Serialize(object value) { }
    }
    public class IncludeDirective : GraphQL.Types.DirectiveGraphType
    {
        public IncludeDirective() { }
    }
    public class InputObjectGraphType : GraphQL.Types.InputObjectGraphType<object>
    {
        public InputObjectGraphType() { }
    }
    public class InputObjectGraphType<TSourceType> : GraphQL.Types.ComplexGraphType<TSourceType>, GraphQL.Types.IComplexGraphType, GraphQL.Types.IGraphType, GraphQL.Types.IInputObjectGraphType, GraphQL.Types.INamedType, GraphQL.Types.IProvideMetadata
    {
        public InputObjectGraphType() { }
    }
    public class IntGraphType : GraphQL.Types.ScalarGraphType
    {
        public IntGraphType() { }
        public override object ParseLiteral(GraphQL.Language.AST.IValue value) { }
        public override object ParseValue(object value) { }
    }
    public class InterfaceGraphType : GraphQL.Types.InterfaceGraphType<object>
    {
        public InterfaceGraphType() { }
    }
    public class InterfaceGraphType<TSource> : GraphQL.Types.ComplexGraphType<TSource>, GraphQL.Types.IAbstractGraphType, GraphQL.Types.IComplexGraphType, GraphQL.Types.IGraphType, GraphQL.Types.IInterfaceGraphType, GraphQL.Types.INamedType, GraphQL.Types.IProvideMetadata
    {
        public InterfaceGraphType() { }
        public System.Collections.Generic.IEnumerable<GraphQL.Types.IObjectGraphType> PossibleTypes { get; }
        public System.Func<object, GraphQL.Types.IObjectGraphType> ResolveType { get; set; }
        public void AddPossibleType(GraphQL.Types.IObjectGraphType type) { }
    }
    public class ListGraphType : GraphQL.Types.GraphType, GraphQL.Types.IProvideResolvedType
    {
        public ListGraphType(GraphQL.Types.IGraphType type) { }
        protected ListGraphType(System.Type type) { }
        public GraphQL.Types.IGraphType ResolvedType { get; set; }
        public System.Type Type { get; }
        public override string ToString() { }
    }
    public class ListGraphType<T> : GraphQL.Types.ListGraphType
        where T : GraphQL.Types.IGraphType
    {
        public ListGraphType() { }
    }
    public class LongGraphType : GraphQL.Types.ScalarGraphType
    {
        public LongGraphType() { }
        public override object ParseLiteral(GraphQL.Language.AST.IValue value) { }
        public override object ParseValue(object value) { }
    }
    public class NonNullGraphType : GraphQL.Types.GraphType, GraphQL.Types.IProvideResolvedType
    {
        public NonNullGraphType(GraphQL.Types.IGraphType type) { }
        protected NonNullGraphType(System.Type type) { }
        public GraphQL.Types.IGraphType ResolvedType { get; set; }
        public System.Type Type { get; }
        public override string ToString() { }
    }
    public class NonNullGraphType<T> : GraphQL.Types.NonNullGraphType
        where T : GraphQL.Types.GraphType
    {
        public NonNullGraphType() { }
    }
    public class ObjectGraphType : GraphQL.Types.ObjectGraphType<object>
    {
        public ObjectGraphType() { }
    }
    public static class ObjectGraphTypeExtensions
    {
        public static void Field(this GraphQL.Types.IObjectGraphType obj, string name, GraphQL.Types.IGraphType type, string description = null, GraphQL.Types.QueryArguments arguments = null, System.Func<GraphQL.IResolveFieldContext, object> resolve = null) { }
        public static void FieldAsync(this GraphQL.Types.IObjectGraphType obj, string name, GraphQL.Types.IGraphType type, string description = null, GraphQL.Types.QueryArguments arguments = null, System.Func<GraphQL.IResolveFieldContext, System.Threading.Tasks.Task<object>> resolve = null) { }
    }
    public class ObjectGraphType<TSourceType> : GraphQL.Types.ComplexGraphType<TSourceType>, GraphQL.Types.IComplexGraphType, GraphQL.Types.IGraphType, GraphQL.Types.IImplementInterfaces, GraphQL.Types.INamedType, GraphQL.Types.IObjectGraphType, GraphQL.Types.IProvideMetadata
    {
        public ObjectGraphType() { }
        public System.Collections.Generic.IEnumerable<System.Type> Interfaces { get; set; }
        public System.Func<object, bool> IsTypeOf { get; set; }
        public System.Collections.Generic.IEnumerable<GraphQL.Types.IInterfaceGraphType> ResolvedInterfaces { get; set; }
        public void AddResolvedInterface(GraphQL.Types.IInterfaceGraphType graphType) { }
        public void Interface(System.Type type) { }
        public void Interface<TInterface>()
            where TInterface : GraphQL.Types.IInterfaceGraphType { }
    }
    public class QueryArgument : GraphQL.Utilities.MetadataProvider, GraphQL.Types.IHaveDefaultValue, GraphQL.Types.IProvideResolvedType
    {
        public QueryArgument(GraphQL.Types.IGraphType type) { }
        public QueryArgument(System.Type type) { }
        public object DefaultValue { get; set; }
        public string Description { get; set; }
        public string Name { get; set; }
        public GraphQL.Types.IGraphType ResolvedType { get; set; }
        public System.Type Type { get; }
    }
    public class QueryArgument<TType> : GraphQL.Types.QueryArgument
        where TType : GraphQL.Types.IGraphType
    {
        public QueryArgument() { }
    }
    public class QueryArguments : System.Collections.Generic.IEnumerable<GraphQL.Types.QueryArgument>, System.Collections.IEnumerable
    {
        public QueryArguments(params GraphQL.Types.QueryArgument[] args) { }
        public QueryArguments(System.Collections.Generic.IEnumerable<GraphQL.Types.QueryArgument> list) { }
        public int Count { get; }
        public GraphQL.Types.QueryArgument this[int index] { get; set; }
        public void Add(GraphQL.Types.QueryArgument argument) { }
        public GraphQL.Types.QueryArgument Find(string name) { }
        public System.Collections.Generic.IEnumerator<GraphQL.Types.QueryArgument> GetEnumerator() { }
    }
    public class SByteGraphType : GraphQL.Types.ScalarGraphType
    {
        public SByteGraphType() { }
        public override object ParseLiteral(GraphQL.Language.AST.IValue value) { }
        public override object ParseValue(object value) { }
    }
    public abstract class ScalarGraphType : GraphQL.Types.GraphType
    {
        protected ScalarGraphType() { }
        public abstract object ParseLiteral(GraphQL.Language.AST.IValue value);
        public abstract object ParseValue(object value);
        public virtual object Serialize(object value) { }
    }
    public class Schema : GraphQL.Utilities.MetadataProvider, GraphQL.Types.IProvideMetadata, GraphQL.Types.ISchema, System.IDisposable, System.IServiceProvider
    {
        public Schema() { }
        public Schema(System.IServiceProvider services) { }
        public System.Collections.Generic.IEnumerable<System.Type> AdditionalTypes { get; }
        public System.Collections.Generic.IEnumerable<GraphQL.Types.IGraphType> AllTypes { get; }
        public GraphQL.Introspection.ISchemaComparer Comparer { get; set; }
        public string Description { get; set; }
        public System.Collections.Generic.IEnumerable<GraphQL.Types.DirectiveGraphType> Directives { get; set; }
        public GraphQL.Introspection.ISchemaFilter Filter { get; set; }
        public bool Initialized { get; }
        public GraphQL.Types.IObjectGraphType Mutation { get; set; }
        public GraphQL.Conversion.INameConverter NameConverter { get; set; }
        public GraphQL.Types.IObjectGraphType Query { get; set; }
        public GraphQL.Types.FieldType SchemaMetaFieldType { get; }
        public GraphQL.Types.IObjectGraphType Subscription { get; set; }
        public GraphQL.Types.FieldType TypeMetaFieldType { get; }
        public GraphQL.Types.FieldType TypeNameMetaFieldType { get; }
        public void Dispose() { }
        protected virtual void Dispose(bool disposing) { }
        public GraphQL.Types.DirectiveGraphType FindDirective(string name) { }
        public GraphQL.Types.IGraphType FindType(string name) { }
        public GraphQL.Types.IAstFromValueConverter FindValueConverter(object value, GraphQL.Types.IGraphType type) { }
        public void Initialize() { }
        public void RegisterDirective(GraphQL.Types.DirectiveGraphType directive) { }
        public void RegisterDirectives(params GraphQL.Types.DirectiveGraphType[] directives) { }
        public void RegisterDirectives(System.Collections.Generic.IEnumerable<GraphQL.Types.DirectiveGraphType> directives) { }
        public void RegisterType(GraphQL.Types.IGraphType type) { }
        public void RegisterType<T>()
            where T : GraphQL.Types.IGraphType { }
        public void RegisterTypes(params GraphQL.Types.IGraphType[] types) { }
        public void RegisterTypes(params System.Type[] types) { }
        public void RegisterValueConverter(GraphQL.Types.IAstFromValueConverter converter) { }
        public static GraphQL.Types.ISchema For(string[] typeDefinitions, System.Action<GraphQL.Utilities.SchemaBuilder> configure = null) { }
        public static GraphQL.Types.ISchema For(string typeDefinitions, System.Action<GraphQL.Utilities.SchemaBuilder> configure = null) { }
    }
    public class ShortGraphType : GraphQL.Types.ScalarGraphType
    {
        public ShortGraphType() { }
        public override object ParseLiteral(GraphQL.Language.AST.IValue value) { }
        public override object ParseValue(object value) { }
    }
    public class SkipDirective : GraphQL.Types.DirectiveGraphType
    {
        public SkipDirective() { }
    }
    public class StringGraphType : GraphQL.Types.ScalarGraphType
    {
        public StringGraphType() { }
        public override object ParseLiteral(GraphQL.Language.AST.IValue value) { }
        public override object ParseValue(object value) { }
    }
    public class TimeSpanMillisecondsGraphType : GraphQL.Types.ScalarGraphType
    {
        public TimeSpanMillisecondsGraphType() { }
        public override object ParseLiteral(GraphQL.Language.AST.IValue value) { }
        public override object ParseValue(object value) { }
        public override object Serialize(object value) { }
    }
    public class TimeSpanSecondsGraphType : GraphQL.Types.ScalarGraphType
    {
        public TimeSpanSecondsGraphType() { }
        public override object ParseLiteral(GraphQL.Language.AST.IValue value) { }
        public override object ParseValue(object value) { }
        public override object Serialize(object value) { }
    }
    public static class TypeExtensions
    {
        public static string FullName(this GraphQL.Language.AST.IType type) { }
        public static GraphQL.Types.IGraphType GraphTypeFromType(this GraphQL.Language.AST.IType type, GraphQL.Types.ISchema schema) { }
        public static string Name(this GraphQL.Language.AST.IType type) { }
    }
    public class UIntGraphType : GraphQL.Types.ScalarGraphType
    {
        public UIntGraphType() { }
        public override object ParseLiteral(GraphQL.Language.AST.IValue value) { }
        public override object ParseValue(object value) { }
    }
    public class ULongGraphType : GraphQL.Types.ScalarGraphType
    {
        public ULongGraphType() { }
        public override object ParseLiteral(GraphQL.Language.AST.IValue value) { }
        public override object ParseValue(object value) { }
    }
    public class UShortGraphType : GraphQL.Types.ScalarGraphType
    {
        public UShortGraphType() { }
        public override object ParseLiteral(GraphQL.Language.AST.IValue value) { }
        public override object ParseValue(object value) { }
    }
    public class UnionGraphType : GraphQL.Types.GraphType, GraphQL.Types.IAbstractGraphType, GraphQL.Types.IGraphType, GraphQL.Types.INamedType, GraphQL.Types.IProvideMetadata
    {
        public UnionGraphType() { }
        public System.Collections.Generic.IEnumerable<GraphQL.Types.IObjectGraphType> PossibleTypes { get; set; }
        public System.Func<object, GraphQL.Types.IObjectGraphType> ResolveType { get; set; }
        public System.Collections.Generic.IEnumerable<System.Type> Types { get; set; }
        public void AddPossibleType(GraphQL.Types.IObjectGraphType type) { }
        public void Type(System.Type type) { }
        public void Type<TType>()
            where TType : GraphQL.Types.IObjectGraphType { }
    }
    public class UriGraphType : GraphQL.Types.ScalarGraphType
    {
        public UriGraphType() { }
        public override object ParseLiteral(GraphQL.Language.AST.IValue value) { }
        public override object ParseValue(object value) { }
    }
}
namespace GraphQL.Types.Relay
{
    public class ConnectionType<TNodeType> : GraphQL.Types.Relay.ConnectionType<TNodeType, GraphQL.Types.Relay.EdgeType<TNodeType>>
        where TNodeType : GraphQL.Types.IGraphType
    {
        public ConnectionType() { }
    }
    public class ConnectionType<TNodeType, TEdgeType> : GraphQL.Types.ObjectGraphType<object>
        where TNodeType : GraphQL.Types.IGraphType
        where TEdgeType : GraphQL.Types.Relay.EdgeType<TNodeType>
    {
        public ConnectionType() { }
    }
    public class EdgeType<TNodeType> : GraphQL.Types.ObjectGraphType<object>
        where TNodeType : GraphQL.Types.IGraphType
    {
        public EdgeType() { }
    }
    public class PageInfoType : GraphQL.Types.ObjectGraphType<object>
    {
        public PageInfoType() { }
    }
}
namespace GraphQL.Types.Relay.DataObjects
{
    public class Connection<TNode> : GraphQL.Types.Relay.DataObjects.Connection<TNode, GraphQL.Types.Relay.DataObjects.Edge<TNode>>
    {
        public Connection() { }
    }
    public class Connection<TNode, TEdge>
        where TEdge : GraphQL.Types.Relay.DataObjects.Edge<TNode>
    {
        public Connection() { }
        public System.Collections.Generic.List<TEdge> Edges { get; set; }
        public System.Collections.Generic.List<TNode> Items { get; }
        public GraphQL.Types.Relay.DataObjects.PageInfo PageInfo { get; set; }
        public int? TotalCount { get; set; }
    }
    public class Edge<TNode>
    {
        public Edge() { }
        public string Cursor { get; set; }
        public TNode Node { get; set; }
    }
    public class PageInfo
    {
        public PageInfo() { }
        public string EndCursor { get; set; }
        public bool HasNextPage { get; set; }
        public bool HasPreviousPage { get; set; }
        public string StartCursor { get; set; }
    }
}
namespace GraphQL.Utilities
{
    public class AstPrintConfig
    {
        public AstPrintConfig() { }
        public System.Collections.Generic.IEnumerable<GraphQL.Utilities.AstPrintFieldDefinition> Fields { get; }
        public System.Func<GraphQL.Language.AST.INode, bool> Matches { get; set; }
        public System.Func<System.Collections.Generic.IDictionary<string, object>, object> PrintAst { get; set; }
        public void Field(GraphQL.Utilities.AstPrintFieldDefinition field) { }
    }
    public class AstPrintConfig<T> : GraphQL.Utilities.AstPrintConfig
        where T : GraphQL.Language.AST.INode
    {
        public AstPrintConfig() { }
        public void Field<TProperty>(System.Linq.Expressions.Expression<System.Func<T, TProperty>> resolve) { }
        public void Print(System.Func<GraphQL.Utilities.PrintFormat<T>, object> configure) { }
    }
    public class AstPrintFieldDefinition
    {
        public AstPrintFieldDefinition() { }
        public string Name { get; set; }
        public GraphQL.Utilities.IValueResolver Resolver { get; set; }
    }
    public class AstPrintVisitor
    {
        public AstPrintVisitor() { }
        public object ApplyConfig(GraphQL.Language.AST.INode node) { }
        public void Config<T>(System.Action<GraphQL.Utilities.AstPrintConfig<T>> configure)
            where T : GraphQL.Language.AST.INode { }
        public object Visit(GraphQL.Language.AST.INode node) { }
    }
    public static class AstPrinter
    {
        public static string Print(GraphQL.Language.AST.INode node) { }
    }
    public abstract class BaseSchemaNodeVisitor : GraphQL.Utilities.ISchemaNodeVisitor
    {
        protected BaseSchemaNodeVisitor() { }
        public virtual void VisitArgumentDefinition(GraphQL.Types.QueryArgument argument) { }
        public virtual void VisitEnum(GraphQL.Types.EnumerationGraphType type) { }
        public virtual void VisitEnumValue(GraphQL.Types.EnumValueDefinition value) { }
        public virtual void VisitFieldDefinition(GraphQL.Types.FieldType field) { }
        public virtual void VisitInputFieldDefinition(GraphQL.Types.FieldType field) { }
        public virtual void VisitInputObject(GraphQL.Types.InputObjectGraphType type) { }
        public virtual void VisitInterface(GraphQL.Types.InterfaceGraphType iface) { }
        public virtual void VisitObject(GraphQL.Types.IObjectGraphType type) { }
        public virtual void VisitScalar(GraphQL.Types.ScalarGraphType scalar) { }
        public virtual void VisitSchema(GraphQL.Types.Schema schema) { }
        public virtual void VisitUnion(GraphQL.Types.UnionGraphType union) { }
    }
    public class DeprecatedDirectiveVisitor : GraphQL.Utilities.SchemaDirectiveVisitor
    {
        protected static readonly string DeprecatedDefaultValue;
        public DeprecatedDirectiveVisitor() { }
        public override void VisitEnumValue(GraphQL.Types.EnumValueDefinition value) { }
        public override void VisitFieldDefinition(GraphQL.Types.FieldType field) { }
    }
    public class DirectiveVisitorSelector : GraphQL.Utilities.IVisitorSelector
    {
        public DirectiveVisitorSelector(System.Collections.Generic.IDictionary<string, System.Type> directiveVisitors, System.Func<System.Type, GraphQL.Utilities.SchemaDirectiveVisitor> typeResolver) { }
        public System.Collections.Generic.IEnumerable<GraphQL.Utilities.ISchemaNodeVisitor> Select(object node) { }
    }
    public class ExpressionValueResolver<TObject, TProperty> : GraphQL.Utilities.IValueResolver, GraphQL.Utilities.IValueResolver<TProperty>
    {
        public ExpressionValueResolver(System.Linq.Expressions.Expression<System.Func<TObject, TProperty>> property) { }
        public TProperty Resolve(in GraphQL.Utilities.ResolveValueContext context) { }
    }
    public class FieldConfig : GraphQL.Utilities.MetadataProvider
    {
        public FieldConfig(string name) { }
        public GraphQL.Resolvers.IAsyncEventStreamResolver AsyncSubscriber { get; set; }
        public string DeprecationReason { get; set; }
        public string Description { get; set; }
        public string Name { get; }
        public GraphQL.Resolvers.IFieldResolver Resolver { get; set; }
        public GraphQL.Reflection.IAccessor ResolverAccessor { get; set; }
        public GraphQL.Resolvers.IEventStreamResolver Subscriber { get; set; }
        public GraphQL.Reflection.IAccessor SubscriberAccessor { get; set; }
    }
    public static class GraphTypeTypeRegistry
    {
        public static bool Contains(System.Type clrType) { }
        public static System.Type Get(System.Type clrType) { }
        public static System.Type Get<TClrType>() { }
        public static void Register(System.Type clrType, System.Type graphType) { }
        public static void Register<T, TGraph>()
            where TGraph : GraphQL.Types.GraphType { }
    }
    public interface ISchemaNodeVisitor
    {
        void VisitArgumentDefinition(GraphQL.Types.QueryArgument argument);
        void VisitEnum(GraphQL.Types.EnumerationGraphType type);
        void VisitEnumValue(GraphQL.Types.EnumValueDefinition value);
        void VisitFieldDefinition(GraphQL.Types.FieldType field);
        void VisitInputFieldDefinition(GraphQL.Types.FieldType field);
        void VisitInputObject(GraphQL.Types.InputObjectGraphType type);
        void VisitInterface(GraphQL.Types.InterfaceGraphType iface);
        void VisitObject(GraphQL.Types.IObjectGraphType type);
        void VisitScalar(GraphQL.Types.ScalarGraphType scalar);
        void VisitSchema(GraphQL.Types.Schema schema);
        void VisitUnion(GraphQL.Types.UnionGraphType union);
    }
    public interface IValueResolver
    {
        object Resolve(in GraphQL.Utilities.ResolveValueContext context);
    }
    public interface IValueResolver<T> : GraphQL.Utilities.IValueResolver
    {
        T Resolve(in GraphQL.Utilities.ResolveValueContext context);
    }
    public interface IVisitorSelector
    {
        System.Collections.Generic.IEnumerable<GraphQL.Utilities.ISchemaNodeVisitor> Select(object node);
    }
    public class MetadataProvider : GraphQL.Types.IProvideMetadata
    {
        public MetadataProvider() { }
        public System.Collections.Generic.IDictionary<string, object> Metadata { get; set; }
        public TType GetMetadata<TType>(string key, System.Func<TType> defaultValueFactory) { }
        public TType GetMetadata<TType>(string key, TType defaultValue = default) { }
        public bool HasMetadata(string key) { }
    }
    public static class NameValidator
    {
        public static void ValidateName(string name, string type = "field") { }
    }
    public class PrintFormat<T>
    {
        public PrintFormat(System.Collections.Generic.IDictionary<string, object> args) { }
        public object Arg(string key) { }
        public object Arg<TProperty>(System.Linq.Expressions.Expression<System.Func<T, TProperty>> argument) { }
        public TVal Arg<TVal>(string key) { }
        public System.Collections.Generic.IEnumerable<object> ArgArray<TProperty>(System.Linq.Expressions.Expression<System.Func<T, TProperty>> argument) { }
    }
    public readonly struct ResolveValueContext
    {
        public ResolveValueContext(object source) { }
        public object Source { get; }
        public TType SourceAs<TType>() { }
    }
    public class SchemaBuilder
    {
        protected readonly System.Collections.Generic.IDictionary<string, GraphQL.Types.IGraphType> _types;
        public SchemaBuilder() { }
        public System.Collections.Generic.IDictionary<string, System.Type> Directives { get; }
        public System.IServiceProvider ServiceProvider { get; set; }
        public GraphQL.Utilities.TypeSettings Types { get; }
        public virtual GraphQL.Types.ISchema Build(string[] typeDefinitions) { }
        public virtual GraphQL.Types.ISchema Build(string typeDefinitions) { }
        protected virtual void CopyMetadata(GraphQL.Types.IProvideMetadata target, GraphQL.Types.IProvideMetadata source) { }
        protected virtual GraphQL.Types.IGraphType GetType(string name) { }
        protected virtual void PreConfigure(GraphQL.Types.Schema schema) { }
        public GraphQL.Utilities.SchemaBuilder RegisterDirectiveVisitor<T>(string name)
            where T : GraphQL.Utilities.SchemaDirectiveVisitor { }
        public GraphQL.Utilities.SchemaBuilder RegisterType(GraphQL.Types.IGraphType type) { }
        public void RegisterTypes(System.Collections.Generic.IEnumerable<GraphQL.Types.IGraphType> types) { }
        public GraphQL.Utilities.SchemaBuilder RegisterVisitorSelector<T>(T selector)
            where T : GraphQL.Utilities.IVisitorSelector { }
        protected virtual GraphQL.Types.QueryArgument ToArguments(GraphQLParser.AST.GraphQLInputValueDefinition inputDef) { }
        protected virtual GraphQL.Types.DirectiveGraphType ToDirective(GraphQLParser.AST.GraphQLDirectiveDefinition directiveDef) { }
        protected virtual GraphQL.Types.EnumerationGraphType ToEnumerationType(GraphQLParser.AST.GraphQLEnumTypeDefinition enumDef) { }
        protected virtual GraphQL.Types.FieldType ToFieldType(string parentTypeName, GraphQLParser.AST.GraphQLFieldDefinition fieldDef) { }
        protected virtual GraphQL.Types.FieldType ToFieldType(string parentTypeName, GraphQLParser.AST.GraphQLInputValueDefinition inputDef) { }
        protected virtual GraphQL.Types.InputObjectGraphType ToInputObjectType(GraphQLParser.AST.GraphQLInputObjectTypeDefinition inputDef) { }
        protected virtual GraphQL.Types.InterfaceGraphType ToInterfaceType(GraphQLParser.AST.GraphQLInterfaceTypeDefinition interfaceDef) { }
        protected virtual GraphQL.Types.IObjectGraphType ToObjectGraphType(GraphQLParser.AST.GraphQLObjectTypeDefinition astType, bool isExtensionType = false) { }
        protected virtual GraphQL.Types.FieldType ToSubscriptionFieldType(string parentTypeName, GraphQLParser.AST.GraphQLFieldDefinition fieldDef) { }
        protected virtual GraphQL.Types.UnionGraphType ToUnionType(GraphQLParser.AST.GraphQLUnionTypeDefinition unionDef) { }
        protected virtual void Validate(GraphQLParser.AST.GraphQLDocument document) { }
        protected virtual void VisitNode(object node, System.Action<GraphQL.Utilities.ISchemaNodeVisitor> action) { }
    }
    public abstract class SchemaDirectiveVisitor : GraphQL.Utilities.BaseSchemaNodeVisitor
    {
        protected SchemaDirectiveVisitor() { }
        public System.Collections.Generic.Dictionary<string, object> Arguments { get; set; }
        public string Name { get; set; }
        public object GetArgument(System.Type argumentType, string name, object defaultValue = null) { }
        public TType GetArgument<TType>(string name, TType defaultValue = default) { }
    }
    public class SchemaPrinter
    {
        public SchemaPrinter(GraphQL.Types.ISchema schema, GraphQL.Utilities.SchemaPrinterOptions options = null) { }
        protected GraphQL.Utilities.SchemaPrinterOptions Options { get; }
        public string[] BreakLine(string line, int len) { }
        public string FormatDefaultValue(object value, GraphQL.Types.IGraphType graphType) { }
        protected string FormatDescription(string description, string indentation = "") { }
        public bool IsBuiltInScalar(string typeName) { }
        public virtual bool IsDefinedType(string typeName) { }
        public bool IsIntrospectionType(string typeName) { }
        public bool IsSchemaOfCommonNames(GraphQL.Types.ISchema schema) { }
        public bool IsSpecDirective(string directiveName) { }
        public string Print() { }
        public string PrintArgs(GraphQL.Types.FieldType field) { }
        public string PrintDeprecation(string reason) { }
        public string PrintDescription(string description, string indentation = "", bool firstInBlock = true) { }
        public string PrintDirective(GraphQL.Types.DirectiveGraphType directive) { }
        public string PrintEnum(GraphQL.Types.EnumerationGraphType type) { }
        public virtual string PrintFields(GraphQL.Types.IComplexGraphType type) { }
        public string PrintFilteredSchema(System.Func<string, bool> directiveFilter, System.Func<string, bool> typeFilter) { }
        public string PrintInputObject(GraphQL.Types.IInputObjectGraphType type) { }
        public string PrintInputValue(GraphQL.Types.FieldType field) { }
        public string PrintInputValue(GraphQL.Types.QueryArgument argument) { }
        public virtual string PrintInterface(GraphQL.Types.IInterfaceGraphType type) { }
        public string PrintIntrospectionSchema() { }
        public virtual string PrintObject(GraphQL.Types.IObjectGraphType type) { }
        public string PrintScalar(GraphQL.Types.ScalarGraphType type) { }
        public string PrintSchemaDefinition(GraphQL.Types.ISchema schema) { }
        public string PrintType(GraphQL.Types.IGraphType type) { }
        public string PrintUnion(GraphQL.Types.UnionGraphType type) { }
        public static string ResolveName(GraphQL.Types.IGraphType type) { }
    }
    public class SchemaPrinterOptions
    {
        public SchemaPrinterOptions() { }
        public System.Collections.Generic.List<string> CustomScalars { get; set; }
        public bool IncludeDeprecationReasons { get; set; }
        public bool IncludeDescriptions { get; set; }
        public bool OldImplementsSyntax { get; set; }
    }
    public static class StringUtils
    {
        public static string Capitalize(string str) { }
        public static string ChangeCase(string str, string sep, System.Func<string, string> composer) { }
        public static string ChangeCase(string str, string sep, System.Func<string, int, string> composer) { }
        public static int DamerauLevenshteinDistance(string source, string target, int threshold) { }
        public static string QuotedOrList(System.Collections.Generic.IEnumerable<string> items, int maxLength = 5) { }
        public static string[] SuggestionList(string input, System.Collections.Generic.IEnumerable<string> options) { }
        public static void Swap<T>(ref T arg1, ref T arg2) { }
        public static string ToCamelCase(string str) { }
        public static string ToConstantCase(string str) { }
        public static string ToPascalCase(string str) { }
        public static System.Collections.Generic.IEnumerable<string> ToWords(string str) { }
    }
    public class TypeConfig : GraphQL.Utilities.MetadataProvider
    {
        public TypeConfig(string name) { }
        public string DeprecationReason { get; set; }
        public string Description { get; set; }
        public System.Func<object, bool> IsTypeOfFunc { get; set; }
        public string Name { get; }
        public System.Func<object, GraphQL.Types.IObjectGraphType> ResolveType { get; set; }
        public System.Type Type { get; set; }
        public GraphQL.Utilities.FieldConfig FieldFor(string field, System.IServiceProvider serviceProvider) { }
        public void IsTypeOf<T>() { }
        public GraphQL.Utilities.FieldConfig SubscriptionFieldFor(string field, System.IServiceProvider serviceProvider) { }
    }
    public class TypeSettings
    {
        public TypeSettings() { }
        public GraphQL.Utilities.TypeConfig For(string typeName) { }
        public GraphQL.Utilities.TypeSettings ForAll(System.Action<GraphQL.Utilities.TypeConfig> configure) { }
        public void Include(System.Type type) { }
        public void Include(string name, System.Type type) { }
        public void Include(System.Type type, System.Type typeOfType) { }
        public void Include(string name, System.Type type, System.Type typeOfType) { }
        public void Include<TType>() { }
        public void Include<TType>(string name) { }
        public void Include<TType, TTypeOfType>() { }
        public void Include<TType, TTypeOfType>(string name) { }
    }
}
namespace GraphQL.Utilities.Federation
{
    public class AnyScalarGraphType : GraphQL.Types.ScalarGraphType
    {
        public AnyScalarGraphType() { }
        public override object ParseLiteral(GraphQL.Language.AST.IValue value) { }
        public override object ParseValue(object value) { }
    }
    public class AnyValue : GraphQL.Language.AST.ValueNode<object>
    {
        public AnyValue(object value) { }
    }
    public class AnyValueConverter : GraphQL.Types.IAstFromValueConverter
    {
        public AnyValueConverter() { }
        public GraphQL.Language.AST.IValue Convert(object value, GraphQL.Types.IGraphType type) { }
        public bool Matches(object value, GraphQL.Types.IGraphType type) { }
    }
    public class FederatedResolveContext
    {
        public FederatedResolveContext() { }
        public System.Collections.Generic.Dictionary<string, object> Arguments { get; set; }
        public GraphQL.IResolveFieldContext ParentFieldContext { get; set; }
    }
    public class FederatedSchema
    {
        public FederatedSchema() { }
        public static GraphQL.Types.ISchema For(string[] typeDefinitions, System.Action<GraphQL.Utilities.Federation.FederatedSchemaBuilder> configure = null) { }
        public static GraphQL.Types.ISchema For(string typeDefinitions, System.Action<GraphQL.Utilities.Federation.FederatedSchemaBuilder> configure = null) { }
    }
    public class FederatedSchemaBuilder : GraphQL.Utilities.SchemaBuilder
    {
        public FederatedSchemaBuilder() { }
        public override GraphQL.Types.ISchema Build(string typeDefinitions) { }
        protected override void PreConfigure(GraphQL.Types.Schema schema) { }
    }
    public class FederatedSchemaPrinter : GraphQL.Utilities.SchemaPrinter
    {
        public FederatedSchemaPrinter(GraphQL.Types.ISchema schema, GraphQL.Utilities.SchemaPrinterOptions options = null) { }
        public bool IsFederatedDirective(string directiveName) { }
        public bool IsFederatedType(string typeName) { }
        public string PrintAstDirective(GraphQLParser.AST.GraphQLDirective directive) { }
        public string PrintFederatedDirectives(GraphQL.Types.IGraphType type) { }
        public string PrintFederatedDirectivesFromAst(GraphQL.Types.IProvideMetadata type) { }
        public string PrintFederatedSchema() { }
        public override string PrintFields(GraphQL.Types.IComplexGraphType type) { }
        public override string PrintInterface(GraphQL.Types.IInterfaceGraphType type) { }
        public override string PrintObject(GraphQL.Types.IObjectGraphType type) { }
    }
    public class FuncFederatedResolver<T> : GraphQL.Utilities.Federation.IFederatedResolver
    {
        public FuncFederatedResolver(System.Func<GraphQL.Utilities.Federation.FederatedResolveContext, System.Threading.Tasks.Task<T>> func) { }
        public System.Threading.Tasks.Task<object> Resolve(GraphQL.Utilities.Federation.FederatedResolveContext context) { }
    }
    public interface IFederatedResolver
    {
        System.Threading.Tasks.Task<object> Resolve(GraphQL.Utilities.Federation.FederatedResolveContext context);
    }
    public class ServiceGraphType : GraphQL.Types.ObjectGraphType
    {
        public ServiceGraphType() { }
    }
    public static class TypeConfigExtensions
    {
        public static void ResolveReferenceAsync(this GraphQL.Utilities.TypeConfig config, GraphQL.Utilities.Federation.IFederatedResolver resolver) { }
        public static void ResolveReferenceAsync<T>(this GraphQL.Utilities.TypeConfig config, System.Func<GraphQL.Utilities.Federation.FederatedResolveContext, System.Threading.Tasks.Task<T>> resolver) { }
    }
}
namespace GraphQL.Validation
{
    public class BasicVisitor
    {
        public BasicVisitor(params GraphQL.Validation.INodeVisitor[] visitors) { }
        public BasicVisitor(System.Collections.Generic.IList<GraphQL.Validation.INodeVisitor> visitors) { }
<<<<<<< HEAD
        public void Visit(GraphQL.Language.AST.INode node, GraphQL.Validation.ValidationContext context) { }
=======
        public void Visit(GraphQL.Language.AST.INode node) { }
>>>>>>> f81d9de2
    }
    public class DocumentValidator : GraphQL.Validation.IDocumentValidator
    {
        public static readonly System.Collections.Generic.IEnumerable<GraphQL.Validation.IValidationRule> CoreRules;
        public DocumentValidator() { }
        public System.Threading.Tasks.Task<GraphQL.Validation.IValidationResult> ValidateAsync(string originalQuery, GraphQL.Types.ISchema schema, GraphQL.Language.AST.Document document, System.Collections.Generic.IEnumerable<GraphQL.Validation.IValidationRule> rules = null, System.Collections.Generic.IDictionary<string, object> userContext = null, GraphQL.Inputs inputs = null) { }
    }
    public class EnterLeaveListener : GraphQL.Validation.INodeVisitor
    {
        public EnterLeaveListener() { }
        public EnterLeaveListener(System.Action<GraphQL.Validation.EnterLeaveListener> configure) { }
        public void Match<TNode>(System.Action<TNode, GraphQL.Validation.ValidationContext> enter = null, System.Action<TNode, GraphQL.Validation.ValidationContext> leave = null)
            where TNode : GraphQL.Language.AST.INode { }
    }
    public interface IDocumentValidator
    {
        System.Threading.Tasks.Task<GraphQL.Validation.IValidationResult> ValidateAsync(string originalQuery, GraphQL.Types.ISchema schema, GraphQL.Language.AST.Document document, System.Collections.Generic.IEnumerable<GraphQL.Validation.IValidationRule> rules = null, System.Collections.Generic.IDictionary<string, object> userContext = null, GraphQL.Inputs inputs = null);
    }
    public interface INodeVisitor
    {
        void Enter(GraphQL.Language.AST.INode node, GraphQL.Validation.ValidationContext context);
        void Leave(GraphQL.Language.AST.INode node, GraphQL.Validation.ValidationContext context);
    }
    public interface IValidationResult
    {
        GraphQL.ExecutionErrors Errors { get; }
        bool IsValid { get; }
    }
    public interface IValidationRule
    {
        System.Threading.Tasks.Task<GraphQL.Validation.INodeVisitor> ValidateAsync(GraphQL.Validation.ValidationContext context);
    }
    public class MatchingNodeVisitor<TNode> : GraphQL.Validation.INodeVisitor
        where TNode : GraphQL.Language.AST.INode
    {
        public MatchingNodeVisitor(System.Action<TNode, GraphQL.Validation.ValidationContext> enter = null, System.Action<TNode, GraphQL.Validation.ValidationContext> leave = null) { }
    }
    public sealed class SuccessfullyValidatedResult : GraphQL.Validation.IValidationResult
    {
        public static readonly GraphQL.Validation.SuccessfullyValidatedResult Instance;
        public GraphQL.ExecutionErrors Errors { get; }
        public bool IsValid { get; }
    }
    public class TypeInfo : GraphQL.Validation.INodeVisitor
    {
        public TypeInfo(GraphQL.Types.ISchema schema) { }
        public void Enter(GraphQL.Language.AST.INode node, GraphQL.Validation.ValidationContext context) { }
        public GraphQL.Language.AST.INode[] GetAncestors() { }
        public GraphQL.Types.QueryArgument GetArgument() { }
        public GraphQL.Types.DirectiveGraphType GetDirective() { }
        public GraphQL.Types.FieldType GetFieldDef() { }
        public GraphQL.Types.IGraphType GetInputType() { }
        public GraphQL.Types.IGraphType GetLastType() { }
        public GraphQL.Types.IGraphType GetParentType() { }
        public void Leave(GraphQL.Language.AST.INode node, GraphQL.Validation.ValidationContext context) { }
    }
    public class ValidationContext : GraphQL.Execution.IProvideUserContext
    {
        public ValidationContext() { }
        public GraphQL.Language.AST.Document Document { get; set; }
        public System.Collections.Generic.IEnumerable<GraphQL.Validation.ValidationError> Errors { get; }
        public bool HasErrors { get; }
        public GraphQL.Inputs Inputs { get; set; }
        public string OperationName { get; set; }
        public string OriginalQuery { get; set; }
        public GraphQL.Types.ISchema Schema { get; set; }
        public GraphQL.Validation.TypeInfo TypeInfo { get; set; }
        public System.Collections.Generic.IDictionary<string, object> UserContext { get; set; }
        public GraphQL.Language.AST.FragmentDefinition GetFragment(string name) { }
        public System.Collections.Generic.List<GraphQL.Language.AST.FragmentSpread> GetFragmentSpreads(GraphQL.Language.AST.SelectionSet node) { }
        public System.Collections.Generic.IEnumerable<GraphQL.Validation.VariableUsage> GetRecursiveVariables(GraphQL.Language.AST.Operation operation) { }
        public System.Collections.Generic.IEnumerable<GraphQL.Language.AST.FragmentDefinition> GetRecursivelyReferencedFragments(GraphQL.Language.AST.Operation operation) { }
        public System.Collections.Generic.List<GraphQL.Validation.VariableUsage> GetVariables(GraphQL.Language.AST.IHaveSelectionSet node) { }
        public string Print(GraphQL.Language.AST.INode node) { }
        public string Print(GraphQL.Types.IGraphType type) { }
        public void ReportError(GraphQL.Validation.ValidationError error) { }
    }
    [System.Serializable]
    public class ValidationError : GraphQL.Execution.DocumentError
    {
        public ValidationError(string originalQuery, string number, string message, params GraphQL.Language.AST.INode[] nodes) { }
        public ValidationError(string originalQuery, string number, string message, System.Exception innerException, params GraphQL.Language.AST.INode[] nodes) { }
        public System.Collections.Generic.IEnumerable<GraphQL.Language.AST.INode> Nodes { get; }
        public string Number { get; set; }
    }
    public class ValidationResult : GraphQL.Validation.IValidationResult
    {
        public ValidationResult(System.Collections.Generic.IEnumerable<GraphQL.Validation.ValidationError> errors) { }
        public GraphQL.ExecutionErrors Errors { get; }
        public bool IsValid { get; }
    }
    public class VariableUsage
    {
        public VariableUsage(GraphQL.Language.AST.VariableReference node, GraphQL.Types.IGraphType type) { }
        public GraphQL.Language.AST.VariableReference Node { get; }
        public GraphQL.Types.IGraphType Type { get; }
    }
}
namespace GraphQL.Validation.Complexity
{
    public class ComplexityAnalyzer : GraphQL.Validation.Complexity.IComplexityAnalyzer
    {
        public ComplexityAnalyzer() { }
        protected virtual void Analyzed(GraphQL.Language.AST.Document document, GraphQL.Validation.Complexity.ComplexityConfiguration complexityParameters, GraphQL.Validation.Complexity.ComplexityResult complexityResult) { }
        public void Validate(GraphQL.Language.AST.Document document, GraphQL.Validation.Complexity.ComplexityConfiguration complexityParameters) { }
    }
    public class ComplexityConfiguration
    {
        public ComplexityConfiguration() { }
        public double? FieldImpact { get; set; }
        public int? MaxComplexity { get; set; }
        public int? MaxDepth { get; set; }
        public int MaxRecursionCount { get; set; }
    }
    public class ComplexityResult
    {
        public ComplexityResult() { }
        public double Complexity { get; set; }
        public System.Collections.Generic.Dictionary<GraphQL.Language.AST.INode, double> ComplexityMap { get; }
        public int TotalQueryDepth { get; set; }
    }
    public interface IComplexityAnalyzer
    {
        void Validate(GraphQL.Language.AST.Document document, GraphQL.Validation.Complexity.ComplexityConfiguration parameters);
    }
}
namespace GraphQL.Validation.Errors
{
    [System.Serializable]
    public class ArgumentsOfCorrectTypeError : GraphQL.Validation.ValidationError
    {
        public ArgumentsOfCorrectTypeError(GraphQL.Validation.ValidationContext context, GraphQL.Language.AST.Argument node, System.Collections.Generic.IEnumerable<string> verboseErrors) { }
    }
    [System.Serializable]
    public class DefaultValuesOfCorrectTypeError : GraphQL.Validation.ValidationError
    {
        public DefaultValuesOfCorrectTypeError(GraphQL.Validation.ValidationContext context, GraphQL.Language.AST.VariableDefinition varDefAst, GraphQL.Types.IGraphType inputType, System.Collections.Generic.IEnumerable<string> verboseErrors) { }
    }
    [System.Serializable]
    public class FieldsOnCorrectTypeError : GraphQL.Validation.ValidationError
    {
        public FieldsOnCorrectTypeError(GraphQL.Validation.ValidationContext context, GraphQL.Language.AST.Field node, GraphQL.Types.IGraphType type, System.Collections.Generic.IEnumerable<string> suggestedTypeNames, System.Collections.Generic.IEnumerable<string> suggestedFieldNames) { }
    }
    [System.Serializable]
    public class FragmentsOnCompositeTypesError : GraphQL.Validation.ValidationError
    {
        public FragmentsOnCompositeTypesError(GraphQL.Validation.ValidationContext context, GraphQL.Language.AST.FragmentDefinition node) { }
        public FragmentsOnCompositeTypesError(GraphQL.Validation.ValidationContext context, GraphQL.Language.AST.InlineFragment node) { }
    }
    [System.Serializable]
    public class KnownArgumentNamesError : GraphQL.Validation.ValidationError
    {
        public KnownArgumentNamesError(GraphQL.Validation.ValidationContext context, GraphQL.Language.AST.Argument node, GraphQL.Types.DirectiveGraphType directive) { }
        public KnownArgumentNamesError(GraphQL.Validation.ValidationContext context, GraphQL.Language.AST.Argument node, GraphQL.Types.FieldType fieldDef, GraphQL.Types.IGraphType parentType) { }
    }
    [System.Serializable]
    public class KnownDirectivesError : GraphQL.Validation.ValidationError
    {
        public KnownDirectivesError(GraphQL.Validation.ValidationContext context, GraphQL.Language.AST.Directive node) { }
        public KnownDirectivesError(GraphQL.Validation.ValidationContext context, GraphQL.Language.AST.Directive node, GraphQL.Types.DirectiveLocation candidateLocation) { }
    }
    [System.Serializable]
    public class KnownFragmentNamesError : GraphQL.Validation.ValidationError
    {
        public KnownFragmentNamesError(GraphQL.Validation.ValidationContext context, GraphQL.Language.AST.FragmentSpread node, string fragmentName) { }
    }
    [System.Serializable]
    public class KnownTypeNamesError : GraphQL.Validation.ValidationError
    {
        public KnownTypeNamesError(GraphQL.Validation.ValidationContext context, GraphQL.Language.AST.NamedType node, string[] suggestedTypes) { }
    }
    [System.Serializable]
    public class LoneAnonymousOperationError : GraphQL.Validation.ValidationError
    {
        public LoneAnonymousOperationError(GraphQL.Validation.ValidationContext context, GraphQL.Language.AST.Operation node) { }
    }
    [System.Serializable]
    public class NoFragmentCyclesError : GraphQL.Validation.ValidationError
    {
        public NoFragmentCyclesError(GraphQL.Validation.ValidationContext context, string fragName, string[] spreadNames, params GraphQL.Language.AST.INode[] nodes) { }
    }
    [System.Serializable]
    public class NoUndefinedVariablesError : GraphQL.Validation.ValidationError
    {
        public NoUndefinedVariablesError(GraphQL.Validation.ValidationContext context, GraphQL.Language.AST.Operation node, GraphQL.Language.AST.VariableReference variableReference) { }
    }
    [System.Serializable]
    public class NoUnusedFragmentsError : GraphQL.Validation.ValidationError
    {
        public NoUnusedFragmentsError(GraphQL.Validation.ValidationContext context, GraphQL.Language.AST.FragmentDefinition node) { }
    }
    [System.Serializable]
    public class NoUnusedVariablesError : GraphQL.Validation.ValidationError
    {
        public NoUnusedVariablesError(GraphQL.Validation.ValidationContext context, GraphQL.Language.AST.VariableDefinition node, GraphQL.Language.AST.Operation op) { }
    }
    [System.Serializable]
    public class OverlappingFieldsCanBeMergedError : GraphQL.Validation.ValidationError
    {
        public OverlappingFieldsCanBeMergedError(GraphQL.Validation.ValidationContext context, GraphQL.Validation.Rules.OverlappingFieldsCanBeMerged.Conflict conflict) { }
    }
    [System.Serializable]
    public class PossibleFragmentSpreadsError : GraphQL.Validation.ValidationError
    {
        public PossibleFragmentSpreadsError(GraphQL.Validation.ValidationContext context, GraphQL.Language.AST.FragmentSpread node, GraphQL.Types.IGraphType parentType, GraphQL.Types.IGraphType fragType) { }
        public PossibleFragmentSpreadsError(GraphQL.Validation.ValidationContext context, GraphQL.Language.AST.InlineFragment node, GraphQL.Types.IGraphType parentType, GraphQL.Types.IGraphType fragType) { }
    }
    [System.Serializable]
    public class ProvidedNonNullArgumentsError : GraphQL.Validation.ValidationError
    {
        public ProvidedNonNullArgumentsError(GraphQL.Validation.ValidationContext context, GraphQL.Language.AST.Directive node, GraphQL.Types.QueryArgument arg) { }
        public ProvidedNonNullArgumentsError(GraphQL.Validation.ValidationContext context, GraphQL.Language.AST.Field node, GraphQL.Types.QueryArgument arg) { }
    }
    [System.Serializable]
    public class ScalarLeafsError : GraphQL.Validation.ValidationError
    {
        public ScalarLeafsError(GraphQL.Validation.ValidationContext context, GraphQL.Language.AST.Field node, GraphQL.Types.IGraphType type) { }
        public ScalarLeafsError(GraphQL.Validation.ValidationContext context, GraphQL.Language.AST.SelectionSet node, GraphQL.Language.AST.Field field, GraphQL.Types.IGraphType type) { }
    }
    [System.Serializable]
    public class SingleRootFieldSubscriptionsError : GraphQL.Validation.ValidationError
    {
        public SingleRootFieldSubscriptionsError(GraphQL.Validation.ValidationContext context, GraphQL.Language.AST.Operation operation, params GraphQL.Language.AST.ISelection[] nodes) { }
    }
    [System.Serializable]
    public class UniqueArgumentNamesError : GraphQL.Validation.ValidationError
    {
        public UniqueArgumentNamesError(GraphQL.Validation.ValidationContext context, GraphQL.Language.AST.Argument node, GraphQL.Language.AST.Argument otherNode) { }
    }
    [System.Serializable]
    public class UniqueDirectivesPerLocationError : GraphQL.Validation.ValidationError
    {
        public UniqueDirectivesPerLocationError(GraphQL.Validation.ValidationContext context, GraphQL.Language.AST.Directive node, GraphQL.Language.AST.Directive altNode) { }
    }
    [System.Serializable]
    public class UniqueFragmentNamesError : GraphQL.Validation.ValidationError
    {
        public UniqueFragmentNamesError(GraphQL.Validation.ValidationContext context, GraphQL.Language.AST.FragmentDefinition node, GraphQL.Language.AST.FragmentDefinition altNode) { }
    }
    [System.Serializable]
    public class UniqueInputFieldNamesError : GraphQL.Validation.ValidationError
    {
        public UniqueInputFieldNamesError(GraphQL.Validation.ValidationContext context, GraphQL.Language.AST.IValue node, GraphQL.Language.AST.ObjectField altNode) { }
    }
    [System.Serializable]
    public class UniqueOperationNamesError : GraphQL.Validation.ValidationError
    {
        public UniqueOperationNamesError(GraphQL.Validation.ValidationContext context, GraphQL.Language.AST.Operation node) { }
    }
    [System.Serializable]
    public class UniqueVariableNamesError : GraphQL.Validation.ValidationError
    {
        public UniqueVariableNamesError(GraphQL.Validation.ValidationContext context, GraphQL.Language.AST.VariableDefinition node, GraphQL.Language.AST.VariableDefinition altNode) { }
    }
    [System.Serializable]
    public class VariablesAreInputTypesError : GraphQL.Validation.ValidationError
    {
        public VariablesAreInputTypesError(GraphQL.Validation.ValidationContext context, GraphQL.Language.AST.VariableDefinition node, GraphQL.Types.IGraphType type) { }
    }
    [System.Serializable]
    public class VariablesInAllowedPositionError : GraphQL.Validation.ValidationError
    {
        public VariablesInAllowedPositionError(GraphQL.Validation.ValidationContext context, GraphQL.Language.AST.VariableDefinition varDef, GraphQL.Types.IGraphType varType, GraphQL.Validation.VariableUsage usage) { }
    }
}
namespace GraphQL.Validation.Rules
{
    public class ArgumentsOfCorrectType : GraphQL.Validation.IValidationRule
    {
        public static readonly GraphQL.Validation.Rules.ArgumentsOfCorrectType Instance;
        public ArgumentsOfCorrectType() { }
        public System.Threading.Tasks.Task<GraphQL.Validation.INodeVisitor> ValidateAsync(GraphQL.Validation.ValidationContext context) { }
    }
    public class DefaultValuesOfCorrectType : GraphQL.Validation.IValidationRule
    {
        public static readonly GraphQL.Validation.Rules.DefaultValuesOfCorrectType Instance;
        public DefaultValuesOfCorrectType() { }
        public System.Threading.Tasks.Task<GraphQL.Validation.INodeVisitor> ValidateAsync(GraphQL.Validation.ValidationContext context) { }
    }
    public class FieldsOnCorrectType : GraphQL.Validation.IValidationRule
    {
        public static readonly GraphQL.Validation.Rules.FieldsOnCorrectType Instance;
        public FieldsOnCorrectType() { }
        public System.Threading.Tasks.Task<GraphQL.Validation.INodeVisitor> ValidateAsync(GraphQL.Validation.ValidationContext context) { }
    }
    public class FragmentsOnCompositeTypes : GraphQL.Validation.IValidationRule
    {
        public static readonly GraphQL.Validation.Rules.FragmentsOnCompositeTypes Instance;
        public FragmentsOnCompositeTypes() { }
        public System.Threading.Tasks.Task<GraphQL.Validation.INodeVisitor> ValidateAsync(GraphQL.Validation.ValidationContext context) { }
    }
    public class KnownArgumentNames : GraphQL.Validation.IValidationRule
    {
        public static readonly GraphQL.Validation.Rules.KnownArgumentNames Instance;
        public KnownArgumentNames() { }
        public System.Threading.Tasks.Task<GraphQL.Validation.INodeVisitor> ValidateAsync(GraphQL.Validation.ValidationContext context) { }
    }
    public class KnownDirectives : GraphQL.Validation.IValidationRule
    {
        public static readonly GraphQL.Validation.Rules.KnownDirectives Instance;
        public KnownDirectives() { }
        public System.Threading.Tasks.Task<GraphQL.Validation.INodeVisitor> ValidateAsync(GraphQL.Validation.ValidationContext context) { }
    }
    public class KnownFragmentNames : GraphQL.Validation.IValidationRule
    {
        public static readonly GraphQL.Validation.Rules.KnownFragmentNames Instance;
        public KnownFragmentNames() { }
        public System.Threading.Tasks.Task<GraphQL.Validation.INodeVisitor> ValidateAsync(GraphQL.Validation.ValidationContext context) { }
    }
    public class KnownTypeNames : GraphQL.Validation.IValidationRule
    {
        public static readonly GraphQL.Validation.Rules.KnownTypeNames Instance;
        public KnownTypeNames() { }
        public System.Threading.Tasks.Task<GraphQL.Validation.INodeVisitor> ValidateAsync(GraphQL.Validation.ValidationContext context) { }
    }
    public class LoneAnonymousOperation : GraphQL.Validation.IValidationRule
    {
        public static readonly GraphQL.Validation.Rules.LoneAnonymousOperation Instance;
        public LoneAnonymousOperation() { }
        public System.Threading.Tasks.Task<GraphQL.Validation.INodeVisitor> ValidateAsync(GraphQL.Validation.ValidationContext context) { }
    }
    public class NoFragmentCycles : GraphQL.Validation.IValidationRule
    {
        public static readonly GraphQL.Validation.Rules.NoFragmentCycles Instance;
        public NoFragmentCycles() { }
        public System.Threading.Tasks.Task<GraphQL.Validation.INodeVisitor> ValidateAsync(GraphQL.Validation.ValidationContext context) { }
    }
    public class NoUndefinedVariables : GraphQL.Validation.IValidationRule
    {
        public static readonly GraphQL.Validation.Rules.NoUndefinedVariables Instance;
        public NoUndefinedVariables() { }
        public System.Threading.Tasks.Task<GraphQL.Validation.INodeVisitor> ValidateAsync(GraphQL.Validation.ValidationContext context) { }
    }
    public class NoUnusedFragments : GraphQL.Validation.IValidationRule
    {
        public static readonly GraphQL.Validation.Rules.NoUnusedFragments Instance;
        public NoUnusedFragments() { }
        public System.Threading.Tasks.Task<GraphQL.Validation.INodeVisitor> ValidateAsync(GraphQL.Validation.ValidationContext context) { }
    }
    public class NoUnusedVariables : GraphQL.Validation.IValidationRule
    {
        public static readonly GraphQL.Validation.Rules.NoUnusedVariables Instance;
        public NoUnusedVariables() { }
        public System.Threading.Tasks.Task<GraphQL.Validation.INodeVisitor> ValidateAsync(GraphQL.Validation.ValidationContext context) { }
    }
    public class OverlappingFieldsCanBeMerged : GraphQL.Validation.IValidationRule
    {
        public static readonly GraphQL.Validation.Rules.OverlappingFieldsCanBeMerged Instance;
        public OverlappingFieldsCanBeMerged() { }
        public System.Threading.Tasks.Task<GraphQL.Validation.INodeVisitor> ValidateAsync(GraphQL.Validation.ValidationContext context) { }
        public class Conflict
        {
            public Conflict() { }
            public System.Collections.Generic.List<GraphQL.Language.AST.ISelection> FieldsLeft { get; set; }
            public System.Collections.Generic.List<GraphQL.Language.AST.ISelection> FieldsRight { get; set; }
            public GraphQL.Validation.Rules.OverlappingFieldsCanBeMerged.ConflictReason Reason { get; set; }
        }
        public class ConflictReason
        {
            public ConflictReason() { }
            public GraphQL.Validation.Rules.OverlappingFieldsCanBeMerged.Message Message { get; set; }
            public string Name { get; set; }
        }
        public class Message
        {
            public Message() { }
            public string Msg { get; set; }
            public System.Collections.Generic.List<GraphQL.Validation.Rules.OverlappingFieldsCanBeMerged.ConflictReason> Msgs { get; set; }
        }
    }
    public class PossibleFragmentSpreads : GraphQL.Validation.IValidationRule
    {
        public static readonly GraphQL.Validation.Rules.PossibleFragmentSpreads Instance;
        public PossibleFragmentSpreads() { }
        public System.Threading.Tasks.Task<GraphQL.Validation.INodeVisitor> ValidateAsync(GraphQL.Validation.ValidationContext context) { }
    }
    public class ProvidedNonNullArguments : GraphQL.Validation.IValidationRule
    {
        public static readonly GraphQL.Validation.Rules.ProvidedNonNullArguments Instance;
        public ProvidedNonNullArguments() { }
        public System.Threading.Tasks.Task<GraphQL.Validation.INodeVisitor> ValidateAsync(GraphQL.Validation.ValidationContext context) { }
    }
    public class ScalarLeafs : GraphQL.Validation.IValidationRule
    {
        public static readonly GraphQL.Validation.Rules.ScalarLeafs Instance;
        public ScalarLeafs() { }
        public System.Threading.Tasks.Task<GraphQL.Validation.INodeVisitor> ValidateAsync(GraphQL.Validation.ValidationContext context) { }
    }
    public class SingleRootFieldSubscriptions : GraphQL.Validation.IValidationRule
    {
        public static readonly GraphQL.Validation.Rules.SingleRootFieldSubscriptions Instance;
        public SingleRootFieldSubscriptions() { }
        public System.Threading.Tasks.Task<GraphQL.Validation.INodeVisitor> ValidateAsync(GraphQL.Validation.ValidationContext context) { }
    }
    public class UniqueArgumentNames : GraphQL.Validation.IValidationRule
    {
        public static readonly GraphQL.Validation.Rules.UniqueArgumentNames Instance;
        public UniqueArgumentNames() { }
        public System.Threading.Tasks.Task<GraphQL.Validation.INodeVisitor> ValidateAsync(GraphQL.Validation.ValidationContext context) { }
    }
    public class UniqueDirectivesPerLocation : GraphQL.Validation.IValidationRule
    {
        public static readonly GraphQL.Validation.Rules.UniqueDirectivesPerLocation Instance;
        public UniqueDirectivesPerLocation() { }
        public System.Threading.Tasks.Task<GraphQL.Validation.INodeVisitor> ValidateAsync(GraphQL.Validation.ValidationContext context) { }
    }
    public class UniqueFragmentNames : GraphQL.Validation.IValidationRule
    {
        public static readonly GraphQL.Validation.Rules.UniqueFragmentNames Instance;
        public UniqueFragmentNames() { }
        public System.Threading.Tasks.Task<GraphQL.Validation.INodeVisitor> ValidateAsync(GraphQL.Validation.ValidationContext context) { }
    }
    public class UniqueInputFieldNames : GraphQL.Validation.IValidationRule
    {
        public static readonly GraphQL.Validation.Rules.UniqueInputFieldNames Instance;
        public UniqueInputFieldNames() { }
        public System.Threading.Tasks.Task<GraphQL.Validation.INodeVisitor> ValidateAsync(GraphQL.Validation.ValidationContext context) { }
    }
    public class UniqueOperationNames : GraphQL.Validation.IValidationRule
    {
        public static readonly GraphQL.Validation.Rules.UniqueOperationNames Instance;
        public UniqueOperationNames() { }
        public System.Threading.Tasks.Task<GraphQL.Validation.INodeVisitor> ValidateAsync(GraphQL.Validation.ValidationContext context) { }
    }
    public class UniqueVariableNames : GraphQL.Validation.IValidationRule
    {
        public static readonly GraphQL.Validation.Rules.UniqueVariableNames Instance;
        public UniqueVariableNames() { }
        public System.Threading.Tasks.Task<GraphQL.Validation.INodeVisitor> ValidateAsync(GraphQL.Validation.ValidationContext context) { }
    }
    public class VariablesAreInputTypes : GraphQL.Validation.IValidationRule
    {
        public static readonly GraphQL.Validation.Rules.VariablesAreInputTypes Instance;
        public VariablesAreInputTypes() { }
        public System.Threading.Tasks.Task<GraphQL.Validation.INodeVisitor> ValidateAsync(GraphQL.Validation.ValidationContext context) { }
    }
    public class VariablesInAllowedPosition : GraphQL.Validation.IValidationRule
    {
        public static readonly GraphQL.Validation.Rules.VariablesInAllowedPosition Instance;
        public VariablesInAllowedPosition() { }
        public System.Threading.Tasks.Task<GraphQL.Validation.INodeVisitor> ValidateAsync(GraphQL.Validation.ValidationContext context) { }
    }
}<|MERGE_RESOLUTION|>--- conflicted
+++ resolved
@@ -2512,11 +2512,7 @@
     {
         public BasicVisitor(params GraphQL.Validation.INodeVisitor[] visitors) { }
         public BasicVisitor(System.Collections.Generic.IList<GraphQL.Validation.INodeVisitor> visitors) { }
-<<<<<<< HEAD
         public void Visit(GraphQL.Language.AST.INode node, GraphQL.Validation.ValidationContext context) { }
-=======
-        public void Visit(GraphQL.Language.AST.INode node) { }
->>>>>>> f81d9de2
     }
     public class DocumentValidator : GraphQL.Validation.IDocumentValidator
     {
