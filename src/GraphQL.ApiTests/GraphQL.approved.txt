--- conflicted
+++ resolved
@@ -770,17 +770,9 @@
         protected bool ProcessNodeUnhandledException(GraphQL.Execution.ExecutionContext context, GraphQL.Execution.ExecutionNode node, System.Exception ex) { }
         protected void SetNodeError(GraphQL.Execution.ExecutionContext context, GraphQL.Execution.ExecutionNode node, GraphQL.ExecutionError error) { }
         protected virtual void ValidateNodeResult(GraphQL.Execution.ExecutionContext context, GraphQL.Execution.ExecutionNode node) { }
-<<<<<<< HEAD
-        public static GraphQL.Execution.ExecutionNode BuildExecutionNode(GraphQL.Execution.ExecutionNode parent, GraphQL.Types.IGraphType graphType, GraphQL.Language.AST.Field field, GraphQL.Types.FieldType fieldDefinition, int? indexInParentNode = default) { }
+        protected static GraphQL.Execution.ExecutionNode BuildExecutionNode(GraphQL.Execution.ExecutionNode parent, GraphQL.Types.IGraphType graphType, GraphQL.Language.AST.Field field, GraphQL.Types.FieldType fieldDefinition, int? indexInParentNode = default) { }
         public static GraphQL.Execution.ExecutionNode BuildExecutionNode(GraphQL.Execution.ExecutionNode parent, GraphQL.Types.IGraphType graphType, GraphQL.Language.AST.Field field, GraphQL.Types.FieldType fieldDefinition, int? indexInParentNode, object source) { }
-        public static GraphQL.Execution.RootExecutionNode BuildExecutionRootNode(GraphQL.Execution.ExecutionContext context, GraphQL.Types.IObjectGraphType rootType) { }
-        public static void SetArrayItemNodes(GraphQL.Execution.ExecutionContext context, GraphQL.Execution.ArrayExecutionNode parent) { }
-        public static void SetSubFieldNodes(GraphQL.Execution.ExecutionContext context, GraphQL.Execution.ObjectExecutionNode parent) { }
-        public static void SetSubFieldNodes(GraphQL.Execution.ExecutionContext context, GraphQL.Execution.ObjectExecutionNode parent, GraphQL.Language.AST.Fields fields) { }
-=======
-        protected static GraphQL.Execution.ExecutionNode BuildExecutionNode(GraphQL.Execution.ExecutionNode parent, GraphQL.Types.IGraphType graphType, GraphQL.Language.AST.Field field, GraphQL.Types.FieldType fieldDefinition, int? indexInParentNode = default) { }
         protected static GraphQL.Execution.RootExecutionNode BuildExecutionRootNode(GraphQL.Execution.ExecutionContext context, GraphQL.Types.IObjectGraphType rootType) { }
->>>>>>> 4cd12d9c
     }
     public class GraphQLDocumentBuilder : GraphQL.Execution.IDocumentBuilder
     {
