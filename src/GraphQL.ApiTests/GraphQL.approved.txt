--- conflicted
+++ resolved
@@ -173,12 +173,8 @@
     }
     public interface IResolveFieldContext : GraphQL.Execution.IProvideUserContext
     {
-<<<<<<< HEAD
-        System.Collections.Generic.IDictionary<string, object> Arguments { get; }
+        System.Collections.Generic.IDictionary<string, GraphQL.Execution.ArgumentValue> Arguments { get; }
         GraphQL.Execution.IExecutionArrayPool ArrayPool { get; }
-=======
-        System.Collections.Generic.IDictionary<string, GraphQL.Execution.ArgumentValue> Arguments { get; }
->>>>>>> 57db0663
         System.Threading.CancellationToken CancellationToken { get; }
         GraphQL.Language.AST.Document Document { get; }
         GraphQL.ExecutionErrors Errors { get; }
@@ -253,12 +249,8 @@
     public class ReadonlyResolveFieldContext : GraphQL.Execution.IProvideUserContext, GraphQL.IResolveFieldContext, GraphQL.IResolveFieldContext<object>
     {
         public ReadonlyResolveFieldContext(GraphQL.Execution.ExecutionNode node, GraphQL.Execution.ExecutionContext context) { }
-<<<<<<< HEAD
-        public System.Collections.Generic.IDictionary<string, object> Arguments { get; }
+        public System.Collections.Generic.IDictionary<string, GraphQL.Execution.ArgumentValue> Arguments { get; }
         public GraphQL.Execution.IExecutionArrayPool ArrayPool { get; }
-=======
-        public System.Collections.Generic.IDictionary<string, GraphQL.Execution.ArgumentValue> Arguments { get; }
->>>>>>> 57db0663
         public System.Threading.CancellationToken CancellationToken { get; }
         public GraphQL.Language.AST.Document Document { get; }
         public GraphQL.ExecutionErrors Errors { get; }
@@ -285,12 +277,8 @@
     {
         public ResolveFieldContext() { }
         public ResolveFieldContext(GraphQL.IResolveFieldContext context) { }
-<<<<<<< HEAD
-        public System.Collections.Generic.IDictionary<string, object> Arguments { get; set; }
+        public System.Collections.Generic.IDictionary<string, GraphQL.Execution.ArgumentValue> Arguments { get; set; }
         public GraphQL.Execution.IExecutionArrayPool ArrayPool { get; set; }
-=======
-        public System.Collections.Generic.IDictionary<string, GraphQL.Execution.ArgumentValue> Arguments { get; set; }
->>>>>>> 57db0663
         public System.Threading.CancellationToken CancellationToken { get; set; }
         public GraphQL.Language.AST.Document Document { get; set; }
         public GraphQL.ExecutionErrors Errors { get; set; }
