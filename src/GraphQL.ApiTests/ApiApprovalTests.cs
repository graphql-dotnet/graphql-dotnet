--- conflicted
+++ resolved
@@ -24,36 +24,15 @@
     [InlineData(typeof(DataLoader.DataLoaderContext))]
     public void PublicApi(Type type)
     {
-<<<<<<< HEAD
         string baseDir = AppDomain.CurrentDomain.BaseDirectory;
-        string projectName = type.Assembly.GetName().Name;
-        string projectDir = Path.Combine(baseDir, $"..{Path.DirectorySeparatorChar}..{Path.DirectorySeparatorChar}..{Path.DirectorySeparatorChar}..");
+        string projectName = type.Assembly.GetName().Name!;
+        string testDir = Path.Combine(baseDir, $"..{Path.DirectorySeparatorChar}..{Path.DirectorySeparatorChar}..");
+        string projectDir = Path.Combine(testDir, "..");
         string buildDir = Path.Combine(projectDir, projectName, "bin", "Debug");
         Debug.Assert(Directory.Exists(buildDir), $"Directory '{buildDir}' doesn't exist");
         string csProject = Path.Combine(projectDir, projectName, projectName + ".csproj");
         var project = XDocument.Load(csProject);
         string[] tfms = project.Descendants("TargetFrameworks").Union(project.Descendants("TargetFramework")).First().Value.Split(";", StringSplitOptions.RemoveEmptyEntries);
-=======
-        [Theory]
-        [InlineData(typeof(IGraphType))]
-        [InlineData(typeof(SubscriptionDocumentExecuter))]
-        [InlineData(typeof(SystemTextJson.DocumentWriter))]
-        [InlineData(typeof(NewtonsoftJson.DocumentWriter))]
-        [InlineData(typeof(MicrosoftDI.ScopedFieldBuilderExtensions))]
-        [InlineData(typeof(Caching.MemoryDocumentCache))]
-        [InlineData(typeof(DataLoader.DataLoaderContext))]
-        public void PublicApi(Type type)
-        {
-            string baseDir = AppDomain.CurrentDomain.BaseDirectory;
-            string projectName = type.Assembly.GetName().Name!;
-            string testDir = Path.Combine(baseDir, $"..{Path.DirectorySeparatorChar}..{Path.DirectorySeparatorChar}..");
-            string projectDir = Path.Combine(testDir, "..");
-            string buildDir = Path.Combine(projectDir, projectName, "bin", "Debug");
-            Debug.Assert(Directory.Exists(buildDir), $"Directory '{buildDir}' doesn't exist");
-            string csProject = Path.Combine(projectDir, projectName, projectName + ".csproj");
-            var project = XDocument.Load(csProject);
-            string[] tfms = project.Descendants("TargetFrameworks").Union(project.Descendants("TargetFramework")).First().Value.Split(";", StringSplitOptions.RemoveEmptyEntries);
->>>>>>> 077e69db
 
         // There may be old stuff from earlier builds like net45, netcoreapp3.0, etc. so filter it out
         string[] actualTfmDirs = Directory.GetDirectories(buildDir).Where(dir => tfms.Any(tfm => dir.EndsWith(tfm))).ToArray();
@@ -66,61 +45,43 @@
             ExcludeAttributes = new[] { "System.Diagnostics.DebuggerDisplayAttribute", "System.Diagnostics.CodeAnalysis.AllowNullAttribute" }
         }) + Environment.NewLine)).ToArray();
 
-<<<<<<< HEAD
-        // See: https://shouldly.readthedocs.io/en/latest/assertions/shouldMatchApproved.html
-        // Note: If the AssemblyName.approved.txt file doesn't match the latest publicApi value,
-        // this call will try to launch a diff tool to help you out but that can fail on
-        // your machine if a diff tool isn't configured/setup.
         if (publicApi.DistinctBy(item => item.content).Count() == 1)
         {
-            publicApi[0].content.ShouldMatchApproved(options => options.NoDiff().WithFilenameGenerator((testMethodInfo, discriminator, fileType, fileExtension) => $"{type.Assembly.GetName().Name}.{fileType}.{fileExtension}"));
+            AutoApproveOrFail(publicApi[0].content, "");
         }
         else
         {
-            var uniqueApi = publicApi.ToLookup(item => item.content);
-            foreach (var item in uniqueApi)
+            foreach (var item in publicApi.ToLookup(item => item.content))
             {
-                item.Key.ShouldMatchApproved(options => options.SubFolder(string.Join("+", item.Select(x => x.tfm).OrderBy(x => x))).NoDiff().WithFilenameGenerator((testMethodInfo, discriminator, fileType, fileExtension) => $"{type.Assembly.GetName().Name}.{fileType}.{fileExtension}"));
-=======
-            if (publicApi.DistinctBy(item => item.content).Count() == 1)
+                AutoApproveOrFail(item.Key, string.Join("+", item.Select(x => x.tfm).OrderBy(x => x)));
+            }
+        }
+
+        // Approval test should (re)generate approved.txt files locally if needed.
+        // Approval test should fail on CI.
+        // https://docs.github.com/en/actions/learn-github-actions/environment-variables#default-environment-variables
+        void AutoApproveOrFail(string publicApi, string folder)
+        {
+            string file = null!;
+
+            try
             {
-                AutoApproveOrFail(publicApi[0].content, "");
+                publicApi.ShouldMatchApproved(options => options.SubFolder(folder).NoDiff().WithFilenameGenerator((testMethodInfo, discriminator, fileType, fileExtension) => file = $"{type.Assembly.GetName().Name}.{fileType}.{fileExtension}"));
             }
-            else
+            catch (ShouldMatchApprovedException) when (Environment.GetEnvironmentVariable("CI") == null)
             {
-                foreach (var item in publicApi.ToLookup(item => item.content))
+                string? received = Path.Combine(testDir, folder, file);
+                string? approved = received.Replace(".received.txt", ".approved.txt");
+                if (File.Exists(received) && File.Exists(approved))
                 {
-                    AutoApproveOrFail(item.Key, string.Join("+", item.Select(x => x.tfm).OrderBy(x => x)));
+                    File.Copy(received, approved, overwrite: true);
+                    File.Delete(received);
                 }
-            }
-
-            // Approval test should (re)generate approved.txt files locally if needed.
-            // Approval test should fail on CI.
-            // https://docs.github.com/en/actions/learn-github-actions/environment-variables#default-environment-variables
-            void AutoApproveOrFail(string publicApi, string folder)
-            {
-                string file = null!;
-
-                try
+                else
                 {
-                    publicApi.ShouldMatchApproved(options => options.SubFolder(folder).NoDiff().WithFilenameGenerator((testMethodInfo, discriminator, fileType, fileExtension) => file = $"{type.Assembly.GetName().Name}.{fileType}.{fileExtension}"));
+                    throw;
                 }
-                catch (ShouldMatchApprovedException) when (Environment.GetEnvironmentVariable("CI") == null)
-                {
-                    string? received = Path.Combine(testDir, folder, file);
-                    string? approved = received.Replace(".received.txt", ".approved.txt");
-                    if (File.Exists(received) && File.Exists(approved))
-                    {
-                        File.Copy(received, approved, overwrite: true);
-                        File.Delete(received);
-                    }
-                    else
-                    {
-                        throw;
-                    }
-                }
->>>>>>> 077e69db
             }
         }
     }
-}
+}