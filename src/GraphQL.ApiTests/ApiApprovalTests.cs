using System;
using GraphQL.Types;
using PublicApiGenerator;
using Shouldly;
using Xunit;

namespace GraphQL.ApiTests
{
    /// <see href="https://github.com/JakeGinnivan/ApiApprover"/>
    public class ApiApprovalTests
    {
        [Theory]
        [InlineData(typeof(IGraphType))]
        [InlineData(typeof(SubscriptionDocumentExecuter))]
        [InlineData(typeof(SystemTextJson.DocumentWriter))]
        [InlineData(typeof(NewtonsoftJson.DocumentWriter))]
        [InlineData(typeof(MicrosoftDI.ScopedFieldBuilderExtensions))]
        [InlineData(typeof(Caching.MemoryDocumentCache))]
<<<<<<< HEAD
        [InlineData(typeof(Federation.Instrumentation.FederatedInstrumentFieldMiddleware))]
=======
        [InlineData(typeof(DataLoader.DataLoaderContext))]
>>>>>>> 6e7c633d
        public void PublicApi(Type type)
        {
            string publicApi = type.Assembly.GeneratePublicApi(new ApiGeneratorOptions
            {
                IncludeAssemblyAttributes = false,
                //WhitelistedNamespacePrefixes = new[] { "Microsoft.Extensions.DependencyInjection" },
                ExcludeAttributes = new[] { "System.Diagnostics.DebuggerDisplayAttribute" }
            });

            // See: https://shouldly.readthedocs.io/en/latest/assertions/shouldMatchApproved.html
            // Note: If the AssemblyName.approved.txt file doesn't match the latest publicApi value,
            // this call will try to launch a diff tool to help you out but that can fail on
            // your machine if a diff tool isn't configured/setup.
            publicApi.ShouldMatchApproved(options => options.WithFilenameGenerator((testMethodInfo, discriminator, fileType, fileExtension) => $"{type.Assembly.GetName().Name}.{fileType}.{fileExtension}"));
        }
    }
}<|MERGE_RESOLUTION|>--- conflicted
+++ resolved
@@ -16,11 +16,8 @@
         [InlineData(typeof(NewtonsoftJson.DocumentWriter))]
         [InlineData(typeof(MicrosoftDI.ScopedFieldBuilderExtensions))]
         [InlineData(typeof(Caching.MemoryDocumentCache))]
-<<<<<<< HEAD
         [InlineData(typeof(Federation.Instrumentation.FederatedInstrumentFieldMiddleware))]
-=======
         [InlineData(typeof(DataLoader.DataLoaderContext))]
->>>>>>> 6e7c633d
         public void PublicApi(Type type)
         {
             string publicApi = type.Assembly.GeneratePublicApi(new ApiGeneratorOptions
