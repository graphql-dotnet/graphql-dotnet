--- conflicted
+++ resolved
@@ -12,34 +12,13 @@
     [Theory]
     [InlineData(typeof(IGraphType))]
     [InlineData(typeof(SubscriptionDocumentExecuter))]
-    [InlineData(typeof(SystemTextJson.DocumentWriter))]
-    [InlineData(typeof(NewtonsoftJson.DocumentWriter))]
+    [InlineData(typeof(SystemTextJson.GraphQLSerializer))]
+    [InlineData(typeof(NewtonsoftJson.GraphQLSerializer))]
     [InlineData(typeof(MicrosoftDI.ScopedFieldBuilderExtensions))]
     [InlineData(typeof(Caching.MemoryDocumentCache))]
     [InlineData(typeof(DataLoader.DataLoaderContext))]
     public void PublicApi(Type type)
     {
-<<<<<<< HEAD
-        [Theory]
-        [InlineData(typeof(IGraphType))]
-        [InlineData(typeof(SubscriptionDocumentExecuter))]
-        [InlineData(typeof(SystemTextJson.GraphQLSerializer))]
-        [InlineData(typeof(NewtonsoftJson.GraphQLSerializer))]
-        [InlineData(typeof(MicrosoftDI.ScopedFieldBuilderExtensions))]
-        [InlineData(typeof(Caching.MemoryDocumentCache))]
-        [InlineData(typeof(DataLoader.DataLoaderContext))]
-        public void PublicApi(Type type)
-        {
-            string baseDir = AppDomain.CurrentDomain.BaseDirectory;
-            string projectName = type.Assembly.GetName().Name!;
-            string testDir = Path.Combine(baseDir, $"..{Path.DirectorySeparatorChar}..{Path.DirectorySeparatorChar}..");
-            string projectDir = Path.Combine(testDir, "..");
-            string buildDir = Path.Combine(projectDir, projectName, "bin", "Debug");
-            Debug.Assert(Directory.Exists(buildDir), $"Directory '{buildDir}' doesn't exist");
-            string csProject = Path.Combine(projectDir, projectName, projectName + ".csproj");
-            var project = XDocument.Load(csProject);
-            string[] tfms = project.Descendants("TargetFrameworks").Union(project.Descendants("TargetFramework")).First().Value.Split(";", StringSplitOptions.RemoveEmptyEntries);
-=======
         string baseDir = AppDomain.CurrentDomain.BaseDirectory;
         string projectName = type.Assembly.GetName().Name!;
         string testDir = Path.Combine(baseDir, $"..{Path.DirectorySeparatorChar}..{Path.DirectorySeparatorChar}..");
@@ -49,7 +28,6 @@
         string csProject = Path.Combine(projectDir, projectName, projectName + ".csproj");
         var project = XDocument.Load(csProject);
         string[] tfms = project.Descendants("TargetFrameworks").Union(project.Descendants("TargetFramework")).First().Value.Split(";", StringSplitOptions.RemoveEmptyEntries);
->>>>>>> 42f8a3d1
 
         // There may be old stuff from earlier builds like net45, netcoreapp3.0, etc. so filter it out
         string[] actualTfmDirs = Directory.GetDirectories(buildDir).Where(dir => tfms.Any(tfm => dir.EndsWith(tfm))).ToArray();
