--- conflicted
+++ resolved
@@ -20,18 +20,6 @@
     [InlineData(typeof(DataLoader.DataLoaderContext))]
     public void PublicApi(Type type)
     {
-<<<<<<< HEAD
-        [Theory]
-        [InlineData(typeof(IGraphType))]
-        [InlineData(typeof(SubscriptionDocumentExecuter))]
-        [InlineData(typeof(SystemTextJson.DocumentWriter))]
-        [InlineData(typeof(NewtonsoftJson.DocumentWriter))]
-        [InlineData(typeof(MicrosoftDI.ScopedFieldBuilderExtensions))]
-        [InlineData(typeof(Caching.MemoryDocumentCache))]
-        [InlineData(typeof(Federation.Instrumentation.FederatedInstrumentFieldMiddleware))]
-        [InlineData(typeof(DataLoader.DataLoaderContext))]
-        public void PublicApi(Type type)
-=======
         string baseDir = AppDomain.CurrentDomain.BaseDirectory;
         string projectName = type.Assembly.GetName().Name!;
         string testDir = Path.Combine(baseDir, $"..{Path.DirectorySeparatorChar}..{Path.DirectorySeparatorChar}..");
@@ -58,7 +46,6 @@
             AutoApproveOrFail(publicApi[0].content, "");
         }
         else
->>>>>>> f44194cb
         {
             foreach (var item in publicApi.ToLookup(item => item.content))
             {
