--- conflicted
+++ resolved
@@ -55,11 +55,7 @@
         public GraphQL.Builders.FieldBuilder<TSourceType, TReturnType> DefaultValue(TReturnType defaultValue = null) { }
         public GraphQL.Builders.FieldBuilder<TSourceType, TReturnType> DeprecationReason(string deprecationReason) { }
         public GraphQL.Builders.FieldBuilder<TSourceType, TReturnType> Description(string description) { }
-<<<<<<< HEAD
-        public GraphQL.Builders.FieldBuilder<TSourceType, TReturnType> Directive(string name, GraphQL.Utilities.SchemaDirectiveVisitor directive) { }
-=======
         public GraphQL.Builders.FieldBuilder<TSourceType, TReturnType> Directive(GraphQL.Utilities.SchemaDirectiveVisitor directive) { }
->>>>>>> 692f640d
         public GraphQL.Builders.FieldBuilder<TSourceType, TReturnType> Name(string name) { }
         public GraphQL.Builders.FieldBuilder<TSourceType, TReturnType> Resolve(GraphQL.Resolvers.IFieldResolver resolver) { }
         public GraphQL.Builders.FieldBuilder<TSourceType, TReturnType> Resolve(System.Func<GraphQL.Types.ResolveFieldContext<TSourceType>, TReturnType> resolve) { }
@@ -312,22 +308,14 @@
     }
     public class static GraphQLExtensions
     {
-<<<<<<< HEAD
-        public static void AddDirective(this GraphQL.Types.IProvideMetadata metadataProvider, string name, GraphQL.Utilities.SchemaDirectiveVisitor directive) { }
-=======
         public static void AddDirective(this GraphQL.Types.IProvideMetadata metadataProvider, GraphQL.Utilities.SchemaDirectiveVisitor directive) { }
->>>>>>> 692f640d
         public static GraphQL.Language.AST.IValue AstFromValue(this object value, GraphQL.Types.ISchema schema, GraphQL.Types.IGraphType type) { }
         public static GraphQL.Types.IGraphType BuildNamedType(this System.Type type, System.Func<System.Type, GraphQL.Types.IGraphType> resolve = null) { }
         public static object DefaultValueOf<TSourceType, TProperty>(this System.Linq.Expressions.Expression<System.Func<TSourceType, TProperty>> expression) { }
         public static string DeprecationReasonOf<TSourceType, TProperty>(this System.Linq.Expressions.Expression<System.Func<TSourceType, TProperty>> expression) { }
         public static string DescriptionOf<TSourceType, TProperty>(this System.Linq.Expressions.Expression<System.Func<TSourceType, TProperty>> expression) { }
         public static bool DoTypesOverlap(this GraphQL.Types.ISchema schema, GraphQL.Types.IGraphType typeA, GraphQL.Types.IGraphType typeB) { }
-<<<<<<< HEAD
-        public static System.Collections.Generic.IDictionary<string, GraphQL.Utilities.SchemaDirectiveVisitor> GetDirectives(this GraphQL.Types.IProvideMetadata metadataProvider) { }
-=======
         public static System.Collections.Generic.IEnumerable<GraphQL.Utilities.SchemaDirectiveVisitor> GetDirectives(this GraphQL.Types.IProvideMetadata metadataProvider) { }
->>>>>>> 692f640d
         public static GraphQL.Types.IGraphType GetNamedType(this GraphQL.Types.IGraphType type) { }
         public static System.Type GetNamedType(this System.Type type) { }
         public static bool IsCompositeType(this GraphQL.Types.IGraphType type) { }
@@ -337,11 +325,7 @@
         public static bool IsSubtypeOf(this GraphQL.Types.IGraphType maybeSubType, GraphQL.Types.IGraphType superType, GraphQL.Types.ISchema schema) { }
         public static System.Collections.Generic.IEnumerable<string> IsValidLiteralValue(this GraphQL.Types.IGraphType type, GraphQL.Language.AST.IValue valueAst, GraphQL.Types.ISchema schema) { }
         public static string NameOf<TSourceType, TProperty>(this System.Linq.Expressions.Expression<System.Func<TSourceType, TProperty>> expression) { }
-<<<<<<< HEAD
-        public static void SetDirective(this GraphQL.Types.IProvideMetadata metadataProvider, string name, GraphQL.Utilities.SchemaDirectiveVisitor directive) { }
-=======
         public static void SetDirective(this GraphQL.Types.IProvideMetadata metadataProvider, GraphQL.Utilities.SchemaDirectiveVisitor directive) { }
->>>>>>> 692f640d
         public static string TrimGraphQLTypes(this string name) { }
         public static TMetadataProvider WithMetadata<TMetadataProvider>(this TMetadataProvider provider, string key, object value)
             where TMetadataProvider : GraphQL.Types.IProvideMetadata { }
@@ -2226,10 +2210,7 @@
     {
         protected static readonly string DeprecatedDefaultValue;
         public DeprecatedDirectiveVisitor() { }
-<<<<<<< HEAD
-=======
         public override string Name { get; }
->>>>>>> 692f640d
         public override void VisitEnumerationValue(GraphQL.Types.EnumValueDefinition value) { }
         public override void VisitField(GraphQL.Types.FieldType field) { }
     }
