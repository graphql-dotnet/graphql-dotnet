namespace GraphQL
{
    public static class BoolBox
    {
        public static readonly object False;
        public static readonly object True;
        public static object Boxed(this bool value) { }
        public static object Boxed(this bool? value) { }
    }
    public sealed class DefaultServiceProvider : System.IServiceProvider
    {
        public DefaultServiceProvider() { }
        public object GetService(System.Type serviceType) { }
    }
    public class DocumentExecuter : GraphQL.IDocumentExecuter
    {
        public DocumentExecuter() { }
        public DocumentExecuter(GraphQL.Execution.IDocumentBuilder documentBuilder, GraphQL.Validation.IDocumentValidator documentValidator, GraphQL.Validation.Complexity.IComplexityAnalyzer complexityAnalyzer) { }
        public System.Threading.Tasks.Task<GraphQL.ExecutionResult> ExecuteAsync(GraphQL.ExecutionOptions options) { }
        protected virtual GraphQL.Language.AST.Operation GetOperation(string operationName, GraphQL.Language.AST.Document document) { }
        protected virtual GraphQL.Execution.IExecutionStrategy SelectExecutionStrategy(GraphQL.Execution.ExecutionContext context) { }
    }
    public static class DocumentExecuterExtensions
    {
        public static System.Threading.Tasks.Task<GraphQL.ExecutionResult> ExecuteAsync(this GraphQL.IDocumentExecuter executer, System.Action<GraphQL.ExecutionOptions> configure) { }
    }
    public static class DocumentWriterExtensions
    {
        public static System.Threading.Tasks.Task<string> WriteToStringAsync<T>(this GraphQL.IDocumentWriter writer, T value) { }
    }
    public static class EnumerableExtensions
    {
        public static void Apply(this System.Collections.IDictionary items, System.Action<object, object> action) { }
        public static void Apply<T>(this System.Collections.Generic.IEnumerable<T> items, System.Action<T> action) { }
        public static void Apply<T>(this System.Collections.Generic.List<T> items, System.Action<T> action) { }
    }
    public struct ErrorLocation : System.IEquatable<GraphQL.ErrorLocation>
    {
        public int Column { get; set; }
        public int Line { get; set; }
        public bool Equals(GraphQL.ErrorLocation other) { }
        public override bool Equals(object obj) { }
        public override int GetHashCode() { }
        public static bool operator !=(GraphQL.ErrorLocation left, GraphQL.ErrorLocation right) { }
        public static bool operator ==(GraphQL.ErrorLocation left, GraphQL.ErrorLocation right) { }
    }
    [System.Serializable]
    public class ExecutionError : System.Exception
    {
        public ExecutionError(string message) { }
        public ExecutionError(string message, System.Collections.IDictionary data) { }
        public ExecutionError(string message, System.Exception exception) { }
        public string Code { get; set; }
        public System.Collections.Generic.IEnumerable<GraphQL.ErrorLocation> Locations { get; }
        public System.Collections.Generic.IEnumerable<object> Path { get; set; }
        public void AddLocation(int line, int column) { }
    }
    public static class ExecutionErrorExtensions
    {
        public static void AddLocation(this GraphQL.ExecutionError error, GraphQL.Language.AST.AbstractNode abstractNode, GraphQL.Language.AST.Document document) { }
    }
    public class ExecutionErrors : System.Collections.Generic.IEnumerable<GraphQL.ExecutionError>, System.Collections.IEnumerable
    {
        public ExecutionErrors() { }
        public int Count { get; }
        public GraphQL.ExecutionError this[int index] { get; }
        public virtual void Add(GraphQL.ExecutionError error) { }
        public virtual void AddRange(System.Collections.Generic.IEnumerable<GraphQL.ExecutionError> errors) { }
        public System.Collections.Generic.IEnumerator<GraphQL.ExecutionError> GetEnumerator() { }
    }
    public class ExecutionOptions : GraphQL.Execution.IProvideUserContext
    {
        public ExecutionOptions() { }
        public System.Threading.CancellationToken CancellationToken { get; set; }
        public GraphQL.Validation.Complexity.ComplexityConfiguration ComplexityConfiguration { get; set; }
        public GraphQL.Language.AST.Document Document { get; set; }
        public bool EnableMetrics { get; set; }
        public GraphQL.Instrumentation.IFieldMiddlewareBuilder FieldMiddleware { get; set; }
        public GraphQL.Inputs Inputs { get; set; }
        public System.Collections.Generic.List<GraphQL.Execution.IDocumentExecutionListener> Listeners { get; }
        public int? MaxParallelExecutionCount { get; set; }
        public GraphQL.Conversion.INameConverter NameConverter { get; set; }
        public string OperationName { get; set; }
        public string Query { get; set; }
        public System.IServiceProvider RequestServices { get; set; }
        public object Root { get; set; }
        public GraphQL.Types.ISchema Schema { get; set; }
        public GraphQL.Introspection.ISchemaFilter SchemaFilter { get; set; }
        public bool ThrowOnUnhandledException { get; set; }
        public System.Action<GraphQL.Execution.UnhandledExceptionContext> UnhandledExceptionDelegate { get; set; }
        public System.Collections.Generic.IDictionary<string, object> UserContext { get; set; }
        public System.Collections.Generic.IEnumerable<GraphQL.Validation.IValidationRule> ValidationRules { get; set; }
    }
    public class ExecutionResult
    {
        public ExecutionResult() { }
        public ExecutionResult(GraphQL.ExecutionResult result) { }
        public object Data { get; set; }
        public GraphQL.Language.AST.Document Document { get; set; }
        public GraphQL.ExecutionErrors Errors { get; set; }
        public System.Collections.Generic.Dictionary<string, object> Extensions { get; set; }
        public GraphQL.Language.AST.Operation Operation { get; set; }
        public GraphQL.Instrumentation.PerfRecord[] Perf { get; set; }
        public string Query { get; set; }
    }
    public sealed class FuncServiceProvider : System.IServiceProvider
    {
        public FuncServiceProvider(System.Func<System.Type, object> resolver) { }
        public object GetService(System.Type type) { }
    }
    [System.AttributeUsage(System.AttributeTargets.Class | System.AttributeTargets.Method | System.AttributeTargets.All, AllowMultiple=true)]
    public abstract class GraphQLAttribute : System.Attribute
    {
        protected GraphQLAttribute() { }
        public virtual void Modify(GraphQL.Utilities.FieldConfig field) { }
        public virtual void Modify(GraphQL.Utilities.TypeConfig type) { }
    }
    public static class GraphQLExtensions
    {
        public static GraphQL.Language.AST.IValue AstFromValue(this object value, GraphQL.Types.ISchema schema, GraphQL.Types.IGraphType type) { }
        public static GraphQL.Types.IGraphType BuildNamedType(this System.Type type, System.Func<System.Type, GraphQL.Types.IGraphType> resolve = null) { }
        public static object DefaultValueOf<TSourceType, TProperty>(this System.Linq.Expressions.Expression<System.Func<TSourceType, TProperty>> expression) { }
        public static string DeprecationReasonOf<TSourceType, TProperty>(this System.Linq.Expressions.Expression<System.Func<TSourceType, TProperty>> expression) { }
        public static string DescriptionOf<TSourceType, TProperty>(this System.Linq.Expressions.Expression<System.Func<TSourceType, TProperty>> expression) { }
        public static bool DoTypesOverlap(GraphQL.Types.IGraphType typeA, GraphQL.Types.IGraphType typeB) { }
        public static GraphQL.Types.IGraphType GetNamedType(this GraphQL.Types.IGraphType type) { }
        public static System.Type GetNamedType(this System.Type type) { }
        public static bool IsBuiltInDirective(this string directiveName) { }
        public static bool IsBuiltInScalar(this string typeName) { }
        public static bool IsCompositeType(this GraphQL.Types.IGraphType type) { }
        public static bool IsInputObjectType(this GraphQL.Types.IGraphType type) { }
        public static bool IsInputType(this GraphQL.Types.IGraphType type) { }
        public static bool IsInputType(this System.Type type) { }
        public static bool IsLeafType(this GraphQL.Types.IGraphType type) { }
        public static bool IsOutputType(this GraphQL.Types.IGraphType type) { }
        public static bool IsOutputType(this System.Type type) { }
        public static bool IsSubtypeOf(this GraphQL.Types.IGraphType maybeSubType, GraphQL.Types.IGraphType superType, GraphQL.Types.ISchema schema) { }
        public static bool IsValidInterfaceFor(this GraphQL.Types.IInterfaceGraphType iface, GraphQL.Types.IObjectGraphType type, bool throwError = true) { }
        public static System.Collections.Generic.IEnumerable<string> IsValidLiteralValue(this GraphQL.Types.IGraphType type, GraphQL.Language.AST.IValue valueAst, GraphQL.Types.ISchema schema) { }
        public static string NameOf<TSourceType, TProperty>(this System.Linq.Expressions.Expression<System.Func<TSourceType, TProperty>> expression) { }
        public static bool Supports(this GraphQL.Types.ISchema schema, string typeName) { }
        public static string TrimGraphQLTypes(this string name) { }
        public static TMetadataProvider WithMetadata<TMetadataProvider>(this TMetadataProvider provider, string key, object value)
            where TMetadataProvider : GraphQL.Types.IProvideMetadata { }
    }
    [System.AttributeUsage(System.AttributeTargets.Class | System.AttributeTargets.Method | System.AttributeTargets.All)]
    public sealed class GraphQLMetadataAttribute : GraphQL.GraphQLAttribute
    {
        public GraphQLMetadataAttribute() { }
        public GraphQLMetadataAttribute(string name) { }
        public string DeprecationReason { get; set; }
        public string Description { get; set; }
        public System.Type IsTypeOf { get; set; }
        public string Name { get; set; }
        public GraphQL.ResolverType Type { get; set; }
        public override void Modify(GraphQL.Utilities.FieldConfig field) { }
        public override void Modify(GraphQL.Utilities.TypeConfig type) { }
    }
    public interface IDocumentExecuter
    {
        System.Threading.Tasks.Task<GraphQL.ExecutionResult> ExecuteAsync(GraphQL.ExecutionOptions options);
    }
    public interface IDocumentWriter
    {
        System.Threading.Tasks.Task WriteAsync<T>(System.IO.Stream stream, T value, System.Threading.CancellationToken cancellationToken = default);
    }
    public interface IResolveFieldContext : GraphQL.Execution.IProvideUserContext
    {
        System.Collections.Generic.IDictionary<string, object> Arguments { get; }
        System.Threading.CancellationToken CancellationToken { get; }
        GraphQL.Language.AST.Document Document { get; }
        GraphQL.ExecutionErrors Errors { get; }
        System.Collections.Generic.IDictionary<string, object> Extensions { get; }
        GraphQL.Language.AST.Field FieldAst { get; }
        GraphQL.Types.FieldType FieldDefinition { get; }
        string FieldName { get; }
        GraphQL.Language.AST.Fragments Fragments { get; }
        GraphQL.Instrumentation.Metrics Metrics { get; }
        GraphQL.Language.AST.Operation Operation { get; }
        GraphQL.Types.IObjectGraphType ParentType { get; }
        System.Collections.Generic.IEnumerable<object> Path { get; }
        System.IServiceProvider RequestServices { get; }
        System.Collections.Generic.IEnumerable<object> ResponsePath { get; }
        GraphQL.Types.IGraphType ReturnType { get; }
        object RootValue { get; }
        GraphQL.Types.ISchema Schema { get; }
        object Source { get; }
        System.Collections.Generic.IDictionary<string, GraphQL.Language.AST.Field> SubFields { get; }
        GraphQL.Language.AST.Variables Variables { get; }
    }
    public interface IResolveFieldContext<out TSource> : GraphQL.Execution.IProvideUserContext, GraphQL.IResolveFieldContext
    {
        TSource Source { get; }
    }
    public class Inputs : System.Collections.ObjectModel.ReadOnlyDictionary<string, object>
    {
        public static readonly GraphQL.Inputs Empty;
        public Inputs(System.Collections.Generic.IDictionary<string, object> dictionary) { }
    }
    public static class InputsExtensions
    {
        public static GraphQL.Inputs ToInputs(this System.Collections.Generic.Dictionary<string, object> dictionary) { }
    }
    public class LightweightCache<TKey, TValue> : System.Collections.Generic.IEnumerable<TValue>, System.Collections.IEnumerable
    {
        public LightweightCache() { }
        public LightweightCache(System.Collections.Generic.IDictionary<TKey, TValue> dictionary) { }
        public LightweightCache(System.Func<TKey, TValue> onMissing) { }
        public LightweightCache(System.Collections.Generic.IDictionary<TKey, TValue> dictionary, System.Func<TKey, TValue> onMissing) { }
        public int Count { get; }
        public TValue First { get; }
        public System.Func<TValue, TKey> GetKey { get; set; }
        public TValue this[TKey key] { get; set; }
        public System.Collections.Generic.IEnumerable<TKey> Keys { get; }
        public System.Func<TKey, TValue> OnMissing { set; }
        public void Clear() { }
        public void ClearAll() { }
        public void Each(System.Action<TValue> action) { }
        public void Each(System.Action<TKey, TValue> action) { }
        public bool Exists(System.Predicate<TValue> predicate) { }
        public void Fill(TKey key, TValue value) { }
        public void FillDefault(TKey key) { }
        public TValue Find(System.Predicate<TValue> predicate) { }
        public TValue[] GetAll() { }
        public System.Collections.Generic.IEnumerator<TValue> GetEnumerator() { }
        public bool Has(TKey key) { }
        public void Remove(TKey key) { }
        public bool TryRetrieve(TKey key, out TValue value) { }
        public void WithValue(TKey key, System.Action<TValue> action) { }
    }
    public static class ObjectExtensions
    {
        public static System.Type GetInterface(this System.Type type, string name) { }
        public static object GetPropertyValue(this object obj, string propertyName) { }
        public static object GetPropertyValue(this object propertyValue, System.Type fieldType, GraphQL.Types.IGraphType mappedType = null) { }
        public static T GetPropertyValue<T>(this object value) { }
        public static bool IsDefinedEnumValue(System.Type type, object value) { }
        public static object ToObject(this System.Collections.Generic.IDictionary<string, object> source, System.Type type, GraphQL.Types.IGraphType mappedType = null) { }
        public static T ToObject<T>(this System.Collections.Generic.IDictionary<string, object> source)
            where T :  class { }
    }
    public class ReadonlyResolveFieldContext : GraphQL.Execution.IProvideUserContext, GraphQL.IResolveFieldContext, GraphQL.IResolveFieldContext<object>
    {
        public ReadonlyResolveFieldContext(GraphQL.Execution.ExecutionNode node, GraphQL.Execution.ExecutionContext context) { }
        public System.Collections.Generic.IDictionary<string, object> Arguments { get; }
        public System.Threading.CancellationToken CancellationToken { get; }
        public GraphQL.Language.AST.Document Document { get; }
        public GraphQL.ExecutionErrors Errors { get; }
        public System.Collections.Generic.IDictionary<string, object> Extensions { get; }
        public GraphQL.Language.AST.Field FieldAst { get; }
        public GraphQL.Types.FieldType FieldDefinition { get; }
        public string FieldName { get; }
        public GraphQL.Language.AST.Fragments Fragments { get; }
        public GraphQL.Instrumentation.Metrics Metrics { get; }
        public GraphQL.Language.AST.Operation Operation { get; }
        public GraphQL.Types.IObjectGraphType ParentType { get; }
        public System.Collections.Generic.IEnumerable<object> Path { get; }
        public System.IServiceProvider RequestServices { get; }
        public System.Collections.Generic.IEnumerable<object> ResponsePath { get; }
        public GraphQL.Types.IGraphType ReturnType { get; }
        public object RootValue { get; }
        public GraphQL.Types.ISchema Schema { get; }
        public object Source { get; }
        public System.Collections.Generic.IDictionary<string, GraphQL.Language.AST.Field> SubFields { get; }
        public System.Collections.Generic.IDictionary<string, object> UserContext { get; }
        public GraphQL.Language.AST.Variables Variables { get; }
    }
    public class ResolveFieldContext : GraphQL.Execution.IProvideUserContext, GraphQL.IResolveFieldContext
    {
        public ResolveFieldContext() { }
        public ResolveFieldContext(GraphQL.IResolveFieldContext context) { }
        public System.Collections.Generic.IDictionary<string, object> Arguments { get; set; }
        public System.Threading.CancellationToken CancellationToken { get; set; }
        public GraphQL.Language.AST.Document Document { get; set; }
        public GraphQL.ExecutionErrors Errors { get; set; }
        public System.Collections.Generic.IDictionary<string, object> Extensions { get; set; }
        public GraphQL.Language.AST.Field FieldAst { get; set; }
        public GraphQL.Types.FieldType FieldDefinition { get; set; }
        public string FieldName { get; set; }
        public GraphQL.Language.AST.Fragments Fragments { get; set; }
        public GraphQL.Instrumentation.Metrics Metrics { get; set; }
        public GraphQL.Language.AST.Operation Operation { get; set; }
        public GraphQL.Types.IObjectGraphType ParentType { get; set; }
        public System.Collections.Generic.IEnumerable<object> Path { get; set; }
        public System.IServiceProvider RequestServices { get; set; }
        public System.Collections.Generic.IEnumerable<object> ResponsePath { get; set; }
        public GraphQL.Types.IGraphType ReturnType { get; set; }
        public object RootValue { get; set; }
        public GraphQL.Types.ISchema Schema { get; set; }
        public object Source { get; set; }
        public System.Collections.Generic.IDictionary<string, GraphQL.Language.AST.Field> SubFields { get; set; }
        public System.Collections.Generic.IDictionary<string, object> UserContext { get; set; }
        public GraphQL.Language.AST.Variables Variables { get; set; }
    }
    public static class ResolveFieldContextExtensions
    {
        public static GraphQL.IResolveFieldContext<TSourceType> As<TSourceType>(this GraphQL.IResolveFieldContext context) { }
        public static GraphQL.Subscription.IResolveEventStreamContext<T> As<T>(this GraphQL.Subscription.IResolveEventStreamContext context) { }
        public static object GetArgument(this GraphQL.IResolveFieldContext context, System.Type argumentType, string name, object defaultValue = null) { }
        public static TType GetArgument<TType>(this GraphQL.IResolveFieldContext context, string name, TType defaultValue = default) { }
        public static object GetExtension(this GraphQL.IResolveFieldContext context, string path) { }
        public static bool HasArgument(this GraphQL.IResolveFieldContext context, string name) { }
        public static void SetExtension(this GraphQL.IResolveFieldContext context, string path, object value) { }
    }
    public class ResolveFieldContext<TSource> : GraphQL.ResolveFieldContext, GraphQL.Execution.IProvideUserContext, GraphQL.IResolveFieldContext, GraphQL.IResolveFieldContext<TSource>
    {
        public ResolveFieldContext() { }
        public ResolveFieldContext(GraphQL.IResolveFieldContext context) { }
        public new TSource Source { get; set; }
    }
    public enum ResolverType
    {
        Resolver = 0,
        Subscriber = 1,
    }
    public static class SchemaExtensions
    {
        public static System.Threading.Tasks.Task<string> ExecuteAsync(this GraphQL.Types.ISchema schema, GraphQL.IDocumentWriter documentWriter, System.Action<GraphQL.ExecutionOptions> configure) { }
    }
    public static class StringExtensions
    {
        public static string ToCamelCase(this string s) { }
        public static string ToFormat(this string format, params object[] args) { }
        public static string ToPascalCase(this string s) { }
    }
    public static class TypeExtensions
    {
        public static T As<T>(this object item)
            where T :  class { }
        public static string Description(this System.Reflection.MemberInfo memberInfo) { }
        public static System.Type GetEnumerableElementType(this System.Type type) { }
        public static System.Type GetGraphTypeFromType(this System.Type type, bool isNullable = false) { }
        public static string GraphQLName(this System.Type type) { }
        public static bool ImplementsGenericType(this System.Type type, System.Type genericType) { }
        public static bool IsConcrete(this System.Type type) { }
        public static bool IsGraphType(this System.Type type) { }
        public static bool IsNullable(this System.Type type) { }
        public static bool IsPrimitive(this System.Type type) { }
        public static string ObsoleteMessage(this System.Reflection.MemberInfo memberInfo) { }
    }
    public static class ValueConverter
    {
        public static object ConvertTo(object value, System.Type targetType) { }
        public static T ConvertTo<T>(object value) { }
        public static void Register(System.Type valueType, System.Type targetType, System.Func<object, object> conversion) { }
        public static void Register<TTarget>(System.Func<System.Collections.Generic.IDictionary<string, object>, TTarget> conversion)
            where TTarget :  class { }
        public static void Register<TSource, TTarget>(System.Func<TSource, TTarget> conversion) { }
    }
}
namespace GraphQL.Builders
{
    public static class ConnectionBuilder
    {
        public static GraphQL.Builders.ConnectionBuilder<TSourceType> Create<TNodeType, TSourceType>()
            where TNodeType : GraphQL.Types.IGraphType { }
        public static GraphQL.Builders.ConnectionBuilder<TSourceType> Create<TNodeType, TEdgeType, TSourceType>()
            where TNodeType : GraphQL.Types.IGraphType
            where TEdgeType : GraphQL.Types.Relay.EdgeType<TNodeType> { }
        public static GraphQL.Builders.ConnectionBuilder<TSourceType> Create<TNodeType, TEdgeType, TConnectionType, TSourceType>()
            where TNodeType : GraphQL.Types.IGraphType
            where TEdgeType : GraphQL.Types.Relay.EdgeType<TNodeType>
            where TConnectionType : GraphQL.Types.Relay.ConnectionType<TNodeType, TEdgeType> { }
    }
    public class ConnectionBuilder<TSourceType>
    {
        public GraphQL.Types.FieldType FieldType { get; set; }
        public GraphQL.Builders.ConnectionBuilder<TSourceType> Argument<TArgumentGraphType>(string name, string description)
            where TArgumentGraphType : GraphQL.Types.IGraphType { }
        public GraphQL.Builders.ConnectionBuilder<TSourceType> Argument<TArgumentGraphType, TArgumentType>(string name, string description, TArgumentType defaultValue = default)
            where TArgumentGraphType : GraphQL.Types.IGraphType { }
        public GraphQL.Builders.ConnectionBuilder<TSourceType> Bidirectional() { }
        public GraphQL.Builders.ConnectionBuilder<TSourceType> DeprecationReason(string deprecationReason) { }
        public GraphQL.Builders.ConnectionBuilder<TSourceType> Description(string description) { }
        public GraphQL.Builders.ConnectionBuilder<TSourceType> Name(string name) { }
        public GraphQL.Builders.ConnectionBuilder<TSourceType> PageSize(int pageSize) { }
        public void Resolve(System.Func<GraphQL.Builders.IResolveConnectionContext<TSourceType>, object> resolver) { }
        public void ResolveAsync(System.Func<GraphQL.Builders.IResolveConnectionContext<TSourceType>, System.Threading.Tasks.Task<object>> resolver) { }
        public GraphQL.Builders.ConnectionBuilder<TSourceType> ReturnAll() { }
        public GraphQL.Builders.ConnectionBuilder<TSourceType> Unidirectional() { }
        public static GraphQL.Builders.ConnectionBuilder<TSourceType> Create<TNodeType>(string name = "default")
            where TNodeType : GraphQL.Types.IGraphType { }
        public static GraphQL.Builders.ConnectionBuilder<TSourceType> Create<TNodeType, TEdgeType>(string name = "default")
            where TNodeType : GraphQL.Types.IGraphType
            where TEdgeType : GraphQL.Types.Relay.EdgeType<TNodeType> { }
        public static GraphQL.Builders.ConnectionBuilder<TSourceType> Create<TNodeType, TEdgeType, TConnectionType>(string name = "default")
            where TNodeType : GraphQL.Types.IGraphType
            where TEdgeType : GraphQL.Types.Relay.EdgeType<TNodeType>
            where TConnectionType : GraphQL.Types.Relay.ConnectionType<TNodeType, TEdgeType> { }
    }
    public static class FieldBuilder
    {
        public static GraphQL.Builders.FieldBuilder<TSourceType, TReturnType> Create<TSourceType, TReturnType>(GraphQL.Types.IGraphType type) { }
        public static GraphQL.Builders.FieldBuilder<TSourceType, TReturnType> Create<TSourceType, TReturnType>(System.Type type = null) { }
    }
    public class FieldBuilder<TSourceType, TReturnType>
    {
        public GraphQL.Types.EventStreamFieldType FieldType { get; }
        public virtual GraphQL.Builders.FieldBuilder<TSourceType, TReturnType> Argument<TArgumentGraphType>(string name, System.Action<GraphQL.Types.QueryArgument> configure = null) { }
        public virtual GraphQL.Builders.FieldBuilder<TSourceType, TReturnType> Argument<TArgumentGraphType>(string name, string description, System.Action<GraphQL.Types.QueryArgument> configure = null) { }
        public virtual GraphQL.Builders.FieldBuilder<TSourceType, TReturnType> Argument<TArgumentGraphType, TArgumentType>(string name, string description, TArgumentType defaultValue = default, System.Action<GraphQL.Types.QueryArgument> configure = null) { }
        public virtual GraphQL.Builders.FieldBuilder<TSourceType, TReturnType> Configure(System.Action<GraphQL.Types.FieldType> configure) { }
        public virtual GraphQL.Builders.FieldBuilder<TSourceType, TReturnType> DefaultValue(TReturnType defaultValue = default) { }
        public virtual GraphQL.Builders.FieldBuilder<TSourceType, TReturnType> DeprecationReason(string deprecationReason) { }
        public virtual GraphQL.Builders.FieldBuilder<TSourceType, TReturnType> Description(string description) { }
        public virtual GraphQL.Builders.FieldBuilder<TSourceType, TReturnType> Name(string name) { }
        public virtual GraphQL.Builders.FieldBuilder<TSourceType, TReturnType> Resolve(GraphQL.Resolvers.IFieldResolver resolver) { }
        public virtual GraphQL.Builders.FieldBuilder<TSourceType, TReturnType> Resolve(System.Func<GraphQL.IResolveFieldContext<TSourceType>, TReturnType> resolve) { }
        public virtual GraphQL.Builders.FieldBuilder<TSourceType, TReturnType> ResolveAsync(System.Func<GraphQL.IResolveFieldContext<TSourceType>, System.Threading.Tasks.Task<TReturnType>> resolve) { }
        public virtual GraphQL.Builders.FieldBuilder<TSourceType, TNewReturnType> Returns<TNewReturnType>() { }
        public virtual GraphQL.Builders.FieldBuilder<TSourceType, TReturnType> Subscribe(System.Func<GraphQL.Subscription.IResolveEventStreamContext<TSourceType>, System.IObservable<TReturnType>> subscribe) { }
        public virtual GraphQL.Builders.FieldBuilder<TSourceType, TReturnType> SubscribeAsync(System.Func<GraphQL.Subscription.IResolveEventStreamContext<TSourceType>, System.Threading.Tasks.Task<System.IObservable<TReturnType>>> subscribeAsync) { }
        public virtual GraphQL.Builders.FieldBuilder<TSourceType, TReturnType> Type(GraphQL.Types.IGraphType type) { }
        public static GraphQL.Builders.FieldBuilder<TSourceType, TReturnType> Create(GraphQL.Types.IGraphType type, string name = "default") { }
        public static GraphQL.Builders.FieldBuilder<TSourceType, TReturnType> Create(System.Type type = null, string name = "default") { }
    }
    public interface IResolveConnectionContext : GraphQL.Execution.IProvideUserContext, GraphQL.IResolveFieldContext
    {
        string After { get; }
        string Before { get; }
        int? First { get; }
        bool IsUnidirectional { get; }
        int? Last { get; }
        int? PageSize { get; }
    }
    public interface IResolveConnectionContext<out T> : GraphQL.Builders.IResolveConnectionContext, GraphQL.Execution.IProvideUserContext, GraphQL.IResolveFieldContext, GraphQL.IResolveFieldContext<T> { }
    public class ResolveConnectionContext<T> : GraphQL.ResolveFieldContext<T>, GraphQL.Builders.IResolveConnectionContext, GraphQL.Builders.IResolveConnectionContext<T>, GraphQL.Execution.IProvideUserContext, GraphQL.IResolveFieldContext, GraphQL.IResolveFieldContext<T>
    {
        public ResolveConnectionContext(GraphQL.IResolveFieldContext context, bool isUnidirectional, int? defaultPageSize) { }
        public string After { get; }
        public string Before { get; }
        public int? First { get; }
        public bool IsUnidirectional { get; }
        public int? Last { get; }
        public int? PageSize { get; }
    }
}
namespace GraphQL.Conversion
{
    public class CamelCaseNameConverter : GraphQL.Conversion.INameConverter
    {
        public static readonly GraphQL.Conversion.CamelCaseNameConverter Instance;
        public CamelCaseNameConverter() { }
        public string NameForArgument(string argumentName, GraphQL.Types.IComplexGraphType parentGraphType, GraphQL.Types.FieldType field) { }
        public string NameForField(string fieldName, GraphQL.Types.IComplexGraphType parentGraphType) { }
    }
    public class DefaultNameConverter : GraphQL.Conversion.INameConverter
    {
        public static readonly GraphQL.Conversion.DefaultNameConverter Instance;
        public DefaultNameConverter() { }
        public string NameForArgument(string argumentName, GraphQL.Types.IComplexGraphType parentGraphType, GraphQL.Types.FieldType field) { }
        public string NameForField(string fieldName, GraphQL.Types.IComplexGraphType parentGraphType) { }
    }
    public interface INameConverter
    {
        string NameForArgument(string argumentName, GraphQL.Types.IComplexGraphType parentGraphType, GraphQL.Types.FieldType field);
        string NameForField(string fieldName, GraphQL.Types.IComplexGraphType parentGraphType);
    }
    public class PascalCaseNameConverter : GraphQL.Conversion.INameConverter
    {
        public static readonly GraphQL.Conversion.PascalCaseNameConverter Instance;
        public PascalCaseNameConverter() { }
        public string NameForArgument(string argumentName, GraphQL.Types.IComplexGraphType parentGraphType, GraphQL.Types.FieldType field) { }
        public string NameForField(string fieldName, GraphQL.Types.IComplexGraphType parentGraphType) { }
    }
}
namespace GraphQL.DataLoader
{
    public class BatchDataLoader<TKey, T> : GraphQL.DataLoader.DataLoaderBase<TKey, T>
    {
        public BatchDataLoader(System.Func<System.Collections.Generic.IEnumerable<TKey>, System.Threading.CancellationToken, System.Threading.Tasks.Task<System.Collections.Generic.IDictionary<TKey, T>>> fetchDelegate, System.Collections.Generic.IEqualityComparer<TKey> keyComparer = null, T defaultValue = default, int maxBatchSize = 2147483647) { }
        public BatchDataLoader(System.Func<System.Collections.Generic.IEnumerable<TKey>, System.Threading.CancellationToken, System.Threading.Tasks.Task<System.Collections.Generic.IEnumerable<T>>> fetchDelegate, System.Func<T, TKey> keySelector, System.Collections.Generic.IEqualityComparer<TKey> keyComparer = null, T defaultValue = default, int maxBatchSize = 2147483647) { }
        protected override System.Threading.Tasks.Task FetchAsync(System.Collections.Generic.IEnumerable<GraphQL.DataLoader.DataLoaderPair<TKey, T>> list, System.Threading.CancellationToken cancellationToken) { }
    }
    public class CollectionBatchDataLoader<TKey, T> : GraphQL.DataLoader.DataLoaderBase<TKey, System.Collections.Generic.IEnumerable<T>>
    {
        public CollectionBatchDataLoader(System.Func<System.Collections.Generic.IEnumerable<TKey>, System.Threading.CancellationToken, System.Threading.Tasks.Task<System.Linq.ILookup<TKey, T>>> fetchDelegate, System.Collections.Generic.IEqualityComparer<TKey> keyComparer = null, int maxBatchSize = 2147483647) { }
        public CollectionBatchDataLoader(System.Func<System.Collections.Generic.IEnumerable<TKey>, System.Threading.CancellationToken, System.Threading.Tasks.Task<System.Collections.Generic.IEnumerable<T>>> fetchDelegate, System.Func<T, TKey> keySelector, System.Collections.Generic.IEqualityComparer<TKey> keyComparer = null, int maxBatchSize = 2147483647) { }
        protected override System.Threading.Tasks.Task FetchAsync(System.Collections.Generic.IEnumerable<GraphQL.DataLoader.DataLoaderPair<TKey, System.Collections.Generic.IEnumerable<T>>> list, System.Threading.CancellationToken cancellationToken) { }
    }
    public abstract class DataLoaderBase<TKey, T> : GraphQL.DataLoader.IDataLoader, GraphQL.DataLoader.IDataLoader<TKey, T>
    {
        protected readonly System.Collections.Generic.IEqualityComparer<TKey> EqualityComparer;
        protected readonly int MaxBatchSize;
        public DataLoaderBase() { }
        public DataLoaderBase(bool caching) { }
        public DataLoaderBase(System.Collections.Generic.IEqualityComparer<TKey> equalityComparer) { }
        public DataLoaderBase(bool caching, int maxBatchSize) { }
        public DataLoaderBase(System.Collections.Generic.IEqualityComparer<TKey> equalityComparer, int maxBatchSize) { }
        public DataLoaderBase(bool caching, System.Collections.Generic.IEqualityComparer<TKey> equalityComparer, int maxBatchSize) { }
        public System.Threading.Tasks.Task DispatchAsync(System.Threading.CancellationToken cancellationToken = default) { }
        protected abstract System.Threading.Tasks.Task FetchAsync(System.Collections.Generic.IEnumerable<GraphQL.DataLoader.DataLoaderPair<TKey, T>> list, System.Threading.CancellationToken cancellationToken);
        public virtual GraphQL.DataLoader.IDataLoaderResult<T> LoadAsync(TKey key) { }
    }
    public class DataLoaderContext
    {
        public DataLoaderContext() { }
        public TDataLoader GetOrAdd<TDataLoader>(string loaderKey, System.Func<TDataLoader> dataLoaderFactory)
            where TDataLoader : GraphQL.DataLoader.IDataLoader { }
    }
    public class DataLoaderContextAccessor : GraphQL.DataLoader.IDataLoaderContextAccessor
    {
        public DataLoaderContextAccessor() { }
        public GraphQL.DataLoader.DataLoaderContext Context { get; set; }
    }
    public static class DataLoaderContextExtensions
    {
        public static GraphQL.DataLoader.IDataLoader<TKey, T> GetOrAddBatchLoader<TKey, T>(this GraphQL.DataLoader.DataLoaderContext context, string loaderKey, System.Func<System.Collections.Generic.IEnumerable<TKey>, System.Threading.Tasks.Task<System.Collections.Generic.IDictionary<TKey, T>>> fetchFunc, System.Collections.Generic.IEqualityComparer<TKey> keyComparer = null, T defaultValue = default) { }
        public static GraphQL.DataLoader.IDataLoader<TKey, T> GetOrAddBatchLoader<TKey, T>(this GraphQL.DataLoader.DataLoaderContext context, string loaderKey, System.Func<System.Collections.Generic.IEnumerable<TKey>, System.Threading.CancellationToken, System.Threading.Tasks.Task<System.Collections.Generic.IDictionary<TKey, T>>> fetchFunc, System.Collections.Generic.IEqualityComparer<TKey> keyComparer = null, T defaultValue = default) { }
        public static GraphQL.DataLoader.IDataLoader<TKey, T> GetOrAddBatchLoader<TKey, T>(this GraphQL.DataLoader.DataLoaderContext context, string loaderKey, System.Func<System.Collections.Generic.IEnumerable<TKey>, System.Threading.Tasks.Task<System.Collections.Generic.IEnumerable<T>>> fetchFunc, System.Func<T, TKey> keySelector, System.Collections.Generic.IEqualityComparer<TKey> keyComparer = null, T defaultValue = default) { }
        public static GraphQL.DataLoader.IDataLoader<TKey, T> GetOrAddBatchLoader<TKey, T>(this GraphQL.DataLoader.DataLoaderContext context, string loaderKey, System.Func<System.Collections.Generic.IEnumerable<TKey>, System.Threading.CancellationToken, System.Threading.Tasks.Task<System.Collections.Generic.IEnumerable<T>>> fetchFunc, System.Func<T, TKey> keySelector, System.Collections.Generic.IEqualityComparer<TKey> keyComparer = null, T defaultValue = default) { }
        public static GraphQL.DataLoader.IDataLoader<TKey, System.Collections.Generic.IEnumerable<T>> GetOrAddCollectionBatchLoader<TKey, T>(this GraphQL.DataLoader.DataLoaderContext context, string loaderKey, System.Func<System.Collections.Generic.IEnumerable<TKey>, System.Threading.Tasks.Task<System.Linq.ILookup<TKey, T>>> fetchFunc, System.Collections.Generic.IEqualityComparer<TKey> keyComparer = null) { }
        public static GraphQL.DataLoader.IDataLoader<TKey, System.Collections.Generic.IEnumerable<T>> GetOrAddCollectionBatchLoader<TKey, T>(this GraphQL.DataLoader.DataLoaderContext context, string loaderKey, System.Func<System.Collections.Generic.IEnumerable<TKey>, System.Threading.CancellationToken, System.Threading.Tasks.Task<System.Linq.ILookup<TKey, T>>> fetchFunc, System.Collections.Generic.IEqualityComparer<TKey> keyComparer = null) { }
        public static GraphQL.DataLoader.IDataLoader<TKey, System.Collections.Generic.IEnumerable<T>> GetOrAddCollectionBatchLoader<TKey, T>(this GraphQL.DataLoader.DataLoaderContext context, string loaderKey, System.Func<System.Collections.Generic.IEnumerable<TKey>, System.Threading.Tasks.Task<System.Collections.Generic.IEnumerable<T>>> fetchFunc, System.Func<T, TKey> keySelector, System.Collections.Generic.IEqualityComparer<TKey> keyComparer = null) { }
        public static GraphQL.DataLoader.IDataLoader<TKey, System.Collections.Generic.IEnumerable<T>> GetOrAddCollectionBatchLoader<TKey, T>(this GraphQL.DataLoader.DataLoaderContext context, string loaderKey, System.Func<System.Collections.Generic.IEnumerable<TKey>, System.Threading.CancellationToken, System.Threading.Tasks.Task<System.Collections.Generic.IEnumerable<T>>> fetchFunc, System.Func<T, TKey> keySelector, System.Collections.Generic.IEqualityComparer<TKey> keyComparer = null) { }
        public static GraphQL.DataLoader.IDataLoader<T> GetOrAddLoader<T>(this GraphQL.DataLoader.DataLoaderContext context, string loaderKey, System.Func<System.Threading.Tasks.Task<T>> fetchFunc) { }
        public static GraphQL.DataLoader.IDataLoader<T> GetOrAddLoader<T>(this GraphQL.DataLoader.DataLoaderContext context, string loaderKey, System.Func<System.Threading.CancellationToken, System.Threading.Tasks.Task<T>> fetchFunc) { }
        public static System.Func<System.Threading.CancellationToken, TResult> WrapNonCancellableFunc<TResult>(System.Func<TResult> func) { }
        public static System.Func<T, System.Threading.CancellationToken, TResult> WrapNonCancellableFunc<T, TResult>(System.Func<T, TResult> func) { }
    }
    public class DataLoaderDocumentListener : GraphQL.Execution.IDocumentExecutionListener
    {
        public DataLoaderDocumentListener(GraphQL.DataLoader.IDataLoaderContextAccessor accessor) { }
        public System.Threading.Tasks.Task AfterExecutionAsync(GraphQL.Execution.IExecutionContext context) { }
        public System.Threading.Tasks.Task AfterValidationAsync(GraphQL.Execution.IExecutionContext context, GraphQL.Validation.IValidationResult validationResult) { }
        public System.Threading.Tasks.Task BeforeExecutionAsync(GraphQL.Execution.IExecutionContext context) { }
        public System.Threading.Tasks.Task BeforeExecutionAwaitedAsync(GraphQL.Execution.IExecutionContext context) { }
        public System.Threading.Tasks.Task BeforeExecutionStepAwaitedAsync(GraphQL.Execution.IExecutionContext context) { }
    }
    public static class DataLoaderExtensions
    {
        public static GraphQL.DataLoader.IDataLoaderResult<T[]> LoadAsync<TKey, T>(this GraphQL.DataLoader.IDataLoader<TKey, T> dataLoader, System.Collections.Generic.IEnumerable<TKey> keys) { }
        public static GraphQL.DataLoader.IDataLoaderResult<T[]> LoadAsync<TKey, T>(this GraphQL.DataLoader.IDataLoader<TKey, T> dataLoader, params TKey[] keys) { }
        public static GraphQL.Builders.FieldBuilder<TSourceType, TReturnType> ResolveAsync<TSourceType, TReturnType>(this GraphQL.Builders.FieldBuilder<TSourceType, TReturnType> builder, System.Func<GraphQL.IResolveFieldContext<TSourceType>, GraphQL.DataLoader.IDataLoaderResult<GraphQL.DataLoader.IDataLoaderResult<GraphQL.DataLoader.IDataLoaderResult<TReturnType>>>> resolve) { }
        public static GraphQL.Builders.FieldBuilder<TSourceType, TReturnType> ResolveAsync<TSourceType, TReturnType>(this GraphQL.Builders.FieldBuilder<TSourceType, TReturnType> builder, System.Func<GraphQL.IResolveFieldContext<TSourceType>, GraphQL.DataLoader.IDataLoaderResult<GraphQL.DataLoader.IDataLoaderResult<TReturnType>>> resolve) { }
        public static GraphQL.Builders.FieldBuilder<TSourceType, TReturnType> ResolveAsync<TSourceType, TReturnType>(this GraphQL.Builders.FieldBuilder<TSourceType, TReturnType> builder, System.Func<GraphQL.IResolveFieldContext<TSourceType>, GraphQL.DataLoader.IDataLoaderResult<TReturnType>> resolve) { }
        public static GraphQL.Builders.FieldBuilder<TSourceType, TReturnType> ResolveAsync<TSourceType, TReturnType>(this GraphQL.Builders.FieldBuilder<TSourceType, TReturnType> builder, System.Func<GraphQL.IResolveFieldContext<TSourceType>, System.Threading.Tasks.Task<GraphQL.DataLoader.IDataLoaderResult<GraphQL.DataLoader.IDataLoaderResult<GraphQL.DataLoader.IDataLoaderResult<TReturnType>>>>> resolve) { }
        public static GraphQL.Builders.FieldBuilder<TSourceType, TReturnType> ResolveAsync<TSourceType, TReturnType>(this GraphQL.Builders.FieldBuilder<TSourceType, TReturnType> builder, System.Func<GraphQL.IResolveFieldContext<TSourceType>, System.Threading.Tasks.Task<GraphQL.DataLoader.IDataLoaderResult<GraphQL.DataLoader.IDataLoaderResult<TReturnType>>>> resolve) { }
        public static GraphQL.Builders.FieldBuilder<TSourceType, TReturnType> ResolveAsync<TSourceType, TReturnType>(this GraphQL.Builders.FieldBuilder<TSourceType, TReturnType> builder, System.Func<GraphQL.IResolveFieldContext<TSourceType>, System.Threading.Tasks.Task<GraphQL.DataLoader.IDataLoaderResult<TReturnType>>> resolve) { }
        public static GraphQL.DataLoader.IDataLoaderResult<TResult> Then<T, TResult>(this GraphQL.DataLoader.IDataLoaderResult<T> parent, System.Func<T, System.Threading.Tasks.Task<TResult>> chainedDelegate) { }
        public static GraphQL.DataLoader.IDataLoaderResult<TResult> Then<T, TResult>(this GraphQL.DataLoader.IDataLoaderResult<T> parent, System.Func<T, TResult> chainedDelegate) { }
        public static GraphQL.DataLoader.IDataLoaderResult<TResult> Then<T, TResult>(this GraphQL.DataLoader.IDataLoaderResult<T> parent, System.Func<T, System.Threading.CancellationToken, System.Threading.Tasks.Task<TResult>> chainedDelegate) { }
    }
    public sealed class DataLoaderPair<TKey, T> : GraphQL.DataLoader.IDataLoaderResult, GraphQL.DataLoader.IDataLoaderResult<T>
    {
        public DataLoaderPair(GraphQL.DataLoader.IDataLoader loader, TKey key) { }
        public bool IsResultSet { get; }
        public TKey Key { get; }
        public GraphQL.DataLoader.IDataLoader Loader { get; }
        public T Result { get; }
        public System.Threading.Tasks.Task<T> GetResultAsync(System.Threading.CancellationToken cancellationToken = default) { }
        public void SetResult(T value) { }
    }
    public class DataLoaderResult<T> : GraphQL.DataLoader.IDataLoaderResult, GraphQL.DataLoader.IDataLoaderResult<T>
    {
        public DataLoaderResult(System.Threading.Tasks.Task<T> result) { }
        public DataLoaderResult(T result) { }
        public System.Threading.Tasks.Task<T> GetResultAsync(System.Threading.CancellationToken cancellationToken = default) { }
    }
    public interface IDataLoader
    {
        System.Threading.Tasks.Task DispatchAsync(System.Threading.CancellationToken cancellationToken = default);
    }
    public interface IDataLoaderContextAccessor
    {
        GraphQL.DataLoader.DataLoaderContext Context { get; set; }
    }
    public interface IDataLoaderResult
    {
        System.Threading.Tasks.Task<object> GetResultAsync(System.Threading.CancellationToken cancellationToken = default);
    }
    public interface IDataLoaderResult<T> : GraphQL.DataLoader.IDataLoaderResult
    {
        System.Threading.Tasks.Task<T> GetResultAsync(System.Threading.CancellationToken cancellationToken = default);
    }
    public interface IDataLoader<T>
    {
        GraphQL.DataLoader.IDataLoaderResult<T> LoadAsync();
    }
    public interface IDataLoader<TKey, T>
    {
        GraphQL.DataLoader.IDataLoaderResult<T> LoadAsync(TKey key);
    }
    public class SimpleDataLoader<T> : GraphQL.DataLoader.IDataLoader, GraphQL.DataLoader.IDataLoaderResult, GraphQL.DataLoader.IDataLoaderResult<T>, GraphQL.DataLoader.IDataLoader<T>
    {
        public SimpleDataLoader(System.Func<System.Threading.CancellationToken, System.Threading.Tasks.Task<T>> fetchDelegate) { }
        public System.Threading.Tasks.Task DispatchAsync(System.Threading.CancellationToken cancellationToken = default) { }
        public System.Threading.Tasks.Task<T> GetResultAsync(System.Threading.CancellationToken cancellationToken = default) { }
        public GraphQL.DataLoader.IDataLoaderResult<T> LoadAsync() { }
    }
}
namespace GraphQL.Execution
{
    public class ArrayExecutionNode : GraphQL.Execution.ExecutionNode, GraphQL.Execution.IParentExecutionNode
    {
        public ArrayExecutionNode(GraphQL.Execution.ExecutionNode parent, GraphQL.Types.IGraphType graphType, GraphQL.Language.AST.Field field, GraphQL.Types.FieldType fieldDefinition, int? indexInParentNode) { }
        public System.Collections.Generic.List<GraphQL.Execution.ExecutionNode> Items { get; set; }
        public override object ToValue() { }
    }
    public abstract class DocumentError : GraphQL.ExecutionError
    {
        public DocumentError(string message) { }
        public DocumentError(string message, System.Exception innerException) { }
    }
    public abstract class DocumentExecutionListenerBase : GraphQL.Execution.IDocumentExecutionListener
    {
        protected DocumentExecutionListenerBase() { }
        public virtual System.Threading.Tasks.Task AfterExecutionAsync(GraphQL.Execution.IExecutionContext context) { }
        public virtual System.Threading.Tasks.Task AfterValidationAsync(GraphQL.Execution.IExecutionContext context, GraphQL.Validation.IValidationResult validationResult) { }
        public virtual System.Threading.Tasks.Task BeforeExecutionAsync(GraphQL.Execution.IExecutionContext context) { }
        public virtual System.Threading.Tasks.Task BeforeExecutionAwaitedAsync(GraphQL.Execution.IExecutionContext context) { }
        public virtual System.Threading.Tasks.Task BeforeExecutionStepAwaitedAsync(GraphQL.Execution.IExecutionContext context) { }
    }
    public struct ErrorInfo
    {
        public System.Collections.Generic.IDictionary<string, object> Extensions;
        public string Message;
    }
    public class ErrorInfoProvider : GraphQL.Execution.IErrorInfoProvider
    {
        public ErrorInfoProvider() { }
        public ErrorInfoProvider(GraphQL.Execution.ErrorInfoProviderOptions options) { }
        public ErrorInfoProvider(System.Action<GraphQL.Execution.ErrorInfoProviderOptions> optionsBuilder) { }
        protected virtual System.Collections.Generic.IEnumerable<string> GetCodesForError(GraphQL.ExecutionError executionError) { }
        public virtual GraphQL.Execution.ErrorInfo GetInfo(GraphQL.ExecutionError executionError) { }
        public static string GetErrorCode(System.Exception exception) { }
        public static string GetErrorCode(System.Type exceptionType) { }
        public static string GetErrorCode<T>()
            where T : System.Exception { }
    }
    public class ErrorInfoProviderOptions
    {
        public ErrorInfoProviderOptions() { }
        public bool ExposeCode { get; set; }
        public bool ExposeCodes { get; set; }
        public bool ExposeData { get; set; }
        public bool ExposeExceptionStackTrace { get; set; }
        public bool ExposeExtensions { get; set; }
    }
    public class ExecutionContext : GraphQL.Execution.IExecutionContext, GraphQL.Execution.IProvideUserContext
    {
        public ExecutionContext() { }
        public System.Threading.CancellationToken CancellationToken { get; set; }
        public GraphQL.Language.AST.Document Document { get; set; }
        public GraphQL.ExecutionErrors Errors { get; set; }
        public System.Collections.Generic.Dictionary<string, object> Extensions { get; set; }
        public GraphQL.Language.AST.Fragments Fragments { get; set; }
        public System.Collections.Generic.List<GraphQL.Execution.IDocumentExecutionListener> Listeners { get; set; }
        public int? MaxParallelExecutionCount { get; set; }
        public GraphQL.Instrumentation.Metrics Metrics { get; set; }
        public GraphQL.Language.AST.Operation Operation { get; set; }
        public System.IServiceProvider RequestServices { get; set; }
        public object RootValue { get; set; }
        public GraphQL.Types.ISchema Schema { get; set; }
        public bool ThrowOnUnhandledException { get; set; }
        public System.Action<GraphQL.Execution.UnhandledExceptionContext> UnhandledExceptionDelegate { get; set; }
        public System.Collections.Generic.IDictionary<string, object> UserContext { get; set; }
        public GraphQL.Language.AST.Variables Variables { get; set; }
    }
    public static class ExecutionHelper
    {
        public static void AssertValidVariableValue(GraphQL.Types.ISchema schema, GraphQL.Types.IGraphType type, object input, string variableName, bool hasDefaultValue) { }
        public static object CoerceValue(GraphQL.Types.ISchema schema, GraphQL.Types.IGraphType type, GraphQL.Language.AST.IValue input, GraphQL.Language.AST.Variables variables = null) { }
        public static System.Collections.Generic.Dictionary<string, GraphQL.Language.AST.Field> CollectFields(GraphQL.Execution.ExecutionContext context, GraphQL.Types.IGraphType specificType, GraphQL.Language.AST.SelectionSet selectionSet) { }
        public static bool DoesFragmentConditionMatch(GraphQL.Execution.ExecutionContext context, string fragmentName, GraphQL.Types.IGraphType type) { }
        public static System.Collections.Generic.Dictionary<string, object> GetArgumentValues(GraphQL.Types.ISchema schema, GraphQL.Types.QueryArguments definitionArguments, GraphQL.Language.AST.Arguments astArguments, GraphQL.Language.AST.Variables variables) { }
        public static GraphQL.Types.FieldType GetFieldDefinition(GraphQL.Types.ISchema schema, GraphQL.Types.IObjectGraphType parentType, GraphQL.Language.AST.Field field) { }
        public static GraphQL.Types.IObjectGraphType GetOperationRootType(GraphQL.Language.AST.Document document, GraphQL.Types.ISchema schema, GraphQL.Language.AST.Operation operation) { }
        public static object GetVariableValue(GraphQL.Language.AST.Document document, GraphQL.Types.ISchema schema, GraphQL.Language.AST.VariableDefinition variable, object input) { }
        public static GraphQL.Language.AST.Variables GetVariableValues(GraphQL.Language.AST.Document document, GraphQL.Types.ISchema schema, GraphQL.Language.AST.VariableDefinitions variableDefinitions, GraphQL.Inputs inputs) { }
        public static bool ShouldIncludeNode(GraphQL.Execution.ExecutionContext context, GraphQL.Language.AST.Directives directives) { }
        public static System.Collections.Generic.IDictionary<string, GraphQL.Language.AST.Field> SubFieldsFor(GraphQL.Execution.ExecutionContext context, GraphQL.Types.IGraphType fieldType, GraphQL.Language.AST.Field field) { }
    }
    public abstract class ExecutionNode
    {
        protected ExecutionNode(GraphQL.Execution.ExecutionNode parent, GraphQL.Types.IGraphType graphType, GraphQL.Language.AST.Field field, GraphQL.Types.FieldType fieldDefinition, int? indexInParentNode) { }
        public GraphQL.Language.AST.Field Field { get; }
        public GraphQL.Types.FieldType FieldDefinition { get; }
        public GraphQL.Types.IGraphType GraphType { get; }
        public int? IndexInParentNode { get; set; }
        public bool IsResultSet { get; }
        public string Name { get; }
        public GraphQL.Execution.ExecutionNode Parent { get; }
        public System.Collections.Generic.IEnumerable<object> Path { get; }
        public System.Collections.Generic.IEnumerable<object> ResponsePath { get; }
        public object Result { get; set; }
        public object Source { get; set; }
        public GraphQL.Types.IObjectGraphType GetParentType(GraphQL.Types.ISchema schema) { }
        public abstract object ToValue();
    }
    public abstract class ExecutionStrategy : GraphQL.Execution.IExecutionStrategy
    {
        protected ExecutionStrategy() { }
        protected virtual System.Threading.Tasks.Task CompleteDataLoaderNodeAsync(GraphQL.Execution.ExecutionContext context, GraphQL.Execution.ExecutionNode node) { }
        protected virtual void CompleteNode(GraphQL.Execution.ExecutionContext context, GraphQL.Execution.ExecutionNode node) { }
        public virtual System.Threading.Tasks.Task<GraphQL.ExecutionResult> ExecuteAsync(GraphQL.Execution.ExecutionContext context) { }
        protected virtual System.Threading.Tasks.Task ExecuteNodeAsync(GraphQL.Execution.ExecutionContext context, GraphQL.Execution.ExecutionNode node) { }
        protected abstract System.Threading.Tasks.Task ExecuteNodeTreeAsync(GraphQL.Execution.ExecutionContext context, GraphQL.Execution.ObjectExecutionNode rootNode);
        protected virtual System.Threading.Tasks.Task OnBeforeExecutionStepAwaitedAsync(GraphQL.Execution.ExecutionContext context) { }
        protected bool ProcessNodeUnhandledException(GraphQL.Execution.ExecutionContext context, GraphQL.Execution.ExecutionNode node, System.Exception ex) { }
        protected void SetNodeError(GraphQL.Execution.ExecutionContext context, GraphQL.Execution.ExecutionNode node, GraphQL.ExecutionError error) { }
        protected virtual void ValidateNodeResult(GraphQL.Execution.ExecutionContext context, GraphQL.Execution.ExecutionNode node) { }
        public static GraphQL.Execution.ExecutionNode BuildExecutionNode(GraphQL.Execution.ExecutionNode parent, GraphQL.Types.IGraphType graphType, GraphQL.Language.AST.Field field, GraphQL.Types.FieldType fieldDefinition, int? indexInParentNode = default) { }
        public static GraphQL.Execution.RootExecutionNode BuildExecutionRootNode(GraphQL.Execution.ExecutionContext context, GraphQL.Types.IObjectGraphType rootType) { }
        public static void SetArrayItemNodes(GraphQL.Execution.ExecutionContext context, GraphQL.Execution.ArrayExecutionNode parent) { }
        public static void SetSubFieldNodes(GraphQL.Execution.ExecutionContext context, GraphQL.Execution.ObjectExecutionNode parent) { }
        public static void SetSubFieldNodes(GraphQL.Execution.ExecutionContext context, GraphQL.Execution.ObjectExecutionNode parent, System.Collections.Generic.Dictionary<string, GraphQL.Language.AST.Field> fields) { }
    }
    public class GraphQLDocumentBuilder : GraphQL.Execution.IDocumentBuilder
    {
        public GraphQLDocumentBuilder() { }
        public GraphQL.Language.AST.Document Build(string body) { }
    }
    public interface IDocumentBuilder
    {
        GraphQL.Language.AST.Document Build(string body);
    }
    public interface IDocumentExecutionListener
    {
        System.Threading.Tasks.Task AfterExecutionAsync(GraphQL.Execution.IExecutionContext context);
        System.Threading.Tasks.Task AfterValidationAsync(GraphQL.Execution.IExecutionContext context, GraphQL.Validation.IValidationResult validationResult);
        System.Threading.Tasks.Task BeforeExecutionAsync(GraphQL.Execution.IExecutionContext context);
        System.Threading.Tasks.Task BeforeExecutionAwaitedAsync(GraphQL.Execution.IExecutionContext context);
        System.Threading.Tasks.Task BeforeExecutionStepAwaitedAsync(GraphQL.Execution.IExecutionContext context);
    }
    public interface IErrorInfoProvider
    {
        GraphQL.Execution.ErrorInfo GetInfo(GraphQL.ExecutionError executionError);
    }
    public interface IExecutionContext : GraphQL.Execution.IProvideUserContext
    {
        System.Threading.CancellationToken CancellationToken { get; }
        GraphQL.Language.AST.Document Document { get; }
        GraphQL.ExecutionErrors Errors { get; }
        System.Collections.Generic.Dictionary<string, object> Extensions { get; }
        GraphQL.Language.AST.Fragments Fragments { get; }
        System.Collections.Generic.List<GraphQL.Execution.IDocumentExecutionListener> Listeners { get; }
        int? MaxParallelExecutionCount { get; }
        GraphQL.Instrumentation.Metrics Metrics { get; }
        GraphQL.Language.AST.Operation Operation { get; }
        System.IServiceProvider RequestServices { get; }
        object RootValue { get; }
        GraphQL.Types.ISchema Schema { get; }
        bool ThrowOnUnhandledException { get; }
        System.Action<GraphQL.Execution.UnhandledExceptionContext> UnhandledExceptionDelegate { get; }
        GraphQL.Language.AST.Variables Variables { get; }
    }
    public interface IExecutionStrategy
    {
        System.Threading.Tasks.Task<GraphQL.ExecutionResult> ExecuteAsync(GraphQL.Execution.ExecutionContext context);
    }
    public interface IParentExecutionNode
    {
        System.Collections.Generic.IEnumerable<GraphQL.Execution.ExecutionNode> GetChildNodes();
    }
    public interface IProvideUserContext
    {
        System.Collections.Generic.IDictionary<string, object> UserContext { get; }
    }
    [System.Serializable]
    public class InvalidOperationError : GraphQL.Execution.DocumentError
    {
        public InvalidOperationError(string message) { }
    }
    [System.Serializable]
    public class InvalidVariableError : GraphQL.Execution.DocumentError
    {
        public InvalidVariableError(string variableName, string message) { }
        public InvalidVariableError(string variableName, string message, System.Exception innerException) { }
    }
    [System.Serializable]
    public class NoOperationError : GraphQL.Execution.DocumentError
    {
        public NoOperationError() { }
    }
    public class NullExecutionNode : GraphQL.Execution.ExecutionNode
    {
        public NullExecutionNode(GraphQL.Execution.ExecutionNode parent, GraphQL.Types.IGraphType graphType, GraphQL.Language.AST.Field field, GraphQL.Types.FieldType fieldDefinition, int? indexInParentNode) { }
        public override object ToValue() { }
    }
    public class ObjectExecutionNode : GraphQL.Execution.ExecutionNode, GraphQL.Execution.IParentExecutionNode
    {
        public ObjectExecutionNode(GraphQL.Execution.ExecutionNode parent, GraphQL.Types.IGraphType graphType, GraphQL.Language.AST.Field field, GraphQL.Types.FieldType fieldDefinition, int? indexInParentNode) { }
        public System.Collections.Generic.IDictionary<string, GraphQL.Execution.ExecutionNode> SubFields { get; set; }
        public GraphQL.Types.IObjectGraphType GetObjectGraphType(GraphQL.Types.ISchema schema) { }
        public override object ToValue() { }
    }
    public class ParallelExecutionStrategy : GraphQL.Execution.ExecutionStrategy
    {
        public ParallelExecutionStrategy() { }
        protected System.Threading.Tasks.Task ExecuteNodeTreeAsync(GraphQL.Execution.ExecutionContext context, GraphQL.Execution.ExecutionNode rootNode) { }
        protected override System.Threading.Tasks.Task ExecuteNodeTreeAsync(GraphQL.Execution.ExecutionContext context, GraphQL.Execution.ObjectExecutionNode rootNode) { }
    }
    public class RootExecutionNode : GraphQL.Execution.ObjectExecutionNode
    {
        public RootExecutionNode(GraphQL.Types.IObjectGraphType graphType) { }
    }
    public class SerialExecutionStrategy : GraphQL.Execution.ExecutionStrategy
    {
        public SerialExecutionStrategy() { }
        protected override System.Threading.Tasks.Task ExecuteNodeTreeAsync(GraphQL.Execution.ExecutionContext context, GraphQL.Execution.ObjectExecutionNode rootNode) { }
    }
    public class SubscriptionExecutionStrategy : GraphQL.Execution.ParallelExecutionStrategy
    {
        public SubscriptionExecutionStrategy() { }
        public override System.Threading.Tasks.Task<GraphQL.ExecutionResult> ExecuteAsync(GraphQL.Execution.ExecutionContext context) { }
        protected virtual System.Threading.Tasks.Task<System.IObservable<GraphQL.ExecutionResult>> ResolveEventStreamAsync(GraphQL.Execution.ExecutionContext context, GraphQL.Execution.ExecutionNode node) { }
    }
    [System.Serializable]
    public class SyntaxError : GraphQL.Execution.DocumentError
    {
        public SyntaxError(GraphQLParser.Exceptions.GraphQLSyntaxErrorException ex) { }
    }
    [System.Serializable]
    public class UnhandledError : GraphQL.ExecutionError
    {
        public UnhandledError(string message, System.Exception innerException) { }
    }
    public class UnhandledExceptionContext
    {
        public UnhandledExceptionContext(GraphQL.Execution.ExecutionContext context, GraphQL.IResolveFieldContext fieldContext, System.Exception originalException) { }
        public GraphQL.Execution.ExecutionContext Context { get; }
        public string ErrorMessage { get; set; }
        public System.Exception Exception { get; set; }
        public GraphQL.IResolveFieldContext FieldContext { get; }
        public System.Exception OriginalException { get; }
    }
    public class ValueExecutionNode : GraphQL.Execution.ExecutionNode
    {
        public ValueExecutionNode(GraphQL.Execution.ExecutionNode parent, GraphQL.Types.ScalarGraphType graphType, GraphQL.Language.AST.Field field, GraphQL.Types.FieldType fieldDefinition, int? indexInParentNode) { }
        public GraphQL.Types.ScalarGraphType GraphType { get; }
        public override object ToValue() { }
    }
}
namespace GraphQL.Instrumentation
{
    public class ApolloTrace
    {
        public ApolloTrace(System.DateTime start, double durationMs) { }
        public long Duration { get; }
        public System.DateTime EndTime { get; }
        public GraphQL.Instrumentation.ApolloTrace.ExecutionTrace Execution { get; }
        public GraphQL.Instrumentation.ApolloTrace.OperationTrace Parsing { get; }
        public System.DateTime StartTime { get; }
        public GraphQL.Instrumentation.ApolloTrace.OperationTrace Validation { get; }
        public int Version { get; }
        public static long ConvertTime(double ms) { }
        public class ExecutionTrace
        {
            public ExecutionTrace() { }
            public System.Collections.Generic.List<GraphQL.Instrumentation.ApolloTrace.ResolverTrace> Resolvers { get; }
        }
        public class OperationTrace
        {
            public OperationTrace() { }
            public long Duration { get; set; }
            public long StartOffset { get; set; }
        }
        public class ResolverTrace : GraphQL.Instrumentation.ApolloTrace.OperationTrace
        {
            public ResolverTrace() { }
            public string FieldName { get; set; }
            public string ParentType { get; set; }
            public System.Collections.Generic.List<object> Path { get; set; }
            public string ReturnType { get; set; }
        }
    }
    public static class ApolloTracingExtensions
    {
        public static GraphQL.Instrumentation.ApolloTrace CreateTrace(GraphQL.Instrumentation.PerfRecord[] perf, System.DateTime start) { }
        public static void EnrichWithApolloTracing(this GraphQL.ExecutionResult result, System.DateTime start) { }
    }
    public class Field
    {
        public Field() { }
        public string Name { get; set; }
        public string ReturnType { get; set; }
    }
    public class FieldMiddlewareBuilder : GraphQL.Instrumentation.IFieldMiddlewareBuilder
    {
        public FieldMiddlewareBuilder() { }
        public void ApplyTo(GraphQL.Types.ISchema schema) { }
        public GraphQL.Instrumentation.IFieldMiddlewareBuilder Use(System.Func<GraphQL.Types.ISchema, GraphQL.Instrumentation.FieldMiddlewareDelegate, GraphQL.Instrumentation.FieldMiddlewareDelegate> middleware) { }
    }
    public static class FieldMiddlewareBuilderExtensions
    {
        public static GraphQL.Instrumentation.IFieldMiddlewareBuilder Use(this GraphQL.Instrumentation.IFieldMiddlewareBuilder builder, GraphQL.Instrumentation.IFieldMiddleware middleware) { }
        public static GraphQL.Instrumentation.IFieldMiddlewareBuilder Use(this GraphQL.Instrumentation.IFieldMiddlewareBuilder builder, System.Func<GraphQL.Instrumentation.FieldMiddlewareDelegate, GraphQL.Instrumentation.FieldMiddlewareDelegate> middleware) { }
        public static GraphQL.Instrumentation.IFieldMiddlewareBuilder Use(this GraphQL.Instrumentation.IFieldMiddlewareBuilder builder, System.Type middleware) { }
        public static GraphQL.Instrumentation.IFieldMiddlewareBuilder Use<T>(this GraphQL.Instrumentation.IFieldMiddlewareBuilder builder)
            where T : GraphQL.Instrumentation.IFieldMiddleware { }
    }
    public delegate System.Threading.Tasks.Task<object> FieldMiddlewareDelegate(GraphQL.IResolveFieldContext context);
    public class FieldStat
    {
        public FieldStat() { }
        public double Latency { get; set; }
        public string Name { get; set; }
        public string ReturnType { get; set; }
        public void AddLatency(double duration) { }
    }
    public interface IFieldMiddleware
    {
        System.Threading.Tasks.Task<object> Resolve(GraphQL.IResolveFieldContext context, GraphQL.Instrumentation.FieldMiddlewareDelegate next);
    }
    public interface IFieldMiddlewareBuilder
    {
        void ApplyTo(GraphQL.Types.ISchema schema);
        GraphQL.Instrumentation.IFieldMiddlewareBuilder Use(System.Func<GraphQL.Types.ISchema, GraphQL.Instrumentation.FieldMiddlewareDelegate, GraphQL.Instrumentation.FieldMiddlewareDelegate> middleware);
    }
    public class InstrumentFieldsMiddleware : GraphQL.Instrumentation.IFieldMiddleware
    {
        public InstrumentFieldsMiddleware() { }
        public System.Threading.Tasks.Task<object> Resolve(GraphQL.IResolveFieldContext context, GraphQL.Instrumentation.FieldMiddlewareDelegate next) { }
    }
    public class Metrics
    {
        public Metrics(bool enabled = true) { }
        public GraphQL.Instrumentation.PerfRecord[] Finish() { }
        public GraphQL.Instrumentation.Metrics SetOperationName(string name) { }
        public GraphQL.Instrumentation.Metrics Start(string operationName) { }
        public GraphQL.Instrumentation.Metrics.Marker Subject(string category, string subject, System.Collections.Generic.Dictionary<string, object> metadata = null) { }
        public readonly struct Marker : System.IDisposable
        {
            public static readonly GraphQL.Instrumentation.Metrics.Marker Empty;
            public Marker(GraphQL.Instrumentation.PerfRecord record, GraphQL.Instrumentation.ValueStopwatch stopwatch) { }
            public void Dispose() { }
        }
    }
    public class PerfRecord
    {
        public PerfRecord(string category, string subject, double start, System.Collections.Generic.Dictionary<string, object> metadata = null) { }
        public string Category { get; set; }
        public double Duration { get; }
        public double End { get; set; }
        public System.Collections.Generic.Dictionary<string, object> Metadata { get; set; }
        public double Start { get; set; }
        public string Subject { get; set; }
        public void MarkEnd(double end) { }
        public T MetaField<T>(string key) { }
    }
    public class StatsPerSignature
    {
        public StatsPerSignature() { }
        public GraphQL.Instrumentation.TypeStat[] PerType { get; set; }
    }
    public class StatsReport
    {
        public StatsReport() { }
        public double Duration { get; set; }
        public System.DateTime End { get; set; }
        public System.Collections.Generic.Dictionary<string, GraphQL.Instrumentation.StatsPerSignature> PerSignature { get; set; }
        public System.DateTime Start { get; set; }
        public GraphQL.Instrumentation.Type[] Types { get; set; }
        public static GraphQL.Instrumentation.StatsReport From(GraphQL.Types.ISchema schema, GraphQL.Language.AST.Operation operation, GraphQL.Instrumentation.PerfRecord[] records, System.DateTime start) { }
        public static GraphQL.Instrumentation.Type[] TypesFromSchema(GraphQL.Types.ISchema schema) { }
    }
    public class Type
    {
        public Type() { }
        public GraphQL.Instrumentation.Field[] Fields { get; set; }
        public string Name { get; set; }
    }
    public class TypeStat
    {
        public TypeStat() { }
        public GraphQL.Instrumentation.FieldStat[] Fields { get; set; }
        public GraphQL.Instrumentation.FieldStat this[string fieldName] { get; }
        public string Name { get; set; }
    }
    public readonly struct ValueStopwatch
    {
        public System.TimeSpan Elapsed { get; }
        public bool IsActive { get; }
        public static GraphQL.Instrumentation.ValueStopwatch StartNew() { }
    }
}
namespace GraphQL.Introspection
{
    public class DefaultSchemaFilter : GraphQL.Introspection.ISchemaFilter
    {
        public DefaultSchemaFilter() { }
        public virtual System.Threading.Tasks.Task<bool> AllowArgument(GraphQL.Types.IFieldType field, GraphQL.Types.QueryArgument argument) { }
        public virtual System.Threading.Tasks.Task<bool> AllowDirective(GraphQL.Types.DirectiveGraphType directive) { }
        public virtual System.Threading.Tasks.Task<bool> AllowEnumValue(GraphQL.Types.EnumerationGraphType parent, GraphQL.Types.EnumValueDefinition enumValue) { }
        public virtual System.Threading.Tasks.Task<bool> AllowField(GraphQL.Types.IGraphType parent, GraphQL.Types.IFieldType field) { }
        public virtual System.Threading.Tasks.Task<bool> AllowType(GraphQL.Types.IGraphType type) { }
    }
    public interface ISchemaFilter
    {
        System.Threading.Tasks.Task<bool> AllowArgument(GraphQL.Types.IFieldType field, GraphQL.Types.QueryArgument argument);
        System.Threading.Tasks.Task<bool> AllowDirective(GraphQL.Types.DirectiveGraphType directive);
        System.Threading.Tasks.Task<bool> AllowEnumValue(GraphQL.Types.EnumerationGraphType parent, GraphQL.Types.EnumValueDefinition enumValue);
        System.Threading.Tasks.Task<bool> AllowField(GraphQL.Types.IGraphType parent, GraphQL.Types.IFieldType field);
        System.Threading.Tasks.Task<bool> AllowType(GraphQL.Types.IGraphType type);
    }
    public class SchemaMetaFieldType : GraphQL.Types.FieldType
    {
        public SchemaMetaFieldType() { }
    }
    public enum TypeKind
    {
        [System.ComponentModel.Description("Indicates this type is a scalar.")]
        SCALAR = 0,
        [System.ComponentModel.Description("Indicates this type is an object. `fields` and `possibleTypes` are valid fields.")]
        OBJECT = 1,
        [System.ComponentModel.Description("Indicates this type is an interface. `fields` and `possibleTypes` are valid field" +
            "s.")]
        INTERFACE = 2,
        [System.ComponentModel.Description("Indicates this type is a union. `possibleTypes` is a valid field.")]
        UNION = 3,
        [System.ComponentModel.Description("Indicates this type is an enum. `enumValues` is a valid field.")]
        ENUM = 4,
        [System.ComponentModel.Description("Indicates this type is an input object. `inputFields` is a valid field.")]
        INPUT_OBJECT = 5,
        [System.ComponentModel.Description("Indicates this type is a list. `ofType` is a valid field.")]
        LIST = 6,
        [System.ComponentModel.Description("Indicates this type is a non-null. `ofType` is a valid field.")]
        NON_NULL = 7,
    }
    public class TypeMetaFieldType : GraphQL.Types.FieldType
    {
        public TypeMetaFieldType() { }
    }
    public class TypeNameMetaFieldType : GraphQL.Types.FieldType
    {
        public TypeNameMetaFieldType() { }
    }
    public class @__Directive : GraphQL.Types.ObjectGraphType<GraphQL.Types.DirectiveGraphType>
    {
        public @__Directive() { }
    }
    public class @__DirectiveLocation : GraphQL.Types.EnumerationGraphType<GraphQL.Types.DirectiveLocation>
    {
        public @__DirectiveLocation() { }
    }
    public class @__EnumValue : GraphQL.Types.ObjectGraphType<GraphQL.Types.EnumValueDefinition>
    {
        public @__EnumValue() { }
    }
    public class @__Field : GraphQL.Types.ObjectGraphType<GraphQL.Types.IFieldType>
    {
        public @__Field() { }
    }
    public class @__InputValue : GraphQL.Types.ObjectGraphType<GraphQL.Types.IHaveDefaultValue>
    {
        public @__InputValue() { }
    }
    public class @__Schema : GraphQL.Types.ObjectGraphType<object>
    {
        public @__Schema() { }
    }
    public class @__Type : GraphQL.Types.ObjectGraphType
    {
        public @__Type() { }
    }
    public class @__TypeKind : GraphQL.Types.EnumerationGraphType<GraphQL.Introspection.TypeKind>
    {
        public @__TypeKind() { }
    }
}
namespace GraphQL.Language.AST
{
    public abstract class AbstractNode : GraphQL.Language.AST.INode
    {
        protected AbstractNode() { }
        public virtual System.Collections.Generic.IEnumerable<GraphQL.Language.AST.INode> Children { get; }
        public string Comment { get; }
        public GraphQL.Language.AST.CommentNode CommentNode { get; set; }
        public GraphQL.Language.AST.SourceLocation SourceLocation { get; set; }
        public abstract bool IsEqualTo(GraphQL.Language.AST.INode node);
    }
    public class Alias
    {
        public Alias(GraphQL.Language.AST.NameNode alias, GraphQL.Language.AST.NameNode name) { }
        public GraphQL.Language.AST.NameNode Al { get; }
        public GraphQL.Language.AST.NameNode Name { get; }
    }
    public class Argument : GraphQL.Language.AST.AbstractNode
    {
        public Argument() { }
        public Argument(GraphQL.Language.AST.NameNode name) { }
        public override System.Collections.Generic.IEnumerable<GraphQL.Language.AST.INode> Children { get; }
        public string Name { get; }
        public GraphQL.Language.AST.NameNode NameNode { get; }
        public GraphQL.Language.AST.IValue Value { get; set; }
        protected bool Equals(GraphQL.Language.AST.Argument other) { }
        public override bool IsEqualTo(GraphQL.Language.AST.INode obj) { }
        public override string ToString() { }
    }
    public class Arguments : GraphQL.Language.AST.AbstractNode, System.Collections.Generic.IEnumerable<GraphQL.Language.AST.Argument>, System.Collections.IEnumerable
    {
        public Arguments() { }
        public override System.Collections.Generic.IEnumerable<GraphQL.Language.AST.INode> Children { get; }
        public void Add(GraphQL.Language.AST.Argument arg) { }
        public System.Collections.Generic.IEnumerator<GraphQL.Language.AST.Argument> GetEnumerator() { }
        public override bool IsEqualTo(GraphQL.Language.AST.INode obj) { }
        public GraphQL.Language.AST.IValue ValueFor(string name) { }
    }
    public class BigIntValue : GraphQL.Language.AST.ValueNode<System.Numerics.BigInteger>
    {
        public BigIntValue(System.Numerics.BigInteger value) { }
        protected override bool Equals(GraphQL.Language.AST.ValueNode<System.Numerics.BigInteger> other) { }
    }
    public class BooleanValue : GraphQL.Language.AST.ValueNode<bool>
    {
        public BooleanValue(bool value) { }
        protected override bool Equals(GraphQL.Language.AST.ValueNode<bool> other) { }
    }
    public class ByteValue : GraphQL.Language.AST.ValueNode<byte>
    {
        public ByteValue(byte value) { }
        protected override bool Equals(GraphQL.Language.AST.ValueNode<byte> other) { }
    }
    public class CommentNode : GraphQL.Language.AST.AbstractNode
    {
        public CommentNode(string value) { }
        public string Value { get; }
        protected bool Equals(GraphQL.Language.AST.CommentNode other) { }
        public override bool IsEqualTo(GraphQL.Language.AST.INode obj) { }
    }
    public class DateTimeOffsetValue : GraphQL.Language.AST.ValueNode<System.DateTimeOffset>
    {
        public DateTimeOffsetValue(System.DateTimeOffset value) { }
        protected override bool Equals(GraphQL.Language.AST.ValueNode<System.DateTimeOffset> other) { }
    }
    public class DateTimeValue : GraphQL.Language.AST.ValueNode<System.DateTime>
    {
        public DateTimeValue(System.DateTime value) { }
        protected override bool Equals(GraphQL.Language.AST.ValueNode<System.DateTime> other) { }
    }
    public class DecimalValue : GraphQL.Language.AST.ValueNode<decimal>
    {
        public DecimalValue(decimal value) { }
        protected override bool Equals(GraphQL.Language.AST.ValueNode<decimal> other) { }
    }
    public class Directive : GraphQL.Language.AST.AbstractNode
    {
        public Directive(GraphQL.Language.AST.NameNode node) { }
        public GraphQL.Language.AST.Arguments Arguments { get; set; }
        public override System.Collections.Generic.IEnumerable<GraphQL.Language.AST.INode> Children { get; }
        public string Name { get; }
        public GraphQL.Language.AST.NameNode NameNode { get; set; }
        protected bool Equals(GraphQL.Language.AST.Directive other) { }
        public override bool IsEqualTo(GraphQL.Language.AST.INode obj) { }
        public override string ToString() { }
    }
    public class Directives : GraphQL.Language.AST.AbstractNode, System.Collections.Generic.ICollection<GraphQL.Language.AST.Directive>, System.Collections.Generic.IEnumerable<GraphQL.Language.AST.Directive>, System.Collections.IEnumerable
    {
        public Directives() { }
        public override System.Collections.Generic.IEnumerable<GraphQL.Language.AST.INode> Children { get; }
        public int Count { get; }
        public bool HasDuplicates { get; }
        public bool IsReadOnly { get; }
        public void Add(GraphQL.Language.AST.Directive directive) { }
        public void Clear() { }
        public bool Contains(GraphQL.Language.AST.Directive item) { }
        public void CopyTo(GraphQL.Language.AST.Directive[] array, int arrayIndex) { }
        public GraphQL.Language.AST.Directive Find(string name) { }
        public System.Collections.Generic.IEnumerator<GraphQL.Language.AST.Directive> GetEnumerator() { }
        public override bool IsEqualTo(GraphQL.Language.AST.INode obj) { }
        public bool Remove(GraphQL.Language.AST.Directive item) { }
    }
    public class Document : GraphQL.Language.AST.AbstractNode
    {
        public Document() { }
        public override System.Collections.Generic.IEnumerable<GraphQL.Language.AST.INode> Children { get; }
        public GraphQL.Language.AST.Fragments Fragments { get; }
        public GraphQL.Language.AST.Operations Operations { get; }
        public string OriginalQuery { get; set; }
        public void AddDefinition(GraphQL.Language.AST.IDefinition definition) { }
        public override bool IsEqualTo(GraphQL.Language.AST.INode node) { }
        public override string ToString() { }
    }
    public class EnumValue : GraphQL.Language.AST.AbstractNode, GraphQL.Language.AST.INode, GraphQL.Language.AST.IValue
    {
        public EnumValue(GraphQL.Language.AST.NameNode name) { }
        public EnumValue(string name) { }
        public string Name { get; }
        public GraphQL.Language.AST.NameNode NameNode { get; }
        protected bool Equals(GraphQL.Language.AST.EnumValue other) { }
        public override bool IsEqualTo(GraphQL.Language.AST.INode obj) { }
        public override string ToString() { }
    }
    public class Field : GraphQL.Language.AST.AbstractNode, GraphQL.Language.AST.IHaveSelectionSet, GraphQL.Language.AST.INode, GraphQL.Language.AST.ISelection
    {
        public Field() { }
        public Field(GraphQL.Language.AST.NameNode alias, GraphQL.Language.AST.NameNode name) { }
        public string Alias { get; set; }
        public GraphQL.Language.AST.NameNode AliasNode { get; }
        public GraphQL.Language.AST.Arguments Arguments { get; set; }
        public override System.Collections.Generic.IEnumerable<GraphQL.Language.AST.INode> Children { get; }
        public GraphQL.Language.AST.Directives Directives { get; set; }
        public string Name { get; }
        public GraphQL.Language.AST.NameNode NameNode { get; }
        public GraphQL.Language.AST.SelectionSet SelectionSet { get; set; }
        protected bool Equals(GraphQL.Language.AST.Field other) { }
        public override bool IsEqualTo(GraphQL.Language.AST.INode obj) { }
        public GraphQL.Language.AST.Field MergeSelectionSet(GraphQL.Language.AST.Field other) { }
        public override string ToString() { }
    }
    public class Fields : System.Collections.Generic.IEnumerable<GraphQL.Language.AST.Field>, System.Collections.IEnumerable
    {
        public void Add(GraphQL.Language.AST.Field field) { }
        public System.Collections.Generic.IEnumerator<GraphQL.Language.AST.Field> GetEnumerator() { }
        public static GraphQL.Language.AST.Fields Empty() { }
        public static System.Collections.Generic.Dictionary<string, GraphQL.Language.AST.Field> op_Implicit(GraphQL.Language.AST.Fields fields) { }
    }
    public class FloatValue : GraphQL.Language.AST.ValueNode<double>
    {
        public FloatValue(double value) { }
        protected override bool Equals(GraphQL.Language.AST.ValueNode<double> other) { }
    }
    public class FragmentDefinition : GraphQL.Language.AST.AbstractNode, GraphQL.Language.AST.IDefinition, GraphQL.Language.AST.IHaveSelectionSet, GraphQL.Language.AST.INode
    {
        public FragmentDefinition(GraphQL.Language.AST.NameNode node) { }
        public override System.Collections.Generic.IEnumerable<GraphQL.Language.AST.INode> Children { get; }
        public GraphQL.Language.AST.Directives Directives { get; set; }
        public string Name { get; }
        public GraphQL.Language.AST.NameNode NameNode { get; }
        public GraphQL.Language.AST.SelectionSet SelectionSet { get; set; }
        public GraphQL.Language.AST.NamedType Type { get; set; }
        protected bool Equals(GraphQL.Language.AST.FragmentDefinition other) { }
        public override bool IsEqualTo(GraphQL.Language.AST.INode obj) { }
        public override string ToString() { }
    }
    public class FragmentSpread : GraphQL.Language.AST.AbstractNode, GraphQL.Language.AST.IFragment, GraphQL.Language.AST.INode, GraphQL.Language.AST.ISelection
    {
        public FragmentSpread(GraphQL.Language.AST.NameNode node) { }
        public override System.Collections.Generic.IEnumerable<GraphQL.Language.AST.INode> Children { get; }
        public GraphQL.Language.AST.Directives Directives { get; set; }
        public string Name { get; }
        public GraphQL.Language.AST.NameNode NameNode { get; }
        protected bool Equals(GraphQL.Language.AST.FragmentSpread other) { }
        public override bool IsEqualTo(GraphQL.Language.AST.INode obj) { }
        public override string ToString() { }
    }
    public class Fragments : System.Collections.Generic.IEnumerable<GraphQL.Language.AST.FragmentDefinition>, System.Collections.IEnumerable
    {
        public Fragments() { }
        public void Add(GraphQL.Language.AST.FragmentDefinition fragment) { }
        public GraphQL.Language.AST.FragmentDefinition FindDefinition(string name) { }
        public System.Collections.Generic.IEnumerator<GraphQL.Language.AST.FragmentDefinition> GetEnumerator() { }
    }
    public class GuidValue : GraphQL.Language.AST.ValueNode<System.Guid>
    {
        public GuidValue(System.Guid value) { }
        protected override bool Equals(GraphQL.Language.AST.ValueNode<System.Guid> other) { }
    }
    public interface IDefinition : GraphQL.Language.AST.INode { }
    public interface IFragment : GraphQL.Language.AST.INode, GraphQL.Language.AST.ISelection { }
    public interface IHaveSelectionSet : GraphQL.Language.AST.INode
    {
        GraphQL.Language.AST.SelectionSet SelectionSet { get; set; }
    }
    public interface INode
    {
        System.Collections.Generic.IEnumerable<GraphQL.Language.AST.INode> Children { get; }
        GraphQL.Language.AST.SourceLocation SourceLocation { get; }
        bool IsEqualTo(GraphQL.Language.AST.INode node);
    }
    public interface ISelection : GraphQL.Language.AST.INode { }
    public interface IType : GraphQL.Language.AST.INode { }
    public interface IValue : GraphQL.Language.AST.INode
    {
        object Value { get; }
    }
    public interface IValue<T> : GraphQL.Language.AST.INode, GraphQL.Language.AST.IValue
    {
        T Value { get; }
    }
    public class InlineFragment : GraphQL.Language.AST.AbstractNode, GraphQL.Language.AST.IFragment, GraphQL.Language.AST.IHaveSelectionSet, GraphQL.Language.AST.INode, GraphQL.Language.AST.ISelection
    {
        public InlineFragment() { }
        public override System.Collections.Generic.IEnumerable<GraphQL.Language.AST.INode> Children { get; }
        public GraphQL.Language.AST.Directives Directives { get; set; }
        public GraphQL.Language.AST.SelectionSet SelectionSet { get; set; }
        public GraphQL.Language.AST.NamedType Type { get; set; }
        public override bool IsEqualTo(GraphQL.Language.AST.INode obj) { }
        public override string ToString() { }
    }
    public class IntValue : GraphQL.Language.AST.ValueNode<int>
    {
        public IntValue(int value) { }
        protected override bool Equals(GraphQL.Language.AST.ValueNode<int> other) { }
    }
    public class ListType : GraphQL.Language.AST.AbstractNode, GraphQL.Language.AST.INode, GraphQL.Language.AST.IType
    {
        public ListType(GraphQL.Language.AST.IType type) { }
        public override System.Collections.Generic.IEnumerable<GraphQL.Language.AST.INode> Children { get; }
        public GraphQL.Language.AST.IType Type { get; }
        public override bool IsEqualTo(GraphQL.Language.AST.INode node) { }
        public override string ToString() { }
    }
    public class ListValue : GraphQL.Language.AST.AbstractNode, GraphQL.Language.AST.INode, GraphQL.Language.AST.IValue
    {
        public ListValue(System.Collections.Generic.IEnumerable<GraphQL.Language.AST.IValue> values) { }
        public override System.Collections.Generic.IEnumerable<GraphQL.Language.AST.INode> Children { get; }
        public object Value { get; }
        public System.Collections.Generic.IEnumerable<GraphQL.Language.AST.IValue> Values { get; }
        public override bool IsEqualTo(GraphQL.Language.AST.INode obj) { }
        public override string ToString() { }
    }
    public class LongValue : GraphQL.Language.AST.ValueNode<long>
    {
        public LongValue(long value) { }
        protected override bool Equals(GraphQL.Language.AST.ValueNode<long> other) { }
    }
    public class NameNode : GraphQL.Language.AST.AbstractNode
    {
        public NameNode(string name) { }
        public string Name { get; }
        public override bool IsEqualTo(GraphQL.Language.AST.INode node) { }
    }
    public class NamedType : GraphQL.Language.AST.AbstractNode, GraphQL.Language.AST.INode, GraphQL.Language.AST.IType
    {
        public NamedType(GraphQL.Language.AST.NameNode node) { }
        public string Name { get; }
        public GraphQL.Language.AST.NameNode NameNode { get; }
        protected bool Equals(GraphQL.Language.AST.NamedType other) { }
        public override bool IsEqualTo(GraphQL.Language.AST.INode obj) { }
        public override string ToString() { }
    }
    public class NonNullType : GraphQL.Language.AST.AbstractNode, GraphQL.Language.AST.INode, GraphQL.Language.AST.IType
    {
        public NonNullType(GraphQL.Language.AST.IType type) { }
        public override System.Collections.Generic.IEnumerable<GraphQL.Language.AST.INode> Children { get; }
        public GraphQL.Language.AST.IType Type { get; }
        public override bool IsEqualTo(GraphQL.Language.AST.INode node) { }
        public override string ToString() { }
    }
    public class NullValue : GraphQL.Language.AST.AbstractNode, GraphQL.Language.AST.INode, GraphQL.Language.AST.IValue
    {
        public NullValue() { }
        public override bool IsEqualTo(GraphQL.Language.AST.INode obj) { }
        public override string ToString() { }
    }
    public class ObjectField : GraphQL.Language.AST.AbstractNode
    {
        public ObjectField(GraphQL.Language.AST.NameNode name, GraphQL.Language.AST.IValue value) { }
        public ObjectField(string name, GraphQL.Language.AST.IValue value) { }
        public override System.Collections.Generic.IEnumerable<GraphQL.Language.AST.INode> Children { get; }
        public string Name { get; }
        public GraphQL.Language.AST.NameNode NameNode { get; }
        public GraphQL.Language.AST.IValue Value { get; }
        protected bool Equals(GraphQL.Language.AST.ObjectField other) { }
        public override bool IsEqualTo(GraphQL.Language.AST.INode obj) { }
        public override string ToString() { }
    }
    public class ObjectValue : GraphQL.Language.AST.AbstractNode, GraphQL.Language.AST.INode, GraphQL.Language.AST.IValue
    {
        public ObjectValue(System.Collections.Generic.IEnumerable<GraphQL.Language.AST.ObjectField> fields) { }
        public override System.Collections.Generic.IEnumerable<GraphQL.Language.AST.INode> Children { get; }
        public System.Collections.Generic.IEnumerable<string> FieldNames { get; }
        public System.Collections.Generic.IEnumerable<GraphQL.Language.AST.ObjectField> ObjectFields { get; }
        public object Value { get; }
        public GraphQL.Language.AST.ObjectField Field(string name) { }
        public override bool IsEqualTo(GraphQL.Language.AST.INode obj) { }
        public override string ToString() { }
    }
    public class Operation : GraphQL.Language.AST.AbstractNode, GraphQL.Language.AST.IDefinition, GraphQL.Language.AST.IHaveSelectionSet, GraphQL.Language.AST.INode
    {
        public Operation(GraphQL.Language.AST.NameNode name) { }
        public override System.Collections.Generic.IEnumerable<GraphQL.Language.AST.INode> Children { get; }
        public GraphQL.Language.AST.Directives Directives { get; set; }
        public string Name { get; }
        public GraphQL.Language.AST.NameNode NameNode { get; }
        public GraphQL.Language.AST.OperationType OperationType { get; set; }
        public GraphQL.Language.AST.SelectionSet SelectionSet { get; set; }
        public GraphQL.Language.AST.VariableDefinitions Variables { get; set; }
        protected bool Equals(GraphQL.Language.AST.Operation other) { }
        public override bool IsEqualTo(GraphQL.Language.AST.INode node) { }
        public override string ToString() { }
    }
    public enum OperationType
    {
        Query = 0,
        Mutation = 1,
        Subscription = 2,
    }
    public class Operations : System.Collections.Generic.IEnumerable<GraphQL.Language.AST.Operation>, System.Collections.IEnumerable
    {
        public Operations() { }
        public int Count { get; }
        public void Add(GraphQL.Language.AST.Operation operation) { }
        public System.Collections.Generic.IEnumerator<GraphQL.Language.AST.Operation> GetEnumerator() { }
        public GraphQL.Language.AST.Operation WithName(string operationName) { }
    }
    public class SByteValue : GraphQL.Language.AST.ValueNode<sbyte>
    {
        public SByteValue(sbyte value) { }
        protected override bool Equals(GraphQL.Language.AST.ValueNode<sbyte> other) { }
    }
    public class SelectionSet : GraphQL.Language.AST.AbstractNode
    {
        public SelectionSet() { }
        public override System.Collections.Generic.IEnumerable<GraphQL.Language.AST.INode> Children { get; }
        public System.Collections.Generic.IList<GraphQL.Language.AST.ISelection> Selections { get; }
        public void Add(GraphQL.Language.AST.ISelection selection) { }
        public override bool IsEqualTo(GraphQL.Language.AST.INode obj) { }
        public GraphQL.Language.AST.SelectionSet Merge(GraphQL.Language.AST.SelectionSet otherSelection) { }
        public void Prepend(GraphQL.Language.AST.ISelection selection) { }
        public override string ToString() { }
    }
    public class ShortValue : GraphQL.Language.AST.ValueNode<short>
    {
        public ShortValue(short value) { }
        protected override bool Equals(GraphQL.Language.AST.ValueNode<short> other) { }
    }
    public class SourceLocation
    {
        public SourceLocation(int line, int column, int start = -1, int end = -1) { }
        public int Column { get; }
        public int End { get; }
        public int Line { get; }
        public int Start { get; }
        protected bool Equals(GraphQL.Language.AST.SourceLocation other) { }
        public override bool Equals(object obj) { }
        public override int GetHashCode() { }
        public override string ToString() { }
    }
    public class StringValue : GraphQL.Language.AST.ValueNode<string>
    {
        public StringValue(string value) { }
        protected override bool Equals(GraphQL.Language.AST.ValueNode<string> other) { }
    }
    public class TimeSpanValue : GraphQL.Language.AST.ValueNode<System.TimeSpan>
    {
        public TimeSpanValue(System.TimeSpan value) { }
        protected override bool Equals(GraphQL.Language.AST.ValueNode<System.TimeSpan> other) { }
    }
    public class UIntValue : GraphQL.Language.AST.ValueNode<uint>
    {
        public UIntValue(uint value) { }
        protected override bool Equals(GraphQL.Language.AST.ValueNode<uint> other) { }
    }
    public class ULongValue : GraphQL.Language.AST.ValueNode<ulong>
    {
        public ULongValue(ulong value) { }
        protected override bool Equals(GraphQL.Language.AST.ValueNode<ulong> other) { }
    }
    public class UShortValue : GraphQL.Language.AST.ValueNode<ushort>
    {
        public UShortValue(ushort value) { }
        protected override bool Equals(GraphQL.Language.AST.ValueNode<ushort> other) { }
    }
    public class UriValue : GraphQL.Language.AST.ValueNode<System.Uri>
    {
        public UriValue(System.Uri value) { }
        protected override bool Equals(GraphQL.Language.AST.ValueNode<System.Uri> other) { }
    }
    public abstract class ValueNode<T> : GraphQL.Language.AST.AbstractNode, GraphQL.Language.AST.INode, GraphQL.Language.AST.IValue, GraphQL.Language.AST.IValue<T>
    {
        protected ValueNode() { }
        public T Value { get; set; }
        protected abstract bool Equals(GraphQL.Language.AST.ValueNode<T> node);
        public override bool IsEqualTo(GraphQL.Language.AST.INode obj) { }
        public override string ToString() { }
    }
    public class Variable
    {
        public Variable() { }
        public string Name { get; set; }
        public object Value { get; set; }
    }
    public class VariableDefinition : GraphQL.Language.AST.AbstractNode
    {
        public VariableDefinition() { }
        public VariableDefinition(GraphQL.Language.AST.NameNode node) { }
        public override System.Collections.Generic.IEnumerable<GraphQL.Language.AST.INode> Children { get; }
        public GraphQL.Language.AST.IValue DefaultValue { get; set; }
        public string Name { get; }
        public GraphQL.Language.AST.NameNode NameNode { get; set; }
        public GraphQL.Language.AST.IType Type { get; set; }
        protected bool Equals(GraphQL.Language.AST.VariableDefinition other) { }
        public override bool IsEqualTo(GraphQL.Language.AST.INode obj) { }
        public override string ToString() { }
    }
    public class VariableDefinitions : System.Collections.Generic.IEnumerable<GraphQL.Language.AST.VariableDefinition>, System.Collections.IEnumerable
    {
        public VariableDefinitions() { }
        public void Add(GraphQL.Language.AST.VariableDefinition variable) { }
        public System.Collections.Generic.IEnumerator<GraphQL.Language.AST.VariableDefinition> GetEnumerator() { }
    }
    public class VariableReference : GraphQL.Language.AST.AbstractNode, GraphQL.Language.AST.INode, GraphQL.Language.AST.IValue
    {
        public VariableReference(GraphQL.Language.AST.NameNode name) { }
        public string Name { get; }
        public GraphQL.Language.AST.NameNode NameNode { get; }
        protected bool Equals(GraphQL.Language.AST.VariableReference other) { }
        public override bool IsEqualTo(GraphQL.Language.AST.INode obj) { }
        public override string ToString() { }
    }
    public class Variables : System.Collections.Generic.IEnumerable<GraphQL.Language.AST.Variable>, System.Collections.IEnumerable
    {
        public Variables() { }
        public void Add(GraphQL.Language.AST.Variable variable) { }
        public System.Collections.Generic.IEnumerator<GraphQL.Language.AST.Variable> GetEnumerator() { }
        public object ValueFor(string name) { }
    }
}
namespace GraphQL.Language
{
    public static class AstNodeExtensions
    {
        public static T WithLocation<T>(this T node, GraphQLParser.AST.ASTNode astNode)
            where T : GraphQL.Language.AST.AbstractNode { }
    }
    public class CoreToVanillaConverter
    {
        public void AddDefinitions(GraphQLParser.AST.GraphQLDocument source, GraphQL.Language.AST.Document target) { }
        public GraphQL.Language.AST.Arguments Arguments(System.Collections.Generic.IEnumerable<GraphQLParser.AST.GraphQLArgument> source) { }
        public GraphQL.Language.AST.Directive Directive(GraphQLParser.AST.GraphQLDirective d) { }
        public GraphQL.Language.AST.Directives Directives(System.Collections.Generic.IEnumerable<GraphQLParser.AST.GraphQLDirective> source) { }
        public GraphQL.Language.AST.Field Field(GraphQLParser.AST.GraphQLFieldSelection source) { }
        public GraphQL.Language.AST.FragmentDefinition Fragment(GraphQLParser.AST.GraphQLFragmentDefinition source) { }
        public GraphQL.Language.AST.FragmentSpread FragmentSpread(GraphQLParser.AST.GraphQLFragmentSpread source) { }
        public GraphQL.Language.AST.InlineFragment InlineFragment(GraphQLParser.AST.GraphQLInlineFragment source) { }
        public GraphQL.Language.AST.NameNode Name(GraphQLParser.AST.GraphQLName name) { }
        public GraphQL.Language.AST.NamedType NamedType(GraphQLParser.AST.GraphQLNamedType source) { }
        public GraphQL.Language.AST.ObjectField ObjectField(GraphQLParser.AST.GraphQLObjectField source) { }
        public GraphQL.Language.AST.Operation Operation(GraphQLParser.AST.GraphQLOperationDefinition source) { }
        public GraphQL.Language.AST.ISelection Selection(GraphQLParser.AST.ASTNode source) { }
        public GraphQL.Language.AST.SelectionSet SelectionSet(GraphQLParser.AST.GraphQLSelectionSet source) { }
        public GraphQL.Language.AST.IType Type(GraphQLParser.AST.GraphQLType type) { }
        public GraphQL.Language.AST.IValue Value(GraphQLParser.AST.GraphQLValue source) { }
        public GraphQL.Language.AST.VariableDefinition VariableDefinition(GraphQLParser.AST.GraphQLVariableDefinition source) { }
        public GraphQL.Language.AST.VariableDefinitions VariableDefinitions(System.Collections.Generic.IEnumerable<GraphQLParser.AST.GraphQLVariableDefinition> source) { }
        public static GraphQL.Language.AST.Document Convert(string body, GraphQLParser.AST.GraphQLDocument source) { }
        public static GraphQL.Language.AST.OperationType ToOperationType(GraphQLParser.AST.OperationType type) { }
    }
    public static class NodeExtensions
    {
        public static T WithLocation<T>(this T node, int line, int column, int start = -1, int end = -1)
            where T : GraphQL.Language.AST.AbstractNode { }
    }
}
namespace GraphQL.Reflection
{
    public interface IAccessor
    {
        System.Type DeclaringType { get; }
        string FieldName { get; }
        System.Reflection.MethodInfo MethodInfo { get; }
        System.Reflection.ParameterInfo[] Parameters { get; }
        System.Type ReturnType { get; }
        System.Collections.Generic.IEnumerable<T> GetAttributes<T>()
            where T : System.Attribute;
        object GetValue(object target, object[] arguments);
    }
}
namespace GraphQL.Resolvers
{
    public class AsyncEventStreamResolver : GraphQL.Resolvers.IAsyncEventStreamResolver
    {
        public AsyncEventStreamResolver(GraphQL.Reflection.IAccessor accessor, System.IServiceProvider serviceProvider) { }
    }
    public class AsyncEventStreamResolver<T> : GraphQL.Resolvers.IAsyncEventStreamResolver, GraphQL.Resolvers.IAsyncEventStreamResolver<T>
    {
        public AsyncEventStreamResolver(System.Func<GraphQL.Subscription.IResolveEventStreamContext, System.Threading.Tasks.Task<System.IObservable<T>>> subscriber) { }
        public System.Threading.Tasks.Task<System.IObservable<T>> SubscribeAsync(GraphQL.Subscription.IResolveEventStreamContext context) { }
    }
    public class AsyncEventStreamResolver<TSourceType, TReturnType> : GraphQL.Resolvers.IAsyncEventStreamResolver, GraphQL.Resolvers.IAsyncEventStreamResolver<TReturnType>
    {
        public AsyncEventStreamResolver(System.Func<GraphQL.Subscription.IResolveEventStreamContext<TSourceType>, System.Threading.Tasks.Task<System.IObservable<TReturnType>>> subscriber) { }
        public System.Threading.Tasks.Task<System.IObservable<TReturnType>> SubscribeAsync(GraphQL.Subscription.IResolveEventStreamContext context) { }
    }
    public class AsyncFieldResolver<TReturnType> : GraphQL.Resolvers.IFieldResolver, GraphQL.Resolvers.IFieldResolver<System.Threading.Tasks.Task<TReturnType>>
    {
        public AsyncFieldResolver(System.Func<GraphQL.IResolveFieldContext, System.Threading.Tasks.Task<TReturnType>> resolver) { }
        public System.Threading.Tasks.Task<TReturnType> Resolve(GraphQL.IResolveFieldContext context) { }
    }
    public class AsyncFieldResolver<TSourceType, TReturnType> : GraphQL.Resolvers.IFieldResolver, GraphQL.Resolvers.IFieldResolver<System.Threading.Tasks.Task<TReturnType>>
    {
        public AsyncFieldResolver(System.Func<GraphQL.IResolveFieldContext<TSourceType>, System.Threading.Tasks.Task<TReturnType>> resolver) { }
        public System.Threading.Tasks.Task<TReturnType> Resolve(GraphQL.IResolveFieldContext context) { }
    }
    public class DelegateFieldModelBinderResolver : GraphQL.Resolvers.IFieldResolver
    {
        public DelegateFieldModelBinderResolver(System.Delegate resolver) { }
        public object Resolve(GraphQL.IResolveFieldContext context) { }
    }
    public class EventStreamResolver : GraphQL.Resolvers.IEventStreamResolver
    {
        public EventStreamResolver(GraphQL.Reflection.IAccessor accessor, System.IServiceProvider serviceProvider) { }
        public System.IObservable<object> Subscribe(GraphQL.Subscription.IResolveEventStreamContext context) { }
    }
    public class EventStreamResolver<T> : GraphQL.Resolvers.IEventStreamResolver, GraphQL.Resolvers.IEventStreamResolver<T>
    {
        public EventStreamResolver(System.Func<GraphQL.Subscription.IResolveEventStreamContext, System.IObservable<T>> subscriber) { }
        public System.IObservable<T> Subscribe(GraphQL.Subscription.IResolveEventStreamContext context) { }
    }
    public class EventStreamResolver<TSourceType, TReturnType> : GraphQL.Resolvers.IEventStreamResolver, GraphQL.Resolvers.IEventStreamResolver<TReturnType>
    {
        public EventStreamResolver(System.Func<GraphQL.Subscription.IResolveEventStreamContext<TSourceType>, System.IObservable<TReturnType>> subscriber) { }
        public System.IObservable<TReturnType> Subscribe(GraphQL.Subscription.IResolveEventStreamContext context) { }
    }
    public class ExpressionFieldResolver<TSourceType, TProperty> : GraphQL.Resolvers.IFieldResolver, GraphQL.Resolvers.IFieldResolver<TProperty>
    {
        public ExpressionFieldResolver(System.Linq.Expressions.Expression<System.Func<TSourceType, TProperty>> property) { }
        public TProperty Resolve(GraphQL.IResolveFieldContext context) { }
    }
    public static class FieldResolverExtensions
    {
        public static System.Threading.Tasks.Task<object> ResolveAsync(this GraphQL.Resolvers.IFieldResolver resolver, GraphQL.IResolveFieldContext context) { }
    }
    public class FuncFieldResolver<TReturnType> : GraphQL.Resolvers.IFieldResolver, GraphQL.Resolvers.IFieldResolver<TReturnType>
    {
        public FuncFieldResolver(System.Func<GraphQL.IResolveFieldContext, TReturnType> resolver) { }
        public TReturnType Resolve(GraphQL.IResolveFieldContext context) { }
    }
    public class FuncFieldResolver<TSourceType, TReturnType> : GraphQL.Resolvers.IFieldResolver, GraphQL.Resolvers.IFieldResolver<TReturnType>
    {
        public FuncFieldResolver(System.Func<GraphQL.IResolveFieldContext<TSourceType>, TReturnType> resolver) { }
        public TReturnType Resolve(GraphQL.IResolveFieldContext context) { }
    }
    public interface IAsyncEventStreamResolver
    {
        System.Threading.Tasks.Task<System.IObservable<object>> SubscribeAsync(GraphQL.Subscription.IResolveEventStreamContext context);
    }
    public interface IAsyncEventStreamResolver<T> : GraphQL.Resolvers.IAsyncEventStreamResolver
    {
        System.Threading.Tasks.Task<System.IObservable<T>> SubscribeAsync(GraphQL.Subscription.IResolveEventStreamContext context);
    }
    public interface IEventStreamResolver
    {
        System.IObservable<object> Subscribe(GraphQL.Subscription.IResolveEventStreamContext context);
    }
    public interface IEventStreamResolver<out T> : GraphQL.Resolvers.IEventStreamResolver
    {
        System.IObservable<T> Subscribe(GraphQL.Subscription.IResolveEventStreamContext context);
    }
    public interface IFieldResolver
    {
        object Resolve(GraphQL.IResolveFieldContext context);
    }
    public interface IFieldResolver<out T> : GraphQL.Resolvers.IFieldResolver
    {
        T Resolve(GraphQL.IResolveFieldContext context);
    }
    public class NameFieldResolver : GraphQL.Resolvers.IFieldResolver
    {
        public static GraphQL.Resolvers.NameFieldResolver Instance { get; }
        public object Resolve(GraphQL.IResolveFieldContext context) { }
    }
}
namespace GraphQL.Subscription
{
    public interface IResolveEventStreamContext : GraphQL.Execution.IProvideUserContext, GraphQL.IResolveFieldContext { }
    public interface IResolveEventStreamContext<out TSource> : GraphQL.Execution.IProvideUserContext, GraphQL.IResolveFieldContext, GraphQL.IResolveFieldContext<TSource>, GraphQL.Subscription.IResolveEventStreamContext { }
    public interface ISubscriptionExecuter
    {
        System.Threading.Tasks.Task<GraphQL.Subscription.SubscriptionExecutionResult> SubscribeAsync(GraphQL.ExecutionOptions config);
    }
    public class ResolveEventStreamContext : GraphQL.Subscription.ResolveEventStreamContext<object>, GraphQL.Execution.IProvideUserContext, GraphQL.IResolveFieldContext, GraphQL.Subscription.IResolveEventStreamContext
    {
        public ResolveEventStreamContext() { }
    }
    public class ResolveEventStreamContext<T> : GraphQL.ResolveFieldContext<T>, GraphQL.Execution.IProvideUserContext, GraphQL.IResolveFieldContext, GraphQL.IResolveFieldContext<T>, GraphQL.Subscription.IResolveEventStreamContext, GraphQL.Subscription.IResolveEventStreamContext<T>
    {
        public ResolveEventStreamContext() { }
        public ResolveEventStreamContext(GraphQL.Subscription.IResolveEventStreamContext context) { }
    }
    public class SubscriptionExecutionResult : GraphQL.ExecutionResult
    {
        public SubscriptionExecutionResult() { }
        public SubscriptionExecutionResult(GraphQL.ExecutionResult result) { }
        public System.Collections.Generic.IDictionary<string, System.IObservable<GraphQL.ExecutionResult>> Streams { get; set; }
    }
}
namespace GraphQL.Types
{
    public static class AbstractGraphTypeExtensions
    {
        public static GraphQL.Types.IObjectGraphType GetObjectType(this GraphQL.Types.IAbstractGraphType abstractType, object value, GraphQL.Types.ISchema schema) { }
        public static GraphQL.Types.IObjectGraphType GetTypeOf(this GraphQL.Types.IAbstractGraphType abstractType, object value) { }
        public static bool IsPossibleType(this GraphQL.Types.IAbstractGraphType abstractType, GraphQL.Types.IGraphType type) { }
    }
    public class AutoRegisteringInputObjectGraphType<TSourceType> : GraphQL.Types.InputObjectGraphType<TSourceType>
    {
        public AutoRegisteringInputObjectGraphType() { }
        public AutoRegisteringInputObjectGraphType(params System.Linq.Expressions.Expression<>[] excludedProperties) { }
        protected virtual System.Collections.Generic.IEnumerable<System.Reflection.PropertyInfo> GetRegisteredProperties() { }
    }
    public class AutoRegisteringObjectGraphType<TSourceType> : GraphQL.Types.ObjectGraphType<TSourceType>
    {
        public AutoRegisteringObjectGraphType() { }
        public AutoRegisteringObjectGraphType(params System.Linq.Expressions.Expression<>[] excludedProperties) { }
        protected virtual System.Collections.Generic.IEnumerable<System.Reflection.PropertyInfo> GetRegisteredProperties() { }
    }
    public class BigIntGraphType : GraphQL.Types.ScalarGraphType
    {
        public BigIntGraphType() { }
        public override object ParseLiteral(GraphQL.Language.AST.IValue value) { }
        public override object ParseValue(object value) { }
    }
    public class BooleanGraphType : GraphQL.Types.ScalarGraphType
    {
        public BooleanGraphType() { }
        public override object ParseLiteral(GraphQL.Language.AST.IValue value) { }
        public override object ParseValue(object value) { }
    }
    public class ByteGraphType : GraphQL.Types.ScalarGraphType
    {
        public ByteGraphType() { }
        public override object ParseLiteral(GraphQL.Language.AST.IValue value) { }
        public override object ParseValue(object value) { }
    }
    public abstract class ComplexGraphType<TSourceType> : GraphQL.Types.GraphType, GraphQL.Types.IComplexGraphType, GraphQL.Types.IGraphType, GraphQL.Types.INamedType, GraphQL.Types.IProvideMetadata
    {
        protected ComplexGraphType() { }
        public System.Collections.Generic.IEnumerable<GraphQL.Types.FieldType> Fields { get; }
        public virtual GraphQL.Types.FieldType AddField(GraphQL.Types.FieldType fieldType) { }
        public GraphQL.Builders.ConnectionBuilder<TSourceType> Connection<TNodeType>()
            where TNodeType : GraphQL.Types.IGraphType { }
        public GraphQL.Builders.ConnectionBuilder<TSourceType> Connection<TNodeType, TEdgeType>()
            where TNodeType : GraphQL.Types.IGraphType
            where TEdgeType : GraphQL.Types.Relay.EdgeType<TNodeType> { }
        public GraphQL.Builders.ConnectionBuilder<TSourceType> Connection<TNodeType, TEdgeType, TConnectionType>()
            where TNodeType : GraphQL.Types.IGraphType
            where TEdgeType : GraphQL.Types.Relay.EdgeType<TNodeType>
            where TConnectionType : GraphQL.Types.Relay.ConnectionType<TNodeType, TEdgeType> { }
        public GraphQL.Types.FieldType Field(System.Type type, string name, string description = null, GraphQL.Types.QueryArguments arguments = null, System.Func<GraphQL.IResolveFieldContext<TSourceType>, object> resolve = null, string deprecationReason = null) { }
        public virtual GraphQL.Builders.FieldBuilder<TSourceType, object> Field<TGraphType>() { }
        public virtual GraphQL.Builders.FieldBuilder<TSourceType, TProperty> Field<TProperty>(System.Linq.Expressions.Expression<System.Func<TSourceType, TProperty>> expression, bool nullable = false, System.Type type = null) { }
        public virtual GraphQL.Builders.FieldBuilder<TSourceType, TProperty> Field<TProperty>(string name, System.Linq.Expressions.Expression<System.Func<TSourceType, TProperty>> expression, bool nullable = false, System.Type type = null) { }
        public GraphQL.Types.FieldType Field<TGraphType>(string name, string description = null, GraphQL.Types.QueryArguments arguments = null, System.Func<GraphQL.IResolveFieldContext<TSourceType>, object> resolve = null, string deprecationReason = null)
            where TGraphType : GraphQL.Types.IGraphType { }
        public virtual GraphQL.Builders.FieldBuilder<TSourceType, TReturnType> Field<TGraphType, TReturnType>(string name = "default") { }
        public GraphQL.Types.FieldType FieldAsync(System.Type type, string name, string description = null, GraphQL.Types.QueryArguments arguments = null, System.Func<GraphQL.IResolveFieldContext<TSourceType>, System.Threading.Tasks.Task<object>> resolve = null, string deprecationReason = null) { }
        public GraphQL.Types.FieldType FieldAsync<TGraphType>(string name, string description = null, GraphQL.Types.QueryArguments arguments = null, System.Func<GraphQL.IResolveFieldContext<TSourceType>, System.Threading.Tasks.Task<object>> resolve = null, string deprecationReason = null)
            where TGraphType : GraphQL.Types.IGraphType { }
        public GraphQL.Types.FieldType FieldAsync<TGraphType, TReturnType>(string name, string description = null, GraphQL.Types.QueryArguments arguments = null, System.Func<GraphQL.IResolveFieldContext<TSourceType>, System.Threading.Tasks.Task<TReturnType>> resolve = null, string deprecationReason = null)
            where TGraphType : GraphQL.Types.IGraphType { }
        public GraphQL.Types.FieldType FieldDelegate<TGraphType>(string name, string description = null, GraphQL.Types.QueryArguments arguments = null, System.Delegate resolve = null, string deprecationReason = null)
            where TGraphType : GraphQL.Types.IGraphType { }
        public GraphQL.Types.FieldType FieldSubscribe<TGraphType>(string name, string description = null, GraphQL.Types.QueryArguments arguments = null, System.Func<GraphQL.IResolveFieldContext<TSourceType>, object> resolve = null, System.Func<GraphQL.Subscription.IResolveEventStreamContext, System.IObservable<object>> subscribe = null, string deprecationReason = null)
            where TGraphType : GraphQL.Types.IGraphType { }
        public GraphQL.Types.FieldType FieldSubscribeAsync<TGraphType>(string name, string description = null, GraphQL.Types.QueryArguments arguments = null, System.Func<GraphQL.IResolveFieldContext<TSourceType>, object> resolve = null, System.Func<GraphQL.Subscription.IResolveEventStreamContext, System.Threading.Tasks.Task<System.IObservable<object>>> subscribeAsync = null, string deprecationReason = null)
            where TGraphType : GraphQL.Types.IGraphType { }
        public GraphQL.Types.FieldType GetField(string name) { }
        public bool HasField(string name) { }
    }
    public class DateGraphType : GraphQL.Types.ScalarGraphType
    {
        public DateGraphType() { }
        public override object ParseLiteral(GraphQL.Language.AST.IValue value) { }
        public override object ParseValue(object value) { }
        public override object Serialize(object value) { }
    }
    public class DateTimeGraphType : GraphQL.Types.ScalarGraphType
    {
        public DateTimeGraphType() { }
        public override object ParseLiteral(GraphQL.Language.AST.IValue value) { }
        public override object ParseValue(object value) { }
    }
    public class DateTimeOffsetGraphType : GraphQL.Types.ScalarGraphType
    {
        public DateTimeOffsetGraphType() { }
        public override object ParseLiteral(GraphQL.Language.AST.IValue value) { }
        public override object ParseValue(object value) { }
    }
    public class DecimalGraphType : GraphQL.Types.ScalarGraphType
    {
        public DecimalGraphType() { }
        public override object ParseLiteral(GraphQL.Language.AST.IValue value) { }
        public override object ParseValue(object value) { }
    }
    public class DirectiveGraphType : GraphQL.Types.INamedType
    {
        public static readonly GraphQL.Types.GraphQLDeprecatedDirective Deprecated;
        public static readonly GraphQL.Types.IncludeDirective Include;
        public static readonly GraphQL.Types.SkipDirective Skip;
        public DirectiveGraphType(string name, System.Collections.Generic.IEnumerable<GraphQL.Types.DirectiveLocation> locations) { }
        public GraphQL.Types.QueryArguments Arguments { get; set; }
        public string Description { get; set; }
        public System.Collections.Generic.List<GraphQL.Types.DirectiveLocation> Locations { get; }
        public string Name { get; set; }
    }
    public enum DirectiveLocation
    {
        [System.ComponentModel.Description("Location adjacent to a query operation.")]
        Query = 0,
        [System.ComponentModel.Description("Location adjacent to a mutation operation.")]
        Mutation = 1,
        [System.ComponentModel.Description("Location adjacent to a subscription operation.")]
        Subscription = 2,
        [System.ComponentModel.Description("Location adjacent to a field.")]
        Field = 3,
        [System.ComponentModel.Description("Location adjacent to a fragment definition.")]
        FragmentDefinition = 4,
        [System.ComponentModel.Description("Location adjacent to a fragment spread.")]
        FragmentSpread = 5,
        [System.ComponentModel.Description("Location adjacent to an inline fragment.")]
        InlineFragment = 6,
        [System.ComponentModel.Description("Location adjacent to a schema definition.")]
        Schema = 7,
        [System.ComponentModel.Description("Location adjacent to a scalar definition.")]
        Scalar = 8,
        [System.ComponentModel.Description("Location adjacent to an object type definition.")]
        Object = 9,
        [System.ComponentModel.Description("Location adjacent to a field definition.")]
        FieldDefinition = 10,
        [System.ComponentModel.Description("Location adjacent to an argument definition.")]
        ArgumentDefinition = 11,
        [System.ComponentModel.Description("Location adjacent to an interface definition.")]
        Interface = 12,
        [System.ComponentModel.Description("Location adjacent to a union definition.")]
        Union = 13,
        [System.ComponentModel.Description("Location adjacent to an enum definition")]
        Enum = 14,
        [System.ComponentModel.Description("Location adjacent to an enum value definition")]
        EnumValue = 15,
        [System.ComponentModel.Description("Location adjacent to an input object type definition.")]
        InputObject = 16,
        [System.ComponentModel.Description("Location adjacent to an input object field definition.")]
        InputFieldDefinition = 17,
    }
    public class EnumValueDefinition : GraphQL.Utilities.MetadataProvider
    {
        public EnumValueDefinition() { }
        public string DeprecationReason { get; set; }
        public string Description { get; set; }
        public string Name { get; set; }
        public object Value { get; set; }
    }
    public class EnumValues : System.Collections.Generic.IEnumerable<GraphQL.Types.EnumValueDefinition>, System.Collections.IEnumerable
    {
        public EnumValues() { }
        public GraphQL.Types.EnumValueDefinition this[string name] { get; }
        public void Add(GraphQL.Types.EnumValueDefinition value) { }
        public GraphQL.Types.EnumValueDefinition FindByName(string name, System.StringComparison comparison = 5) { }
        public GraphQL.Types.EnumValueDefinition FindByValue(object value) { }
        public System.Collections.Generic.IEnumerator<GraphQL.Types.EnumValueDefinition> GetEnumerator() { }
    }
    public class EnumerationGraphType : GraphQL.Types.ScalarGraphType
    {
        public EnumerationGraphType() { }
        public GraphQL.Types.EnumValues Values { get; }
        public void AddValue(GraphQL.Types.EnumValueDefinition value) { }
        public void AddValue(string name, string description, object value, string deprecationReason = null) { }
        public override object ParseLiteral(GraphQL.Language.AST.IValue value) { }
        public override object ParseValue(object value) { }
        public override object Serialize(object value) { }
    }
    public class EnumerationGraphType<TEnum> : GraphQL.Types.EnumerationGraphType
        where TEnum : System.Enum
    {
        public EnumerationGraphType() { }
        protected virtual string ChangeEnumCase(string val) { }
    }
    public class EventStreamFieldType : GraphQL.Types.FieldType
    {
        public EventStreamFieldType() { }
        public GraphQL.Resolvers.IAsyncEventStreamResolver AsyncSubscriber { get; set; }
        public GraphQL.Resolvers.IEventStreamResolver Subscriber { get; set; }
    }
    public class FieldType : GraphQL.Utilities.MetadataProvider, GraphQL.Types.IFieldType, GraphQL.Types.IHaveDefaultValue, GraphQL.Types.IProvideMetadata, GraphQL.Types.IProvideResolvedType
    {
        public FieldType() { }
        public GraphQL.Types.QueryArguments Arguments { get; set; }
        public object DefaultValue { get; set; }
        public string DeprecationReason { get; set; }
        public string Description { get; set; }
        public string Name { get; set; }
        public GraphQL.Types.IGraphType ResolvedType { get; set; }
        public GraphQL.Resolvers.IFieldResolver Resolver { get; set; }
        public System.Type Type { get; set; }
    }
    public class FloatGraphType : GraphQL.Types.ScalarGraphType
    {
        public FloatGraphType() { }
        public override object ParseLiteral(GraphQL.Language.AST.IValue value) { }
        public override object ParseValue(object value) { }
    }
    public class GraphQLDeprecatedDirective : GraphQL.Types.DirectiveGraphType
    {
        public GraphQLDeprecatedDirective() { }
    }
    public class GraphQLTypeReference : GraphQL.Types.InterfaceGraphType, GraphQL.Types.IComplexGraphType, GraphQL.Types.IGraphType, GraphQL.Types.IImplementInterfaces, GraphQL.Types.INamedType, GraphQL.Types.IObjectGraphType, GraphQL.Types.IProvideMetadata
    {
        public GraphQLTypeReference(string typeName) { }
        public System.Collections.Generic.IEnumerable<System.Type> Interfaces { get; set; }
        public System.Func<object, bool> IsTypeOf { get; set; }
        public System.Collections.Generic.IEnumerable<GraphQL.Types.IInterfaceGraphType> ResolvedInterfaces { get; set; }
        public string TypeName { get; }
        public void AddResolvedInterface(GraphQL.Types.IInterfaceGraphType graphType) { }
        public override bool Equals(object obj) { }
        public override int GetHashCode() { }
    }
    public abstract class GraphType : GraphQL.Utilities.MetadataProvider, GraphQL.Types.IGraphType, GraphQL.Types.INamedType, GraphQL.Types.IProvideMetadata
    {
        protected GraphType() { }
        public string DeprecationReason { get; set; }
        public string Description { get; set; }
        public string Name { get; set; }
        public virtual string CollectTypes(GraphQL.Types.TypeCollectionContext context) { }
        protected bool Equals(GraphQL.Types.IGraphType other) { }
        public override bool Equals(object obj) { }
        public override int GetHashCode() { }
        public override string ToString() { }
    }
    public class GraphTypesLookup
    {
        public GraphTypesLookup() { }
        public GraphTypesLookup(GraphQL.Conversion.INameConverter nameConverter) { }
        public GraphQL.Types.IGraphType this[string typeName] { get; set; }
        public GraphQL.Types.IGraphType this[System.Type type] { get; }
        public GraphQL.Conversion.INameConverter NameConverter { get; set; }
        public GraphQL.Types.FieldType SchemaMetaFieldType { get; }
        public GraphQL.Types.FieldType TypeMetaFieldType { get; }
        public GraphQL.Types.FieldType TypeNameMetaFieldType { get; }
        public void AddType(GraphQL.Types.IGraphType type, GraphQL.Types.TypeCollectionContext context) { }
        public void AddType<TType>()
            where TType : GraphQL.Types.IGraphType, new () { }
        public void AddType<TType>(GraphQL.Types.TypeCollectionContext context)
            where TType : GraphQL.Types.IGraphType { }
        public System.Collections.Generic.IEnumerable<GraphQL.Types.IGraphType> All() { }
        public void ApplyTypeReference(GraphQL.Types.IGraphType type) { }
        public void ApplyTypeReferences() { }
        public void Clear() { }
        public static GraphQL.Types.GraphTypesLookup Create(System.Collections.Generic.IEnumerable<GraphQL.Types.IGraphType> types, System.Collections.Generic.IEnumerable<GraphQL.Types.DirectiveGraphType> directives, System.Func<System.Type, GraphQL.Types.IGraphType> resolveType, GraphQL.Conversion.INameConverter nameConverter, bool seal = false) { }
    }
    public class GuidGraphType : GraphQL.Types.ScalarGraphType
    {
        public GuidGraphType() { }
        public override object ParseLiteral(GraphQL.Language.AST.IValue value) { }
        public override object ParseValue(object value) { }
    }
    public interface IAbstractGraphType : GraphQL.Types.IGraphType, GraphQL.Types.INamedType, GraphQL.Types.IProvideMetadata
    {
        System.Collections.Generic.IEnumerable<GraphQL.Types.IObjectGraphType> PossibleTypes { get; }
        System.Func<object, GraphQL.Types.IObjectGraphType> ResolveType { get; set; }
        void AddPossibleType(GraphQL.Types.IObjectGraphType type);
    }
    public interface IAstFromValueConverter
    {
        GraphQL.Language.AST.IValue Convert(object value, GraphQL.Types.IGraphType type);
        bool Matches(object value, GraphQL.Types.IGraphType type);
    }
    public interface IComplexGraphType : GraphQL.Types.IGraphType, GraphQL.Types.INamedType, GraphQL.Types.IProvideMetadata
    {
        System.Collections.Generic.IEnumerable<GraphQL.Types.FieldType> Fields { get; }
        GraphQL.Types.FieldType AddField(GraphQL.Types.FieldType fieldType);
        GraphQL.Types.FieldType GetField(string name);
        bool HasField(string name);
    }
    public interface IFieldType : GraphQL.Types.IHaveDefaultValue, GraphQL.Types.IProvideMetadata, GraphQL.Types.IProvideResolvedType
    {
        GraphQL.Types.QueryArguments Arguments { get; set; }
        string DeprecationReason { get; set; }
        string Description { get; set; }
        string Name { get; set; }
    }
    public interface IGraphType : GraphQL.Types.INamedType, GraphQL.Types.IProvideMetadata
    {
        string DeprecationReason { get; set; }
        string Description { get; set; }
        string CollectTypes(GraphQL.Types.TypeCollectionContext context);
    }
    public interface IHaveDefaultValue : GraphQL.Types.IProvideResolvedType
    {
        object DefaultValue { get; }
        System.Type Type { get; }
    }
    public interface IImplementInterfaces
    {
        System.Collections.Generic.IEnumerable<System.Type> Interfaces { get; set; }
        System.Collections.Generic.IEnumerable<GraphQL.Types.IInterfaceGraphType> ResolvedInterfaces { get; set; }
    }
    public interface IInputObjectGraphType : GraphQL.Types.IComplexGraphType, GraphQL.Types.IGraphType, GraphQL.Types.INamedType, GraphQL.Types.IProvideMetadata { }
    public interface IInterfaceGraphType : GraphQL.Types.IAbstractGraphType, GraphQL.Types.IComplexGraphType, GraphQL.Types.IGraphType, GraphQL.Types.INamedType, GraphQL.Types.IProvideMetadata { }
    public interface INamedType
    {
        string Name { get; set; }
    }
    public interface IObjectGraphType : GraphQL.Types.IComplexGraphType, GraphQL.Types.IGraphType, GraphQL.Types.IImplementInterfaces, GraphQL.Types.INamedType, GraphQL.Types.IProvideMetadata
    {
        System.Func<object, bool> IsTypeOf { get; set; }
        void AddResolvedInterface(GraphQL.Types.IInterfaceGraphType graphType);
    }
    public interface IProvideMetadata
    {
        System.Collections.Generic.IDictionary<string, object> Metadata { get; }
        TType GetMetadata<TType>(string key, System.Func<TType> defaultValueFactory);
        TType GetMetadata<TType>(string key, TType defaultValue = default);
        bool HasMetadata(string key);
    }
    public interface IProvideResolvedType
    {
        GraphQL.Types.IGraphType ResolvedType { get; }
    }
    public interface ISchema
    {
        System.Collections.Generic.IEnumerable<System.Type> AdditionalTypes { get; }
        System.Collections.Generic.IEnumerable<GraphQL.Types.IGraphType> AllTypes { get; }
        string Description { get; set; }
        System.Collections.Generic.IEnumerable<GraphQL.Types.DirectiveGraphType> Directives { get; set; }
        GraphQL.Introspection.ISchemaFilter Filter { get; set; }
        bool Initialized { get; }
        GraphQL.Types.IObjectGraphType Mutation { get; set; }
        GraphQL.Conversion.INameConverter NameConverter { get; set; }
        GraphQL.Types.IObjectGraphType Query { get; set; }
        GraphQL.Types.FieldType SchemaMetaFieldType { get; }
        GraphQL.Types.IObjectGraphType Subscription { get; set; }
        GraphQL.Types.FieldType TypeMetaFieldType { get; }
        GraphQL.Types.FieldType TypeNameMetaFieldType { get; }
        GraphQL.Types.DirectiveGraphType FindDirective(string name);
        GraphQL.Types.IGraphType FindType(string name);
        GraphQL.Types.IAstFromValueConverter FindValueConverter(object value, GraphQL.Types.IGraphType type);
        void Initialize();
        void RegisterDirective(GraphQL.Types.DirectiveGraphType directive);
        void RegisterDirectives(params GraphQL.Types.DirectiveGraphType[] directives);
        void RegisterType(GraphQL.Types.IGraphType type);
        void RegisterType<T>()
            where T : GraphQL.Types.IGraphType;
        void RegisterTypes(params GraphQL.Types.IGraphType[] types);
        void RegisterTypes(params System.Type[] types);
        void RegisterValueConverter(GraphQL.Types.IAstFromValueConverter converter);
    }
    public class IdGraphType : GraphQL.Types.ScalarGraphType
    {
        public IdGraphType() { }
        public override object ParseLiteral(GraphQL.Language.AST.IValue value) { }
        public override object ParseValue(object value) { }
        public override object Serialize(object value) { }
    }
    public class IncludeDirective : GraphQL.Types.DirectiveGraphType
    {
        public IncludeDirective() { }
    }
    public class InputObjectGraphType : GraphQL.Types.InputObjectGraphType<object>
    {
        public InputObjectGraphType() { }
    }
    public class InputObjectGraphType<TSourceType> : GraphQL.Types.ComplexGraphType<TSourceType>, GraphQL.Types.IComplexGraphType, GraphQL.Types.IGraphType, GraphQL.Types.IInputObjectGraphType, GraphQL.Types.INamedType, GraphQL.Types.IProvideMetadata
    {
        public InputObjectGraphType() { }
    }
    public class IntGraphType : GraphQL.Types.ScalarGraphType
    {
        public IntGraphType() { }
        public override object ParseLiteral(GraphQL.Language.AST.IValue value) { }
        public override object ParseValue(object value) { }
    }
    public class InterfaceGraphType : GraphQL.Types.InterfaceGraphType<object>
    {
        public InterfaceGraphType() { }
    }
    public class InterfaceGraphType<TSource> : GraphQL.Types.ComplexGraphType<TSource>, GraphQL.Types.IAbstractGraphType, GraphQL.Types.IComplexGraphType, GraphQL.Types.IGraphType, GraphQL.Types.IInterfaceGraphType, GraphQL.Types.INamedType, GraphQL.Types.IProvideMetadata
    {
        public InterfaceGraphType() { }
        public System.Collections.Generic.IEnumerable<GraphQL.Types.IObjectGraphType> PossibleTypes { get; }
        public System.Func<object, GraphQL.Types.IObjectGraphType> ResolveType { get; set; }
        public void AddPossibleType(GraphQL.Types.IObjectGraphType type) { }
    }
    public class ListGraphType : GraphQL.Types.GraphType, GraphQL.Types.IProvideResolvedType
    {
        public ListGraphType(GraphQL.Types.IGraphType type) { }
        protected ListGraphType(System.Type type) { }
        public GraphQL.Types.IGraphType ResolvedType { get; set; }
        public System.Type Type { get; }
        public override string CollectTypes(GraphQL.Types.TypeCollectionContext context) { }
        public override string ToString() { }
    }
    public class ListGraphType<T> : GraphQL.Types.ListGraphType
        where T : GraphQL.Types.IGraphType
    {
        public ListGraphType() { }
    }
    public class LongGraphType : GraphQL.Types.ScalarGraphType
    {
        public LongGraphType() { }
        public override object ParseLiteral(GraphQL.Language.AST.IValue value) { }
        public override object ParseValue(object value) { }
    }
    public class NonNullGraphType : GraphQL.Types.GraphType, GraphQL.Types.IProvideResolvedType
    {
        public NonNullGraphType(GraphQL.Types.IGraphType type) { }
        protected NonNullGraphType(System.Type type) { }
        public GraphQL.Types.IGraphType ResolvedType { get; set; }
        public System.Type Type { get; }
        public override string CollectTypes(GraphQL.Types.TypeCollectionContext context) { }
        public override string ToString() { }
    }
    public class NonNullGraphType<T> : GraphQL.Types.NonNullGraphType
        where T : GraphQL.Types.GraphType
    {
        public NonNullGraphType() { }
    }
    public class ObjectGraphType : GraphQL.Types.ObjectGraphType<object>
    {
        public ObjectGraphType() { }
    }
    public static class ObjectGraphTypeExtensions
    {
        public static void Field(this GraphQL.Types.IObjectGraphType obj, string name, GraphQL.Types.IGraphType type, string description = null, GraphQL.Types.QueryArguments arguments = null, System.Func<GraphQL.IResolveFieldContext, object> resolve = null) { }
        public static void FieldAsync(this GraphQL.Types.IObjectGraphType obj, string name, GraphQL.Types.IGraphType type, string description = null, GraphQL.Types.QueryArguments arguments = null, System.Func<GraphQL.IResolveFieldContext, System.Threading.Tasks.Task<object>> resolve = null) { }
    }
    public class ObjectGraphType<TSourceType> : GraphQL.Types.ComplexGraphType<TSourceType>, GraphQL.Types.IComplexGraphType, GraphQL.Types.IGraphType, GraphQL.Types.IImplementInterfaces, GraphQL.Types.INamedType, GraphQL.Types.IObjectGraphType, GraphQL.Types.IProvideMetadata
    {
        public ObjectGraphType() { }
        public System.Collections.Generic.IEnumerable<System.Type> Interfaces { get; set; }
        public System.Func<object, bool> IsTypeOf { get; set; }
        public System.Collections.Generic.IEnumerable<GraphQL.Types.IInterfaceGraphType> ResolvedInterfaces { get; set; }
        public void AddResolvedInterface(GraphQL.Types.IInterfaceGraphType graphType) { }
        public void Interface(System.Type type) { }
        public void Interface<TInterface>()
            where TInterface : GraphQL.Types.IInterfaceGraphType { }
    }
    public class QueryArgument : GraphQL.Utilities.MetadataProvider, GraphQL.Types.IHaveDefaultValue, GraphQL.Types.IProvideResolvedType
    {
        public QueryArgument(GraphQL.Types.IGraphType type) { }
        public QueryArgument(System.Type type) { }
        public object DefaultValue { get; set; }
        public string Description { get; set; }
        public string Name { get; set; }
        public GraphQL.Types.IGraphType ResolvedType { get; set; }
        public System.Type Type { get; }
    }
    public class QueryArgument<TType> : GraphQL.Types.QueryArgument
        where TType : GraphQL.Types.IGraphType
    {
        public QueryArgument() { }
    }
    public class QueryArguments : System.Collections.Generic.IEnumerable<GraphQL.Types.QueryArgument>, System.Collections.IEnumerable
    {
        public QueryArguments(params GraphQL.Types.QueryArgument[] args) { }
        public QueryArguments(System.Collections.Generic.IEnumerable<GraphQL.Types.QueryArgument> list) { }
        public int Count { get; }
        public GraphQL.Types.QueryArgument this[int index] { get; set; }
        public void Add(GraphQL.Types.QueryArgument argument) { }
        public GraphQL.Types.QueryArgument Find(string name) { }
        public System.Collections.Generic.IEnumerator<GraphQL.Types.QueryArgument> GetEnumerator() { }
    }
    public class SByteGraphType : GraphQL.Types.ScalarGraphType
    {
        public SByteGraphType() { }
        public override object ParseLiteral(GraphQL.Language.AST.IValue value) { }
        public override object ParseValue(object value) { }
    }
    public abstract class ScalarGraphType : GraphQL.Types.GraphType
    {
        protected ScalarGraphType() { }
        public abstract object ParseLiteral(GraphQL.Language.AST.IValue value);
        public abstract object ParseValue(object value);
        public virtual object Serialize(object value) { }
    }
    public class Schema : GraphQL.Utilities.MetadataProvider, GraphQL.Types.ISchema, System.IDisposable, System.IServiceProvider
    {
        public Schema() { }
        public Schema(System.IServiceProvider services) { }
        public System.Collections.Generic.IEnumerable<System.Type> AdditionalTypes { get; }
        public System.Collections.Generic.IEnumerable<GraphQL.Types.IGraphType> AllTypes { get; }
        public string Description { get; set; }
        public System.Collections.Generic.IEnumerable<GraphQL.Types.DirectiveGraphType> Directives { get; set; }
        public GraphQL.Introspection.ISchemaFilter Filter { get; set; }
        public bool Initialized { get; }
        public GraphQL.Types.IObjectGraphType Mutation { get; set; }
        public GraphQL.Conversion.INameConverter NameConverter { get; set; }
        public GraphQL.Types.IObjectGraphType Query { get; set; }
        public GraphQL.Types.FieldType SchemaMetaFieldType { get; }
        public GraphQL.Types.IObjectGraphType Subscription { get; set; }
        public GraphQL.Types.FieldType TypeMetaFieldType { get; }
        public GraphQL.Types.FieldType TypeNameMetaFieldType { get; }
        public void Dispose() { }
        protected virtual void Dispose(bool disposing) { }
        public GraphQL.Types.DirectiveGraphType FindDirective(string name) { }
        public GraphQL.Types.IGraphType FindType(string name) { }
        public GraphQL.Types.IAstFromValueConverter FindValueConverter(object value, GraphQL.Types.IGraphType type) { }
        public void Initialize() { }
        public void RegisterDirective(GraphQL.Types.DirectiveGraphType directive) { }
        public void RegisterDirectives(params GraphQL.Types.DirectiveGraphType[] directives) { }
        public void RegisterDirectives(System.Collections.Generic.IEnumerable<GraphQL.Types.DirectiveGraphType> directives) { }
        public void RegisterType(GraphQL.Types.IGraphType type) { }
        public void RegisterType<T>()
            where T : GraphQL.Types.IGraphType { }
        public void RegisterTypes(params GraphQL.Types.IGraphType[] types) { }
        public void RegisterTypes(params System.Type[] types) { }
        public void RegisterValueConverter(GraphQL.Types.IAstFromValueConverter converter) { }
        public static GraphQL.Types.ISchema For(string[] typeDefinitions, System.Action<GraphQL.Utilities.SchemaBuilder> configure = null) { }
        public static GraphQL.Types.ISchema For(string typeDefinitions, System.Action<GraphQL.Utilities.SchemaBuilder> configure = null) { }
    }
    public class ShortGraphType : GraphQL.Types.ScalarGraphType
    {
        public ShortGraphType() { }
        public override object ParseLiteral(GraphQL.Language.AST.IValue value) { }
        public override object ParseValue(object value) { }
    }
    public class SkipDirective : GraphQL.Types.DirectiveGraphType
    {
        public SkipDirective() { }
    }
    public class StringGraphType : GraphQL.Types.ScalarGraphType
    {
        public StringGraphType() { }
        public override object ParseLiteral(GraphQL.Language.AST.IValue value) { }
        public override object ParseValue(object value) { }
    }
    public class TimeSpanMillisecondsGraphType : GraphQL.Types.ScalarGraphType
    {
        public TimeSpanMillisecondsGraphType() { }
        public override object ParseLiteral(GraphQL.Language.AST.IValue value) { }
        public override object ParseValue(object value) { }
        public override object Serialize(object value) { }
    }
    public class TimeSpanSecondsGraphType : GraphQL.Types.ScalarGraphType
    {
        public TimeSpanSecondsGraphType() { }
        public override object ParseLiteral(GraphQL.Language.AST.IValue value) { }
        public override object ParseValue(object value) { }
        public override object Serialize(object value) { }
    }
    public class TypeCollectionContext
    {
        public TypeCollectionContext(System.Func<System.Type, GraphQL.Types.IGraphType> resolver, System.Action<string, GraphQL.Types.IGraphType, GraphQL.Types.TypeCollectionContext> addType) { }
        public System.Action<string, GraphQL.Types.IGraphType, GraphQL.Types.TypeCollectionContext> AddType { get; }
        public System.Func<System.Type, GraphQL.Types.IGraphType> ResolveType { get; }
    }
    public static class TypeExtensions
    {
        public static string FullName(this GraphQL.Language.AST.IType type) { }
        public static GraphQL.Types.IGraphType GraphTypeFromType(this GraphQL.Language.AST.IType type, GraphQL.Types.ISchema schema) { }
        public static string Name(this GraphQL.Language.AST.IType type) { }
    }
    public class UIntGraphType : GraphQL.Types.ScalarGraphType
    {
        public UIntGraphType() { }
        public override object ParseLiteral(GraphQL.Language.AST.IValue value) { }
        public override object ParseValue(object value) { }
    }
    public class ULongGraphType : GraphQL.Types.ScalarGraphType
    {
        public ULongGraphType() { }
        public override object ParseLiteral(GraphQL.Language.AST.IValue value) { }
        public override object ParseValue(object value) { }
    }
    public class UShortGraphType : GraphQL.Types.ScalarGraphType
    {
        public UShortGraphType() { }
        public override object ParseLiteral(GraphQL.Language.AST.IValue value) { }
        public override object ParseValue(object value) { }
    }
    public class UnionGraphType : GraphQL.Types.GraphType, GraphQL.Types.IAbstractGraphType, GraphQL.Types.IGraphType, GraphQL.Types.INamedType, GraphQL.Types.IProvideMetadata
    {
        public UnionGraphType() { }
        public System.Collections.Generic.IEnumerable<GraphQL.Types.IObjectGraphType> PossibleTypes { get; set; }
        public System.Func<object, GraphQL.Types.IObjectGraphType> ResolveType { get; set; }
        public System.Collections.Generic.IEnumerable<System.Type> Types { get; set; }
        public void AddPossibleType(GraphQL.Types.IObjectGraphType type) { }
        public void Type(System.Type type) { }
        public void Type<TType>()
            where TType : GraphQL.Types.IObjectGraphType { }
    }
    public class UriGraphType : GraphQL.Types.ScalarGraphType
    {
        public UriGraphType() { }
        public override object ParseLiteral(GraphQL.Language.AST.IValue value) { }
        public override object ParseValue(object value) { }
    }
}
namespace GraphQL.Types.Relay
{
    public class ConnectionType<TNodeType> : GraphQL.Types.Relay.ConnectionType<TNodeType, GraphQL.Types.Relay.EdgeType<TNodeType>>
        where TNodeType : GraphQL.Types.IGraphType
    {
        public ConnectionType() { }
    }
    public class ConnectionType<TNodeType, TEdgeType> : GraphQL.Types.ObjectGraphType<object>
        where TNodeType : GraphQL.Types.IGraphType
        where TEdgeType : GraphQL.Types.Relay.EdgeType<TNodeType>
    {
        public ConnectionType() { }
    }
    public class EdgeType<TNodeType> : GraphQL.Types.ObjectGraphType<object>
        where TNodeType : GraphQL.Types.IGraphType
    {
        public EdgeType() { }
    }
    public class PageInfoType : GraphQL.Types.ObjectGraphType<object>
    {
        public PageInfoType() { }
    }
}
namespace GraphQL.Types.Relay.DataObjects
{
    public class Connection<TNode> : GraphQL.Types.Relay.DataObjects.Connection<TNode, GraphQL.Types.Relay.DataObjects.Edge<TNode>>
    {
        public Connection() { }
    }
    public class Connection<TNode, TEdge>
        where TEdge : GraphQL.Types.Relay.DataObjects.Edge<TNode>
    {
        public Connection() { }
        public System.Collections.Generic.List<TEdge> Edges { get; set; }
        public System.Collections.Generic.List<TNode> Items { get; }
        public GraphQL.Types.Relay.DataObjects.PageInfo PageInfo { get; set; }
        public int TotalCount { get; set; }
    }
    public class Edge<TNode>
    {
        public Edge() { }
        public string Cursor { get; set; }
        public TNode Node { get; set; }
    }
    public class PageInfo
    {
        public PageInfo() { }
        public string EndCursor { get; set; }
        public bool HasNextPage { get; set; }
        public bool HasPreviousPage { get; set; }
        public string StartCursor { get; set; }
    }
}
namespace GraphQL.Utilities
{
    public class AstPrintConfig
    {
        public AstPrintConfig() { }
        public System.Collections.Generic.IEnumerable<GraphQL.Utilities.AstPrintFieldDefinition> Fields { get; }
        public System.Func<GraphQL.Language.AST.INode, bool> Matches { get; set; }
        public System.Func<System.Collections.Generic.IDictionary<string, object>, object> PrintAst { get; set; }
        public void Field(GraphQL.Utilities.AstPrintFieldDefinition field) { }
    }
    public class AstPrintConfig<T> : GraphQL.Utilities.AstPrintConfig
        where T : GraphQL.Language.AST.INode
    {
        public AstPrintConfig() { }
        public void Field<TProperty>(System.Linq.Expressions.Expression<System.Func<T, TProperty>> resolve) { }
        public void Print(System.Func<GraphQL.Utilities.PrintFormat<T>, object> configure) { }
    }
    public class AstPrintFieldDefinition
    {
        public AstPrintFieldDefinition() { }
        public string Name { get; set; }
        public GraphQL.Utilities.IValueResolver Resolver { get; set; }
    }
    public class AstPrintVisitor
    {
        public AstPrintVisitor() { }
        public object ApplyConfig(GraphQL.Language.AST.INode node) { }
        public void Config<T>(System.Action<GraphQL.Utilities.AstPrintConfig<T>> configure)
            where T : GraphQL.Language.AST.INode { }
        public object Visit(GraphQL.Language.AST.INode node) { }
    }
    public static class AstPrinter
    {
        public static string Print(GraphQL.Language.AST.INode node) { }
    }
    public abstract class BaseSchemaNodeVisitor : GraphQL.Utilities.ISchemaNodeVisitor
    {
        protected BaseSchemaNodeVisitor() { }
        public virtual void VisitArgumentDefinition(GraphQL.Types.QueryArgument argument) { }
        public virtual void VisitEnum(GraphQL.Types.EnumerationGraphType type) { }
        public virtual void VisitEnumValue(GraphQL.Types.EnumValueDefinition value) { }
        public virtual void VisitFieldDefinition(GraphQL.Types.FieldType field) { }
        public virtual void VisitInputFieldDefinition(GraphQL.Types.FieldType field) { }
        public virtual void VisitInputObject(GraphQL.Types.InputObjectGraphType type) { }
        public virtual void VisitInterface(GraphQL.Types.InterfaceGraphType iface) { }
        public virtual void VisitObject(GraphQL.Types.IObjectGraphType type) { }
        public virtual void VisitScalar(GraphQL.Types.ScalarGraphType scalar) { }
        public virtual void VisitSchema(GraphQL.Types.Schema schema) { }
        public virtual void VisitUnion(GraphQL.Types.UnionGraphType union) { }
    }
    public class DeprecatedDirectiveVisitor : GraphQL.Utilities.SchemaDirectiveVisitor
    {
        protected static readonly string DeprecatedDefaultValue;
        public DeprecatedDirectiveVisitor() { }
        public override void VisitEnumValue(GraphQL.Types.EnumValueDefinition value) { }
        public override void VisitFieldDefinition(GraphQL.Types.FieldType field) { }
    }
    public class DirectiveVisitorSelector : GraphQL.Utilities.IVisitorSelector
    {
        public DirectiveVisitorSelector(System.Collections.Generic.IDictionary<string, System.Type> directiveVisitors, System.Func<System.Type, GraphQL.Utilities.SchemaDirectiveVisitor> typeResolver) { }
        public System.Collections.Generic.IEnumerable<GraphQL.Utilities.ISchemaNodeVisitor> Select(object node) { }
    }
    public class ExpressionValueResolver<TObject, TProperty> : GraphQL.Utilities.IValueResolver, GraphQL.Utilities.IValueResolver<TProperty>
    {
        public ExpressionValueResolver(System.Linq.Expressions.Expression<System.Func<TObject, TProperty>> property) { }
        public TProperty Resolve(in GraphQL.Utilities.ResolveValueContext context) { }
    }
    public class FieldConfig : GraphQL.Utilities.MetadataProvider
    {
        public FieldConfig(string name) { }
        public GraphQL.Resolvers.IAsyncEventStreamResolver AsyncSubscriber { get; set; }
        public string DeprecationReason { get; set; }
        public string Description { get; set; }
        public string Name { get; }
        public GraphQL.Resolvers.IFieldResolver Resolver { get; set; }
        public GraphQL.Reflection.IAccessor ResolverAccessor { get; set; }
        public GraphQL.Resolvers.IEventStreamResolver Subscriber { get; set; }
        public GraphQL.Reflection.IAccessor SubscriberAccessor { get; set; }
    }
    public static class GraphTypeTypeRegistry
    {
        public static bool Contains(System.Type clrType) { }
        public static System.Type Get(System.Type clrType) { }
        public static System.Type Get<TClrType>() { }
        public static void Register(System.Type clrType, System.Type graphType) { }
        public static void Register<T, TGraph>()
            where TGraph : GraphQL.Types.GraphType { }
    }
    public interface ISchemaNodeVisitor
    {
        void VisitArgumentDefinition(GraphQL.Types.QueryArgument argument);
        void VisitEnum(GraphQL.Types.EnumerationGraphType type);
        void VisitEnumValue(GraphQL.Types.EnumValueDefinition value);
        void VisitFieldDefinition(GraphQL.Types.FieldType field);
        void VisitInputFieldDefinition(GraphQL.Types.FieldType field);
        void VisitInputObject(GraphQL.Types.InputObjectGraphType type);
        void VisitInterface(GraphQL.Types.InterfaceGraphType iface);
        void VisitObject(GraphQL.Types.IObjectGraphType type);
        void VisitScalar(GraphQL.Types.ScalarGraphType scalar);
        void VisitSchema(GraphQL.Types.Schema schema);
        void VisitUnion(GraphQL.Types.UnionGraphType union);
    }
    public interface IValueResolver
    {
        object Resolve(in GraphQL.Utilities.ResolveValueContext context);
    }
    public interface IValueResolver<T> : GraphQL.Utilities.IValueResolver
    {
        T Resolve(in GraphQL.Utilities.ResolveValueContext context);
    }
    public interface IVisitorSelector
    {
        System.Collections.Generic.IEnumerable<GraphQL.Utilities.ISchemaNodeVisitor> Select(object node);
    }
    public class MetadataProvider : GraphQL.Types.IProvideMetadata
    {
        public MetadataProvider() { }
        public System.Collections.Generic.IDictionary<string, object> Metadata { get; set; }
        public TType GetMetadata<TType>(string key, System.Func<TType> defaultValueFactory) { }
        public TType GetMetadata<TType>(string key, TType defaultValue = default) { }
        public bool HasMetadata(string key) { }
    }
    public static class NameValidator
    {
        public static void ValidateName(string name, string type = "field") { }
    }
    public class PrintFormat<T>
    {
        public PrintFormat(System.Collections.Generic.IDictionary<string, object> args) { }
        public object Arg(string key) { }
        public object Arg<TProperty>(System.Linq.Expressions.Expression<System.Func<T, TProperty>> argument) { }
        public TVal Arg<TVal>(string key) { }
        public System.Collections.Generic.IEnumerable<object> ArgArray<TProperty>(System.Linq.Expressions.Expression<System.Func<T, TProperty>> argument) { }
    }
    public readonly struct ResolveValueContext
    {
        public ResolveValueContext(object source) { }
        public object Source { get; }
        public TType SourceAs<TType>() { }
    }
    public class SchemaBuilder
    {
        protected readonly System.Collections.Generic.IDictionary<string, GraphQL.Types.IGraphType> _types;
        public SchemaBuilder() { }
        public System.Collections.Generic.IDictionary<string, System.Type> Directives { get; }
        public System.IServiceProvider ServiceProvider { get; set; }
        public GraphQL.Utilities.TypeSettings Types { get; }
        public virtual GraphQL.Types.ISchema Build(string[] typeDefinitions) { }
        public virtual GraphQL.Types.ISchema Build(string typeDefinitions) { }
        protected virtual void CopyMetadata(GraphQL.Types.IProvideMetadata target, GraphQL.Types.IProvideMetadata source) { }
        protected virtual GraphQL.Types.IGraphType GetType(string name) { }
        protected virtual void PreConfigure(GraphQL.Types.Schema schema) { }
        public GraphQL.Utilities.SchemaBuilder RegisterDirectiveVisitor<T>(string name)
            where T : GraphQL.Utilities.SchemaDirectiveVisitor { }
        public GraphQL.Utilities.SchemaBuilder RegisterType(GraphQL.Types.IGraphType type) { }
        public void RegisterTypes(System.Collections.Generic.IEnumerable<GraphQL.Types.IGraphType> types) { }
        public GraphQL.Utilities.SchemaBuilder RegisterVisitorSelector<T>(T selector)
            where T : GraphQL.Utilities.IVisitorSelector { }
        protected virtual GraphQL.Types.QueryArgument ToArguments(GraphQLParser.AST.GraphQLInputValueDefinition inputDef) { }
        protected virtual GraphQL.Types.DirectiveGraphType ToDirective(GraphQLParser.AST.GraphQLDirectiveDefinition directiveDef) { }
        protected virtual GraphQL.Types.EnumerationGraphType ToEnumerationType(GraphQLParser.AST.GraphQLEnumTypeDefinition enumDef) { }
        protected virtual GraphQL.Types.FieldType ToFieldType(string parentTypeName, GraphQLParser.AST.GraphQLFieldDefinition fieldDef) { }
        protected virtual GraphQL.Types.FieldType ToFieldType(string parentTypeName, GraphQLParser.AST.GraphQLInputValueDefinition inputDef) { }
        protected virtual GraphQL.Types.InputObjectGraphType ToInputObjectType(GraphQLParser.AST.GraphQLInputObjectTypeDefinition inputDef) { }
        protected virtual GraphQL.Types.InterfaceGraphType ToInterfaceType(GraphQLParser.AST.GraphQLInterfaceTypeDefinition interfaceDef) { }
        protected virtual GraphQL.Types.IObjectGraphType ToObjectGraphType(GraphQLParser.AST.GraphQLObjectTypeDefinition astType, bool isExtensionType = false) { }
        protected virtual GraphQL.Types.FieldType ToSubscriptionFieldType(string parentTypeName, GraphQLParser.AST.GraphQLFieldDefinition fieldDef) { }
        protected virtual GraphQL.Types.UnionGraphType ToUnionType(GraphQLParser.AST.GraphQLUnionTypeDefinition unionDef) { }
        protected virtual void Validate(GraphQLParser.AST.GraphQLDocument document) { }
        protected virtual void VisitNode(object node, System.Action<GraphQL.Utilities.ISchemaNodeVisitor> action) { }
    }
    public abstract class SchemaDirectiveVisitor : GraphQL.Utilities.BaseSchemaNodeVisitor
    {
        protected SchemaDirectiveVisitor() { }
        public System.Collections.Generic.Dictionary<string, object> Arguments { get; set; }
        public string Name { get; set; }
        public object GetArgument(System.Type argumentType, string name, object defaultValue = null) { }
        public TType GetArgument<TType>(string name, TType defaultValue = default) { }
    }
    public class SchemaPrinter
    {
        public SchemaPrinter(GraphQL.Types.ISchema schema, GraphQL.Utilities.SchemaPrinterOptions options = null) { }
        protected GraphQL.Utilities.SchemaPrinterOptions Options { get; }
        public string[] BreakLine(string line, int len) { }
        public string FormatDefaultValue(object value, GraphQL.Types.IGraphType graphType) { }
<<<<<<< HEAD
=======
        protected string FormatDescription(string description, string indentation = "") { }
        public bool IsBuiltInScalar(string typeName) { }
>>>>>>> e64c3f9d
        public virtual bool IsDefinedType(string typeName) { }
        public bool IsIntrospectionType(string typeName) { }
        public bool IsSchemaOfCommonNames(GraphQL.Types.ISchema schema) { }
        public string Print() { }
        public string PrintArgs(GraphQL.Types.FieldType field) { }
        public string PrintDeprecation(string reason) { }
        public string PrintDescription(string description, string indentation = "", bool firstInBlock = true) { }
        public string PrintDirective(GraphQL.Types.DirectiveGraphType directive) { }
        public string PrintEnum(GraphQL.Types.EnumerationGraphType type) { }
        public virtual string PrintFields(GraphQL.Types.IComplexGraphType type) { }
        public string PrintFilteredSchema(System.Func<string, bool> directiveFilter, System.Func<string, bool> typeFilter) { }
        public string PrintInputObject(GraphQL.Types.IInputObjectGraphType type) { }
        public string PrintInputValue(GraphQL.Types.FieldType field) { }
        public string PrintInputValue(GraphQL.Types.QueryArgument argument) { }
        public virtual string PrintInterface(GraphQL.Types.IInterfaceGraphType type) { }
        public string PrintIntrospectionSchema() { }
        public virtual string PrintObject(GraphQL.Types.IObjectGraphType type) { }
        public string PrintScalar(GraphQL.Types.ScalarGraphType type) { }
        public string PrintSchemaDefinition(GraphQL.Types.ISchema schema) { }
        public string PrintType(GraphQL.Types.IGraphType type) { }
        public string PrintUnion(GraphQL.Types.UnionGraphType type) { }
        public static string ResolveName(GraphQL.Types.IGraphType type) { }
    }
    public class SchemaPrinterOptions
    {
        public SchemaPrinterOptions() { }
        public bool IncludeDeprecationReasons { get; set; }
        public bool IncludeDescriptions { get; set; }
        public bool OldImplementsSyntax { get; set; }
    }
    public static class ServiceProviderExtensions
    {
        public static object GetRequiredService(this System.IServiceProvider provider, System.Type serviceType) { }
        public static T GetRequiredService<T>(this System.IServiceProvider provider) { }
    }
    public static class StringUtils
    {
        public static string Capitalize(string str) { }
        public static string ChangeCase(string str, string sep, System.Func<string, string> composer) { }
        public static string ChangeCase(string str, string sep, System.Func<string, int, string> composer) { }
        public static int DamerauLevenshteinDistance(string source, string target, int threshold) { }
        public static string QuotedOrList(System.Collections.Generic.IEnumerable<string> items, int maxLength = 5) { }
        public static string[] SuggestionList(string input, System.Collections.Generic.IEnumerable<string> options) { }
        public static void Swap<T>(ref T arg1, ref T arg2) { }
        public static string ToCamelCase(string str) { }
        public static string ToConstantCase(string str) { }
        public static string ToPascalCase(string str) { }
        public static System.Collections.Generic.IEnumerable<string> ToWords(string str) { }
    }
    public class TypeConfig : GraphQL.Utilities.MetadataProvider
    {
        public TypeConfig(string name) { }
        public string DeprecationReason { get; set; }
        public string Description { get; set; }
        public System.Func<object, bool> IsTypeOfFunc { get; set; }
        public string Name { get; }
        public System.Func<object, GraphQL.Types.IObjectGraphType> ResolveType { get; set; }
        public System.Type Type { get; set; }
        public GraphQL.Utilities.FieldConfig FieldFor(string field, System.IServiceProvider serviceProvider) { }
        public void IsTypeOf<T>() { }
        public GraphQL.Utilities.FieldConfig SubscriptionFieldFor(string field, System.IServiceProvider serviceProvider) { }
    }
    public class TypeSettings
    {
        public TypeSettings() { }
        public GraphQL.Utilities.TypeConfig For(string typeName) { }
        public GraphQL.Utilities.TypeSettings ForAll(System.Action<GraphQL.Utilities.TypeConfig> configure) { }
        public void Include(System.Type type) { }
        public void Include(string name, System.Type type) { }
        public void Include(System.Type type, System.Type typeOfType) { }
        public void Include(string name, System.Type type, System.Type typeOfType) { }
        public void Include<TType>() { }
        public void Include<TType>(string name) { }
        public void Include<TType, TTypeOfType>() { }
        public void Include<TType, TTypeOfType>(string name) { }
    }
}
namespace GraphQL.Utilities.Federation
{
    public class AnyScalarGraphType : GraphQL.Types.ScalarGraphType
    {
        public AnyScalarGraphType() { }
        public override object ParseLiteral(GraphQL.Language.AST.IValue value) { }
        public override object ParseValue(object value) { }
    }
    public class AnyValue : GraphQL.Language.AST.ValueNode<object>
    {
        public AnyValue(object value) { }
        protected override bool Equals(GraphQL.Language.AST.ValueNode<object> node) { }
    }
    public class AnyValueConverter : GraphQL.Types.IAstFromValueConverter
    {
        public AnyValueConverter() { }
        public GraphQL.Language.AST.IValue Convert(object value, GraphQL.Types.IGraphType type) { }
        public bool Matches(object value, GraphQL.Types.IGraphType type) { }
    }
    public class FederatedResolveContext
    {
        public FederatedResolveContext() { }
        public System.Collections.Generic.Dictionary<string, object> Arguments { get; set; }
        public GraphQL.IResolveFieldContext ParentFieldContext { get; set; }
    }
    public class FederatedSchema
    {
        public FederatedSchema() { }
        public static GraphQL.Types.ISchema For(string[] typeDefinitions, System.Action<GraphQL.Utilities.Federation.FederatedSchemaBuilder> configure = null) { }
        public static GraphQL.Types.ISchema For(string typeDefinitions, System.Action<GraphQL.Utilities.Federation.FederatedSchemaBuilder> configure = null) { }
    }
    public class FederatedSchemaBuilder : GraphQL.Utilities.SchemaBuilder
    {
        public FederatedSchemaBuilder() { }
        public override GraphQL.Types.ISchema Build(string typeDefinitions) { }
        protected override void PreConfigure(GraphQL.Types.Schema schema) { }
    }
    public class FederatedSchemaPrinter : GraphQL.Utilities.SchemaPrinter
    {
        public FederatedSchemaPrinter(GraphQL.Types.ISchema schema, GraphQL.Utilities.SchemaPrinterOptions options = null) { }
        public bool IsFederatedDirective(string directiveName) { }
        public bool IsFederatedType(string typeName) { }
        public string PrintAstDirective(GraphQLParser.AST.GraphQLDirective directive) { }
        public string PrintFederatedDirectives(GraphQL.Types.IGraphType type) { }
        public string PrintFederatedDirectivesFromAst(GraphQL.Types.IProvideMetadata type) { }
        public string PrintFederatedSchema() { }
        public override string PrintFields(GraphQL.Types.IComplexGraphType type) { }
        public override string PrintInterface(GraphQL.Types.IInterfaceGraphType type) { }
        public override string PrintObject(GraphQL.Types.IObjectGraphType type) { }
    }
    public class FuncFederatedResolver<T> : GraphQL.Utilities.Federation.IFederatedResolver
    {
        public FuncFederatedResolver(System.Func<GraphQL.Utilities.Federation.FederatedResolveContext, System.Threading.Tasks.Task<T>> func) { }
        public System.Threading.Tasks.Task<object> Resolve(GraphQL.Utilities.Federation.FederatedResolveContext context) { }
    }
    public interface IFederatedResolver
    {
        System.Threading.Tasks.Task<object> Resolve(GraphQL.Utilities.Federation.FederatedResolveContext context);
    }
    public class ServiceGraphType : GraphQL.Types.ObjectGraphType
    {
        public ServiceGraphType() { }
    }
    public static class TypeConfigExtensions
    {
        public static void ResolveReferenceAsync(this GraphQL.Utilities.TypeConfig config, GraphQL.Utilities.Federation.IFederatedResolver resolver) { }
        public static void ResolveReferenceAsync<T>(this GraphQL.Utilities.TypeConfig config, System.Func<GraphQL.Utilities.Federation.FederatedResolveContext, System.Threading.Tasks.Task<T>> resolver) { }
    }
}
namespace GraphQL.Validation
{
    public class BasicVisitor
    {
        public BasicVisitor(params GraphQL.Validation.INodeVisitor[] visitors) { }
        public BasicVisitor(System.Collections.Generic.IList<GraphQL.Validation.INodeVisitor> visitors) { }
        public void Visit(GraphQL.Language.AST.INode node) { }
    }
    public class DebugNodeVisitor : GraphQL.Validation.INodeVisitor
    {
        public DebugNodeVisitor() { }
        public void Enter(GraphQL.Language.AST.INode node) { }
        public void Leave(GraphQL.Language.AST.INode node) { }
    }
    public class DocumentValidator : GraphQL.Validation.IDocumentValidator
    {
        public static readonly System.Collections.Generic.IEnumerable<GraphQL.Validation.IValidationRule> CoreRules;
        public DocumentValidator() { }
        public System.Threading.Tasks.Task<GraphQL.Validation.IValidationResult> ValidateAsync(string originalQuery, GraphQL.Types.ISchema schema, GraphQL.Language.AST.Document document, System.Collections.Generic.IEnumerable<GraphQL.Validation.IValidationRule> rules = null, System.Collections.Generic.IDictionary<string, object> userContext = null, GraphQL.Inputs inputs = null) { }
    }
    public class EnterLeaveListener : GraphQL.Validation.INodeVisitor
    {
        public EnterLeaveListener() { }
        public EnterLeaveListener(System.Action<GraphQL.Validation.EnterLeaveListener> configure) { }
        public void Match<TNode>(System.Action<TNode> enter = null, System.Action<TNode> leave = null)
            where TNode : GraphQL.Language.AST.INode { }
    }
    public interface IDocumentValidator
    {
        System.Threading.Tasks.Task<GraphQL.Validation.IValidationResult> ValidateAsync(string originalQuery, GraphQL.Types.ISchema schema, GraphQL.Language.AST.Document document, System.Collections.Generic.IEnumerable<GraphQL.Validation.IValidationRule> rules = null, System.Collections.Generic.IDictionary<string, object> userContext = null, GraphQL.Inputs inputs = null);
    }
    public interface INodeVisitor
    {
        void Enter(GraphQL.Language.AST.INode node);
        void Leave(GraphQL.Language.AST.INode node);
    }
    public interface IValidationResult
    {
        GraphQL.ExecutionErrors Errors { get; }
        bool IsValid { get; }
    }
    public interface IValidationRule
    {
        System.Threading.Tasks.Task<GraphQL.Validation.INodeVisitor> ValidateAsync(GraphQL.Validation.ValidationContext context);
    }
    public class MatchingNodeVisitor<TNode> : GraphQL.Validation.INodeVisitor
        where TNode : GraphQL.Language.AST.INode
    {
        public MatchingNodeVisitor(System.Action<TNode> enter = null, System.Action<TNode> leave = null) { }
    }
    public sealed class SuccessfullyValidatedResult : GraphQL.Validation.IValidationResult
    {
        public static readonly GraphQL.Validation.SuccessfullyValidatedResult Instance;
        public GraphQL.ExecutionErrors Errors { get; }
        public bool IsValid { get; }
    }
    public class TypeInfo : GraphQL.Validation.INodeVisitor
    {
        public TypeInfo(GraphQL.Types.ISchema schema) { }
        public void Enter(GraphQL.Language.AST.INode node) { }
        public GraphQL.Language.AST.INode[] GetAncestors() { }
        public GraphQL.Types.QueryArgument GetArgument() { }
        public GraphQL.Types.DirectiveGraphType GetDirective() { }
        public GraphQL.Types.FieldType GetFieldDef() { }
        public GraphQL.Types.IGraphType GetInputType() { }
        public GraphQL.Types.IGraphType GetLastType() { }
        public GraphQL.Types.IGraphType GetParentType() { }
        public void Leave(GraphQL.Language.AST.INode node) { }
    }
    public class ValidationContext : GraphQL.Execution.IProvideUserContext
    {
        public ValidationContext() { }
        public GraphQL.Language.AST.Document Document { get; set; }
        public System.Collections.Generic.IEnumerable<GraphQL.Validation.ValidationError> Errors { get; }
        public bool HasErrors { get; }
        public GraphQL.Inputs Inputs { get; set; }
        public string OperationName { get; set; }
        public string OriginalQuery { get; set; }
        public GraphQL.Types.ISchema Schema { get; set; }
        public GraphQL.Validation.TypeInfo TypeInfo { get; set; }
        public System.Collections.Generic.IDictionary<string, object> UserContext { get; set; }
        public GraphQL.Language.AST.FragmentDefinition GetFragment(string name) { }
        public System.Collections.Generic.List<GraphQL.Language.AST.FragmentSpread> GetFragmentSpreads(GraphQL.Language.AST.SelectionSet node) { }
        public System.Collections.Generic.IEnumerable<GraphQL.Validation.VariableUsage> GetRecursiveVariables(GraphQL.Language.AST.Operation operation) { }
        public System.Collections.Generic.IEnumerable<GraphQL.Language.AST.FragmentDefinition> GetRecursivelyReferencedFragments(GraphQL.Language.AST.Operation operation) { }
        public System.Collections.Generic.List<GraphQL.Validation.VariableUsage> GetVariables(GraphQL.Language.AST.IHaveSelectionSet node) { }
        public string Print(GraphQL.Language.AST.INode node) { }
        public string Print(GraphQL.Types.IGraphType type) { }
        public void ReportError(GraphQL.Validation.ValidationError error) { }
    }
    [System.Serializable]
    public class ValidationError : GraphQL.Execution.DocumentError
    {
        public ValidationError(string originalQuery, string number, string message, params GraphQL.Language.AST.INode[] nodes) { }
        public ValidationError(string originalQuery, string number, string message, System.Exception innerException, params GraphQL.Language.AST.INode[] nodes) { }
        public System.Collections.Generic.IEnumerable<GraphQL.Language.AST.INode> Nodes { get; }
        public string Number { get; set; }
    }
    public class ValidationResult : GraphQL.Validation.IValidationResult
    {
        public ValidationResult(System.Collections.Generic.IEnumerable<GraphQL.Validation.ValidationError> errors) { }
        public GraphQL.ExecutionErrors Errors { get; }
        public bool IsValid { get; }
    }
    public class VariableUsage
    {
        public VariableUsage(GraphQL.Language.AST.VariableReference node, GraphQL.Types.IGraphType type) { }
        public GraphQL.Language.AST.VariableReference Node { get; }
        public GraphQL.Types.IGraphType Type { get; }
    }
}
namespace GraphQL.Validation.Complexity
{
    public class ComplexityAnalyzer : GraphQL.Validation.Complexity.IComplexityAnalyzer
    {
        public ComplexityAnalyzer() { }
        protected virtual void Analyzed(GraphQL.Language.AST.Document document, GraphQL.Validation.Complexity.ComplexityConfiguration complexityParameters, GraphQL.Validation.Complexity.ComplexityResult complexityResult) { }
        public void Validate(GraphQL.Language.AST.Document document, GraphQL.Validation.Complexity.ComplexityConfiguration complexityParameters) { }
    }
    public class ComplexityConfiguration
    {
        public ComplexityConfiguration() { }
        public double? FieldImpact { get; set; }
        public int? MaxComplexity { get; set; }
        public int? MaxDepth { get; set; }
        public int MaxRecursionCount { get; set; }
    }
    public class ComplexityResult
    {
        public ComplexityResult() { }
        public double Complexity { get; set; }
        public System.Collections.Generic.Dictionary<GraphQL.Language.AST.INode, double> ComplexityMap { get; }
        public int TotalQueryDepth { get; set; }
    }
    public interface IComplexityAnalyzer
    {
        void Validate(GraphQL.Language.AST.Document document, GraphQL.Validation.Complexity.ComplexityConfiguration parameters);
    }
}
namespace GraphQL.Validation.Errors
{
    [System.Serializable]
    public class ArgumentsOfCorrectTypeError : GraphQL.Validation.ValidationError
    {
        public ArgumentsOfCorrectTypeError(GraphQL.Validation.ValidationContext context, GraphQL.Language.AST.Argument node, System.Collections.Generic.IEnumerable<string> verboseErrors) { }
    }
    [System.Serializable]
    public class DefaultValuesOfCorrectTypeError : GraphQL.Validation.ValidationError
    {
        public DefaultValuesOfCorrectTypeError(GraphQL.Validation.ValidationContext context, GraphQL.Language.AST.VariableDefinition varDefAst, GraphQL.Types.IGraphType inputType, System.Collections.Generic.IEnumerable<string> verboseErrors) { }
    }
    [System.Serializable]
    public class FieldsOnCorrectTypeError : GraphQL.Validation.ValidationError
    {
        public FieldsOnCorrectTypeError(GraphQL.Validation.ValidationContext context, GraphQL.Language.AST.Field node, GraphQL.Types.IGraphType type, System.Collections.Generic.IEnumerable<string> suggestedTypeNames, System.Collections.Generic.IEnumerable<string> suggestedFieldNames) { }
    }
    [System.Serializable]
    public class FragmentsOnCompositeTypesError : GraphQL.Validation.ValidationError
    {
        public FragmentsOnCompositeTypesError(GraphQL.Validation.ValidationContext context, GraphQL.Language.AST.FragmentDefinition node) { }
        public FragmentsOnCompositeTypesError(GraphQL.Validation.ValidationContext context, GraphQL.Language.AST.InlineFragment node) { }
    }
    [System.Serializable]
    public class KnownArgumentNamesError : GraphQL.Validation.ValidationError
    {
        public KnownArgumentNamesError(GraphQL.Validation.ValidationContext context, GraphQL.Language.AST.Argument node, GraphQL.Types.DirectiveGraphType directive) { }
        public KnownArgumentNamesError(GraphQL.Validation.ValidationContext context, GraphQL.Language.AST.Argument node, GraphQL.Types.FieldType fieldDef, GraphQL.Types.IGraphType parentType) { }
    }
    [System.Serializable]
    public class KnownDirectivesError : GraphQL.Validation.ValidationError
    {
        public KnownDirectivesError(GraphQL.Validation.ValidationContext context, GraphQL.Language.AST.Directive node) { }
        public KnownDirectivesError(GraphQL.Validation.ValidationContext context, GraphQL.Language.AST.Directive node, GraphQL.Types.DirectiveLocation candidateLocation) { }
    }
    [System.Serializable]
    public class KnownFragmentNamesError : GraphQL.Validation.ValidationError
    {
        public KnownFragmentNamesError(GraphQL.Validation.ValidationContext context, GraphQL.Language.AST.FragmentSpread node, string fragmentName) { }
    }
    [System.Serializable]
    public class KnownTypeNamesError : GraphQL.Validation.ValidationError
    {
        public KnownTypeNamesError(GraphQL.Validation.ValidationContext context, GraphQL.Language.AST.NamedType node, string[] suggestedTypes) { }
    }
    [System.Serializable]
    public class LoneAnonymousOperationError : GraphQL.Validation.ValidationError
    {
        public LoneAnonymousOperationError(GraphQL.Validation.ValidationContext context, GraphQL.Language.AST.Operation node) { }
    }
    [System.Serializable]
    public class NoFragmentCyclesError : GraphQL.Validation.ValidationError
    {
        public NoFragmentCyclesError(GraphQL.Validation.ValidationContext context, string fragName, string[] spreadNames, params GraphQL.Language.AST.INode[] nodes) { }
    }
    [System.Serializable]
    public class NoUndefinedVariablesError : GraphQL.Validation.ValidationError
    {
        public NoUndefinedVariablesError(GraphQL.Validation.ValidationContext context, GraphQL.Language.AST.Operation node, GraphQL.Language.AST.VariableReference variableReference) { }
    }
    [System.Serializable]
    public class NoUnusedFragmentsError : GraphQL.Validation.ValidationError
    {
        public NoUnusedFragmentsError(GraphQL.Validation.ValidationContext context, GraphQL.Language.AST.FragmentDefinition node) { }
    }
    [System.Serializable]
    public class NoUnusedVariablesError : GraphQL.Validation.ValidationError
    {
        public NoUnusedVariablesError(GraphQL.Validation.ValidationContext context, GraphQL.Language.AST.VariableDefinition node, GraphQL.Language.AST.Operation op) { }
    }
    [System.Serializable]
    public class OverlappingFieldsCanBeMergedError : GraphQL.Validation.ValidationError
    {
        public OverlappingFieldsCanBeMergedError(GraphQL.Validation.ValidationContext context, GraphQL.Validation.Rules.OverlappingFieldsCanBeMerged.Conflict conflict) { }
    }
    [System.Serializable]
    public class PossibleFragmentSpreadsError : GraphQL.Validation.ValidationError
    {
        public PossibleFragmentSpreadsError(GraphQL.Validation.ValidationContext context, GraphQL.Language.AST.FragmentSpread node, GraphQL.Types.IGraphType parentType, GraphQL.Types.IGraphType fragType) { }
        public PossibleFragmentSpreadsError(GraphQL.Validation.ValidationContext context, GraphQL.Language.AST.InlineFragment node, GraphQL.Types.IGraphType parentType, GraphQL.Types.IGraphType fragType) { }
    }
    [System.Serializable]
    public class ProvidedNonNullArgumentsError : GraphQL.Validation.ValidationError
    {
        public ProvidedNonNullArgumentsError(GraphQL.Validation.ValidationContext context, GraphQL.Language.AST.Directive node, GraphQL.Types.QueryArgument arg) { }
        public ProvidedNonNullArgumentsError(GraphQL.Validation.ValidationContext context, GraphQL.Language.AST.Field node, GraphQL.Types.QueryArgument arg) { }
    }
    [System.Serializable]
    public class ScalarLeafsError : GraphQL.Validation.ValidationError
    {
        public ScalarLeafsError(GraphQL.Validation.ValidationContext context, GraphQL.Language.AST.Field node, GraphQL.Types.IGraphType type) { }
        public ScalarLeafsError(GraphQL.Validation.ValidationContext context, GraphQL.Language.AST.SelectionSet node, GraphQL.Language.AST.Field field, GraphQL.Types.IGraphType type) { }
    }
    [System.Serializable]
    public class SingleRootFieldSubscriptionsError : GraphQL.Validation.ValidationError
    {
        public SingleRootFieldSubscriptionsError(GraphQL.Validation.ValidationContext context, GraphQL.Language.AST.Operation operation, params GraphQL.Language.AST.ISelection[] nodes) { }
    }
    [System.Serializable]
    public class UniqueArgumentNamesError : GraphQL.Validation.ValidationError
    {
        public UniqueArgumentNamesError(GraphQL.Validation.ValidationContext context, GraphQL.Language.AST.Argument node, GraphQL.Language.AST.Argument otherNode) { }
    }
    [System.Serializable]
    public class UniqueDirectivesPerLocationError : GraphQL.Validation.ValidationError
    {
        public UniqueDirectivesPerLocationError(GraphQL.Validation.ValidationContext context, GraphQL.Language.AST.Directive node, GraphQL.Language.AST.Directive altNode) { }
    }
    [System.Serializable]
    public class UniqueFragmentNamesError : GraphQL.Validation.ValidationError
    {
        public UniqueFragmentNamesError(GraphQL.Validation.ValidationContext context, GraphQL.Language.AST.FragmentDefinition node, GraphQL.Language.AST.FragmentDefinition altNode) { }
    }
    [System.Serializable]
    public class UniqueInputFieldNamesError : GraphQL.Validation.ValidationError
    {
        public UniqueInputFieldNamesError(GraphQL.Validation.ValidationContext context, GraphQL.Language.AST.IValue node, GraphQL.Language.AST.ObjectField altNode) { }
    }
    [System.Serializable]
    public class UniqueOperationNamesError : GraphQL.Validation.ValidationError
    {
        public UniqueOperationNamesError(GraphQL.Validation.ValidationContext context, GraphQL.Language.AST.Operation node) { }
    }
    [System.Serializable]
    public class UniqueVariableNamesError : GraphQL.Validation.ValidationError
    {
        public UniqueVariableNamesError(GraphQL.Validation.ValidationContext context, GraphQL.Language.AST.VariableDefinition node, GraphQL.Language.AST.VariableDefinition altNode) { }
    }
    [System.Serializable]
    public class VariablesAreInputTypesError : GraphQL.Validation.ValidationError
    {
        public VariablesAreInputTypesError(GraphQL.Validation.ValidationContext context, GraphQL.Language.AST.VariableDefinition node, GraphQL.Types.IGraphType type) { }
    }
    [System.Serializable]
    public class VariablesInAllowedPositionError : GraphQL.Validation.ValidationError
    {
        public VariablesInAllowedPositionError(GraphQL.Validation.ValidationContext context, GraphQL.Language.AST.VariableDefinition varDef, GraphQL.Types.IGraphType varType, GraphQL.Validation.VariableUsage usage) { }
    }
}
namespace GraphQL.Validation.Rules
{
    public class ArgumentsOfCorrectType : GraphQL.Validation.IValidationRule
    {
        public static readonly GraphQL.Validation.Rules.ArgumentsOfCorrectType Instance;
        public ArgumentsOfCorrectType() { }
        public System.Threading.Tasks.Task<GraphQL.Validation.INodeVisitor> ValidateAsync(GraphQL.Validation.ValidationContext context) { }
    }
    public class DefaultValuesOfCorrectType : GraphQL.Validation.IValidationRule
    {
        public static readonly GraphQL.Validation.Rules.DefaultValuesOfCorrectType Instance;
        public DefaultValuesOfCorrectType() { }
        public System.Threading.Tasks.Task<GraphQL.Validation.INodeVisitor> ValidateAsync(GraphQL.Validation.ValidationContext context) { }
    }
    public class FieldsOnCorrectType : GraphQL.Validation.IValidationRule
    {
        public static readonly GraphQL.Validation.Rules.FieldsOnCorrectType Instance;
        public FieldsOnCorrectType() { }
        public System.Threading.Tasks.Task<GraphQL.Validation.INodeVisitor> ValidateAsync(GraphQL.Validation.ValidationContext context) { }
    }
    public class FragmentsOnCompositeTypes : GraphQL.Validation.IValidationRule
    {
        public static readonly GraphQL.Validation.Rules.FragmentsOnCompositeTypes Instance;
        public FragmentsOnCompositeTypes() { }
        public System.Threading.Tasks.Task<GraphQL.Validation.INodeVisitor> ValidateAsync(GraphQL.Validation.ValidationContext context) { }
    }
    public class KnownArgumentNames : GraphQL.Validation.IValidationRule
    {
        public static readonly GraphQL.Validation.Rules.KnownArgumentNames Instance;
        public KnownArgumentNames() { }
        public System.Threading.Tasks.Task<GraphQL.Validation.INodeVisitor> ValidateAsync(GraphQL.Validation.ValidationContext context) { }
    }
    public class KnownDirectives : GraphQL.Validation.IValidationRule
    {
        public static readonly GraphQL.Validation.Rules.KnownDirectives Instance;
        public KnownDirectives() { }
        public System.Threading.Tasks.Task<GraphQL.Validation.INodeVisitor> ValidateAsync(GraphQL.Validation.ValidationContext context) { }
    }
    public class KnownFragmentNames : GraphQL.Validation.IValidationRule
    {
        public static readonly GraphQL.Validation.Rules.KnownFragmentNames Instance;
        public KnownFragmentNames() { }
        public System.Threading.Tasks.Task<GraphQL.Validation.INodeVisitor> ValidateAsync(GraphQL.Validation.ValidationContext context) { }
    }
    public class KnownTypeNames : GraphQL.Validation.IValidationRule
    {
        public static readonly GraphQL.Validation.Rules.KnownTypeNames Instance;
        public KnownTypeNames() { }
        public System.Threading.Tasks.Task<GraphQL.Validation.INodeVisitor> ValidateAsync(GraphQL.Validation.ValidationContext context) { }
    }
    public class LoneAnonymousOperation : GraphQL.Validation.IValidationRule
    {
        public static readonly GraphQL.Validation.Rules.LoneAnonymousOperation Instance;
        public LoneAnonymousOperation() { }
        public System.Func<string> AnonOperationNotAloneMessage { get; }
        public System.Threading.Tasks.Task<GraphQL.Validation.INodeVisitor> ValidateAsync(GraphQL.Validation.ValidationContext context) { }
    }
    public class NoFragmentCycles : GraphQL.Validation.IValidationRule
    {
        public static readonly GraphQL.Validation.Rules.NoFragmentCycles Instance;
        public NoFragmentCycles() { }
        public System.Threading.Tasks.Task<GraphQL.Validation.INodeVisitor> ValidateAsync(GraphQL.Validation.ValidationContext context) { }
    }
    public class NoUndefinedVariables : GraphQL.Validation.IValidationRule
    {
        public static readonly GraphQL.Validation.Rules.NoUndefinedVariables Instance;
        public NoUndefinedVariables() { }
        public System.Threading.Tasks.Task<GraphQL.Validation.INodeVisitor> ValidateAsync(GraphQL.Validation.ValidationContext context) { }
    }
    public class NoUnusedFragments : GraphQL.Validation.IValidationRule
    {
        public static readonly GraphQL.Validation.Rules.NoUnusedFragments Instance;
        public NoUnusedFragments() { }
        public System.Threading.Tasks.Task<GraphQL.Validation.INodeVisitor> ValidateAsync(GraphQL.Validation.ValidationContext context) { }
    }
    public class NoUnusedVariables : GraphQL.Validation.IValidationRule
    {
        public static readonly GraphQL.Validation.Rules.NoUnusedVariables Instance;
        public NoUnusedVariables() { }
        public System.Threading.Tasks.Task<GraphQL.Validation.INodeVisitor> ValidateAsync(GraphQL.Validation.ValidationContext context) { }
    }
    public class OverlappingFieldsCanBeMerged : GraphQL.Validation.IValidationRule
    {
        public OverlappingFieldsCanBeMerged() { }
        public void CollectFieldsAndFragmentNames(GraphQL.Validation.ValidationContext context, GraphQL.Types.IGraphType parentType, GraphQL.Language.AST.SelectionSet selectionSet, System.Collections.Generic.Dictionary<string, System.Collections.Generic.List<GraphQL.Validation.Rules.OverlappingFieldsCanBeMerged.FieldDefPair>> nodeAndDefs, System.Collections.Generic.Dictionary<string, bool> fragments) { }
        public GraphQL.Validation.Rules.OverlappingFieldsCanBeMerged.CachedField GetReferencedFieldsAndFragmentNames(GraphQL.Validation.ValidationContext context, System.Collections.Generic.Dictionary<GraphQL.Language.AST.SelectionSet, GraphQL.Validation.Rules.OverlappingFieldsCanBeMerged.CachedField> cachedFieldsAndFragmentNames, GraphQL.Language.AST.FragmentDefinition fragment) { }
        public GraphQL.Validation.Rules.OverlappingFieldsCanBeMerged.Conflict SubfieldConflicts(System.Collections.Generic.List<GraphQL.Validation.Rules.OverlappingFieldsCanBeMerged.Conflict> conflicts, string responseName, GraphQL.Language.AST.ISelection node1, GraphQL.Language.AST.ISelection node2) { }
        public System.Threading.Tasks.Task<GraphQL.Validation.INodeVisitor> ValidateAsync(GraphQL.Validation.ValidationContext context) { }
        public class CachedField
        {
            public CachedField() { }
            public System.Collections.Generic.List<string> Names { get; set; }
            public System.Collections.Generic.Dictionary<string, System.Collections.Generic.List<GraphQL.Validation.Rules.OverlappingFieldsCanBeMerged.FieldDefPair>> NodeAndDef { get; set; }
        }
        public class Conflict
        {
            public Conflict() { }
            public System.Collections.Generic.List<GraphQL.Language.AST.ISelection> FieldsLeft { get; set; }
            public System.Collections.Generic.List<GraphQL.Language.AST.ISelection> FieldsRight { get; set; }
            public GraphQL.Validation.Rules.OverlappingFieldsCanBeMerged.ConflictReason Reason { get; set; }
        }
        public class ConflictReason
        {
            public ConflictReason() { }
            public GraphQL.Validation.Rules.OverlappingFieldsCanBeMerged.Message Message { get; set; }
            public string Name { get; set; }
        }
        public class FieldDefPair
        {
            public FieldDefPair() { }
            public GraphQL.Language.AST.ISelection Field { get; set; }
            public GraphQL.Types.FieldType FieldDef { get; set; }
            public GraphQL.Types.IGraphType ParentType { get; set; }
        }
        public class Message
        {
            public Message() { }
            public string Msg { get; set; }
            public System.Collections.Generic.List<GraphQL.Validation.Rules.OverlappingFieldsCanBeMerged.ConflictReason> Msgs { get; set; }
        }
        public class ObjMap<T> : System.Collections.Generic.Dictionary<string, T>
        {
            public ObjMap() { }
        }
        public class PairSet
        {
            public PairSet() { }
            public void Add(string a, string b, bool areMutuallyExclusive) { }
            public bool Has(string a, string b, bool areMutuallyExclusive) { }
        }
    }
    public class PossibleFragmentSpreads : GraphQL.Validation.IValidationRule
    {
        public static readonly GraphQL.Validation.Rules.PossibleFragmentSpreads Instance;
        public PossibleFragmentSpreads() { }
        public System.Threading.Tasks.Task<GraphQL.Validation.INodeVisitor> ValidateAsync(GraphQL.Validation.ValidationContext context) { }
    }
    public class ProvidedNonNullArguments : GraphQL.Validation.IValidationRule
    {
        public static readonly GraphQL.Validation.Rules.ProvidedNonNullArguments Instance;
        public ProvidedNonNullArguments() { }
        public System.Threading.Tasks.Task<GraphQL.Validation.INodeVisitor> ValidateAsync(GraphQL.Validation.ValidationContext context) { }
    }
    public class ScalarLeafs : GraphQL.Validation.IValidationRule
    {
        public static readonly GraphQL.Validation.Rules.ScalarLeafs Instance;
        public ScalarLeafs() { }
        public System.Threading.Tasks.Task<GraphQL.Validation.INodeVisitor> ValidateAsync(GraphQL.Validation.ValidationContext context) { }
    }
    public class SingleRootFieldSubscriptions : GraphQL.Validation.IValidationRule
    {
        public static readonly GraphQL.Validation.Rules.SingleRootFieldSubscriptions Instance;
        public SingleRootFieldSubscriptions() { }
        public System.Threading.Tasks.Task<GraphQL.Validation.INodeVisitor> ValidateAsync(GraphQL.Validation.ValidationContext context) { }
    }
    public class UniqueArgumentNames : GraphQL.Validation.IValidationRule
    {
        public static readonly GraphQL.Validation.Rules.UniqueArgumentNames Instance;
        public UniqueArgumentNames() { }
        public System.Threading.Tasks.Task<GraphQL.Validation.INodeVisitor> ValidateAsync(GraphQL.Validation.ValidationContext context) { }
    }
    public class UniqueDirectivesPerLocation : GraphQL.Validation.IValidationRule
    {
        public static readonly GraphQL.Validation.Rules.UniqueDirectivesPerLocation Instance;
        public UniqueDirectivesPerLocation() { }
        public System.Threading.Tasks.Task<GraphQL.Validation.INodeVisitor> ValidateAsync(GraphQL.Validation.ValidationContext context) { }
    }
    public class UniqueFragmentNames : GraphQL.Validation.IValidationRule
    {
        public static readonly GraphQL.Validation.Rules.UniqueFragmentNames Instance;
        public UniqueFragmentNames() { }
        public System.Threading.Tasks.Task<GraphQL.Validation.INodeVisitor> ValidateAsync(GraphQL.Validation.ValidationContext context) { }
    }
    public class UniqueInputFieldNames : GraphQL.Validation.IValidationRule
    {
        public static readonly GraphQL.Validation.Rules.UniqueInputFieldNames Instance;
        public UniqueInputFieldNames() { }
        public System.Threading.Tasks.Task<GraphQL.Validation.INodeVisitor> ValidateAsync(GraphQL.Validation.ValidationContext context) { }
    }
    public class UniqueOperationNames : GraphQL.Validation.IValidationRule
    {
        public static readonly GraphQL.Validation.Rules.UniqueOperationNames Instance;
        public UniqueOperationNames() { }
        public System.Threading.Tasks.Task<GraphQL.Validation.INodeVisitor> ValidateAsync(GraphQL.Validation.ValidationContext context) { }
    }
    public class UniqueVariableNames : GraphQL.Validation.IValidationRule
    {
        public static readonly GraphQL.Validation.Rules.UniqueVariableNames Instance;
        public UniqueVariableNames() { }
        public System.Threading.Tasks.Task<GraphQL.Validation.INodeVisitor> ValidateAsync(GraphQL.Validation.ValidationContext context) { }
    }
    public class VariablesAreInputTypes : GraphQL.Validation.IValidationRule
    {
        public static readonly GraphQL.Validation.Rules.VariablesAreInputTypes Instance;
        public VariablesAreInputTypes() { }
        public System.Threading.Tasks.Task<GraphQL.Validation.INodeVisitor> ValidateAsync(GraphQL.Validation.ValidationContext context) { }
    }
    public class VariablesInAllowedPosition : GraphQL.Validation.IValidationRule
    {
        public static readonly GraphQL.Validation.Rules.VariablesInAllowedPosition Instance;
        public VariablesInAllowedPosition() { }
        public System.Threading.Tasks.Task<GraphQL.Validation.INodeVisitor> ValidateAsync(GraphQL.Validation.ValidationContext context) { }
    }
}<|MERGE_RESOLUTION|>--- conflicted
+++ resolved
@@ -2497,11 +2497,7 @@
         protected GraphQL.Utilities.SchemaPrinterOptions Options { get; }
         public string[] BreakLine(string line, int len) { }
         public string FormatDefaultValue(object value, GraphQL.Types.IGraphType graphType) { }
-<<<<<<< HEAD
-=======
         protected string FormatDescription(string description, string indentation = "") { }
-        public bool IsBuiltInScalar(string typeName) { }
->>>>>>> e64c3f9d
         public virtual bool IsDefinedType(string typeName) { }
         public bool IsIntrospectionType(string typeName) { }
         public bool IsSchemaOfCommonNames(GraphQL.Types.ISchema schema) { }
