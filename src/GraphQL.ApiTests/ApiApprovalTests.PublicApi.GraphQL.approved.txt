namespace GraphQL
{
    public static class BoolBox
    {
        public static readonly object False;
        public static readonly object True;
        public static object Boxed(this bool value) { }
        public static object Boxed(this bool? value) { }
    }
    public sealed class DefaultServiceProvider : System.IServiceProvider
    {
        public DefaultServiceProvider() { }
        public object GetService(System.Type serviceType) { }
    }
    public class DocumentExecuter : GraphQL.IDocumentExecuter
    {
        public DocumentExecuter() { }
        public DocumentExecuter(GraphQL.Execution.IDocumentBuilder documentBuilder, GraphQL.Validation.IDocumentValidator documentValidator, GraphQL.Validation.Complexity.IComplexityAnalyzer complexityAnalyzer) { }
        public System.Threading.Tasks.Task<GraphQL.ExecutionResult> ExecuteAsync(GraphQL.ExecutionOptions options) { }
        protected virtual GraphQL.Language.AST.Operation GetOperation(string operationName, GraphQL.Language.AST.Document document) { }
        protected virtual GraphQL.Execution.IExecutionStrategy SelectExecutionStrategy(GraphQL.Execution.ExecutionContext context) { }
    }
    public static class DocumentExecuterExtensions
    {
        public static System.Threading.Tasks.Task<GraphQL.ExecutionResult> ExecuteAsync(this GraphQL.IDocumentExecuter executer, System.Action<GraphQL.ExecutionOptions> configure) { }
    }
    public static class DocumentWriterExtensions
    {
        public static System.Threading.Tasks.Task<string> WriteToStringAsync<T>(this GraphQL.IDocumentWriter writer, T value) { }
    }
    public static class EnumerableExtensions
    {
        public static void Apply(this System.Collections.IDictionary items, System.Action<object, object> action) { }
        public static void Apply<T>(this System.Collections.Generic.IEnumerable<T> items, System.Action<T> action) { }
        public static void Apply<T>(this System.Collections.Generic.List<T> items, System.Action<T> action) { }
    }
    public struct ErrorLocation : System.IEquatable<GraphQL.ErrorLocation>
    {
        public int Column { get; set; }
        public int Line { get; set; }
        public bool Equals(GraphQL.ErrorLocation other) { }
        public override bool Equals(object obj) { }
        public override int GetHashCode() { }
        public static bool operator !=(GraphQL.ErrorLocation left, GraphQL.ErrorLocation right) { }
        public static bool operator ==(GraphQL.ErrorLocation left, GraphQL.ErrorLocation right) { }
    }
    [System.Serializable]
    public class ExecutionError : System.Exception
    {
        public ExecutionError(string message) { }
        public ExecutionError(string message, System.Collections.IDictionary data) { }
        public ExecutionError(string message, System.Exception exception) { }
        public string Code { get; set; }
        public System.Collections.Generic.IEnumerable<string> Codes { get; }
        public bool HasCodes { get; }
        public System.Collections.Generic.IEnumerable<GraphQL.ErrorLocation> Locations { get; }
        public System.Collections.Generic.IEnumerable<object> Path { get; set; }
        public void AddLocation(int line, int column) { }
    }
    public static class ExecutionErrorExtensions
    {
        public static void AddLocation(this GraphQL.ExecutionError error, GraphQL.Language.AST.AbstractNode abstractNode, GraphQL.Language.AST.Document document) { }
    }
    public class ExecutionErrors : System.Collections.Generic.IEnumerable<GraphQL.ExecutionError>, System.Collections.IEnumerable
    {
        public ExecutionErrors() { }
        public int Count { get; }
        public GraphQL.ExecutionError this[int index] { get; }
        public virtual void Add(GraphQL.ExecutionError error) { }
        public virtual void AddRange(System.Collections.Generic.IEnumerable<GraphQL.ExecutionError> errors) { }
        public System.Collections.Generic.IEnumerator<GraphQL.ExecutionError> GetEnumerator() { }
    }
    public class ExecutionOptions : GraphQL.Execution.IProvideUserContext
    {
        public ExecutionOptions() { }
        public System.Threading.CancellationToken CancellationToken { get; set; }
        public GraphQL.Validation.Complexity.ComplexityConfiguration ComplexityConfiguration { get; set; }
        public GraphQL.Language.AST.Document Document { get; set; }
        public bool EnableMetrics { get; set; }
        public bool ExposeExceptions { get; set; }
        public GraphQL.Instrumentation.IFieldMiddlewareBuilder FieldMiddleware { get; set; }
        public GraphQL.Inputs Inputs { get; set; }
        public System.Collections.Generic.List<GraphQL.Execution.IDocumentExecutionListener> Listeners { get; }
        public int? MaxParallelExecutionCount { get; set; }
        public GraphQL.Conversion.INameConverter NameConverter { get; set; }
        public string OperationName { get; set; }
        public string Query { get; set; }
        public System.IServiceProvider RequestServices { get; set; }
        public object Root { get; set; }
        public GraphQL.Types.ISchema Schema { get; set; }
        public GraphQL.Introspection.ISchemaFilter SchemaFilter { get; set; }
        public bool ThrowOnUnhandledException { get; set; }
        public System.Action<GraphQL.Execution.UnhandledExceptionContext> UnhandledExceptionDelegate { get; set; }
        public System.Collections.Generic.IDictionary<string, object> UserContext { get; set; }
        public System.Collections.Generic.IEnumerable<GraphQL.Validation.IValidationRule> ValidationRules { get; set; }
    }
    public class ExecutionResult
    {
        public ExecutionResult() { }
        public ExecutionResult(GraphQL.ExecutionResult result) { }
        public object Data { get; set; }
        public GraphQL.Language.AST.Document Document { get; set; }
        public GraphQL.ExecutionErrors Errors { get; set; }
        public bool ExposeExceptions { get; set; }
        public System.Collections.Generic.Dictionary<string, object> Extensions { get; set; }
        public GraphQL.Language.AST.Operation Operation { get; set; }
        public GraphQL.Instrumentation.PerfRecord[] Perf { get; set; }
        public string Query { get; set; }
    }
    public sealed class FuncServiceProvider : System.IServiceProvider
    {
        public FuncServiceProvider(System.Func<System.Type, object> resolver) { }
        public object GetService(System.Type type) { }
    }
    [System.AttributeUsage(System.AttributeTargets.Class | System.AttributeTargets.Method | System.AttributeTargets.All, AllowMultiple=true)]
    public abstract class GraphQLAttribute : System.Attribute
    {
        protected GraphQLAttribute() { }
        public virtual void Modify(GraphQL.Utilities.FieldConfig field) { }
        public virtual void Modify(GraphQL.Utilities.TypeConfig type) { }
    }
    public static class GraphQLExtensions
    {
        public static GraphQL.Language.AST.IValue AstFromValue(this object value, GraphQL.Types.ISchema schema, GraphQL.Types.IGraphType type) { }
        public static GraphQL.Types.IGraphType BuildNamedType(this System.Type type, System.Func<System.Type, GraphQL.Types.IGraphType> resolve = null) { }
        public static object DefaultValueOf<TSourceType, TProperty>(this System.Linq.Expressions.Expression<System.Func<TSourceType, TProperty>> expression) { }
        public static string DeprecationReasonOf<TSourceType, TProperty>(this System.Linq.Expressions.Expression<System.Func<TSourceType, TProperty>> expression) { }
        public static string DescriptionOf<TSourceType, TProperty>(this System.Linq.Expressions.Expression<System.Func<TSourceType, TProperty>> expression) { }
        public static bool DoTypesOverlap(this GraphQL.Types.ISchema schema, GraphQL.Types.IGraphType typeA, GraphQL.Types.IGraphType typeB) { }
        public static GraphQL.Types.IGraphType GetNamedType(this GraphQL.Types.IGraphType type) { }
        public static System.Type GetNamedType(this System.Type type) { }
        public static bool IsCompositeType(this GraphQL.Types.IGraphType type) { }
        public static bool IsInputObjectType(this GraphQL.Types.IGraphType type) { }
        public static bool IsInputType(this GraphQL.Types.IGraphType type) { }
        public static bool IsInputType(this System.Type type) { }
        public static bool IsLeafType(this GraphQL.Types.IGraphType type) { }
        public static bool IsOutputType(this GraphQL.Types.IGraphType type) { }
        public static bool IsOutputType(this System.Type type) { }
        public static bool IsSubtypeOf(this GraphQL.Types.IGraphType maybeSubType, GraphQL.Types.IGraphType superType, GraphQL.Types.ISchema schema) { }
        public static bool IsValidInterfaceFor(this GraphQL.Types.IInterfaceGraphType iface, GraphQL.Types.IObjectGraphType type, bool throwError = true) { }
        public static System.Collections.Generic.IEnumerable<string> IsValidLiteralValue(this GraphQL.Types.IGraphType type, GraphQL.Language.AST.IValue valueAst, GraphQL.Types.ISchema schema) { }
        public static string NameOf<TSourceType, TProperty>(this System.Linq.Expressions.Expression<System.Func<TSourceType, TProperty>> expression) { }
        public static string TrimGraphQLTypes(this string name) { }
        public static TMetadataProvider WithMetadata<TMetadataProvider>(this TMetadataProvider provider, string key, object value)
            where TMetadataProvider : GraphQL.Types.IProvideMetadata { }
    }
    [System.AttributeUsage(System.AttributeTargets.Class | System.AttributeTargets.Method | System.AttributeTargets.All)]
    public sealed class GraphQLMetadataAttribute : GraphQL.GraphQLAttribute
    {
        public GraphQLMetadataAttribute() { }
        public GraphQLMetadataAttribute(string name) { }
        public string DeprecationReason { get; set; }
        public string Description { get; set; }
        public System.Type IsTypeOf { get; set; }
        public string Name { get; set; }
        public GraphQL.ResolverType Type { get; set; }
        public override void Modify(GraphQL.Utilities.FieldConfig field) { }
        public override void Modify(GraphQL.Utilities.TypeConfig type) { }
    }
    public interface IDocumentExecuter
    {
        System.Threading.Tasks.Task<GraphQL.ExecutionResult> ExecuteAsync(GraphQL.ExecutionOptions options);
    }
    public interface IDocumentWriter
    {
        System.Threading.Tasks.Task WriteAsync<T>(System.IO.Stream stream, T value, System.Threading.CancellationToken cancellationToken = default);
    }
    public interface IResolveFieldContext : GraphQL.Execution.IProvideUserContext
    {
        System.Collections.Generic.IDictionary<string, object> Arguments { get; }
        System.Threading.CancellationToken CancellationToken { get; }
        GraphQL.Language.AST.Document Document { get; }
        GraphQL.ExecutionErrors Errors { get; }
        System.Collections.Generic.IDictionary<string, object> Extensions { get; }
        GraphQL.Language.AST.Field FieldAst { get; }
        GraphQL.Types.FieldType FieldDefinition { get; }
        string FieldName { get; }
        GraphQL.Language.AST.Fragments Fragments { get; }
        GraphQL.Instrumentation.Metrics Metrics { get; }
        GraphQL.Language.AST.Operation Operation { get; }
        GraphQL.Types.IObjectGraphType ParentType { get; }
        System.Collections.Generic.IEnumerable<object> Path { get; }
<<<<<<< HEAD
        System.IServiceProvider RequestServices { get; }
=======
        System.Collections.Generic.IEnumerable<object> ResponsePath { get; }
>>>>>>> f51e946b
        GraphQL.Types.IGraphType ReturnType { get; }
        object RootValue { get; }
        GraphQL.Types.ISchema Schema { get; }
        object Source { get; }
        System.Collections.Generic.IDictionary<string, GraphQL.Language.AST.Field> SubFields { get; }
        GraphQL.Language.AST.Variables Variables { get; }
    }
    public interface IResolveFieldContext<out TSource> : GraphQL.Execution.IProvideUserContext, GraphQL.IResolveFieldContext
    {
        TSource Source { get; }
    }
    public class Inputs : System.Collections.ObjectModel.ReadOnlyDictionary<string, object>
    {
        public static readonly GraphQL.Inputs Empty;
        public Inputs(System.Collections.Generic.IDictionary<string, object> dictionary) { }
    }
    public static class InputsExtensions
    {
        public static GraphQL.Inputs ToInputs(this System.Collections.Generic.Dictionary<string, object> dictionary) { }
    }
    public static class Invariant
    {
        public static void Check(bool valid, string message) { }
    }
    public class LightweightCache<TKey, TValue> : System.Collections.Generic.IEnumerable<TValue>, System.Collections.IEnumerable
    {
        public LightweightCache() { }
        public LightweightCache(System.Collections.Generic.IDictionary<TKey, TValue> dictionary) { }
        public LightweightCache(System.Func<TKey, TValue> onMissing) { }
        public LightweightCache(System.Collections.Generic.IDictionary<TKey, TValue> dictionary, System.Func<TKey, TValue> onMissing) { }
        public int Count { get; }
        public TValue First { get; }
        public System.Func<TValue, TKey> GetKey { get; set; }
        public TValue this[TKey key] { get; set; }
        public System.Collections.Generic.IEnumerable<TKey> Keys { get; }
        public System.Func<TKey, TValue> OnMissing { set; }
        public void Clear() { }
        public void ClearAll() { }
        public void Each(System.Action<TValue> action) { }
        public void Each(System.Action<TKey, TValue> action) { }
        public bool Exists(System.Predicate<TValue> predicate) { }
        public void Fill(TKey key, TValue value) { }
        public void FillDefault(TKey key) { }
        public TValue Find(System.Predicate<TValue> predicate) { }
        public TValue[] GetAll() { }
        public System.Collections.Generic.IEnumerator<TValue> GetEnumerator() { }
        public bool Has(TKey key) { }
        public void Remove(TKey key) { }
        public bool TryRetrieve(TKey key, out TValue value) { }
        public void WithValue(TKey key, System.Action<TValue> action) { }
    }
    public static class ObjectExtensions
    {
        public static System.Type GetInterface(this System.Type type, string name) { }
        public static object GetPropertyValue(this object obj, string propertyName) { }
        public static object GetPropertyValue(this object propertyValue, System.Type fieldType, GraphQL.Types.IGraphType mappedType = null) { }
        public static T GetPropertyValue<T>(this object value) { }
        public static bool IsDefinedEnumValue(System.Type type, object value) { }
        public static object ToObject(this System.Collections.Generic.IDictionary<string, object> source, System.Type type, GraphQL.Types.IGraphType mappedType = null) { }
        public static T ToObject<T>(this System.Collections.Generic.IDictionary<string, object> source)
            where T :  class { }
    }
    public class ReadonlyResolveFieldContext : GraphQL.Execution.IProvideUserContext, GraphQL.IResolveFieldContext, GraphQL.IResolveFieldContext<object>
    {
        public ReadonlyResolveFieldContext(GraphQL.Execution.ExecutionNode node, GraphQL.Execution.ExecutionContext context) { }
        public System.Collections.Generic.IDictionary<string, object> Arguments { get; }
        public System.Threading.CancellationToken CancellationToken { get; }
        public GraphQL.Language.AST.Document Document { get; }
        public GraphQL.ExecutionErrors Errors { get; }
        public System.Collections.Generic.IDictionary<string, object> Extensions { get; }
        public GraphQL.Language.AST.Field FieldAst { get; }
        public GraphQL.Types.FieldType FieldDefinition { get; }
        public string FieldName { get; }
        public GraphQL.Language.AST.Fragments Fragments { get; }
        public GraphQL.Instrumentation.Metrics Metrics { get; }
        public GraphQL.Language.AST.Operation Operation { get; }
        public GraphQL.Types.IObjectGraphType ParentType { get; }
        public System.Collections.Generic.IEnumerable<object> Path { get; }
<<<<<<< HEAD
        public System.IServiceProvider RequestServices { get; }
=======
        public System.Collections.Generic.IEnumerable<object> ResponsePath { get; }
>>>>>>> f51e946b
        public GraphQL.Types.IGraphType ReturnType { get; }
        public object RootValue { get; }
        public GraphQL.Types.ISchema Schema { get; }
        public object Source { get; }
        public System.Collections.Generic.IDictionary<string, GraphQL.Language.AST.Field> SubFields { get; }
        public System.Collections.Generic.IDictionary<string, object> UserContext { get; }
        public GraphQL.Language.AST.Variables Variables { get; }
    }
    public class ResolveFieldContext : GraphQL.Execution.IProvideUserContext, GraphQL.IResolveFieldContext
    {
        public ResolveFieldContext() { }
        public ResolveFieldContext(GraphQL.IResolveFieldContext context) { }
        public System.Collections.Generic.IDictionary<string, object> Arguments { get; set; }
        public System.Threading.CancellationToken CancellationToken { get; set; }
        public GraphQL.Language.AST.Document Document { get; set; }
        public GraphQL.ExecutionErrors Errors { get; set; }
        public System.Collections.Generic.IDictionary<string, object> Extensions { get; set; }
        public GraphQL.Language.AST.Field FieldAst { get; set; }
        public GraphQL.Types.FieldType FieldDefinition { get; set; }
        public string FieldName { get; set; }
        public GraphQL.Language.AST.Fragments Fragments { get; set; }
        public GraphQL.Instrumentation.Metrics Metrics { get; set; }
        public GraphQL.Language.AST.Operation Operation { get; set; }
        public GraphQL.Types.IObjectGraphType ParentType { get; set; }
        public System.Collections.Generic.IEnumerable<object> Path { get; set; }
<<<<<<< HEAD
        public System.IServiceProvider RequestServices { get; set; }
=======
        public System.Collections.Generic.IEnumerable<object> ResponsePath { get; set; }
>>>>>>> f51e946b
        public GraphQL.Types.IGraphType ReturnType { get; set; }
        public object RootValue { get; set; }
        public GraphQL.Types.ISchema Schema { get; set; }
        public object Source { get; set; }
        public System.Collections.Generic.IDictionary<string, GraphQL.Language.AST.Field> SubFields { get; set; }
        public System.Collections.Generic.IDictionary<string, object> UserContext { get; set; }
        public GraphQL.Language.AST.Variables Variables { get; set; }
    }
    public static class ResolveFieldContextExtensions
    {
        public static GraphQL.IResolveFieldContext<TSourceType> As<TSourceType>(this GraphQL.IResolveFieldContext context) { }
        public static GraphQL.Subscription.IResolveEventStreamContext<T> As<T>(this GraphQL.Subscription.IResolveEventStreamContext context) { }
        public static object GetArgument(this GraphQL.IResolveFieldContext context, System.Type argumentType, string name, object defaultValue = null) { }
        public static TType GetArgument<TType>(this GraphQL.IResolveFieldContext context, string name, TType defaultValue = default) { }
        public static object GetExtension(this GraphQL.IResolveFieldContext context, string path) { }
        public static bool HasArgument(this GraphQL.IResolveFieldContext context, string name) { }
        public static void SetExtension(this GraphQL.IResolveFieldContext context, string path, object value) { }
        public static System.Threading.Tasks.Task<object> TryAsyncResolve(this GraphQL.IResolveFieldContext context, System.Func<GraphQL.IResolveFieldContext, System.Threading.Tasks.Task<object>> resolve, System.Func<GraphQL.ExecutionErrors, System.Threading.Tasks.Task<object>> error = null) { }
        public static System.Threading.Tasks.Task<TResult> TryAsyncResolve<TResult>(this GraphQL.IResolveFieldContext context, System.Func<GraphQL.IResolveFieldContext, System.Threading.Tasks.Task<TResult>> resolve, System.Func<GraphQL.ExecutionErrors, System.Threading.Tasks.Task<TResult>> error = null) { }
    }
    public class ResolveFieldContext<TSource> : GraphQL.ResolveFieldContext, GraphQL.Execution.IProvideUserContext, GraphQL.IResolveFieldContext, GraphQL.IResolveFieldContext<TSource>
    {
        public ResolveFieldContext() { }
        public ResolveFieldContext(GraphQL.IResolveFieldContext context) { }
        public ResolveFieldContext(GraphQL.Execution.ExecutionContext context, GraphQL.Language.AST.Field field, GraphQL.Types.FieldType type, TSource source, GraphQL.Types.IObjectGraphType parentType, System.Collections.Generic.Dictionary<string, object> arguments, System.Collections.Generic.IEnumerable<string> path, System.IServiceProvider requestServices) { }
        public new TSource Source { get; set; }
    }
    public enum ResolverType
    {
        Resolver = 0,
        Subscriber = 1,
    }
    public static class SchemaExtensions
    {
        public static System.Threading.Tasks.Task<string> ExecuteAsync(this GraphQL.Types.ISchema schema, GraphQL.IDocumentWriter documentWriter, System.Action<GraphQL.ExecutionOptions> configure) { }
    }
    public static class StringExtensions
    {
        public static string ToCamelCase(this string s) { }
        public static string ToFormat(this string format, params object[] args) { }
        public static string ToPascalCase(this string s) { }
    }
    public static class TypeExtensions
    {
        public static T As<T>(this object item)
            where T :  class { }
        public static string Description(this System.Reflection.MemberInfo memberInfo) { }
        public static System.Type GetEnumerableElementType(this System.Type type) { }
        public static System.Type GetGraphTypeFromType(this System.Type type, bool isNullable = false) { }
        public static string GraphQLName(this System.Type type) { }
        public static bool ImplementsGenericType(this System.Type type, System.Type genericType) { }
        public static bool IsConcrete(this System.Type type) { }
        public static bool IsGraphType(this System.Type type) { }
        public static bool IsNullable(this System.Type type) { }
        public static bool IsPrimitive(this System.Type type) { }
        public static string ObsoleteMessage(this System.Reflection.MemberInfo memberInfo) { }
    }
    public static class ValueConverter
    {
        public static object ConvertTo(object value, System.Type targetType) { }
        public static T ConvertTo<T>(object value) { }
        public static void Register(System.Type valueType, System.Type targetType, System.Func<object, object> conversion) { }
        public static void Register<TTarget>(System.Func<System.Collections.Generic.IDictionary<string, object>, TTarget> conversion)
            where TTarget :  class { }
        public static void Register<TSource, TTarget>(System.Func<TSource, TTarget> conversion) { }
    }
}
namespace GraphQL.Builders
{
    public static class ConnectionBuilder
    {
        public static GraphQL.Builders.ConnectionBuilder<TSourceType> Create<TNodeType, TSourceType>()
            where TNodeType : GraphQL.Types.IGraphType { }
        public static GraphQL.Builders.ConnectionBuilder<TSourceType> Create<TNodeType, TEdgeType, TSourceType>()
            where TNodeType : GraphQL.Types.IGraphType
            where TEdgeType : GraphQL.Types.Relay.EdgeType<TNodeType> { }
        public static GraphQL.Builders.ConnectionBuilder<TSourceType> Create<TNodeType, TEdgeType, TConnectionType, TSourceType>()
            where TNodeType : GraphQL.Types.IGraphType
            where TEdgeType : GraphQL.Types.Relay.EdgeType<TNodeType>
            where TConnectionType : GraphQL.Types.Relay.ConnectionType<TNodeType, TEdgeType> { }
    }
    public class ConnectionBuilder<TSourceType>
    {
        public GraphQL.Types.FieldType FieldType { get; set; }
        public GraphQL.Builders.ConnectionBuilder<TSourceType> Argument<TArgumentGraphType>(string name, string description)
            where TArgumentGraphType : GraphQL.Types.IGraphType { }
        public GraphQL.Builders.ConnectionBuilder<TSourceType> Argument<TArgumentGraphType, TArgumentType>(string name, string description, TArgumentType defaultValue = default)
            where TArgumentGraphType : GraphQL.Types.IGraphType { }
        public GraphQL.Builders.ConnectionBuilder<TSourceType> Bidirectional() { }
        public GraphQL.Builders.ConnectionBuilder<TSourceType> DeprecationReason(string deprecationReason) { }
        public GraphQL.Builders.ConnectionBuilder<TSourceType> Description(string description) { }
        public GraphQL.Builders.ConnectionBuilder<TSourceType> Name(string name) { }
        public GraphQL.Builders.ConnectionBuilder<TSourceType> PageSize(int pageSize) { }
        public void Resolve(System.Func<GraphQL.Builders.IResolveConnectionContext<TSourceType>, object> resolver) { }
        public void ResolveAsync(System.Func<GraphQL.Builders.IResolveConnectionContext<TSourceType>, System.Threading.Tasks.Task<object>> resolver) { }
        public GraphQL.Builders.ConnectionBuilder<TSourceType> ReturnAll() { }
        public GraphQL.Builders.ConnectionBuilder<TSourceType> Unidirectional() { }
        public static GraphQL.Builders.ConnectionBuilder<TSourceType> Create<TNodeType>(string name = "default")
            where TNodeType : GraphQL.Types.IGraphType { }
        public static GraphQL.Builders.ConnectionBuilder<TSourceType> Create<TNodeType, TEdgeType>(string name = "default")
            where TNodeType : GraphQL.Types.IGraphType
            where TEdgeType : GraphQL.Types.Relay.EdgeType<TNodeType> { }
        public static GraphQL.Builders.ConnectionBuilder<TSourceType> Create<TNodeType, TEdgeType, TConnectionType>(string name = "default")
            where TNodeType : GraphQL.Types.IGraphType
            where TEdgeType : GraphQL.Types.Relay.EdgeType<TNodeType>
            where TConnectionType : GraphQL.Types.Relay.ConnectionType<TNodeType, TEdgeType> { }
    }
    public static class FieldBuilder
    {
        public static GraphQL.Builders.FieldBuilder<TSourceType, TReturnType> Create<TSourceType, TReturnType>(GraphQL.Types.IGraphType type) { }
        public static GraphQL.Builders.FieldBuilder<TSourceType, TReturnType> Create<TSourceType, TReturnType>(System.Type type = null) { }
    }
    public class FieldBuilder<TSourceType, TReturnType>
    {
        public GraphQL.Types.EventStreamFieldType FieldType { get; }
        public virtual GraphQL.Builders.FieldBuilder<TSourceType, TReturnType> Argument<TArgumentGraphType>(string name, System.Action<GraphQL.Types.QueryArgument> configure = null) { }
        public virtual GraphQL.Builders.FieldBuilder<TSourceType, TReturnType> Argument<TArgumentGraphType>(string name, string description, System.Action<GraphQL.Types.QueryArgument> configure = null) { }
        public virtual GraphQL.Builders.FieldBuilder<TSourceType, TReturnType> Argument<TArgumentGraphType, TArgumentType>(string name, string description, TArgumentType defaultValue = default, System.Action<GraphQL.Types.QueryArgument> configure = null) { }
        public virtual GraphQL.Builders.FieldBuilder<TSourceType, TReturnType> Configure(System.Action<GraphQL.Types.FieldType> configure) { }
        public virtual GraphQL.Builders.FieldBuilder<TSourceType, TReturnType> DefaultValue(TReturnType defaultValue = default) { }
        public virtual GraphQL.Builders.FieldBuilder<TSourceType, TReturnType> DeprecationReason(string deprecationReason) { }
        public virtual GraphQL.Builders.FieldBuilder<TSourceType, TReturnType> Description(string description) { }
        public virtual GraphQL.Builders.FieldBuilder<TSourceType, TReturnType> Name(string name) { }
        public virtual GraphQL.Builders.FieldBuilder<TSourceType, TReturnType> Resolve(GraphQL.Resolvers.IFieldResolver resolver) { }
        public virtual GraphQL.Builders.FieldBuilder<TSourceType, TReturnType> Resolve(System.Func<GraphQL.IResolveFieldContext<TSourceType>, TReturnType> resolve) { }
        public virtual GraphQL.Builders.FieldBuilder<TSourceType, TReturnType> ResolveAsync(System.Func<GraphQL.IResolveFieldContext<TSourceType>, System.Threading.Tasks.Task<TReturnType>> resolve) { }
        public virtual GraphQL.Builders.FieldBuilder<TSourceType, TNewReturnType> Returns<TNewReturnType>() { }
        public virtual GraphQL.Builders.FieldBuilder<TSourceType, TReturnType> Subscribe(System.Func<GraphQL.Subscription.IResolveEventStreamContext<TSourceType>, System.IObservable<TReturnType>> subscribe) { }
        public virtual GraphQL.Builders.FieldBuilder<TSourceType, TReturnType> SubscribeAsync(System.Func<GraphQL.Subscription.IResolveEventStreamContext<TSourceType>, System.Threading.Tasks.Task<System.IObservable<TReturnType>>> subscribeAsync) { }
        public virtual GraphQL.Builders.FieldBuilder<TSourceType, TReturnType> Type(GraphQL.Types.IGraphType type) { }
        public static GraphQL.Builders.FieldBuilder<TSourceType, TReturnType> Create(GraphQL.Types.IGraphType type, string name = "default") { }
        public static GraphQL.Builders.FieldBuilder<TSourceType, TReturnType> Create(System.Type type = null, string name = "default") { }
    }
    public interface IResolveConnectionContext : GraphQL.Execution.IProvideUserContext, GraphQL.IResolveFieldContext
    {
        string After { get; }
        string Before { get; }
        int? First { get; }
        bool IsUnidirectional { get; }
        int? Last { get; }
        int? PageSize { get; }
    }
    public interface IResolveConnectionContext<out T> : GraphQL.Builders.IResolveConnectionContext, GraphQL.Execution.IProvideUserContext, GraphQL.IResolveFieldContext, GraphQL.IResolveFieldContext<T> { }
    public class ResolveConnectionContext<T> : GraphQL.ResolveFieldContext<T>, GraphQL.Builders.IResolveConnectionContext, GraphQL.Builders.IResolveConnectionContext<T>, GraphQL.Execution.IProvideUserContext, GraphQL.IResolveFieldContext, GraphQL.IResolveFieldContext<T>
    {
        public ResolveConnectionContext(GraphQL.IResolveFieldContext context, bool isUnidirectional, int? defaultPageSize) { }
        public string After { get; }
        public string Before { get; }
        public int? First { get; }
        public bool IsUnidirectional { get; }
        public int? Last { get; }
        public int? PageSize { get; }
    }
}
namespace GraphQL.Conversion
{
    public class CamelCaseNameConverter : GraphQL.Conversion.INameConverter
    {
        public static readonly GraphQL.Conversion.CamelCaseNameConverter Instance;
        public CamelCaseNameConverter() { }
        public string NameForArgument(string argumentName, GraphQL.Types.IComplexGraphType parentGraphType, GraphQL.Types.FieldType field) { }
        public string NameForField(string fieldName, GraphQL.Types.IComplexGraphType parentGraphType) { }
    }
    public class DefaultNameConverter : GraphQL.Conversion.INameConverter
    {
        public static readonly GraphQL.Conversion.DefaultNameConverter Instance;
        public DefaultNameConverter() { }
        public string NameForArgument(string argumentName, GraphQL.Types.IComplexGraphType parentGraphType, GraphQL.Types.FieldType field) { }
        public string NameForField(string fieldName, GraphQL.Types.IComplexGraphType parentGraphType) { }
    }
    public interface INameConverter
    {
        string NameForArgument(string argumentName, GraphQL.Types.IComplexGraphType parentGraphType, GraphQL.Types.FieldType field);
        string NameForField(string fieldName, GraphQL.Types.IComplexGraphType parentGraphType);
    }
    public class PascalCaseNameConverter : GraphQL.Conversion.INameConverter
    {
        public static readonly GraphQL.Conversion.PascalCaseNameConverter Instance;
        public PascalCaseNameConverter() { }
        public string NameForArgument(string argumentName, GraphQL.Types.IComplexGraphType parentGraphType, GraphQL.Types.FieldType field) { }
        public string NameForField(string fieldName, GraphQL.Types.IComplexGraphType parentGraphType) { }
    }
}
namespace GraphQL.DataLoader
{
    public class BatchDataLoader<TKey, T> : GraphQL.DataLoader.DataLoaderBase<System.Collections.Generic.IDictionary<TKey, T>>, GraphQL.DataLoader.IDataLoader<TKey, T>
    {
        public BatchDataLoader(System.Func<System.Collections.Generic.IEnumerable<TKey>, System.Threading.CancellationToken, System.Threading.Tasks.Task<System.Collections.Generic.IDictionary<TKey, T>>> loader, System.Collections.Generic.IEqualityComparer<TKey> keyComparer = null, T defaultValue = default) { }
        public BatchDataLoader(System.Func<System.Collections.Generic.IEnumerable<TKey>, System.Threading.CancellationToken, System.Threading.Tasks.Task<System.Collections.Generic.IEnumerable<T>>> loader, System.Func<T, TKey> keySelector, System.Collections.Generic.IEqualityComparer<TKey> keyComparer = null, T defaultValue = default) { }
        protected override System.Threading.Tasks.Task<System.Collections.Generic.IDictionary<TKey, T>> FetchAsync(System.Threading.CancellationToken cancellationToken) { }
        protected override bool IsFetchNeeded() { }
        public System.Threading.Tasks.Task<T> LoadAsync(TKey key) { }
    }
    public class CollectionBatchDataLoader<TKey, T> : GraphQL.DataLoader.DataLoaderBase<System.Linq.ILookup<TKey, T>>, GraphQL.DataLoader.IDataLoader<TKey, System.Collections.Generic.IEnumerable<T>>
    {
        public CollectionBatchDataLoader(System.Func<System.Collections.Generic.IEnumerable<TKey>, System.Threading.CancellationToken, System.Threading.Tasks.Task<System.Linq.ILookup<TKey, T>>> loader, System.Collections.Generic.IEqualityComparer<TKey> keyComparer = null) { }
        public CollectionBatchDataLoader(System.Func<System.Collections.Generic.IEnumerable<TKey>, System.Threading.CancellationToken, System.Threading.Tasks.Task<System.Collections.Generic.IEnumerable<T>>> loader, System.Func<T, TKey> keySelector, System.Collections.Generic.IEqualityComparer<TKey> keyComparer = null) { }
        protected override System.Threading.Tasks.Task<System.Linq.ILookup<TKey, T>> FetchAsync(System.Threading.CancellationToken cancellationToken) { }
        protected override bool IsFetchNeeded() { }
        public System.Threading.Tasks.Task<System.Collections.Generic.IEnumerable<T>> LoadAsync(TKey key) { }
    }
    public abstract class DataLoaderBase<T> : GraphQL.DataLoader.IDataLoader
    {
        protected DataLoaderBase() { }
        protected System.Threading.Tasks.Task<T> DataLoaded { get; }
        public System.Threading.Tasks.Task DispatchAsync(System.Threading.CancellationToken cancellationToken = default) { }
        protected abstract System.Threading.Tasks.Task<T> FetchAsync(System.Threading.CancellationToken cancellationToken);
        protected abstract bool IsFetchNeeded();
    }
    public class DataLoaderContext
    {
        public DataLoaderContext() { }
        public System.Threading.Tasks.Task DispatchAllAsync(System.Threading.CancellationToken cancellationToken = default) { }
        public TDataLoader GetOrAdd<TDataLoader>(string loaderKey, System.Func<TDataLoader> dataLoaderFactory)
            where TDataLoader : GraphQL.DataLoader.IDataLoader { }
    }
    public class DataLoaderContextAccessor : GraphQL.DataLoader.IDataLoaderContextAccessor
    {
        public DataLoaderContextAccessor() { }
        public GraphQL.DataLoader.DataLoaderContext Context { get; set; }
    }
    public static class DataLoaderContextExtensions
    {
        public static GraphQL.DataLoader.IDataLoader<TKey, T> GetOrAddBatchLoader<TKey, T>(this GraphQL.DataLoader.DataLoaderContext context, string loaderKey, System.Func<System.Collections.Generic.IEnumerable<TKey>, System.Threading.Tasks.Task<System.Collections.Generic.IDictionary<TKey, T>>> fetchFunc, System.Collections.Generic.IEqualityComparer<TKey> keyComparer = null, T defaultValue = default) { }
        public static GraphQL.DataLoader.IDataLoader<TKey, T> GetOrAddBatchLoader<TKey, T>(this GraphQL.DataLoader.DataLoaderContext context, string loaderKey, System.Func<System.Collections.Generic.IEnumerable<TKey>, System.Threading.CancellationToken, System.Threading.Tasks.Task<System.Collections.Generic.IDictionary<TKey, T>>> fetchFunc, System.Collections.Generic.IEqualityComparer<TKey> keyComparer = null, T defaultValue = default) { }
        public static GraphQL.DataLoader.IDataLoader<TKey, T> GetOrAddBatchLoader<TKey, T>(this GraphQL.DataLoader.DataLoaderContext context, string loaderKey, System.Func<System.Collections.Generic.IEnumerable<TKey>, System.Threading.Tasks.Task<System.Collections.Generic.IEnumerable<T>>> fetchFunc, System.Func<T, TKey> keySelector, System.Collections.Generic.IEqualityComparer<TKey> keyComparer = null, T defaultValue = default) { }
        public static GraphQL.DataLoader.IDataLoader<TKey, T> GetOrAddBatchLoader<TKey, T>(this GraphQL.DataLoader.DataLoaderContext context, string loaderKey, System.Func<System.Collections.Generic.IEnumerable<TKey>, System.Threading.CancellationToken, System.Threading.Tasks.Task<System.Collections.Generic.IEnumerable<T>>> fetchFunc, System.Func<T, TKey> keySelector, System.Collections.Generic.IEqualityComparer<TKey> keyComparer = null, T defaultValue = default) { }
        public static GraphQL.DataLoader.IDataLoader<TKey, System.Collections.Generic.IEnumerable<T>> GetOrAddCollectionBatchLoader<TKey, T>(this GraphQL.DataLoader.DataLoaderContext context, string loaderKey, System.Func<System.Collections.Generic.IEnumerable<TKey>, System.Threading.Tasks.Task<System.Linq.ILookup<TKey, T>>> fetchFunc, System.Collections.Generic.IEqualityComparer<TKey> keyComparer = null) { }
        public static GraphQL.DataLoader.IDataLoader<TKey, System.Collections.Generic.IEnumerable<T>> GetOrAddCollectionBatchLoader<TKey, T>(this GraphQL.DataLoader.DataLoaderContext context, string loaderKey, System.Func<System.Collections.Generic.IEnumerable<TKey>, System.Threading.CancellationToken, System.Threading.Tasks.Task<System.Linq.ILookup<TKey, T>>> fetchFunc, System.Collections.Generic.IEqualityComparer<TKey> keyComparer = null) { }
        public static GraphQL.DataLoader.IDataLoader<TKey, System.Collections.Generic.IEnumerable<T>> GetOrAddCollectionBatchLoader<TKey, T>(this GraphQL.DataLoader.DataLoaderContext context, string loaderKey, System.Func<System.Collections.Generic.IEnumerable<TKey>, System.Threading.Tasks.Task<System.Collections.Generic.IEnumerable<T>>> fetchFunc, System.Func<T, TKey> keySelector, System.Collections.Generic.IEqualityComparer<TKey> keyComparer = null) { }
        public static GraphQL.DataLoader.IDataLoader<TKey, System.Collections.Generic.IEnumerable<T>> GetOrAddCollectionBatchLoader<TKey, T>(this GraphQL.DataLoader.DataLoaderContext context, string loaderKey, System.Func<System.Collections.Generic.IEnumerable<TKey>, System.Threading.CancellationToken, System.Threading.Tasks.Task<System.Collections.Generic.IEnumerable<T>>> fetchFunc, System.Func<T, TKey> keySelector, System.Collections.Generic.IEqualityComparer<TKey> keyComparer = null) { }
        public static GraphQL.DataLoader.IDataLoader<T> GetOrAddLoader<T>(this GraphQL.DataLoader.DataLoaderContext context, string loaderKey, System.Func<System.Threading.Tasks.Task<T>> fetchFunc) { }
        public static GraphQL.DataLoader.IDataLoader<T> GetOrAddLoader<T>(this GraphQL.DataLoader.DataLoaderContext context, string loaderKey, System.Func<System.Threading.CancellationToken, System.Threading.Tasks.Task<T>> fetchFunc) { }
        public static System.Func<System.Threading.CancellationToken, TResult> WrapNonCancellableFunc<TResult>(System.Func<TResult> func) { }
        public static System.Func<T, System.Threading.CancellationToken, TResult> WrapNonCancellableFunc<T, TResult>(System.Func<T, TResult> func) { }
    }
    public class DataLoaderDocumentListener : GraphQL.Execution.IDocumentExecutionListener
    {
        public DataLoaderDocumentListener(GraphQL.DataLoader.IDataLoaderContextAccessor accessor) { }
        public System.Threading.Tasks.Task AfterExecutionAsync(GraphQL.Execution.IExecutionContext context) { }
        public System.Threading.Tasks.Task AfterValidationAsync(GraphQL.Execution.IExecutionContext context, GraphQL.Validation.IValidationResult validationResult) { }
        public System.Threading.Tasks.Task BeforeExecutionAsync(GraphQL.Execution.IExecutionContext context) { }
        public System.Threading.Tasks.Task BeforeExecutionAwaitedAsync(GraphQL.Execution.IExecutionContext context) { }
        public System.Threading.Tasks.Task BeforeExecutionStepAwaitedAsync(GraphQL.Execution.IExecutionContext context) { }
    }
    public static class DataLoaderExtensions
    {
        public static System.Threading.Tasks.Task<T[]> LoadAsync<TKey, T>(this GraphQL.DataLoader.IDataLoader<TKey, T> dataLoader, System.Collections.Generic.IEnumerable<TKey> keys) { }
        public static System.Threading.Tasks.Task<T[]> LoadAsync<TKey, T>(this GraphQL.DataLoader.IDataLoader<TKey, T> dataLoader, params TKey[] keys) { }
    }
    public interface IDataLoader
    {
        System.Threading.Tasks.Task DispatchAsync(System.Threading.CancellationToken cancellationToken = default);
    }
    public interface IDataLoaderContextAccessor
    {
        GraphQL.DataLoader.DataLoaderContext Context { get; set; }
    }
    public interface IDataLoader<T>
    {
        System.Threading.Tasks.Task<T> LoadAsync();
    }
    public interface IDataLoader<TKey, T>
    {
        System.Threading.Tasks.Task<T> LoadAsync(TKey key);
    }
    public class SimpleDataLoader<T> : GraphQL.DataLoader.DataLoaderBase<T>, GraphQL.DataLoader.IDataLoader<T>
    {
        public SimpleDataLoader(System.Func<System.Threading.CancellationToken, System.Threading.Tasks.Task<T>> loader) { }
        protected override System.Threading.Tasks.Task<T> FetchAsync(System.Threading.CancellationToken cancellationToken) { }
        protected override bool IsFetchNeeded() { }
        public System.Threading.Tasks.Task<T> LoadAsync() { }
    }
}
namespace GraphQL.Execution
{
    public class ArrayExecutionNode : GraphQL.Execution.ExecutionNode, GraphQL.Execution.IParentExecutionNode
    {
        public ArrayExecutionNode(GraphQL.Execution.ExecutionNode parent, GraphQL.Types.IGraphType graphType, GraphQL.Language.AST.Field field, GraphQL.Types.FieldType fieldDefinition, int? indexInParentNode) { }
        public System.Collections.Generic.List<GraphQL.Execution.ExecutionNode> Items { get; set; }
        public override object ToValue() { }
    }
    public abstract class DocumentExecutionListenerBase : GraphQL.Execution.IDocumentExecutionListener
    {
        protected DocumentExecutionListenerBase() { }
        public virtual System.Threading.Tasks.Task AfterExecutionAsync(GraphQL.Execution.IExecutionContext context) { }
        public virtual System.Threading.Tasks.Task AfterValidationAsync(GraphQL.Execution.IExecutionContext context, GraphQL.Validation.IValidationResult validationResult) { }
        public virtual System.Threading.Tasks.Task BeforeExecutionAsync(GraphQL.Execution.IExecutionContext context) { }
        public virtual System.Threading.Tasks.Task BeforeExecutionAwaitedAsync(GraphQL.Execution.IExecutionContext context) { }
        public virtual System.Threading.Tasks.Task BeforeExecutionStepAwaitedAsync(GraphQL.Execution.IExecutionContext context) { }
    }
    public class ExecutionContext : GraphQL.Execution.IExecutionContext, GraphQL.Execution.IProvideUserContext
    {
        public ExecutionContext() { }
        public System.Threading.CancellationToken CancellationToken { get; set; }
        public GraphQL.Language.AST.Document Document { get; set; }
        public GraphQL.ExecutionErrors Errors { get; set; }
        public System.Collections.Generic.Dictionary<string, object> Extensions { get; set; }
        public GraphQL.Language.AST.Fragments Fragments { get; set; }
        public System.Collections.Generic.List<GraphQL.Execution.IDocumentExecutionListener> Listeners { get; set; }
        public int? MaxParallelExecutionCount { get; set; }
        public GraphQL.Instrumentation.Metrics Metrics { get; set; }
        public GraphQL.Language.AST.Operation Operation { get; set; }
        public System.IServiceProvider RequestServices { get; set; }
        public object RootValue { get; set; }
        public GraphQL.Types.ISchema Schema { get; set; }
        public bool ThrowOnUnhandledException { get; set; }
        public System.Action<GraphQL.Execution.UnhandledExceptionContext> UnhandledExceptionDelegate { get; set; }
        public System.Collections.Generic.IDictionary<string, object> UserContext { get; set; }
        public GraphQL.Language.AST.Variables Variables { get; set; }
    }
    public static class ExecutionHelper
    {
        public static void AssertValidVariableValue(GraphQL.Types.ISchema schema, GraphQL.Types.IGraphType type, object input, string variableName) { }
        public static object CoerceValue(GraphQL.Types.ISchema schema, GraphQL.Types.IGraphType type, GraphQL.Language.AST.IValue input, GraphQL.Language.AST.Variables variables = null) { }
        public static System.Collections.Generic.Dictionary<string, GraphQL.Language.AST.Field> CollectFields(GraphQL.Execution.ExecutionContext context, GraphQL.Types.IGraphType specificType, GraphQL.Language.AST.SelectionSet selectionSet) { }
        public static bool DoesFragmentConditionMatch(GraphQL.Execution.ExecutionContext context, string fragmentName, GraphQL.Types.IGraphType type) { }
        public static System.Collections.Generic.Dictionary<string, object> GetArgumentValues(GraphQL.Types.ISchema schema, GraphQL.Types.QueryArguments definitionArguments, GraphQL.Language.AST.Arguments astArguments, GraphQL.Language.AST.Variables variables) { }
        public static GraphQL.Types.FieldType GetFieldDefinition(GraphQL.Language.AST.Document document, GraphQL.Types.ISchema schema, GraphQL.Types.IObjectGraphType parentType, GraphQL.Language.AST.Field field) { }
        public static GraphQL.Types.IObjectGraphType GetOperationRootType(GraphQL.Language.AST.Document document, GraphQL.Types.ISchema schema, GraphQL.Language.AST.Operation operation) { }
        public static object GetVariableValue(GraphQL.Language.AST.Document document, GraphQL.Types.ISchema schema, GraphQL.Language.AST.VariableDefinition variable, object input) { }
        public static GraphQL.Language.AST.Variables GetVariableValues(GraphQL.Language.AST.Document document, GraphQL.Types.ISchema schema, GraphQL.Language.AST.VariableDefinitions variableDefinitions, GraphQL.Inputs inputs) { }
        public static bool ShouldIncludeNode(GraphQL.Execution.ExecutionContext context, GraphQL.Language.AST.Directives directives) { }
        public static System.Collections.Generic.IDictionary<string, GraphQL.Language.AST.Field> SubFieldsFor(GraphQL.Execution.ExecutionContext context, GraphQL.Types.IGraphType fieldType, GraphQL.Language.AST.Field field) { }
    }
    public abstract class ExecutionNode
    {
        protected ExecutionNode(GraphQL.Execution.ExecutionNode parent, GraphQL.Types.IGraphType graphType, GraphQL.Language.AST.Field field, GraphQL.Types.FieldType fieldDefinition, int? indexInParentNode) { }
        public GraphQL.Language.AST.Field Field { get; }
        public GraphQL.Types.FieldType FieldDefinition { get; }
        public GraphQL.Types.IGraphType GraphType { get; }
        public int? IndexInParentNode { get; set; }
        public bool IsResultSet { get; }
        public string Name { get; }
        public GraphQL.Execution.ExecutionNode Parent { get; }
        public System.Collections.Generic.IEnumerable<object> Path { get; }
        public System.Collections.Generic.IEnumerable<object> ResponsePath { get; }
        public object Result { get; set; }
        public object Source { get; set; }
        public GraphQL.Types.IObjectGraphType GetParentType(GraphQL.Types.ISchema schema) { }
        public abstract object ToValue();
    }
    public abstract class ExecutionStrategy : GraphQL.Execution.IExecutionStrategy
    {
        protected ExecutionStrategy() { }
        public virtual System.Threading.Tasks.Task<GraphQL.ExecutionResult> ExecuteAsync(GraphQL.Execution.ExecutionContext context) { }
        protected virtual System.Threading.Tasks.Task ExecuteNodeAsync(GraphQL.Execution.ExecutionContext context, GraphQL.Execution.ExecutionNode node) { }
        protected abstract System.Threading.Tasks.Task ExecuteNodeTreeAsync(GraphQL.Execution.ExecutionContext context, GraphQL.Execution.ObjectExecutionNode rootNode);
        protected virtual System.Threading.Tasks.Task OnBeforeExecutionStepAwaitedAsync(GraphQL.Execution.ExecutionContext context) { }
        protected virtual void ValidateNodeResult(GraphQL.Execution.ExecutionContext context, GraphQL.Execution.ExecutionNode node) { }
        public static GraphQL.Execution.ExecutionNode BuildExecutionNode(GraphQL.Execution.ExecutionNode parent, GraphQL.Types.IGraphType graphType, GraphQL.Language.AST.Field field, GraphQL.Types.FieldType fieldDefinition, int? indexInParentNode = default) { }
        public static GraphQL.Execution.RootExecutionNode BuildExecutionRootNode(GraphQL.Execution.ExecutionContext context, GraphQL.Types.IObjectGraphType rootType) { }
        public static void SetArrayItemNodes(GraphQL.Execution.ExecutionContext context, GraphQL.Execution.ArrayExecutionNode parent) { }
        public static void SetSubFieldNodes(GraphQL.Execution.ExecutionContext context, GraphQL.Execution.ObjectExecutionNode parent) { }
        public static void SetSubFieldNodes(GraphQL.Execution.ExecutionContext context, GraphQL.Execution.ObjectExecutionNode parent, System.Collections.Generic.Dictionary<string, GraphQL.Language.AST.Field> fields) { }
    }
    public class GraphQLDocumentBuilder : GraphQL.Execution.IDocumentBuilder
    {
        public GraphQLDocumentBuilder() { }
        public GraphQL.Language.AST.Document Build(string body) { }
    }
    public interface IDocumentBuilder
    {
        GraphQL.Language.AST.Document Build(string body);
    }
    public interface IDocumentExecutionListener
    {
        System.Threading.Tasks.Task AfterExecutionAsync(GraphQL.Execution.IExecutionContext context);
        System.Threading.Tasks.Task AfterValidationAsync(GraphQL.Execution.IExecutionContext context, GraphQL.Validation.IValidationResult validationResult);
        System.Threading.Tasks.Task BeforeExecutionAsync(GraphQL.Execution.IExecutionContext context);
        System.Threading.Tasks.Task BeforeExecutionAwaitedAsync(GraphQL.Execution.IExecutionContext context);
        System.Threading.Tasks.Task BeforeExecutionStepAwaitedAsync(GraphQL.Execution.IExecutionContext context);
    }
    public interface IExecutionContext : GraphQL.Execution.IProvideUserContext
    {
        System.Threading.CancellationToken CancellationToken { get; }
        GraphQL.Language.AST.Document Document { get; }
        GraphQL.ExecutionErrors Errors { get; }
        System.Collections.Generic.Dictionary<string, object> Extensions { get; }
        GraphQL.Language.AST.Fragments Fragments { get; }
        System.Collections.Generic.List<GraphQL.Execution.IDocumentExecutionListener> Listeners { get; }
        int? MaxParallelExecutionCount { get; }
        GraphQL.Instrumentation.Metrics Metrics { get; }
        GraphQL.Language.AST.Operation Operation { get; }
        System.IServiceProvider RequestServices { get; }
        object RootValue { get; }
        GraphQL.Types.ISchema Schema { get; }
        bool ThrowOnUnhandledException { get; }
        System.Action<GraphQL.Execution.UnhandledExceptionContext> UnhandledExceptionDelegate { get; }
        GraphQL.Language.AST.Variables Variables { get; }
    }
    public interface IExecutionStrategy
    {
        System.Threading.Tasks.Task<GraphQL.ExecutionResult> ExecuteAsync(GraphQL.Execution.ExecutionContext context);
    }
    public interface IParentExecutionNode
    {
        System.Collections.Generic.IEnumerable<GraphQL.Execution.ExecutionNode> GetChildNodes();
    }
    public interface IProvideUserContext
    {
        System.Collections.Generic.IDictionary<string, object> UserContext { get; }
    }
    [System.Serializable]
    public class InvalidValueException : GraphQL.ExecutionError
    {
        public InvalidValueException(string variableName, string message) { }
    }
    public class NullExecutionNode : GraphQL.Execution.ExecutionNode
    {
        public NullExecutionNode(GraphQL.Execution.ExecutionNode parent, GraphQL.Types.IGraphType graphType, GraphQL.Language.AST.Field field, GraphQL.Types.FieldType fieldDefinition, int? indexInParentNode) { }
        public override object ToValue() { }
    }
    public class ObjectExecutionNode : GraphQL.Execution.ExecutionNode, GraphQL.Execution.IParentExecutionNode
    {
        public ObjectExecutionNode(GraphQL.Execution.ExecutionNode parent, GraphQL.Types.IGraphType graphType, GraphQL.Language.AST.Field field, GraphQL.Types.FieldType fieldDefinition, int? indexInParentNode) { }
        public System.Collections.Generic.IDictionary<string, GraphQL.Execution.ExecutionNode> SubFields { get; set; }
        public GraphQL.Types.IObjectGraphType GetObjectGraphType(GraphQL.Types.ISchema schema) { }
        public override object ToValue() { }
    }
    public class ParallelExecutionStrategy : GraphQL.Execution.ExecutionStrategy
    {
        public ParallelExecutionStrategy() { }
        protected System.Threading.Tasks.Task ExecuteNodeTreeAsync(GraphQL.Execution.ExecutionContext context, GraphQL.Execution.ExecutionNode rootNode) { }
        protected override System.Threading.Tasks.Task ExecuteNodeTreeAsync(GraphQL.Execution.ExecutionContext context, GraphQL.Execution.ObjectExecutionNode rootNode) { }
    }
    public class RootExecutionNode : GraphQL.Execution.ObjectExecutionNode
    {
        public RootExecutionNode(GraphQL.Types.IObjectGraphType graphType) { }
    }
    public class SerialExecutionStrategy : GraphQL.Execution.ExecutionStrategy
    {
        public SerialExecutionStrategy() { }
        protected override System.Threading.Tasks.Task ExecuteNodeTreeAsync(GraphQL.Execution.ExecutionContext context, GraphQL.Execution.ObjectExecutionNode rootNode) { }
    }
    public class SubscriptionExecutionStrategy : GraphQL.Execution.ParallelExecutionStrategy
    {
        public SubscriptionExecutionStrategy() { }
        public override System.Threading.Tasks.Task<GraphQL.ExecutionResult> ExecuteAsync(GraphQL.Execution.ExecutionContext context) { }
        protected virtual System.Threading.Tasks.Task<System.IObservable<GraphQL.ExecutionResult>> ResolveEventStreamAsync(GraphQL.Execution.ExecutionContext context, GraphQL.Execution.ExecutionNode node) { }
    }
    public class UnhandledExceptionContext
    {
        public UnhandledExceptionContext(GraphQL.Execution.ExecutionContext context, GraphQL.IResolveFieldContext fieldContext, System.Exception originalException) { }
        public GraphQL.Execution.ExecutionContext Context { get; }
        public string ErrorMessage { get; set; }
        public System.Exception Exception { get; set; }
        public GraphQL.IResolveFieldContext FieldContext { get; }
        public System.Exception OriginalException { get; }
    }
    public class ValueExecutionNode : GraphQL.Execution.ExecutionNode
    {
        public ValueExecutionNode(GraphQL.Execution.ExecutionNode parent, GraphQL.Types.ScalarGraphType graphType, GraphQL.Language.AST.Field field, GraphQL.Types.FieldType fieldDefinition, int? indexInParentNode) { }
        public GraphQL.Types.ScalarGraphType GraphType { get; }
        public override object ToValue() { }
    }
}
namespace GraphQL.Instrumentation
{
    public class ApolloTrace
    {
        public ApolloTrace(System.DateTime start, double durationMs) { }
        public long Duration { get; }
        public System.DateTime EndTime { get; }
        public GraphQL.Instrumentation.ApolloTrace.ExecutionTrace Execution { get; }
        public GraphQL.Instrumentation.ApolloTrace.OperationTrace Parsing { get; }
        public System.DateTime StartTime { get; }
        public GraphQL.Instrumentation.ApolloTrace.OperationTrace Validation { get; }
        public int Version { get; }
        public static long ConvertTime(double ms) { }
        public class ExecutionTrace
        {
            public ExecutionTrace() { }
            public System.Collections.Generic.List<GraphQL.Instrumentation.ApolloTrace.ResolverTrace> Resolvers { get; }
        }
        public class OperationTrace
        {
            public OperationTrace() { }
            public long Duration { get; set; }
            public long StartOffset { get; set; }
        }
        public class ResolverTrace : GraphQL.Instrumentation.ApolloTrace.OperationTrace
        {
            public ResolverTrace() { }
            public string FieldName { get; set; }
            public string ParentType { get; set; }
            public System.Collections.Generic.List<object> Path { get; set; }
            public string ReturnType { get; set; }
        }
    }
    public static class ApolloTracingExtensions
    {
        public static GraphQL.Instrumentation.ApolloTrace CreateTrace(GraphQL.Language.AST.Operation operation, GraphQL.Instrumentation.PerfRecord[] perf, System.DateTime start) { }
        public static void EnrichWithApolloTracing(this GraphQL.ExecutionResult result, System.DateTime start) { }
    }
    public class Field
    {
        public Field() { }
        public string Name { get; set; }
        public string ReturnType { get; set; }
    }
    public class FieldMiddlewareBuilder : GraphQL.Instrumentation.IFieldMiddlewareBuilder
    {
        public FieldMiddlewareBuilder() { }
        public void ApplyTo(GraphQL.Types.ISchema schema) { }
        public GraphQL.Instrumentation.IFieldMiddlewareBuilder Use(System.Func<GraphQL.Types.ISchema, GraphQL.Instrumentation.FieldMiddlewareDelegate, GraphQL.Instrumentation.FieldMiddlewareDelegate> middleware) { }
    }
    public static class FieldMiddlewareBuilderExtensions
    {
        public static GraphQL.Instrumentation.IFieldMiddlewareBuilder Use(this GraphQL.Instrumentation.IFieldMiddlewareBuilder builder, GraphQL.Instrumentation.IFieldMiddleware middleware) { }
        public static GraphQL.Instrumentation.IFieldMiddlewareBuilder Use(this GraphQL.Instrumentation.IFieldMiddlewareBuilder builder, System.Func<GraphQL.Instrumentation.FieldMiddlewareDelegate, GraphQL.Instrumentation.FieldMiddlewareDelegate> middleware) { }
        public static GraphQL.Instrumentation.IFieldMiddlewareBuilder Use(this GraphQL.Instrumentation.IFieldMiddlewareBuilder builder, System.Type middleware) { }
        public static GraphQL.Instrumentation.IFieldMiddlewareBuilder Use<T>(this GraphQL.Instrumentation.IFieldMiddlewareBuilder builder)
            where T : GraphQL.Instrumentation.IFieldMiddleware { }
    }
    public delegate System.Threading.Tasks.Task<object> FieldMiddlewareDelegate(GraphQL.IResolveFieldContext context);
    public class FieldStat
    {
        public FieldStat() { }
        public double Latency { get; set; }
        public string Name { get; set; }
        public string ReturnType { get; set; }
        public void AddLatency(double duration) { }
    }
    public interface IFieldMiddleware
    {
        System.Threading.Tasks.Task<object> Resolve(GraphQL.IResolveFieldContext context, GraphQL.Instrumentation.FieldMiddlewareDelegate next);
    }
    public interface IFieldMiddlewareBuilder
    {
        void ApplyTo(GraphQL.Types.ISchema schema);
        GraphQL.Instrumentation.IFieldMiddlewareBuilder Use(System.Func<GraphQL.Types.ISchema, GraphQL.Instrumentation.FieldMiddlewareDelegate, GraphQL.Instrumentation.FieldMiddlewareDelegate> middleware);
    }
    public class InstrumentFieldsMiddleware : GraphQL.Instrumentation.IFieldMiddleware
    {
        public InstrumentFieldsMiddleware() { }
        public System.Threading.Tasks.Task<object> Resolve(GraphQL.IResolveFieldContext context, GraphQL.Instrumentation.FieldMiddlewareDelegate next) { }
    }
    public class Metrics
    {
        public Metrics(bool enabled = true) { }
        public GraphQL.Instrumentation.PerfRecord[] Finish() { }
        public GraphQL.Instrumentation.Metrics SetOperationName(string name) { }
        public GraphQL.Instrumentation.Metrics Start(string operationName) { }
        public GraphQL.Instrumentation.Metrics.Marker Subject(string category, string subject, System.Collections.Generic.Dictionary<string, object> metadata = null) { }
        public readonly struct Marker : System.IDisposable
        {
            public static readonly GraphQL.Instrumentation.Metrics.Marker Empty;
            public Marker(GraphQL.Instrumentation.PerfRecord record, GraphQL.Instrumentation.ValueStopwatch stopwatch) { }
            public void Dispose() { }
        }
    }
    public class PerfRecord
    {
        public PerfRecord(string category, string subject, double start, System.Collections.Generic.Dictionary<string, object> metadata = null) { }
        public string Category { get; set; }
        public double Duration { get; }
        public double End { get; set; }
        public System.Collections.Generic.Dictionary<string, object> Metadata { get; set; }
        public double Start { get; set; }
        public string Subject { get; set; }
        public void MarkEnd(double end) { }
        public T MetaField<T>(string key) { }
    }
    public class StatsPerSignature
    {
        public StatsPerSignature() { }
        public GraphQL.Instrumentation.TypeStat[] PerType { get; set; }
    }
    public class StatsReport
    {
        public StatsReport() { }
        public double Duration { get; set; }
        public System.DateTime End { get; set; }
        public System.Collections.Generic.Dictionary<string, GraphQL.Instrumentation.StatsPerSignature> PerSignature { get; set; }
        public System.DateTime Start { get; set; }
        public GraphQL.Instrumentation.Type[] Types { get; set; }
        public static GraphQL.Instrumentation.StatsReport From(GraphQL.Types.ISchema schema, GraphQL.Language.AST.Operation operation, GraphQL.Instrumentation.PerfRecord[] records, System.DateTime start) { }
        public static GraphQL.Instrumentation.Type[] TypesFromSchema(GraphQL.Types.ISchema schema) { }
    }
    public class Type
    {
        public Type() { }
        public GraphQL.Instrumentation.Field[] Fields { get; set; }
        public string Name { get; set; }
    }
    public class TypeStat
    {
        public TypeStat() { }
        public GraphQL.Instrumentation.FieldStat[] Fields { get; set; }
        public GraphQL.Instrumentation.FieldStat this[string fieldName] { get; }
        public string Name { get; set; }
    }
    public readonly struct ValueStopwatch
    {
        public System.TimeSpan Elapsed { get; }
        public bool IsActive { get; }
        public static GraphQL.Instrumentation.ValueStopwatch StartNew() { }
    }
}
namespace GraphQL.Introspection
{
    public class DefaultSchemaFilter : GraphQL.Introspection.ISchemaFilter
    {
        public DefaultSchemaFilter() { }
        public virtual System.Threading.Tasks.Task<bool> AllowArgument(GraphQL.Types.IFieldType field, GraphQL.Types.QueryArgument argument) { }
        public virtual System.Threading.Tasks.Task<bool> AllowDirective(GraphQL.Types.DirectiveGraphType directive) { }
        public virtual System.Threading.Tasks.Task<bool> AllowEnumValue(GraphQL.Types.EnumerationGraphType parent, GraphQL.Types.EnumValueDefinition enumValue) { }
        public virtual System.Threading.Tasks.Task<bool> AllowField(GraphQL.Types.IGraphType parent, GraphQL.Types.IFieldType field) { }
        public virtual System.Threading.Tasks.Task<bool> AllowType(GraphQL.Types.IGraphType type) { }
    }
    public interface ISchemaFilter
    {
        System.Threading.Tasks.Task<bool> AllowArgument(GraphQL.Types.IFieldType field, GraphQL.Types.QueryArgument argument);
        System.Threading.Tasks.Task<bool> AllowDirective(GraphQL.Types.DirectiveGraphType directive);
        System.Threading.Tasks.Task<bool> AllowEnumValue(GraphQL.Types.EnumerationGraphType parent, GraphQL.Types.EnumValueDefinition enumValue);
        System.Threading.Tasks.Task<bool> AllowField(GraphQL.Types.IGraphType parent, GraphQL.Types.IFieldType field);
        System.Threading.Tasks.Task<bool> AllowType(GraphQL.Types.IGraphType type);
    }
    public class SchemaMetaFieldType : GraphQL.Types.FieldType
    {
        public SchemaMetaFieldType() { }
    }
    public enum TypeKind
    {
        [System.ComponentModel.Description("Indicates this type is a scalar.")]
        SCALAR = 0,
        [System.ComponentModel.Description("Indicates this type is an object. `fields` and `possibleTypes` are valid fields.")]
        OBJECT = 1,
        [System.ComponentModel.Description("Indicates this type is an interface. `fields` and `possibleTypes` are valid field" +
            "s.")]
        INTERFACE = 2,
        [System.ComponentModel.Description("Indicates this type is a union. `possibleTypes` is a valid field.")]
        UNION = 3,
        [System.ComponentModel.Description("Indicates this type is an enum. `enumValues` is a valid field.")]
        ENUM = 4,
        [System.ComponentModel.Description("Indicates this type is an input object. `inputFields` is a valid field.")]
        INPUT_OBJECT = 5,
        [System.ComponentModel.Description("Indicates this type is a list. `ofType` is a valid field.")]
        LIST = 6,
        [System.ComponentModel.Description("Indicates this type is a non-null. `ofType` is a valid field.")]
        NON_NULL = 7,
    }
    public class TypeMetaFieldType : GraphQL.Types.FieldType
    {
        public TypeMetaFieldType() { }
    }
    public class TypeNameMetaFieldType : GraphQL.Types.FieldType
    {
        public TypeNameMetaFieldType() { }
    }
    public class @__Directive : GraphQL.Types.ObjectGraphType<GraphQL.Types.DirectiveGraphType>
    {
        public @__Directive() { }
    }
    public class @__DirectiveLocation : GraphQL.Types.EnumerationGraphType<GraphQL.Types.DirectiveLocation>
    {
        public @__DirectiveLocation() { }
    }
    public class @__EnumValue : GraphQL.Types.ObjectGraphType<GraphQL.Types.EnumValueDefinition>
    {
        public @__EnumValue() { }
    }
    public class @__Field : GraphQL.Types.ObjectGraphType<GraphQL.Types.IFieldType>
    {
        public @__Field() { }
    }
    public class @__InputValue : GraphQL.Types.ObjectGraphType<GraphQL.Types.IHaveDefaultValue>
    {
        public @__InputValue() { }
    }
    public class @__Schema : GraphQL.Types.ObjectGraphType<object>
    {
        public @__Schema() { }
    }
    public class @__Type : GraphQL.Types.ObjectGraphType
    {
        public @__Type() { }
    }
    public class @__TypeKind : GraphQL.Types.EnumerationGraphType<GraphQL.Introspection.TypeKind>
    {
        public @__TypeKind() { }
    }
}
namespace GraphQL.Language.AST
{
    public abstract class AbstractNode : GraphQL.Language.AST.INode
    {
        protected AbstractNode() { }
        public virtual System.Collections.Generic.IEnumerable<GraphQL.Language.AST.INode> Children { get; }
        public string Comment { get; }
        public GraphQL.Language.AST.CommentNode CommentNode { get; set; }
        public GraphQL.Language.AST.SourceLocation SourceLocation { get; set; }
        public abstract bool IsEqualTo(GraphQL.Language.AST.INode node);
    }
    public class Alias
    {
        public Alias(GraphQL.Language.AST.NameNode alias, GraphQL.Language.AST.NameNode name) { }
        public GraphQL.Language.AST.NameNode Al { get; }
        public GraphQL.Language.AST.NameNode Name { get; }
    }
    public class Argument : GraphQL.Language.AST.AbstractNode
    {
        public Argument() { }
        public Argument(GraphQL.Language.AST.NameNode name) { }
        public override System.Collections.Generic.IEnumerable<GraphQL.Language.AST.INode> Children { get; }
        public string Name { get; }
        public GraphQL.Language.AST.NameNode NameNode { get; }
        public GraphQL.Language.AST.IValue Value { get; set; }
        protected bool Equals(GraphQL.Language.AST.Argument other) { }
        public override bool IsEqualTo(GraphQL.Language.AST.INode obj) { }
        public override string ToString() { }
    }
    public class Arguments : GraphQL.Language.AST.AbstractNode, System.Collections.Generic.IEnumerable<GraphQL.Language.AST.Argument>, System.Collections.IEnumerable
    {
        public Arguments() { }
        public override System.Collections.Generic.IEnumerable<GraphQL.Language.AST.INode> Children { get; }
        public void Add(GraphQL.Language.AST.Argument arg) { }
        protected bool Equals(GraphQL.Language.AST.Arguments args) { }
        public System.Collections.Generic.IEnumerator<GraphQL.Language.AST.Argument> GetEnumerator() { }
        public override bool IsEqualTo(GraphQL.Language.AST.INode obj) { }
        public GraphQL.Language.AST.IValue ValueFor(string name) { }
    }
    public class BigIntValue : GraphQL.Language.AST.ValueNode<System.Numerics.BigInteger>
    {
        public BigIntValue(System.Numerics.BigInteger value) { }
        protected override bool Equals(GraphQL.Language.AST.ValueNode<System.Numerics.BigInteger> other) { }
    }
    public class BooleanValue : GraphQL.Language.AST.ValueNode<bool>
    {
        public BooleanValue(bool value) { }
        protected override bool Equals(GraphQL.Language.AST.ValueNode<bool> other) { }
    }
    public class ByteValue : GraphQL.Language.AST.ValueNode<byte>
    {
        public ByteValue(byte value) { }
        protected override bool Equals(GraphQL.Language.AST.ValueNode<byte> other) { }
    }
    public class CommentNode : GraphQL.Language.AST.AbstractNode
    {
        public CommentNode(string value) { }
        public string Value { get; }
        protected bool Equals(GraphQL.Language.AST.CommentNode other) { }
        public override bool IsEqualTo(GraphQL.Language.AST.INode obj) { }
    }
    public class DateTimeOffsetValue : GraphQL.Language.AST.ValueNode<System.DateTimeOffset>
    {
        public DateTimeOffsetValue(System.DateTimeOffset value) { }
        protected override bool Equals(GraphQL.Language.AST.ValueNode<System.DateTimeOffset> other) { }
    }
    public class DateTimeValue : GraphQL.Language.AST.ValueNode<System.DateTime>
    {
        public DateTimeValue(System.DateTime value) { }
        protected override bool Equals(GraphQL.Language.AST.ValueNode<System.DateTime> other) { }
    }
    public class DecimalValue : GraphQL.Language.AST.ValueNode<decimal>
    {
        public DecimalValue(decimal value) { }
        protected override bool Equals(GraphQL.Language.AST.ValueNode<decimal> other) { }
    }
    public class Directive : GraphQL.Language.AST.AbstractNode
    {
        public Directive(GraphQL.Language.AST.NameNode node) { }
        public GraphQL.Language.AST.Arguments Arguments { get; set; }
        public override System.Collections.Generic.IEnumerable<GraphQL.Language.AST.INode> Children { get; }
        public string Name { get; }
        public GraphQL.Language.AST.NameNode NameNode { get; set; }
        protected bool Equals(GraphQL.Language.AST.Directive other) { }
        public override bool IsEqualTo(GraphQL.Language.AST.INode obj) { }
        public override string ToString() { }
    }
    public class Directives : GraphQL.Language.AST.AbstractNode, System.Collections.Generic.ICollection<GraphQL.Language.AST.Directive>, System.Collections.Generic.IEnumerable<GraphQL.Language.AST.Directive>, System.Collections.IEnumerable
    {
        public Directives() { }
        public override System.Collections.Generic.IEnumerable<GraphQL.Language.AST.INode> Children { get; }
        public int Count { get; }
        public bool HasDuplicates { get; }
        public bool IsReadOnly { get; }
        public void Add(GraphQL.Language.AST.Directive directive) { }
        public void Clear() { }
        public bool Contains(GraphQL.Language.AST.Directive item) { }
        public void CopyTo(GraphQL.Language.AST.Directive[] array, int arrayIndex) { }
        protected bool Equals(GraphQL.Language.AST.Directives directives) { }
        public GraphQL.Language.AST.Directive Find(string name) { }
        public System.Collections.Generic.IEnumerator<GraphQL.Language.AST.Directive> GetEnumerator() { }
        public override bool IsEqualTo(GraphQL.Language.AST.INode obj) { }
        public bool Remove(GraphQL.Language.AST.Directive item) { }
    }
    public class Document : GraphQL.Language.AST.AbstractNode
    {
        public Document() { }
        public override System.Collections.Generic.IEnumerable<GraphQL.Language.AST.INode> Children { get; }
        public GraphQL.Language.AST.Fragments Fragments { get; }
        public GraphQL.Language.AST.Operations Operations { get; }
        public string OriginalQuery { get; set; }
        public void AddDefinition(GraphQL.Language.AST.IDefinition definition) { }
        public override bool IsEqualTo(GraphQL.Language.AST.INode node) { }
        public override string ToString() { }
    }
    public class EnumValue : GraphQL.Language.AST.AbstractNode, GraphQL.Language.AST.INode, GraphQL.Language.AST.IValue
    {
        public EnumValue(GraphQL.Language.AST.NameNode name) { }
        public EnumValue(string name) { }
        public string Name { get; }
        public GraphQL.Language.AST.NameNode NameNode { get; }
        protected bool Equals(GraphQL.Language.AST.EnumValue other) { }
        public override bool IsEqualTo(GraphQL.Language.AST.INode obj) { }
        public override string ToString() { }
    }
    public class Field : GraphQL.Language.AST.AbstractNode, GraphQL.Language.AST.IHaveSelectionSet, GraphQL.Language.AST.INode, GraphQL.Language.AST.ISelection
    {
        public Field() { }
        public Field(GraphQL.Language.AST.NameNode alias, GraphQL.Language.AST.NameNode name) { }
        public string Alias { get; set; }
        public GraphQL.Language.AST.NameNode AliasNode { get; }
        public GraphQL.Language.AST.Arguments Arguments { get; set; }
        public override System.Collections.Generic.IEnumerable<GraphQL.Language.AST.INode> Children { get; }
        public GraphQL.Language.AST.Directives Directives { get; set; }
        public string Name { get; }
        public GraphQL.Language.AST.NameNode NameNode { get; }
        public GraphQL.Language.AST.SelectionSet SelectionSet { get; set; }
        protected bool Equals(GraphQL.Language.AST.Field other) { }
        public override bool IsEqualTo(GraphQL.Language.AST.INode obj) { }
        public GraphQL.Language.AST.Field MergeSelectionSet(GraphQL.Language.AST.Field other) { }
        public override string ToString() { }
    }
    public class Fields : System.Collections.Generic.IEnumerable<GraphQL.Language.AST.Field>, System.Collections.IEnumerable
    {
        public void Add(GraphQL.Language.AST.Field field) { }
        public System.Collections.Generic.IEnumerator<GraphQL.Language.AST.Field> GetEnumerator() { }
        public static GraphQL.Language.AST.Fields Empty() { }
        public static System.Collections.Generic.Dictionary<string, GraphQL.Language.AST.Field> op_Implicit(GraphQL.Language.AST.Fields fields) { }
    }
    public class FloatValue : GraphQL.Language.AST.ValueNode<double>
    {
        public FloatValue(double value) { }
        protected override bool Equals(GraphQL.Language.AST.ValueNode<double> other) { }
    }
    public class FragmentDefinition : GraphQL.Language.AST.AbstractNode, GraphQL.Language.AST.IDefinition, GraphQL.Language.AST.IHaveSelectionSet, GraphQL.Language.AST.INode
    {
        public FragmentDefinition(GraphQL.Language.AST.NameNode node) { }
        public override System.Collections.Generic.IEnumerable<GraphQL.Language.AST.INode> Children { get; }
        public GraphQL.Language.AST.Directives Directives { get; set; }
        public string Name { get; }
        public GraphQL.Language.AST.NameNode NameNode { get; }
        public GraphQL.Language.AST.SelectionSet SelectionSet { get; set; }
        public GraphQL.Language.AST.NamedType Type { get; set; }
        protected bool Equals(GraphQL.Language.AST.FragmentDefinition other) { }
        public override bool IsEqualTo(GraphQL.Language.AST.INode obj) { }
        public override string ToString() { }
    }
    public class FragmentSpread : GraphQL.Language.AST.AbstractNode, GraphQL.Language.AST.IFragment, GraphQL.Language.AST.INode, GraphQL.Language.AST.ISelection
    {
        public FragmentSpread(GraphQL.Language.AST.NameNode node) { }
        public override System.Collections.Generic.IEnumerable<GraphQL.Language.AST.INode> Children { get; }
        public GraphQL.Language.AST.Directives Directives { get; set; }
        public string Name { get; }
        public GraphQL.Language.AST.NameNode NameNode { get; }
        protected bool Equals(GraphQL.Language.AST.FragmentSpread other) { }
        public override bool IsEqualTo(GraphQL.Language.AST.INode obj) { }
        public override string ToString() { }
    }
    public class Fragments : System.Collections.Generic.IEnumerable<GraphQL.Language.AST.FragmentDefinition>, System.Collections.IEnumerable
    {
        public Fragments() { }
        public void Add(GraphQL.Language.AST.FragmentDefinition fragment) { }
        public GraphQL.Language.AST.FragmentDefinition FindDefinition(string name) { }
        public System.Collections.Generic.IEnumerator<GraphQL.Language.AST.FragmentDefinition> GetEnumerator() { }
    }
    public class GuidValue : GraphQL.Language.AST.ValueNode<System.Guid>
    {
        public GuidValue(System.Guid value) { }
        protected override bool Equals(GraphQL.Language.AST.ValueNode<System.Guid> other) { }
    }
    public interface IDefinition : GraphQL.Language.AST.INode { }
    public interface IFragment : GraphQL.Language.AST.INode, GraphQL.Language.AST.ISelection { }
    public interface IHaveSelectionSet : GraphQL.Language.AST.INode
    {
        GraphQL.Language.AST.SelectionSet SelectionSet { get; set; }
    }
    public interface INode
    {
        System.Collections.Generic.IEnumerable<GraphQL.Language.AST.INode> Children { get; }
        GraphQL.Language.AST.SourceLocation SourceLocation { get; }
        bool IsEqualTo(GraphQL.Language.AST.INode node);
    }
    public interface ISelection : GraphQL.Language.AST.INode { }
    public interface IType : GraphQL.Language.AST.INode { }
    public interface IValue : GraphQL.Language.AST.INode
    {
        object Value { get; }
    }
    public interface IValue<T> : GraphQL.Language.AST.INode, GraphQL.Language.AST.IValue
    {
        T Value { get; }
    }
    public class InlineFragment : GraphQL.Language.AST.AbstractNode, GraphQL.Language.AST.IFragment, GraphQL.Language.AST.IHaveSelectionSet, GraphQL.Language.AST.INode, GraphQL.Language.AST.ISelection
    {
        public InlineFragment() { }
        public override System.Collections.Generic.IEnumerable<GraphQL.Language.AST.INode> Children { get; }
        public GraphQL.Language.AST.Directives Directives { get; set; }
        public GraphQL.Language.AST.SelectionSet SelectionSet { get; set; }
        public GraphQL.Language.AST.NamedType Type { get; set; }
        protected bool Equals(GraphQL.Language.AST.InlineFragment other) { }
        public override bool IsEqualTo(GraphQL.Language.AST.INode obj) { }
        public override string ToString() { }
    }
    public class IntValue : GraphQL.Language.AST.ValueNode<int>
    {
        public IntValue(int value) { }
        protected override bool Equals(GraphQL.Language.AST.ValueNode<int> other) { }
    }
    public class ListType : GraphQL.Language.AST.AbstractNode, GraphQL.Language.AST.INode, GraphQL.Language.AST.IType
    {
        public ListType(GraphQL.Language.AST.IType type) { }
        public override System.Collections.Generic.IEnumerable<GraphQL.Language.AST.INode> Children { get; }
        public GraphQL.Language.AST.IType Type { get; }
        public override bool IsEqualTo(GraphQL.Language.AST.INode node) { }
        public override string ToString() { }
    }
    public class ListValue : GraphQL.Language.AST.AbstractNode, GraphQL.Language.AST.INode, GraphQL.Language.AST.IValue
    {
        public ListValue(System.Collections.Generic.IEnumerable<GraphQL.Language.AST.IValue> values) { }
        public override System.Collections.Generic.IEnumerable<GraphQL.Language.AST.INode> Children { get; }
        public object Value { get; }
        public System.Collections.Generic.IEnumerable<GraphQL.Language.AST.IValue> Values { get; }
        public override bool IsEqualTo(GraphQL.Language.AST.INode obj) { }
        public override string ToString() { }
    }
    public class LongValue : GraphQL.Language.AST.ValueNode<long>
    {
        public LongValue(long value) { }
        protected override bool Equals(GraphQL.Language.AST.ValueNode<long> other) { }
    }
    public class NameNode : GraphQL.Language.AST.AbstractNode
    {
        public NameNode(string name) { }
        public string Name { get; }
        public override bool IsEqualTo(GraphQL.Language.AST.INode node) { }
    }
    public class NamedType : GraphQL.Language.AST.AbstractNode, GraphQL.Language.AST.INode, GraphQL.Language.AST.IType
    {
        public NamedType(GraphQL.Language.AST.NameNode node) { }
        public string Name { get; }
        public GraphQL.Language.AST.NameNode NameNode { get; }
        protected bool Equals(GraphQL.Language.AST.NamedType other) { }
        public override bool IsEqualTo(GraphQL.Language.AST.INode obj) { }
        public override string ToString() { }
    }
    public class NonNullType : GraphQL.Language.AST.AbstractNode, GraphQL.Language.AST.INode, GraphQL.Language.AST.IType
    {
        public NonNullType(GraphQL.Language.AST.IType type) { }
        public override System.Collections.Generic.IEnumerable<GraphQL.Language.AST.INode> Children { get; }
        public GraphQL.Language.AST.IType Type { get; }
        public override bool IsEqualTo(GraphQL.Language.AST.INode node) { }
        public override string ToString() { }
    }
    public class NullValue : GraphQL.Language.AST.AbstractNode, GraphQL.Language.AST.INode, GraphQL.Language.AST.IValue
    {
        public NullValue() { }
        public override bool IsEqualTo(GraphQL.Language.AST.INode obj) { }
        public override string ToString() { }
    }
    public class ObjectField : GraphQL.Language.AST.AbstractNode
    {
        public ObjectField(GraphQL.Language.AST.NameNode name, GraphQL.Language.AST.IValue value) { }
        public ObjectField(string name, GraphQL.Language.AST.IValue value) { }
        public override System.Collections.Generic.IEnumerable<GraphQL.Language.AST.INode> Children { get; }
        public string Name { get; }
        public GraphQL.Language.AST.NameNode NameNode { get; }
        public GraphQL.Language.AST.IValue Value { get; }
        protected bool Equals(GraphQL.Language.AST.ObjectField other) { }
        public override bool IsEqualTo(GraphQL.Language.AST.INode obj) { }
        public override string ToString() { }
    }
    public class ObjectValue : GraphQL.Language.AST.AbstractNode, GraphQL.Language.AST.INode, GraphQL.Language.AST.IValue
    {
        public ObjectValue(System.Collections.Generic.IEnumerable<GraphQL.Language.AST.ObjectField> fields) { }
        public override System.Collections.Generic.IEnumerable<GraphQL.Language.AST.INode> Children { get; }
        public System.Collections.Generic.IEnumerable<string> FieldNames { get; }
        public System.Collections.Generic.IEnumerable<GraphQL.Language.AST.ObjectField> ObjectFields { get; }
        public object Value { get; }
        public GraphQL.Language.AST.ObjectField Field(string name) { }
        public override bool IsEqualTo(GraphQL.Language.AST.INode obj) { }
        public override string ToString() { }
    }
    public class Operation : GraphQL.Language.AST.AbstractNode, GraphQL.Language.AST.IDefinition, GraphQL.Language.AST.IHaveSelectionSet, GraphQL.Language.AST.INode
    {
        public Operation(GraphQL.Language.AST.NameNode name) { }
        public override System.Collections.Generic.IEnumerable<GraphQL.Language.AST.INode> Children { get; }
        public GraphQL.Language.AST.Directives Directives { get; set; }
        public string Name { get; }
        public GraphQL.Language.AST.NameNode NameNode { get; }
        public GraphQL.Language.AST.OperationType OperationType { get; set; }
        public GraphQL.Language.AST.SelectionSet SelectionSet { get; set; }
        public GraphQL.Language.AST.VariableDefinitions Variables { get; set; }
        protected bool Equals(GraphQL.Language.AST.Operation other) { }
        public override bool IsEqualTo(GraphQL.Language.AST.INode node) { }
        public override string ToString() { }
    }
    public enum OperationType
    {
        Query = 0,
        Mutation = 1,
        Subscription = 2,
    }
    public class Operations : System.Collections.Generic.IEnumerable<GraphQL.Language.AST.Operation>, System.Collections.IEnumerable
    {
        public Operations() { }
        public int Count { get; }
        public void Add(GraphQL.Language.AST.Operation operation) { }
        public System.Collections.Generic.IEnumerator<GraphQL.Language.AST.Operation> GetEnumerator() { }
        public GraphQL.Language.AST.Operation WithName(string operationName) { }
    }
    public class SByteValue : GraphQL.Language.AST.ValueNode<sbyte>
    {
        public SByteValue(sbyte value) { }
        protected override bool Equals(GraphQL.Language.AST.ValueNode<sbyte> other) { }
    }
    public class SelectionSet : GraphQL.Language.AST.AbstractNode
    {
        public SelectionSet() { }
        public override System.Collections.Generic.IEnumerable<GraphQL.Language.AST.INode> Children { get; }
        public System.Collections.Generic.IList<GraphQL.Language.AST.ISelection> Selections { get; }
        public void Add(GraphQL.Language.AST.ISelection selection) { }
        protected bool Equals(GraphQL.Language.AST.SelectionSet selectionSet) { }
        public override bool IsEqualTo(GraphQL.Language.AST.INode obj) { }
        public GraphQL.Language.AST.SelectionSet Merge(GraphQL.Language.AST.SelectionSet otherSelection) { }
        public void Prepend(GraphQL.Language.AST.ISelection selection) { }
        public override string ToString() { }
    }
    public class ShortValue : GraphQL.Language.AST.ValueNode<short>
    {
        public ShortValue(short value) { }
        protected override bool Equals(GraphQL.Language.AST.ValueNode<short> other) { }
    }
    public class SourceLocation
    {
        public SourceLocation(int line, int column, int start = -1, int end = -1) { }
        public int Column { get; }
        public int End { get; }
        public int Line { get; }
        public int Start { get; }
        protected bool Equals(GraphQL.Language.AST.SourceLocation other) { }
        public override bool Equals(object obj) { }
        public override int GetHashCode() { }
        public override string ToString() { }
    }
    public class StringValue : GraphQL.Language.AST.ValueNode<string>
    {
        public StringValue(string value) { }
        protected override bool Equals(GraphQL.Language.AST.ValueNode<string> other) { }
    }
    public class TimeSpanValue : GraphQL.Language.AST.ValueNode<System.TimeSpan>
    {
        public TimeSpanValue(System.TimeSpan value) { }
        protected override bool Equals(GraphQL.Language.AST.ValueNode<System.TimeSpan> other) { }
    }
    public class UIntValue : GraphQL.Language.AST.ValueNode<uint>
    {
        public UIntValue(uint value) { }
        protected override bool Equals(GraphQL.Language.AST.ValueNode<uint> other) { }
    }
    public class ULongValue : GraphQL.Language.AST.ValueNode<ulong>
    {
        public ULongValue(ulong value) { }
        protected override bool Equals(GraphQL.Language.AST.ValueNode<ulong> other) { }
    }
    public class UShortValue : GraphQL.Language.AST.ValueNode<ushort>
    {
        public UShortValue(ushort value) { }
        protected override bool Equals(GraphQL.Language.AST.ValueNode<ushort> other) { }
    }
    public class UriValue : GraphQL.Language.AST.ValueNode<System.Uri>
    {
        public UriValue(System.Uri value) { }
        protected override bool Equals(GraphQL.Language.AST.ValueNode<System.Uri> other) { }
    }
    public abstract class ValueNode<T> : GraphQL.Language.AST.AbstractNode, GraphQL.Language.AST.INode, GraphQL.Language.AST.IValue, GraphQL.Language.AST.IValue<T>
    {
        protected ValueNode() { }
        public T Value { get; set; }
        protected abstract bool Equals(GraphQL.Language.AST.ValueNode<T> node);
        public override bool IsEqualTo(GraphQL.Language.AST.INode obj) { }
        public override string ToString() { }
    }
    public class Variable
    {
        public Variable() { }
        public string Name { get; set; }
        public object Value { get; set; }
    }
    public class VariableDefinition : GraphQL.Language.AST.AbstractNode
    {
        public VariableDefinition() { }
        public VariableDefinition(GraphQL.Language.AST.NameNode node) { }
        public override System.Collections.Generic.IEnumerable<GraphQL.Language.AST.INode> Children { get; }
        public GraphQL.Language.AST.IValue DefaultValue { get; set; }
        public string Name { get; }
        public GraphQL.Language.AST.NameNode NameNode { get; set; }
        public GraphQL.Language.AST.IType Type { get; set; }
        protected bool Equals(GraphQL.Language.AST.VariableDefinition other) { }
        public override bool IsEqualTo(GraphQL.Language.AST.INode obj) { }
        public override string ToString() { }
    }
    public class VariableDefinitions : System.Collections.Generic.IEnumerable<GraphQL.Language.AST.VariableDefinition>, System.Collections.IEnumerable
    {
        public VariableDefinitions() { }
        public void Add(GraphQL.Language.AST.VariableDefinition variable) { }
        public System.Collections.Generic.IEnumerator<GraphQL.Language.AST.VariableDefinition> GetEnumerator() { }
    }
    public class VariableReference : GraphQL.Language.AST.AbstractNode, GraphQL.Language.AST.INode, GraphQL.Language.AST.IValue
    {
        public VariableReference(GraphQL.Language.AST.NameNode name) { }
        public string Name { get; }
        public GraphQL.Language.AST.NameNode NameNode { get; }
        protected bool Equals(GraphQL.Language.AST.VariableReference other) { }
        public override bool IsEqualTo(GraphQL.Language.AST.INode obj) { }
        public override string ToString() { }
    }
    public class Variables : System.Collections.Generic.IEnumerable<GraphQL.Language.AST.Variable>, System.Collections.IEnumerable
    {
        public Variables() { }
        public void Add(GraphQL.Language.AST.Variable variable) { }
        public System.Collections.Generic.IEnumerator<GraphQL.Language.AST.Variable> GetEnumerator() { }
        public object ValueFor(string name) { }
    }
}
namespace GraphQL.Language
{
    public static class AstNodeExtensions
    {
        public static T WithLocation<T>(this T node, GraphQLParser.AST.ASTNode astNode, GraphQLParser.ISource source)
            where T : GraphQL.Language.AST.AbstractNode { }
    }
    public class CoreToVanillaConverter
    {
        public void AddDefinitions(GraphQLParser.AST.GraphQLDocument source, GraphQL.Language.AST.Document target) { }
        public GraphQL.Language.AST.Arguments Arguments(System.Collections.Generic.IEnumerable<GraphQLParser.AST.GraphQLArgument> source) { }
        public GraphQL.Language.AST.Directive Directive(GraphQLParser.AST.GraphQLDirective d) { }
        public GraphQL.Language.AST.Directives Directives(System.Collections.Generic.IEnumerable<GraphQLParser.AST.GraphQLDirective> source) { }
        public GraphQL.Language.AST.Field Field(GraphQLParser.AST.GraphQLFieldSelection source) { }
        public GraphQL.Language.AST.FragmentDefinition Fragment(GraphQLParser.AST.GraphQLFragmentDefinition source) { }
        public GraphQL.Language.AST.FragmentSpread FragmentSpread(GraphQLParser.AST.GraphQLFragmentSpread source) { }
        public GraphQL.Language.AST.InlineFragment InlineFragment(GraphQLParser.AST.GraphQLInlineFragment source) { }
        public GraphQL.Language.AST.NameNode Name(GraphQLParser.AST.GraphQLName name) { }
        public GraphQL.Language.AST.NamedType NamedType(GraphQLParser.AST.GraphQLNamedType source) { }
        public GraphQL.Language.AST.ObjectField ObjectField(GraphQLParser.AST.GraphQLObjectField source) { }
        public GraphQL.Language.AST.Operation Operation(GraphQLParser.AST.GraphQLOperationDefinition source) { }
        public GraphQL.Language.AST.ISelection Selection(GraphQLParser.AST.ASTNode source) { }
        public GraphQL.Language.AST.SelectionSet SelectionSet(GraphQLParser.AST.GraphQLSelectionSet source) { }
        public GraphQL.Language.AST.IType Type(GraphQLParser.AST.GraphQLType type) { }
        public GraphQL.Language.AST.IValue Value(GraphQLParser.AST.GraphQLValue source) { }
        public GraphQL.Language.AST.VariableDefinition VariableDefinition(GraphQLParser.AST.GraphQLVariableDefinition source) { }
        public GraphQL.Language.AST.VariableDefinitions VariableDefinitions(System.Collections.Generic.IEnumerable<GraphQLParser.AST.GraphQLVariableDefinition> source) { }
        public static GraphQL.Language.AST.Document Convert(string body, GraphQLParser.AST.GraphQLDocument source) { }
        public static GraphQL.Language.AST.OperationType ToOperationType(GraphQLParser.AST.OperationType type) { }
    }
    public static class NodeExtensions
    {
        public static T WithLocation<T>(this T node, int line, int column, int start = -1, int end = -1)
            where T : GraphQL.Language.AST.AbstractNode { }
    }
}
namespace GraphQL.Reflection
{
    public interface IAccessor
    {
        System.Type DeclaringType { get; }
        string FieldName { get; }
        System.Reflection.MethodInfo MethodInfo { get; }
        System.Reflection.ParameterInfo[] Parameters { get; }
        System.Type ReturnType { get; }
        System.Collections.Generic.IEnumerable<T> GetAttributes<T>()
            where T : System.Attribute;
        object GetValue(object target, object[] arguments);
    }
}
namespace GraphQL.Resolvers
{
    public class AsyncEventStreamResolver : GraphQL.Resolvers.IAsyncEventStreamResolver
    {
        public AsyncEventStreamResolver(GraphQL.Reflection.IAccessor accessor, System.IServiceProvider serviceProvider) { }
    }
    public class AsyncEventStreamResolver<T> : GraphQL.Resolvers.IAsyncEventStreamResolver, GraphQL.Resolvers.IAsyncEventStreamResolver<T>
    {
        public AsyncEventStreamResolver(System.Func<GraphQL.Subscription.IResolveEventStreamContext, System.Threading.Tasks.Task<System.IObservable<T>>> subscriber) { }
        public System.Threading.Tasks.Task<System.IObservable<T>> SubscribeAsync(GraphQL.Subscription.IResolveEventStreamContext context) { }
    }
    public class AsyncEventStreamResolver<TSourceType, TReturnType> : GraphQL.Resolvers.IAsyncEventStreamResolver, GraphQL.Resolvers.IAsyncEventStreamResolver<TReturnType>
    {
        public AsyncEventStreamResolver(System.Func<GraphQL.Subscription.IResolveEventStreamContext<TSourceType>, System.Threading.Tasks.Task<System.IObservable<TReturnType>>> subscriber) { }
        public System.Threading.Tasks.Task<System.IObservable<TReturnType>> SubscribeAsync(GraphQL.Subscription.IResolveEventStreamContext context) { }
    }
    public class AsyncFieldResolver<TReturnType> : GraphQL.Resolvers.IFieldResolver, GraphQL.Resolvers.IFieldResolver<System.Threading.Tasks.Task<TReturnType>>
    {
        public AsyncFieldResolver(System.Func<GraphQL.IResolveFieldContext, System.Threading.Tasks.Task<TReturnType>> resolver) { }
        public System.Threading.Tasks.Task<TReturnType> Resolve(GraphQL.IResolveFieldContext context) { }
    }
    public class AsyncFieldResolver<TSourceType, TReturnType> : GraphQL.Resolvers.IFieldResolver, GraphQL.Resolvers.IFieldResolver<System.Threading.Tasks.Task<TReturnType>>
    {
        public AsyncFieldResolver(System.Func<GraphQL.IResolveFieldContext<TSourceType>, System.Threading.Tasks.Task<TReturnType>> resolver) { }
        public System.Threading.Tasks.Task<TReturnType> Resolve(GraphQL.IResolveFieldContext context) { }
    }
    public class DelegateFieldModelBinderResolver : GraphQL.Resolvers.IFieldResolver
    {
        public DelegateFieldModelBinderResolver(System.Delegate resolver) { }
        public object Resolve(GraphQL.IResolveFieldContext context) { }
    }
    public class EventStreamResolver : GraphQL.Resolvers.IEventStreamResolver
    {
        public EventStreamResolver(GraphQL.Reflection.IAccessor accessor, System.IServiceProvider serviceProvider) { }
        public System.IObservable<object> Subscribe(GraphQL.Subscription.IResolveEventStreamContext context) { }
    }
    public class EventStreamResolver<T> : GraphQL.Resolvers.IEventStreamResolver, GraphQL.Resolvers.IEventStreamResolver<T>
    {
        public EventStreamResolver(System.Func<GraphQL.Subscription.IResolveEventStreamContext, System.IObservable<T>> subscriber) { }
        public System.IObservable<T> Subscribe(GraphQL.Subscription.IResolveEventStreamContext context) { }
    }
    public class EventStreamResolver<TSourceType, TReturnType> : GraphQL.Resolvers.IEventStreamResolver, GraphQL.Resolvers.IEventStreamResolver<TReturnType>
    {
        public EventStreamResolver(System.Func<GraphQL.Subscription.IResolveEventStreamContext<TSourceType>, System.IObservable<TReturnType>> subscriber) { }
        public System.IObservable<TReturnType> Subscribe(GraphQL.Subscription.IResolveEventStreamContext context) { }
    }
    public class ExpressionFieldResolver<TSourceType, TProperty> : GraphQL.Resolvers.IFieldResolver, GraphQL.Resolvers.IFieldResolver<TProperty>
    {
        public ExpressionFieldResolver(System.Linq.Expressions.Expression<System.Func<TSourceType, TProperty>> property) { }
        public TProperty Resolve(GraphQL.IResolveFieldContext context) { }
    }
    public static class FieldResolverExtensions
    {
        public static System.Threading.Tasks.Task<object> ResolveAsync(this GraphQL.Resolvers.IFieldResolver resolver, GraphQL.IResolveFieldContext context) { }
    }
    public class FuncFieldResolver<TReturnType> : GraphQL.Resolvers.IFieldResolver, GraphQL.Resolvers.IFieldResolver<TReturnType>
    {
        public FuncFieldResolver(System.Func<GraphQL.IResolveFieldContext, TReturnType> resolver) { }
        public TReturnType Resolve(GraphQL.IResolveFieldContext context) { }
    }
    public class FuncFieldResolver<TSourceType, TReturnType> : GraphQL.Resolvers.IFieldResolver, GraphQL.Resolvers.IFieldResolver<TReturnType>
    {
        public FuncFieldResolver(System.Func<GraphQL.IResolveFieldContext<TSourceType>, TReturnType> resolver) { }
        public TReturnType Resolve(GraphQL.IResolveFieldContext context) { }
    }
    public interface IAsyncEventStreamResolver
    {
        System.Threading.Tasks.Task<System.IObservable<object>> SubscribeAsync(GraphQL.Subscription.IResolveEventStreamContext context);
    }
    public interface IAsyncEventStreamResolver<T> : GraphQL.Resolvers.IAsyncEventStreamResolver
    {
        System.Threading.Tasks.Task<System.IObservable<T>> SubscribeAsync(GraphQL.Subscription.IResolveEventStreamContext context);
    }
    public interface IEventStreamResolver
    {
        System.IObservable<object> Subscribe(GraphQL.Subscription.IResolveEventStreamContext context);
    }
    public interface IEventStreamResolver<out T> : GraphQL.Resolvers.IEventStreamResolver
    {
        System.IObservable<T> Subscribe(GraphQL.Subscription.IResolveEventStreamContext context);
    }
    public interface IFieldResolver
    {
        object Resolve(GraphQL.IResolveFieldContext context);
    }
    public interface IFieldResolver<out T> : GraphQL.Resolvers.IFieldResolver
    {
        T Resolve(GraphQL.IResolveFieldContext context);
    }
    public class NameFieldResolver : GraphQL.Resolvers.IFieldResolver
    {
        public static GraphQL.Resolvers.NameFieldResolver Instance { get; }
        public object Resolve(GraphQL.IResolveFieldContext context) { }
    }
}
namespace GraphQL.Subscription
{
    public interface IResolveEventStreamContext : GraphQL.Execution.IProvideUserContext, GraphQL.IResolveFieldContext { }
    public interface IResolveEventStreamContext<out TSource> : GraphQL.Execution.IProvideUserContext, GraphQL.IResolveFieldContext, GraphQL.IResolveFieldContext<TSource>, GraphQL.Subscription.IResolveEventStreamContext { }
    public interface ISubscriptionExecuter
    {
        System.Threading.Tasks.Task<GraphQL.Subscription.SubscriptionExecutionResult> SubscribeAsync(GraphQL.ExecutionOptions config);
    }
    public class ReadonlyResolveEventStreamContext : GraphQL.ReadonlyResolveFieldContext, GraphQL.Execution.IProvideUserContext, GraphQL.IResolveFieldContext, GraphQL.IResolveFieldContext<object>, GraphQL.Subscription.IResolveEventStreamContext, GraphQL.Subscription.IResolveEventStreamContext<object>
    {
        public ReadonlyResolveEventStreamContext(GraphQL.Execution.ExecutionNode node, GraphQL.Execution.ExecutionContext context) { }
    }
    public class ResolveEventStreamContext : GraphQL.Subscription.ResolveEventStreamContext<object>, GraphQL.Execution.IProvideUserContext, GraphQL.IResolveFieldContext, GraphQL.Subscription.IResolveEventStreamContext
    {
        public ResolveEventStreamContext() { }
    }
    public class ResolveEventStreamContext<T> : GraphQL.ResolveFieldContext<T>, GraphQL.Execution.IProvideUserContext, GraphQL.IResolveFieldContext, GraphQL.IResolveFieldContext<T>, GraphQL.Subscription.IResolveEventStreamContext, GraphQL.Subscription.IResolveEventStreamContext<T>
    {
        public ResolveEventStreamContext() { }
        public ResolveEventStreamContext(GraphQL.Subscription.IResolveEventStreamContext context) { }
    }
    public class SubscriptionExecutionResult : GraphQL.ExecutionResult
    {
        public SubscriptionExecutionResult() { }
        public SubscriptionExecutionResult(GraphQL.ExecutionResult result) { }
        public System.Collections.Generic.IDictionary<string, System.IObservable<GraphQL.ExecutionResult>> Streams { get; set; }
    }
}
namespace GraphQL.Types
{
    public static class AbstractGraphTypeExtensions
    {
        public static GraphQL.Types.IObjectGraphType GetObjectType(this GraphQL.Types.IAbstractGraphType abstractType, object value, GraphQL.Types.ISchema schema) { }
        public static GraphQL.Types.IObjectGraphType GetTypeOf(this GraphQL.Types.IAbstractGraphType abstractType, object value) { }
        public static bool IsPossibleType(this GraphQL.Types.IAbstractGraphType abstractType, GraphQL.Types.IGraphType type) { }
    }
    public class AutoRegisteringInputObjectGraphType<TSourceType> : GraphQL.Types.InputObjectGraphType<TSourceType>
    {
        public AutoRegisteringInputObjectGraphType() { }
        public AutoRegisteringInputObjectGraphType(params System.Linq.Expressions.Expression<>[] excludedProperties) { }
        protected virtual System.Collections.Generic.IEnumerable<System.Reflection.PropertyInfo> GetRegisteredProperties() { }
    }
    public class AutoRegisteringObjectGraphType<TSourceType> : GraphQL.Types.ObjectGraphType<TSourceType>
    {
        public AutoRegisteringObjectGraphType() { }
        public AutoRegisteringObjectGraphType(params System.Linq.Expressions.Expression<>[] excludedProperties) { }
        protected virtual System.Collections.Generic.IEnumerable<System.Reflection.PropertyInfo> GetRegisteredProperties() { }
    }
    public class BigIntGraphType : GraphQL.Types.ScalarGraphType
    {
        public BigIntGraphType() { }
        public override object ParseLiteral(GraphQL.Language.AST.IValue value) { }
        public override object ParseValue(object value) { }
    }
    public class BooleanGraphType : GraphQL.Types.ScalarGraphType
    {
        public BooleanGraphType() { }
        public override object ParseLiteral(GraphQL.Language.AST.IValue value) { }
        public override object ParseValue(object value) { }
    }
    public class ByteGraphType : GraphQL.Types.ScalarGraphType
    {
        public ByteGraphType() { }
        public override object ParseLiteral(GraphQL.Language.AST.IValue value) { }
        public override object ParseValue(object value) { }
    }
    public abstract class ComplexGraphType<TSourceType> : GraphQL.Types.GraphType, GraphQL.Types.IComplexGraphType, GraphQL.Types.IGraphType, GraphQL.Types.INamedType, GraphQL.Types.IProvideMetadata
    {
        protected ComplexGraphType() { }
        public System.Collections.Generic.IEnumerable<GraphQL.Types.FieldType> Fields { get; }
        public virtual GraphQL.Types.FieldType AddField(GraphQL.Types.FieldType fieldType) { }
        public GraphQL.Builders.ConnectionBuilder<TSourceType> Connection<TNodeType>()
            where TNodeType : GraphQL.Types.IGraphType { }
        public GraphQL.Builders.ConnectionBuilder<TSourceType> Connection<TNodeType, TEdgeType>()
            where TNodeType : GraphQL.Types.IGraphType
            where TEdgeType : GraphQL.Types.Relay.EdgeType<TNodeType> { }
        public GraphQL.Builders.ConnectionBuilder<TSourceType> Connection<TNodeType, TEdgeType, TConnectionType>()
            where TNodeType : GraphQL.Types.IGraphType
            where TEdgeType : GraphQL.Types.Relay.EdgeType<TNodeType>
            where TConnectionType : GraphQL.Types.Relay.ConnectionType<TNodeType, TEdgeType> { }
        public GraphQL.Types.FieldType Field(System.Type type, string name, string description = null, GraphQL.Types.QueryArguments arguments = null, System.Func<GraphQL.IResolveFieldContext<TSourceType>, object> resolve = null, string deprecationReason = null) { }
        public virtual GraphQL.Builders.FieldBuilder<TSourceType, object> Field<TGraphType>() { }
        public virtual GraphQL.Builders.FieldBuilder<TSourceType, TProperty> Field<TProperty>(System.Linq.Expressions.Expression<System.Func<TSourceType, TProperty>> expression, bool nullable = false, System.Type type = null) { }
        public virtual GraphQL.Builders.FieldBuilder<TSourceType, TProperty> Field<TProperty>(string name, System.Linq.Expressions.Expression<System.Func<TSourceType, TProperty>> expression, bool nullable = false, System.Type type = null) { }
        public GraphQL.Types.FieldType Field<TGraphType>(string name, string description = null, GraphQL.Types.QueryArguments arguments = null, System.Func<GraphQL.IResolveFieldContext<TSourceType>, object> resolve = null, string deprecationReason = null)
            where TGraphType : GraphQL.Types.IGraphType { }
        public virtual GraphQL.Builders.FieldBuilder<TSourceType, TReturnType> Field<TGraphType, TReturnType>(string name = "default") { }
        public GraphQL.Types.FieldType FieldAsync(System.Type type, string name, string description = null, GraphQL.Types.QueryArguments arguments = null, System.Func<GraphQL.IResolveFieldContext<TSourceType>, System.Threading.Tasks.Task<object>> resolve = null, string deprecationReason = null) { }
        public GraphQL.Types.FieldType FieldAsync<TGraphType>(string name, string description = null, GraphQL.Types.QueryArguments arguments = null, System.Func<GraphQL.IResolveFieldContext<TSourceType>, System.Threading.Tasks.Task<object>> resolve = null, string deprecationReason = null)
            where TGraphType : GraphQL.Types.IGraphType { }
        public GraphQL.Types.FieldType FieldAsync<TGraphType, TReturnType>(string name, string description = null, GraphQL.Types.QueryArguments arguments = null, System.Func<GraphQL.IResolveFieldContext<TSourceType>, System.Threading.Tasks.Task<TReturnType>> resolve = null, string deprecationReason = null)
            where TGraphType : GraphQL.Types.IGraphType { }
        public GraphQL.Types.FieldType FieldDelegate<TGraphType>(string name, string description = null, GraphQL.Types.QueryArguments arguments = null, System.Delegate resolve = null, string deprecationReason = null)
            where TGraphType : GraphQL.Types.IGraphType { }
        public GraphQL.Types.FieldType FieldSubscribe<TGraphType>(string name, string description = null, GraphQL.Types.QueryArguments arguments = null, System.Func<GraphQL.IResolveFieldContext<TSourceType>, object> resolve = null, System.Func<GraphQL.Subscription.IResolveEventStreamContext, System.IObservable<object>> subscribe = null, string deprecationReason = null)
            where TGraphType : GraphQL.Types.IGraphType { }
        public GraphQL.Types.FieldType FieldSubscribeAsync<TGraphType>(string name, string description = null, GraphQL.Types.QueryArguments arguments = null, System.Func<GraphQL.IResolveFieldContext<TSourceType>, object> resolve = null, System.Func<GraphQL.Subscription.IResolveEventStreamContext, System.Threading.Tasks.Task<System.IObservable<object>>> subscribeAsync = null, string deprecationReason = null)
            where TGraphType : GraphQL.Types.IGraphType { }
        public GraphQL.Types.FieldType GetField(string name) { }
        public bool HasField(string name) { }
    }
    public class DateGraphType : GraphQL.Types.ScalarGraphType
    {
        public DateGraphType() { }
        public override object ParseLiteral(GraphQL.Language.AST.IValue value) { }
        public override object ParseValue(object value) { }
        public override object Serialize(object value) { }
    }
    public class DateTimeGraphType : GraphQL.Types.ScalarGraphType
    {
        public DateTimeGraphType() { }
        public override object ParseLiteral(GraphQL.Language.AST.IValue value) { }
        public override object ParseValue(object value) { }
    }
    public class DateTimeOffsetGraphType : GraphQL.Types.ScalarGraphType
    {
        public DateTimeOffsetGraphType() { }
        public override object ParseLiteral(GraphQL.Language.AST.IValue value) { }
        public override object ParseValue(object value) { }
    }
    public class DecimalGraphType : GraphQL.Types.ScalarGraphType
    {
        public DecimalGraphType() { }
        public override object ParseLiteral(GraphQL.Language.AST.IValue value) { }
        public override object ParseValue(object value) { }
    }
    public class DirectiveGraphType : GraphQL.Types.INamedType
    {
        public static readonly GraphQL.Types.GraphQLDeprecatedDirective Deprecated;
        public static readonly GraphQL.Types.IncludeDirective Include;
        public static readonly GraphQL.Types.SkipDirective Skip;
        public DirectiveGraphType(string name, System.Collections.Generic.IEnumerable<GraphQL.Types.DirectiveLocation> locations) { }
        public GraphQL.Types.QueryArguments Arguments { get; set; }
        public string Description { get; set; }
        public System.Collections.Generic.List<GraphQL.Types.DirectiveLocation> Locations { get; }
        public string Name { get; set; }
    }
    public enum DirectiveLocation
    {
        [System.ComponentModel.Description("Location adjacent to a query operation.")]
        Query = 0,
        [System.ComponentModel.Description("Location adjacent to a mutation operation.")]
        Mutation = 1,
        [System.ComponentModel.Description("Location adjacent to a subscription operation.")]
        Subscription = 2,
        [System.ComponentModel.Description("Location adjacent to a field.")]
        Field = 3,
        [System.ComponentModel.Description("Location adjacent to a fragment definition.")]
        FragmentDefinition = 4,
        [System.ComponentModel.Description("Location adjacent to a fragment spread.")]
        FragmentSpread = 5,
        [System.ComponentModel.Description("Location adjacent to an inline fragment.")]
        InlineFragment = 6,
        [System.ComponentModel.Description("Location adjacent to a schema definition.")]
        Schema = 7,
        [System.ComponentModel.Description("Location adjacent to a scalar definition.")]
        Scalar = 8,
        [System.ComponentModel.Description("Location adjacent to an object type definition.")]
        Object = 9,
        [System.ComponentModel.Description("Location adjacent to a field definition.")]
        FieldDefinition = 10,
        [System.ComponentModel.Description("Location adjacent to an argument definition.")]
        ArgumentDefinition = 11,
        [System.ComponentModel.Description("Location adjacent to an interface definition.")]
        Interface = 12,
        [System.ComponentModel.Description("Location adjacent to a union definition.")]
        Union = 13,
        [System.ComponentModel.Description("Location adjacent to an enum definition")]
        Enum = 14,
        [System.ComponentModel.Description("Location adjacent to an enum value definition")]
        EnumValue = 15,
        [System.ComponentModel.Description("Location adjacent to an input object type definition.")]
        InputObject = 16,
        [System.ComponentModel.Description("Location adjacent to an input object field definition.")]
        InputFieldDefinition = 17,
    }
    public class EnumValueDefinition : GraphQL.Utilities.MetadataProvider
    {
        public EnumValueDefinition() { }
        public string DeprecationReason { get; set; }
        public string Description { get; set; }
        public string Name { get; set; }
        public object Value { get; set; }
    }
    public class EnumValues : System.Collections.Generic.IEnumerable<GraphQL.Types.EnumValueDefinition>, System.Collections.IEnumerable
    {
        public EnumValues() { }
        public GraphQL.Types.EnumValueDefinition this[string name] { get; }
        public void Add(GraphQL.Types.EnumValueDefinition value) { }
        public GraphQL.Types.EnumValueDefinition FindByName(string name, System.StringComparison comparison = 5) { }
        public GraphQL.Types.EnumValueDefinition FindByValue(object value) { }
        public System.Collections.Generic.IEnumerator<GraphQL.Types.EnumValueDefinition> GetEnumerator() { }
    }
    public class EnumerationGraphType : GraphQL.Types.ScalarGraphType
    {
        public EnumerationGraphType() { }
        public GraphQL.Types.EnumValues Values { get; }
        public void AddValue(GraphQL.Types.EnumValueDefinition value) { }
        public void AddValue(string name, string description, object value, string deprecationReason = null) { }
        public override object ParseLiteral(GraphQL.Language.AST.IValue value) { }
        public override object ParseValue(object value) { }
        public override object Serialize(object value) { }
    }
    public class EnumerationGraphType<TEnum> : GraphQL.Types.EnumerationGraphType
        where TEnum : System.Enum
    {
        public EnumerationGraphType() { }
        protected virtual string ChangeEnumCase(string val) { }
    }
    public class EventStreamFieldType : GraphQL.Types.FieldType
    {
        public EventStreamFieldType() { }
        public GraphQL.Resolvers.IAsyncEventStreamResolver AsyncSubscriber { get; set; }
        public GraphQL.Resolvers.IEventStreamResolver Subscriber { get; set; }
    }
    public class FieldType : GraphQL.Utilities.MetadataProvider, GraphQL.Types.IFieldType, GraphQL.Types.IHaveDefaultValue, GraphQL.Types.IProvideMetadata, GraphQL.Types.IProvideResolvedType
    {
        public FieldType() { }
        public GraphQL.Types.QueryArguments Arguments { get; set; }
        public object DefaultValue { get; set; }
        public string DeprecationReason { get; set; }
        public string Description { get; set; }
        public string Name { get; set; }
        public GraphQL.Types.IGraphType ResolvedType { get; set; }
        public GraphQL.Resolvers.IFieldResolver Resolver { get; set; }
        public System.Type Type { get; set; }
    }
    public class FloatGraphType : GraphQL.Types.ScalarGraphType
    {
        public FloatGraphType() { }
        public override object ParseLiteral(GraphQL.Language.AST.IValue value) { }
        public override object ParseValue(object value) { }
    }
    public class GraphQLDeprecatedDirective : GraphQL.Types.DirectiveGraphType
    {
        public GraphQLDeprecatedDirective() { }
    }
    public class GraphQLTypeReference : GraphQL.Types.InterfaceGraphType, GraphQL.Types.IComplexGraphType, GraphQL.Types.IGraphType, GraphQL.Types.IImplementInterfaces, GraphQL.Types.INamedType, GraphQL.Types.IObjectGraphType, GraphQL.Types.IProvideMetadata
    {
        public GraphQLTypeReference(string typeName) { }
        public System.Collections.Generic.IEnumerable<System.Type> Interfaces { get; set; }
        public System.Func<object, bool> IsTypeOf { get; set; }
        public System.Collections.Generic.IEnumerable<GraphQL.Types.IInterfaceGraphType> ResolvedInterfaces { get; set; }
        public string TypeName { get; }
        public void AddResolvedInterface(GraphQL.Types.IInterfaceGraphType graphType) { }
        public override bool Equals(object obj) { }
        public override int GetHashCode() { }
    }
    public abstract class GraphType : GraphQL.Utilities.MetadataProvider, GraphQL.Types.IGraphType, GraphQL.Types.INamedType, GraphQL.Types.IProvideMetadata
    {
        protected GraphType() { }
        public string DeprecationReason { get; set; }
        public string Description { get; set; }
        public string Name { get; set; }
        public virtual string CollectTypes(GraphQL.Types.TypeCollectionContext context) { }
        protected bool Equals(GraphQL.Types.IGraphType other) { }
        public override bool Equals(object obj) { }
        public override int GetHashCode() { }
        public override string ToString() { }
    }
    public class GraphTypesLookup
    {
        public GraphTypesLookup() { }
        public GraphTypesLookup(GraphQL.Conversion.INameConverter nameConverter) { }
        public GraphQL.Types.IGraphType this[string typeName] { get; set; }
        public GraphQL.Types.IGraphType this[System.Type type] { get; }
        public GraphQL.Conversion.INameConverter NameConverter { get; set; }
        public GraphQL.Types.FieldType SchemaMetaFieldType { get; }
        public GraphQL.Types.FieldType TypeMetaFieldType { get; }
        public GraphQL.Types.FieldType TypeNameMetaFieldType { get; }
        public void AddType(GraphQL.Types.IGraphType type, GraphQL.Types.TypeCollectionContext context) { }
        public void AddType<TType>()
            where TType : GraphQL.Types.IGraphType, new () { }
        public void AddType<TType>(GraphQL.Types.TypeCollectionContext context)
            where TType : GraphQL.Types.IGraphType { }
        public System.Collections.Generic.IEnumerable<GraphQL.Types.IGraphType> All() { }
        public void ApplyTypeReference(GraphQL.Types.IGraphType type) { }
        public void ApplyTypeReferences() { }
        public void Clear() { }
        public static GraphQL.Types.GraphTypesLookup Create(System.Collections.Generic.IEnumerable<GraphQL.Types.IGraphType> types, System.Collections.Generic.IEnumerable<GraphQL.Types.DirectiveGraphType> directives, System.Func<System.Type, GraphQL.Types.IGraphType> resolveType, GraphQL.Conversion.INameConverter nameConverter, bool seal = false) { }
    }
    public class GuidGraphType : GraphQL.Types.ScalarGraphType
    {
        public GuidGraphType() { }
        public override object ParseLiteral(GraphQL.Language.AST.IValue value) { }
        public override object ParseValue(object value) { }
    }
    public interface IAbstractGraphType : GraphQL.Types.IGraphType, GraphQL.Types.INamedType, GraphQL.Types.IProvideMetadata
    {
        System.Collections.Generic.IEnumerable<GraphQL.Types.IObjectGraphType> PossibleTypes { get; }
        System.Func<object, GraphQL.Types.IObjectGraphType> ResolveType { get; set; }
        void AddPossibleType(GraphQL.Types.IObjectGraphType type);
    }
    public interface IAstFromValueConverter
    {
        GraphQL.Language.AST.IValue Convert(object value, GraphQL.Types.IGraphType type);
        bool Matches(object value, GraphQL.Types.IGraphType type);
    }
    public interface IComplexGraphType : GraphQL.Types.IGraphType, GraphQL.Types.INamedType, GraphQL.Types.IProvideMetadata
    {
        System.Collections.Generic.IEnumerable<GraphQL.Types.FieldType> Fields { get; }
        GraphQL.Types.FieldType AddField(GraphQL.Types.FieldType fieldType);
        GraphQL.Types.FieldType GetField(string name);
        bool HasField(string name);
    }
    public interface IFieldType : GraphQL.Types.IHaveDefaultValue, GraphQL.Types.IProvideMetadata, GraphQL.Types.IProvideResolvedType
    {
        GraphQL.Types.QueryArguments Arguments { get; set; }
        string DeprecationReason { get; set; }
        string Description { get; set; }
        string Name { get; set; }
    }
    public interface IGraphType : GraphQL.Types.INamedType, GraphQL.Types.IProvideMetadata
    {
        string DeprecationReason { get; set; }
        string Description { get; set; }
        string CollectTypes(GraphQL.Types.TypeCollectionContext context);
    }
    public interface IHaveDefaultValue : GraphQL.Types.IProvideResolvedType
    {
        object DefaultValue { get; }
        System.Type Type { get; }
    }
    public interface IImplementInterfaces
    {
        System.Collections.Generic.IEnumerable<System.Type> Interfaces { get; set; }
        System.Collections.Generic.IEnumerable<GraphQL.Types.IInterfaceGraphType> ResolvedInterfaces { get; set; }
    }
    public interface IInputObjectGraphType : GraphQL.Types.IComplexGraphType, GraphQL.Types.IGraphType, GraphQL.Types.INamedType, GraphQL.Types.IProvideMetadata { }
    public interface IInterfaceGraphType : GraphQL.Types.IAbstractGraphType, GraphQL.Types.IComplexGraphType, GraphQL.Types.IGraphType, GraphQL.Types.INamedType, GraphQL.Types.IProvideMetadata { }
    public interface INamedType
    {
        string Name { get; set; }
    }
    public interface IObjectGraphType : GraphQL.Types.IComplexGraphType, GraphQL.Types.IGraphType, GraphQL.Types.IImplementInterfaces, GraphQL.Types.INamedType, GraphQL.Types.IProvideMetadata
    {
        System.Func<object, bool> IsTypeOf { get; set; }
        void AddResolvedInterface(GraphQL.Types.IInterfaceGraphType graphType);
    }
    public interface IProvideMetadata
    {
        System.Collections.Generic.IDictionary<string, object> Metadata { get; }
        TType GetMetadata<TType>(string key, System.Func<TType> defaultValueFactory);
        TType GetMetadata<TType>(string key, TType defaultValue = default);
        bool HasMetadata(string key);
    }
    public interface IProvideResolvedType
    {
        GraphQL.Types.IGraphType ResolvedType { get; }
    }
    public interface ISchema
    {
        System.Collections.Generic.IEnumerable<System.Type> AdditionalTypes { get; }
        System.Collections.Generic.IEnumerable<GraphQL.Types.IGraphType> AllTypes { get; }
        string Description { get; set; }
        System.Collections.Generic.IEnumerable<GraphQL.Types.DirectiveGraphType> Directives { get; set; }
        GraphQL.Introspection.ISchemaFilter Filter { get; set; }
        bool Initialized { get; }
        GraphQL.Types.IObjectGraphType Mutation { get; set; }
        GraphQL.Conversion.INameConverter NameConverter { get; set; }
        GraphQL.Types.IObjectGraphType Query { get; set; }
        GraphQL.Types.FieldType SchemaMetaFieldType { get; }
        GraphQL.Types.IObjectGraphType Subscription { get; set; }
        GraphQL.Types.FieldType TypeMetaFieldType { get; }
        GraphQL.Types.FieldType TypeNameMetaFieldType { get; }
        GraphQL.Types.DirectiveGraphType FindDirective(string name);
        GraphQL.Types.IGraphType FindType(string name);
        GraphQL.Types.IAstFromValueConverter FindValueConverter(object value, GraphQL.Types.IGraphType type);
        void Initialize();
        void RegisterDirective(GraphQL.Types.DirectiveGraphType directive);
        void RegisterDirectives(params GraphQL.Types.DirectiveGraphType[] directives);
        void RegisterType(GraphQL.Types.IGraphType type);
        void RegisterType<T>()
            where T : GraphQL.Types.IGraphType;
        void RegisterTypes(params GraphQL.Types.IGraphType[] types);
        void RegisterTypes(params System.Type[] types);
        void RegisterValueConverter(GraphQL.Types.IAstFromValueConverter converter);
    }
    public class IdGraphType : GraphQL.Types.ScalarGraphType
    {
        public IdGraphType() { }
        public override object ParseLiteral(GraphQL.Language.AST.IValue value) { }
        public override object ParseValue(object value) { }
        public override object Serialize(object value) { }
    }
    public class IncludeDirective : GraphQL.Types.DirectiveGraphType
    {
        public IncludeDirective() { }
    }
    public class InputObjectGraphType : GraphQL.Types.InputObjectGraphType<object>
    {
        public InputObjectGraphType() { }
    }
    public class InputObjectGraphType<TSourceType> : GraphQL.Types.ComplexGraphType<TSourceType>, GraphQL.Types.IComplexGraphType, GraphQL.Types.IGraphType, GraphQL.Types.IInputObjectGraphType, GraphQL.Types.INamedType, GraphQL.Types.IProvideMetadata
    {
        public InputObjectGraphType() { }
    }
    public class IntGraphType : GraphQL.Types.ScalarGraphType
    {
        public IntGraphType() { }
        public override object ParseLiteral(GraphQL.Language.AST.IValue value) { }
        public override object ParseValue(object value) { }
    }
    public class InterfaceGraphType : GraphQL.Types.InterfaceGraphType<object>
    {
        public InterfaceGraphType() { }
    }
    public class InterfaceGraphType<TSource> : GraphQL.Types.ComplexGraphType<TSource>, GraphQL.Types.IAbstractGraphType, GraphQL.Types.IComplexGraphType, GraphQL.Types.IGraphType, GraphQL.Types.IInterfaceGraphType, GraphQL.Types.INamedType, GraphQL.Types.IProvideMetadata
    {
        public InterfaceGraphType() { }
        public System.Collections.Generic.IEnumerable<GraphQL.Types.IObjectGraphType> PossibleTypes { get; }
        public System.Func<object, GraphQL.Types.IObjectGraphType> ResolveType { get; set; }
        public void AddPossibleType(GraphQL.Types.IObjectGraphType type) { }
    }
    public class ListGraphType : GraphQL.Types.GraphType, GraphQL.Types.IProvideResolvedType
    {
        public ListGraphType(GraphQL.Types.IGraphType type) { }
        protected ListGraphType(System.Type type) { }
        public GraphQL.Types.IGraphType ResolvedType { get; set; }
        public System.Type Type { get; }
        public override string CollectTypes(GraphQL.Types.TypeCollectionContext context) { }
        public override string ToString() { }
    }
    public class ListGraphType<T> : GraphQL.Types.ListGraphType
        where T : GraphQL.Types.IGraphType
    {
        public ListGraphType() { }
    }
    public class LongGraphType : GraphQL.Types.ScalarGraphType
    {
        public LongGraphType() { }
        public override object ParseLiteral(GraphQL.Language.AST.IValue value) { }
        public override object ParseValue(object value) { }
    }
    public class NonNullGraphType : GraphQL.Types.GraphType, GraphQL.Types.IProvideResolvedType
    {
        public NonNullGraphType(GraphQL.Types.IGraphType type) { }
        protected NonNullGraphType(System.Type type) { }
        public GraphQL.Types.IGraphType ResolvedType { get; set; }
        public System.Type Type { get; }
        public override string CollectTypes(GraphQL.Types.TypeCollectionContext context) { }
        public override string ToString() { }
    }
    public class NonNullGraphType<T> : GraphQL.Types.NonNullGraphType
        where T : GraphQL.Types.GraphType
    {
        public NonNullGraphType() { }
    }
    public class ObjectGraphType : GraphQL.Types.ObjectGraphType<object>
    {
        public ObjectGraphType() { }
    }
    public static class ObjectGraphTypeExtensions
    {
        public static void Field(this GraphQL.Types.IObjectGraphType obj, string name, GraphQL.Types.IGraphType type, string description = null, GraphQL.Types.QueryArguments arguments = null, System.Func<GraphQL.IResolveFieldContext, object> resolve = null) { }
        public static void FieldAsync(this GraphQL.Types.IObjectGraphType obj, string name, GraphQL.Types.IGraphType type, string description = null, GraphQL.Types.QueryArguments arguments = null, System.Func<GraphQL.IResolveFieldContext, System.Threading.Tasks.Task<object>> resolve = null) { }
    }
    public class ObjectGraphType<TSourceType> : GraphQL.Types.ComplexGraphType<TSourceType>, GraphQL.Types.IComplexGraphType, GraphQL.Types.IGraphType, GraphQL.Types.IImplementInterfaces, GraphQL.Types.INamedType, GraphQL.Types.IObjectGraphType, GraphQL.Types.IProvideMetadata
    {
        public ObjectGraphType() { }
        public System.Collections.Generic.IEnumerable<System.Type> Interfaces { get; set; }
        public System.Func<object, bool> IsTypeOf { get; set; }
        public System.Collections.Generic.IEnumerable<GraphQL.Types.IInterfaceGraphType> ResolvedInterfaces { get; set; }
        public void AddResolvedInterface(GraphQL.Types.IInterfaceGraphType graphType) { }
        public void Interface(System.Type type) { }
        public void Interface<TInterface>()
            where TInterface : GraphQL.Types.IInterfaceGraphType { }
    }
    public class QueryArgument : GraphQL.Utilities.MetadataProvider, GraphQL.Types.IHaveDefaultValue, GraphQL.Types.IProvideResolvedType
    {
        public QueryArgument(GraphQL.Types.IGraphType type) { }
        public QueryArgument(System.Type type) { }
        public object DefaultValue { get; set; }
        public string Description { get; set; }
        public string Name { get; set; }
        public GraphQL.Types.IGraphType ResolvedType { get; set; }
        public System.Type Type { get; }
    }
    public class QueryArgument<TType> : GraphQL.Types.QueryArgument
        where TType : GraphQL.Types.IGraphType
    {
        public QueryArgument() { }
    }
    public class QueryArguments : System.Collections.Generic.IEnumerable<GraphQL.Types.QueryArgument>, System.Collections.IEnumerable
    {
        public QueryArguments(params GraphQL.Types.QueryArgument[] args) { }
        public QueryArguments(System.Collections.Generic.IEnumerable<GraphQL.Types.QueryArgument> list) { }
        public int Count { get; }
        public GraphQL.Types.QueryArgument this[int index] { get; set; }
        public void Add(GraphQL.Types.QueryArgument argument) { }
        public GraphQL.Types.QueryArgument Find(string name) { }
        public System.Collections.Generic.IEnumerator<GraphQL.Types.QueryArgument> GetEnumerator() { }
    }
    public class SByteGraphType : GraphQL.Types.ScalarGraphType
    {
        public SByteGraphType() { }
        public override object ParseLiteral(GraphQL.Language.AST.IValue value) { }
        public override object ParseValue(object value) { }
    }
    public abstract class ScalarGraphType : GraphQL.Types.GraphType
    {
        protected ScalarGraphType() { }
        public abstract object ParseLiteral(GraphQL.Language.AST.IValue value);
        public abstract object ParseValue(object value);
        public virtual object Serialize(object value) { }
    }
    public class Schema : GraphQL.Utilities.MetadataProvider, GraphQL.Types.ISchema, System.IDisposable, System.IServiceProvider
    {
        public Schema() { }
        public Schema(System.IServiceProvider services) { }
        public System.Collections.Generic.IEnumerable<System.Type> AdditionalTypes { get; }
        public System.Collections.Generic.IEnumerable<GraphQL.Types.IGraphType> AllTypes { get; }
        public string Description { get; set; }
        public System.Collections.Generic.IEnumerable<GraphQL.Types.DirectiveGraphType> Directives { get; set; }
        public GraphQL.Introspection.ISchemaFilter Filter { get; set; }
        public bool Initialized { get; }
        public GraphQL.Types.IObjectGraphType Mutation { get; set; }
        public GraphQL.Conversion.INameConverter NameConverter { get; set; }
        public GraphQL.Types.IObjectGraphType Query { get; set; }
        public GraphQL.Types.FieldType SchemaMetaFieldType { get; }
        public GraphQL.Types.IObjectGraphType Subscription { get; set; }
        public GraphQL.Types.FieldType TypeMetaFieldType { get; }
        public GraphQL.Types.FieldType TypeNameMetaFieldType { get; }
        public void Dispose() { }
        protected virtual void Dispose(bool disposing) { }
        public GraphQL.Types.DirectiveGraphType FindDirective(string name) { }
        public GraphQL.Types.IGraphType FindType(string name) { }
        public GraphQL.Types.IAstFromValueConverter FindValueConverter(object value, GraphQL.Types.IGraphType type) { }
        public void Initialize() { }
        public void RegisterDirective(GraphQL.Types.DirectiveGraphType directive) { }
        public void RegisterDirectives(params GraphQL.Types.DirectiveGraphType[] directives) { }
        public void RegisterDirectives(System.Collections.Generic.IEnumerable<GraphQL.Types.DirectiveGraphType> directives) { }
        public void RegisterType(GraphQL.Types.IGraphType type) { }
        public void RegisterType<T>()
            where T : GraphQL.Types.IGraphType { }
        public void RegisterTypes(params GraphQL.Types.IGraphType[] types) { }
        public void RegisterTypes(params System.Type[] types) { }
        public void RegisterValueConverter(GraphQL.Types.IAstFromValueConverter converter) { }
        public static GraphQL.Types.ISchema For(string[] typeDefinitions, System.Action<GraphQL.Utilities.SchemaBuilder> configure = null) { }
        public static GraphQL.Types.ISchema For(string typeDefinitions, System.Action<GraphQL.Utilities.SchemaBuilder> configure = null) { }
    }
    public class ShortGraphType : GraphQL.Types.ScalarGraphType
    {
        public ShortGraphType() { }
        public override object ParseLiteral(GraphQL.Language.AST.IValue value) { }
        public override object ParseValue(object value) { }
    }
    public class SkipDirective : GraphQL.Types.DirectiveGraphType
    {
        public SkipDirective() { }
    }
    public class StringGraphType : GraphQL.Types.ScalarGraphType
    {
        public StringGraphType() { }
        public override object ParseLiteral(GraphQL.Language.AST.IValue value) { }
        public override object ParseValue(object value) { }
    }
    public class TimeSpanMillisecondsGraphType : GraphQL.Types.ScalarGraphType
    {
        public TimeSpanMillisecondsGraphType() { }
        public override object ParseLiteral(GraphQL.Language.AST.IValue value) { }
        public override object ParseValue(object value) { }
        public override object Serialize(object value) { }
    }
    public class TimeSpanSecondsGraphType : GraphQL.Types.ScalarGraphType
    {
        public TimeSpanSecondsGraphType() { }
        public override object ParseLiteral(GraphQL.Language.AST.IValue value) { }
        public override object ParseValue(object value) { }
        public override object Serialize(object value) { }
    }
    public class TypeCollectionContext
    {
        public TypeCollectionContext(System.Func<System.Type, GraphQL.Types.IGraphType> resolver, System.Action<string, GraphQL.Types.IGraphType, GraphQL.Types.TypeCollectionContext> addType) { }
        public System.Action<string, GraphQL.Types.IGraphType, GraphQL.Types.TypeCollectionContext> AddType { get; }
        public System.Func<System.Type, GraphQL.Types.IGraphType> ResolveType { get; }
    }
    public static class TypeExtensions
    {
        public static string FullName(this GraphQL.Language.AST.IType type) { }
        public static GraphQL.Types.IGraphType GraphTypeFromType(this GraphQL.Language.AST.IType type, GraphQL.Types.ISchema schema) { }
        public static string Name(this GraphQL.Language.AST.IType type) { }
    }
    public class UIntGraphType : GraphQL.Types.ScalarGraphType
    {
        public UIntGraphType() { }
        public override object ParseLiteral(GraphQL.Language.AST.IValue value) { }
        public override object ParseValue(object value) { }
    }
    public class ULongGraphType : GraphQL.Types.ScalarGraphType
    {
        public ULongGraphType() { }
        public override object ParseLiteral(GraphQL.Language.AST.IValue value) { }
        public override object ParseValue(object value) { }
    }
    public class UShortGraphType : GraphQL.Types.ScalarGraphType
    {
        public UShortGraphType() { }
        public override object ParseLiteral(GraphQL.Language.AST.IValue value) { }
        public override object ParseValue(object value) { }
    }
    public class UnionGraphType : GraphQL.Types.GraphType, GraphQL.Types.IAbstractGraphType, GraphQL.Types.IGraphType, GraphQL.Types.INamedType, GraphQL.Types.IProvideMetadata
    {
        public UnionGraphType() { }
        public System.Collections.Generic.IEnumerable<GraphQL.Types.IObjectGraphType> PossibleTypes { get; set; }
        public System.Func<object, GraphQL.Types.IObjectGraphType> ResolveType { get; set; }
        public System.Collections.Generic.IEnumerable<System.Type> Types { get; set; }
        public void AddPossibleType(GraphQL.Types.IObjectGraphType type) { }
        public void Type(System.Type type) { }
        public void Type<TType>()
            where TType : GraphQL.Types.IObjectGraphType { }
    }
    public class UriGraphType : GraphQL.Types.ScalarGraphType
    {
        public UriGraphType() { }
        public override object ParseLiteral(GraphQL.Language.AST.IValue value) { }
        public override object ParseValue(object value) { }
    }
}
namespace GraphQL.Types.Relay
{
    public class ConnectionType<TNodeType> : GraphQL.Types.Relay.ConnectionType<TNodeType, GraphQL.Types.Relay.EdgeType<TNodeType>>
        where TNodeType : GraphQL.Types.IGraphType
    {
        public ConnectionType() { }
    }
    public class ConnectionType<TNodeType, TEdgeType> : GraphQL.Types.ObjectGraphType<object>
        where TNodeType : GraphQL.Types.IGraphType
        where TEdgeType : GraphQL.Types.Relay.EdgeType<TNodeType>
    {
        public ConnectionType() { }
    }
    public class EdgeType<TNodeType> : GraphQL.Types.ObjectGraphType<object>
        where TNodeType : GraphQL.Types.IGraphType
    {
        public EdgeType() { }
    }
    public class PageInfoType : GraphQL.Types.ObjectGraphType<object>
    {
        public PageInfoType() { }
    }
}
namespace GraphQL.Types.Relay.DataObjects
{
    public class Connection<TNode> : GraphQL.Types.Relay.DataObjects.Connection<TNode, GraphQL.Types.Relay.DataObjects.Edge<TNode>>
    {
        public Connection() { }
    }
    public class Connection<TNode, TEdge>
        where TEdge : GraphQL.Types.Relay.DataObjects.Edge<TNode>
    {
        public Connection() { }
        public System.Collections.Generic.List<TEdge> Edges { get; set; }
        public System.Collections.Generic.List<TNode> Items { get; }
        public GraphQL.Types.Relay.DataObjects.PageInfo PageInfo { get; set; }
        public int TotalCount { get; set; }
    }
    public class Edge<TNode>
    {
        public Edge() { }
        public string Cursor { get; set; }
        public TNode Node { get; set; }
    }
    public class PageInfo
    {
        public PageInfo() { }
        public string EndCursor { get; set; }
        public bool HasNextPage { get; set; }
        public bool HasPreviousPage { get; set; }
        public string StartCursor { get; set; }
    }
}
namespace GraphQL.Utilities
{
    public class AstPrintConfig
    {
        public AstPrintConfig() { }
        public System.Collections.Generic.IEnumerable<GraphQL.Utilities.AstPrintFieldDefinition> Fields { get; }
        public System.Func<GraphQL.Language.AST.INode, bool> Matches { get; set; }
        public System.Func<System.Collections.Generic.IDictionary<string, object>, object> PrintAst { get; set; }
        public void Field(GraphQL.Utilities.AstPrintFieldDefinition field) { }
    }
    public class AstPrintConfig<T> : GraphQL.Utilities.AstPrintConfig
        where T : GraphQL.Language.AST.INode
    {
        public AstPrintConfig() { }
        public void Field<TProperty>(System.Linq.Expressions.Expression<System.Func<T, TProperty>> resolve) { }
        public void Print(System.Func<GraphQL.Utilities.PrintFormat<T>, object> configure) { }
    }
    public class AstPrintFieldDefinition
    {
        public AstPrintFieldDefinition() { }
        public string Name { get; set; }
        public GraphQL.Utilities.IValueResolver Resolver { get; set; }
    }
    public class AstPrintVisitor
    {
        public AstPrintVisitor() { }
        public object ApplyConfig(GraphQL.Language.AST.INode node) { }
        public void Config<T>(System.Action<GraphQL.Utilities.AstPrintConfig<T>> configure)
            where T : GraphQL.Language.AST.INode { }
        public object Visit(GraphQL.Language.AST.INode node) { }
    }
    public static class AstPrinter
    {
        public static string Print(GraphQL.Language.AST.INode node) { }
    }
    public abstract class BaseSchemaNodeVisitor : GraphQL.Utilities.ISchemaNodeVisitor
    {
        protected BaseSchemaNodeVisitor() { }
        public virtual void VisitArgumentDefinition(GraphQL.Types.QueryArgument argument) { }
        public virtual void VisitEnum(GraphQL.Types.EnumerationGraphType type) { }
        public virtual void VisitEnumValue(GraphQL.Types.EnumValueDefinition value) { }
        public virtual void VisitFieldDefinition(GraphQL.Types.FieldType field) { }
        public virtual void VisitInputFieldDefinition(GraphQL.Types.FieldType field) { }
        public virtual void VisitInputObject(GraphQL.Types.InputObjectGraphType type) { }
        public virtual void VisitInterface(GraphQL.Types.InterfaceGraphType iface) { }
        public virtual void VisitObject(GraphQL.Types.IObjectGraphType type) { }
        public virtual void VisitScalar(GraphQL.Types.ScalarGraphType scalar) { }
        public virtual void VisitSchema(GraphQL.Types.Schema schema) { }
        public virtual void VisitUnion(GraphQL.Types.UnionGraphType union) { }
    }
    public class DeprecatedDirectiveVisitor : GraphQL.Utilities.SchemaDirectiveVisitor
    {
        protected static readonly string DeprecatedDefaultValue;
        public DeprecatedDirectiveVisitor() { }
        public override void VisitEnumValue(GraphQL.Types.EnumValueDefinition value) { }
        public override void VisitFieldDefinition(GraphQL.Types.FieldType field) { }
    }
    public class DirectiveVisitorSelector : GraphQL.Utilities.IVisitorSelector
    {
        public DirectiveVisitorSelector(System.Collections.Generic.IDictionary<string, System.Type> directiveVisitors, System.Func<System.Type, GraphQL.Utilities.SchemaDirectiveVisitor> typeResolver) { }
        public System.Collections.Generic.IEnumerable<GraphQL.Utilities.ISchemaNodeVisitor> Select(object node) { }
    }
    public class ExpressionValueResolver<TObject, TProperty> : GraphQL.Utilities.IValueResolver, GraphQL.Utilities.IValueResolver<TProperty>
    {
        public ExpressionValueResolver(System.Linq.Expressions.Expression<System.Func<TObject, TProperty>> property) { }
        public TProperty Resolve(in GraphQL.Utilities.ResolveValueContext context) { }
    }
    public class FieldConfig : GraphQL.Utilities.MetadataProvider
    {
        public FieldConfig(string name) { }
        public GraphQL.Resolvers.IAsyncEventStreamResolver AsyncSubscriber { get; set; }
        public string DeprecationReason { get; set; }
        public string Description { get; set; }
        public string Name { get; }
        public GraphQL.Resolvers.IFieldResolver Resolver { get; set; }
        public GraphQL.Reflection.IAccessor ResolverAccessor { get; set; }
        public GraphQL.Resolvers.IEventStreamResolver Subscriber { get; set; }
        public GraphQL.Reflection.IAccessor SubscriberAccessor { get; set; }
    }
    public static class GraphTypeTypeRegistry
    {
        public static bool Contains(System.Type clrType) { }
        public static System.Type Get(System.Type clrType) { }
        public static System.Type Get<TClrType>() { }
        public static void Register(System.Type clrType, System.Type graphType) { }
        public static void Register<T, TGraph>()
            where TGraph : GraphQL.Types.GraphType { }
    }
    public interface ISchemaNodeVisitor
    {
        void VisitArgumentDefinition(GraphQL.Types.QueryArgument argument);
        void VisitEnum(GraphQL.Types.EnumerationGraphType type);
        void VisitEnumValue(GraphQL.Types.EnumValueDefinition value);
        void VisitFieldDefinition(GraphQL.Types.FieldType field);
        void VisitInputFieldDefinition(GraphQL.Types.FieldType field);
        void VisitInputObject(GraphQL.Types.InputObjectGraphType type);
        void VisitInterface(GraphQL.Types.InterfaceGraphType iface);
        void VisitObject(GraphQL.Types.IObjectGraphType type);
        void VisitScalar(GraphQL.Types.ScalarGraphType scalar);
        void VisitSchema(GraphQL.Types.Schema schema);
        void VisitUnion(GraphQL.Types.UnionGraphType union);
    }
    public interface IValueResolver
    {
        object Resolve(in GraphQL.Utilities.ResolveValueContext context);
    }
    public interface IValueResolver<T> : GraphQL.Utilities.IValueResolver
    {
        T Resolve(in GraphQL.Utilities.ResolveValueContext context);
    }
    public interface IVisitorSelector
    {
        System.Collections.Generic.IEnumerable<GraphQL.Utilities.ISchemaNodeVisitor> Select(object node);
    }
    public class MetadataProvider : GraphQL.Types.IProvideMetadata
    {
        public MetadataProvider() { }
        public System.Collections.Generic.IDictionary<string, object> Metadata { get; set; }
        public TType GetMetadata<TType>(string key, System.Func<TType> defaultValueFactory) { }
        public TType GetMetadata<TType>(string key, TType defaultValue = default) { }
        public bool HasMetadata(string key) { }
    }
    public static class NameValidator
    {
        public static void ValidateName(string name, string type = "field") { }
    }
    public class PrintFormat<T>
    {
        public PrintFormat(System.Collections.Generic.IDictionary<string, object> args) { }
        public object Arg(string key) { }
        public object Arg<TProperty>(System.Linq.Expressions.Expression<System.Func<T, TProperty>> argument) { }
        public TVal Arg<TVal>(string key) { }
        public System.Collections.Generic.IEnumerable<object> ArgArray<TProperty>(System.Linq.Expressions.Expression<System.Func<T, TProperty>> argument) { }
    }
    public readonly struct ResolveValueContext
    {
        public ResolveValueContext(object source) { }
        public object Source { get; }
        public TType SourceAs<TType>() { }
    }
    public class SchemaBuilder
    {
        protected readonly System.Collections.Generic.IDictionary<string, GraphQL.Types.IGraphType> _types;
        public SchemaBuilder() { }
        public System.Collections.Generic.IDictionary<string, System.Type> Directives { get; }
        public System.IServiceProvider ServiceProvider { get; set; }
        public GraphQL.Utilities.TypeSettings Types { get; }
        public virtual GraphQL.Types.ISchema Build(string[] typeDefinitions) { }
        public virtual GraphQL.Types.ISchema Build(string typeDefinitions) { }
        protected virtual void CopyMetadata(GraphQL.Types.IProvideMetadata target, GraphQL.Types.IProvideMetadata source) { }
        protected virtual GraphQL.Types.IGraphType GetType(string name) { }
        protected virtual void PreConfigure(GraphQL.Types.Schema schema) { }
        public GraphQL.Utilities.SchemaBuilder RegisterDirectiveVisitor<T>(string name)
            where T : GraphQL.Utilities.SchemaDirectiveVisitor { }
        public GraphQL.Utilities.SchemaBuilder RegisterType(GraphQL.Types.IGraphType type) { }
        public void RegisterTypes(System.Collections.Generic.IEnumerable<GraphQL.Types.IGraphType> types) { }
        public GraphQL.Utilities.SchemaBuilder RegisterVisitorSelector<T>(T selector)
            where T : GraphQL.Utilities.IVisitorSelector { }
        protected virtual GraphQL.Types.QueryArgument ToArguments(GraphQLParser.AST.GraphQLInputValueDefinition inputDef) { }
        protected virtual GraphQL.Types.DirectiveGraphType ToDirective(GraphQLParser.AST.GraphQLDirectiveDefinition directiveDef) { }
        protected virtual GraphQL.Types.EnumerationGraphType ToEnumerationType(GraphQLParser.AST.GraphQLEnumTypeDefinition enumDef) { }
        protected virtual GraphQL.Types.FieldType ToFieldType(string parentTypeName, GraphQLParser.AST.GraphQLFieldDefinition fieldDef) { }
        protected virtual GraphQL.Types.FieldType ToFieldType(string parentTypeName, GraphQLParser.AST.GraphQLInputValueDefinition inputDef) { }
        protected virtual GraphQL.Types.InputObjectGraphType ToInputObjectType(GraphQLParser.AST.GraphQLInputObjectTypeDefinition inputDef) { }
        protected virtual GraphQL.Types.InterfaceGraphType ToInterfaceType(GraphQLParser.AST.GraphQLInterfaceTypeDefinition interfaceDef) { }
        protected virtual GraphQL.Types.IObjectGraphType ToObjectGraphType(GraphQLParser.AST.GraphQLObjectTypeDefinition astType, bool isExtensionType = false) { }
        protected virtual GraphQL.Types.FieldType ToSubscriptionFieldType(string parentTypeName, GraphQLParser.AST.GraphQLFieldDefinition fieldDef) { }
        protected virtual GraphQL.Types.UnionGraphType ToUnionType(GraphQLParser.AST.GraphQLUnionTypeDefinition unionDef) { }
        protected virtual void Validate(GraphQLParser.AST.GraphQLDocument document) { }
        protected virtual void VisitNode(object node, System.Action<GraphQL.Utilities.ISchemaNodeVisitor> action) { }
    }
    public abstract class SchemaDirectiveVisitor : GraphQL.Utilities.BaseSchemaNodeVisitor
    {
        protected SchemaDirectiveVisitor() { }
        public System.Collections.Generic.Dictionary<string, object> Arguments { get; set; }
        public string Name { get; set; }
        public object GetArgument(System.Type argumentType, string name, object defaultValue = null) { }
        public TType GetArgument<TType>(string name, TType defaultValue = default) { }
    }
    public class SchemaPrinter
    {
        public SchemaPrinter(GraphQL.Types.ISchema schema, GraphQL.Utilities.SchemaPrinterOptions options = null) { }
        protected GraphQL.Utilities.SchemaPrinterOptions Options { get; }
        public string[] BreakLine(string line, int len) { }
        public string FormatDefaultValue(object value, GraphQL.Types.IGraphType graphType) { }
        protected string FormatDescription(string description, string indentation = "") { }
        public bool IsBuiltInScalar(string typeName) { }
        public virtual bool IsDefinedType(string typeName) { }
        public bool IsIntrospectionType(string typeName) { }
        public bool IsSchemaOfCommonNames(GraphQL.Types.ISchema schema) { }
        public bool IsSpecDirective(string directiveName) { }
        public string Print() { }
        public string PrintArgs(GraphQL.Types.FieldType field) { }
        public string PrintDeprecation(string reason) { }
        public string PrintDescription(string description, string indentation = "", bool firstInBlock = true) { }
        public string PrintDirective(GraphQL.Types.DirectiveGraphType directive) { }
        public string PrintEnum(GraphQL.Types.EnumerationGraphType type) { }
        public virtual string PrintFields(GraphQL.Types.IComplexGraphType type) { }
        public string PrintFilteredSchema(System.Func<string, bool> directiveFilter, System.Func<string, bool> typeFilter) { }
        public string PrintInputObject(GraphQL.Types.IInputObjectGraphType type) { }
        public string PrintInputValue(GraphQL.Types.FieldType field) { }
        public string PrintInputValue(GraphQL.Types.QueryArgument argument) { }
        public virtual string PrintInterface(GraphQL.Types.IInterfaceGraphType type) { }
        public string PrintIntrospectionSchema() { }
        public virtual string PrintObject(GraphQL.Types.IObjectGraphType type) { }
        public string PrintScalar(GraphQL.Types.ScalarGraphType type) { }
        public string PrintSchemaDefinition(GraphQL.Types.ISchema schema) { }
        public string PrintType(GraphQL.Types.IGraphType type) { }
        public string PrintUnion(GraphQL.Types.UnionGraphType type) { }
        public static string ResolveName(GraphQL.Types.IGraphType type) { }
    }
    public class SchemaPrinterOptions
    {
        public SchemaPrinterOptions() { }
        public System.Collections.Generic.List<string> CustomScalars { get; set; }
        public bool IncludeDeprecationReasons { get; set; }
        public bool IncludeDescriptions { get; set; }
        public bool OldImplementsSyntax { get; set; }
    }
    public static class ServiceProviderExtensions
    {
        public static object GetRequiredService(this System.IServiceProvider provider, System.Type serviceType) { }
        public static T GetRequiredService<T>(this System.IServiceProvider provider) { }
    }
    public static class StringUtils
    {
        public static string Capitalize(string str) { }
        public static string ChangeCase(string str, string sep, System.Func<string, string> composer) { }
        public static string ChangeCase(string str, string sep, System.Func<string, int, string> composer) { }
        public static int DamerauLevenshteinDistance(string source, string target, int threshold) { }
        public static string QuotedOrList(System.Collections.Generic.IEnumerable<string> items, int maxLength = 5) { }
        public static string[] SuggestionList(string input, System.Collections.Generic.IEnumerable<string> options) { }
        public static void Swap<T>(ref T arg1, ref T arg2) { }
        public static string ToCamelCase(string str) { }
        public static string ToConstantCase(string str) { }
        public static string ToPascalCase(string str) { }
        public static System.Collections.Generic.IEnumerable<string> ToWords(string str) { }
    }
    public class TypeConfig : GraphQL.Utilities.MetadataProvider
    {
        public TypeConfig(string name) { }
        public string DeprecationReason { get; set; }
        public string Description { get; set; }
        public System.Func<object, bool> IsTypeOfFunc { get; set; }
        public string Name { get; }
        public System.Func<object, GraphQL.Types.IObjectGraphType> ResolveType { get; set; }
        public System.Type Type { get; set; }
        public GraphQL.Utilities.FieldConfig FieldFor(string field, System.IServiceProvider serviceProvider) { }
        public void IsTypeOf<T>() { }
        public GraphQL.Utilities.FieldConfig SubscriptionFieldFor(string field, System.IServiceProvider serviceProvider) { }
    }
    public class TypeSettings
    {
        public TypeSettings() { }
        public GraphQL.Utilities.TypeConfig For(string typeName) { }
        public GraphQL.Utilities.TypeSettings ForAll(System.Action<GraphQL.Utilities.TypeConfig> configure) { }
        public void Include(System.Type type) { }
        public void Include(string name, System.Type type) { }
        public void Include(System.Type type, System.Type typeOfType) { }
        public void Include(string name, System.Type type, System.Type typeOfType) { }
        public void Include<TType>() { }
        public void Include<TType>(string name) { }
        public void Include<TType, TTypeOfType>() { }
        public void Include<TType, TTypeOfType>(string name) { }
    }
}
namespace GraphQL.Utilities.Federation
{
    public class AnyScalarGraphType : GraphQL.Types.ScalarGraphType
    {
        public AnyScalarGraphType() { }
        public override object ParseLiteral(GraphQL.Language.AST.IValue value) { }
        public override object ParseValue(object value) { }
    }
    public class AnyValue : GraphQL.Language.AST.ValueNode<object>
    {
        public AnyValue(object value) { }
        protected override bool Equals(GraphQL.Language.AST.ValueNode<object> node) { }
    }
    public class AnyValueConverter : GraphQL.Types.IAstFromValueConverter
    {
        public AnyValueConverter() { }
        public GraphQL.Language.AST.IValue Convert(object value, GraphQL.Types.IGraphType type) { }
        public bool Matches(object value, GraphQL.Types.IGraphType type) { }
    }
    public class FederatedResolveContext
    {
        public FederatedResolveContext() { }
        public System.Collections.Generic.Dictionary<string, object> Arguments { get; set; }
        public GraphQL.IResolveFieldContext ParentFieldContext { get; set; }
    }
    public class FederatedSchema
    {
        public FederatedSchema() { }
        public static GraphQL.Types.ISchema For(string[] typeDefinitions, System.Action<GraphQL.Utilities.Federation.FederatedSchemaBuilder> configure = null) { }
        public static GraphQL.Types.ISchema For(string typeDefinitions, System.Action<GraphQL.Utilities.Federation.FederatedSchemaBuilder> configure = null) { }
    }
    public class FederatedSchemaBuilder : GraphQL.Utilities.SchemaBuilder
    {
        public FederatedSchemaBuilder() { }
        public override GraphQL.Types.ISchema Build(string typeDefinitions) { }
        protected override void PreConfigure(GraphQL.Types.Schema schema) { }
    }
    public class FederatedSchemaPrinter : GraphQL.Utilities.SchemaPrinter
    {
        public FederatedSchemaPrinter(GraphQL.Types.ISchema schema, GraphQL.Utilities.SchemaPrinterOptions options = null) { }
        public bool IsFederatedDirective(string directiveName) { }
        public bool IsFederatedType(string typeName) { }
        public string PrintAstDirective(GraphQLParser.AST.GraphQLDirective directive) { }
        public string PrintFederatedDirectives(GraphQL.Types.IGraphType type) { }
        public string PrintFederatedDirectivesFromAst(GraphQL.Types.IProvideMetadata type) { }
        public string PrintFederatedSchema() { }
        public override string PrintFields(GraphQL.Types.IComplexGraphType type) { }
        public override string PrintInterface(GraphQL.Types.IInterfaceGraphType type) { }
        public override string PrintObject(GraphQL.Types.IObjectGraphType type) { }
    }
    public class FuncFederatedResolver<T> : GraphQL.Utilities.Federation.IFederatedResolver
    {
        public FuncFederatedResolver(System.Func<GraphQL.Utilities.Federation.FederatedResolveContext, System.Threading.Tasks.Task<T>> func) { }
        public System.Threading.Tasks.Task<object> Resolve(GraphQL.Utilities.Federation.FederatedResolveContext context) { }
    }
    public interface IFederatedResolver
    {
        System.Threading.Tasks.Task<object> Resolve(GraphQL.Utilities.Federation.FederatedResolveContext context);
    }
    public class ServiceGraphType : GraphQL.Types.ObjectGraphType
    {
        public ServiceGraphType() { }
    }
    public static class TypeConfigExtensions
    {
        public static void ResolveReferenceAsync(this GraphQL.Utilities.TypeConfig config, GraphQL.Utilities.Federation.IFederatedResolver resolver) { }
        public static void ResolveReferenceAsync<T>(this GraphQL.Utilities.TypeConfig config, System.Func<GraphQL.Utilities.Federation.FederatedResolveContext, System.Threading.Tasks.Task<T>> resolver) { }
    }
}
namespace GraphQL.Validation
{
    public class BasicVisitor
    {
        public BasicVisitor(params GraphQL.Validation.INodeVisitor[] visitors) { }
        public BasicVisitor(System.Collections.Generic.IList<GraphQL.Validation.INodeVisitor> visitors) { }
        public void Visit(GraphQL.Language.AST.INode node) { }
    }
    public class DebugNodeVisitor : GraphQL.Validation.INodeVisitor
    {
        public DebugNodeVisitor() { }
        public void Enter(GraphQL.Language.AST.INode node) { }
        public void Leave(GraphQL.Language.AST.INode node) { }
    }
    public class DocumentValidator : GraphQL.Validation.IDocumentValidator
    {
        public static readonly System.Collections.Generic.IEnumerable<GraphQL.Validation.IValidationRule> CoreRules;
        public DocumentValidator() { }
        public System.Threading.Tasks.Task<GraphQL.Validation.IValidationResult> ValidateAsync(string originalQuery, GraphQL.Types.ISchema schema, GraphQL.Language.AST.Document document, System.Collections.Generic.IEnumerable<GraphQL.Validation.IValidationRule> rules = null, System.Collections.Generic.IDictionary<string, object> userContext = null, GraphQL.Inputs inputs = null) { }
    }
    public class EnterLeaveListener : GraphQL.Validation.INodeVisitor
    {
        public EnterLeaveListener() { }
        public EnterLeaveListener(System.Action<GraphQL.Validation.EnterLeaveListener> configure) { }
        public void Match<TNode>(System.Action<TNode> enter = null, System.Action<TNode> leave = null)
            where TNode : GraphQL.Language.AST.INode { }
    }
    public interface IDocumentValidator
    {
        System.Threading.Tasks.Task<GraphQL.Validation.IValidationResult> ValidateAsync(string originalQuery, GraphQL.Types.ISchema schema, GraphQL.Language.AST.Document document, System.Collections.Generic.IEnumerable<GraphQL.Validation.IValidationRule> rules = null, System.Collections.Generic.IDictionary<string, object> userContext = null, GraphQL.Inputs inputs = null);
    }
    public interface INodeVisitor
    {
        void Enter(GraphQL.Language.AST.INode node);
        void Leave(GraphQL.Language.AST.INode node);
    }
    public interface IValidationResult
    {
        GraphQL.ExecutionErrors Errors { get; }
        bool IsValid { get; }
    }
    public interface IValidationRule
    {
        System.Threading.Tasks.Task<GraphQL.Validation.INodeVisitor> ValidateAsync(GraphQL.Validation.ValidationContext context);
    }
    public class MatchingNodeVisitor<TNode> : GraphQL.Validation.INodeVisitor
        where TNode : GraphQL.Language.AST.INode
    {
        public MatchingNodeVisitor(System.Action<TNode> enter = null, System.Action<TNode> leave = null) { }
    }
    public sealed class SuccessfullyValidatedResult : GraphQL.Validation.IValidationResult
    {
        public static readonly GraphQL.Validation.SuccessfullyValidatedResult Instance;
        public GraphQL.ExecutionErrors Errors { get; }
        public bool IsValid { get; }
    }
    public class TypeInfo : GraphQL.Validation.INodeVisitor
    {
        public TypeInfo(GraphQL.Types.ISchema schema) { }
        public void Enter(GraphQL.Language.AST.INode node) { }
        public GraphQL.Language.AST.INode[] GetAncestors() { }
        public GraphQL.Types.QueryArgument GetArgument() { }
        public GraphQL.Types.DirectiveGraphType GetDirective() { }
        public GraphQL.Types.FieldType GetFieldDef() { }
        public GraphQL.Types.IGraphType GetInputType() { }
        public GraphQL.Types.IGraphType GetLastType() { }
        public GraphQL.Types.IGraphType GetParentType() { }
        public void Leave(GraphQL.Language.AST.INode node) { }
    }
    public class ValidationContext : GraphQL.Execution.IProvideUserContext
    {
        public ValidationContext() { }
        public GraphQL.Language.AST.Document Document { get; set; }
        public System.Collections.Generic.IEnumerable<GraphQL.Validation.ValidationError> Errors { get; }
        public bool HasErrors { get; }
        public GraphQL.Inputs Inputs { get; set; }
        public string OperationName { get; set; }
        public string OriginalQuery { get; set; }
        public GraphQL.Types.ISchema Schema { get; set; }
        public GraphQL.Validation.TypeInfo TypeInfo { get; set; }
        public System.Collections.Generic.IDictionary<string, object> UserContext { get; set; }
        public GraphQL.Language.AST.FragmentDefinition GetFragment(string name) { }
        public System.Collections.Generic.List<GraphQL.Language.AST.FragmentSpread> GetFragmentSpreads(GraphQL.Language.AST.SelectionSet node) { }
        public System.Collections.Generic.IEnumerable<GraphQL.Validation.VariableUsage> GetRecursiveVariables(GraphQL.Language.AST.Operation operation) { }
        public System.Collections.Generic.IEnumerable<GraphQL.Language.AST.FragmentDefinition> GetRecursivelyReferencedFragments(GraphQL.Language.AST.Operation operation) { }
        public System.Collections.Generic.List<GraphQL.Validation.VariableUsage> GetVariables(GraphQL.Language.AST.IHaveSelectionSet node) { }
        public string Print(GraphQL.Language.AST.INode node) { }
        public string Print(GraphQL.Types.IGraphType type) { }
        public void ReportError(GraphQL.Validation.ValidationError error) { }
    }
    [System.Serializable]
    public class ValidationError : GraphQL.ExecutionError
    {
        public ValidationError(string originalQuery, string errorCode, string message, params GraphQL.Language.AST.INode[] nodes) { }
        public ValidationError(string originalQuery, string errorCode, string message, System.Exception innerException, params GraphQL.Language.AST.INode[] nodes) { }
        public System.Collections.Generic.IEnumerable<GraphQL.Language.AST.INode> Nodes { get; }
    }
    public class ValidationResult : GraphQL.Validation.IValidationResult
    {
        public ValidationResult(System.Collections.Generic.IEnumerable<GraphQL.Validation.ValidationError> errors) { }
        public GraphQL.ExecutionErrors Errors { get; }
        public bool IsValid { get; }
    }
    public class VariableUsage
    {
        public VariableUsage(GraphQL.Language.AST.VariableReference node, GraphQL.Types.IGraphType type) { }
        public GraphQL.Language.AST.VariableReference Node { get; }
        public GraphQL.Types.IGraphType Type { get; }
    }
}
namespace GraphQL.Validation.Complexity
{
    public class ComplexityAnalyzer : GraphQL.Validation.Complexity.IComplexityAnalyzer
    {
        public ComplexityAnalyzer() { }
        protected virtual void Analyzed(GraphQL.Language.AST.Document document, GraphQL.Validation.Complexity.ComplexityConfiguration complexityParameters, GraphQL.Validation.Complexity.ComplexityResult complexityResult) { }
        public void Validate(GraphQL.Language.AST.Document document, GraphQL.Validation.Complexity.ComplexityConfiguration complexityParameters) { }
    }
    public class ComplexityConfiguration
    {
        public ComplexityConfiguration() { }
        public double? FieldImpact { get; set; }
        public int? MaxComplexity { get; set; }
        public int? MaxDepth { get; set; }
        public int MaxRecursionCount { get; set; }
    }
    public class ComplexityResult
    {
        public ComplexityResult() { }
        public double Complexity { get; set; }
        public System.Collections.Generic.Dictionary<GraphQL.Language.AST.INode, double> ComplexityMap { get; }
        public int TotalQueryDepth { get; set; }
    }
    public interface IComplexityAnalyzer
    {
        void Validate(GraphQL.Language.AST.Document document, GraphQL.Validation.Complexity.ComplexityConfiguration parameters);
    }
}
namespace GraphQL.Validation.Rules
{
    public class ArgumentsOfCorrectType : GraphQL.Validation.IValidationRule
    {
        public static readonly GraphQL.Validation.Rules.ArgumentsOfCorrectType Instance;
        public ArgumentsOfCorrectType() { }
        public string BadValueMessage(string argName, GraphQL.Types.IGraphType type, string value, System.Collections.Generic.IEnumerable<string> verboseErrors) { }
        public System.Threading.Tasks.Task<GraphQL.Validation.INodeVisitor> ValidateAsync(GraphQL.Validation.ValidationContext context) { }
    }
    public class DefaultValuesOfCorrectType : GraphQL.Validation.IValidationRule
    {
        public readonly System.Func<string, string, string, System.Collections.Generic.IEnumerable<string>, string> BadValueForDefaultArgMessage;
        public readonly System.Func<string, string, string, string> BadValueForNonNullArgMessage;
        public static readonly GraphQL.Validation.Rules.DefaultValuesOfCorrectType Instance;
        public DefaultValuesOfCorrectType() { }
        public System.Threading.Tasks.Task<GraphQL.Validation.INodeVisitor> ValidateAsync(GraphQL.Validation.ValidationContext context) { }
    }
    public class FieldsOnCorrectType : GraphQL.Validation.IValidationRule
    {
        public static readonly GraphQL.Validation.Rules.FieldsOnCorrectType Instance;
        public FieldsOnCorrectType() { }
        public string UndefinedFieldMessage(string fieldName, string type, System.Collections.Generic.IEnumerable<string> suggestedTypeNames, System.Collections.Generic.IEnumerable<string> suggestedFieldNames) { }
        public System.Threading.Tasks.Task<GraphQL.Validation.INodeVisitor> ValidateAsync(GraphQL.Validation.ValidationContext context) { }
    }
    public class FragmentsOnCompositeTypes : GraphQL.Validation.IValidationRule
    {
        public static readonly GraphQL.Validation.Rules.FragmentsOnCompositeTypes Instance;
        public FragmentsOnCompositeTypes() { }
        public string FragmentOnNonCompositeErrorMessage(string fragName, string type) { }
        public string InlineFragmentOnNonCompositeErrorMessage(string type) { }
        public System.Threading.Tasks.Task<GraphQL.Validation.INodeVisitor> ValidateAsync(GraphQL.Validation.ValidationContext context) { }
    }
    public class KnownArgumentNames : GraphQL.Validation.IValidationRule
    {
        public static readonly GraphQL.Validation.Rules.KnownArgumentNames Instance;
        public KnownArgumentNames() { }
        public string UnknownArgMessage(string argName, string fieldName, string type, string[] suggestedArgs) { }
        public string UnknownDirectiveArgMessage(string argName, string directiveName, string[] suggestedArgs) { }
        public System.Threading.Tasks.Task<GraphQL.Validation.INodeVisitor> ValidateAsync(GraphQL.Validation.ValidationContext context) { }
    }
    public class KnownDirectives : GraphQL.Validation.IValidationRule
    {
        public static readonly GraphQL.Validation.Rules.KnownDirectives Instance;
        public KnownDirectives() { }
        public string MisplacedDirectiveMessage(string directiveName, string location) { }
        public string UnknownDirectiveMessage(string directiveName) { }
        public System.Threading.Tasks.Task<GraphQL.Validation.INodeVisitor> ValidateAsync(GraphQL.Validation.ValidationContext context) { }
    }
    public class KnownFragmentNames : GraphQL.Validation.IValidationRule
    {
        public static readonly GraphQL.Validation.Rules.KnownFragmentNames Instance;
        public KnownFragmentNames() { }
        public string UnknownFragmentMessage(string fragName) { }
        public System.Threading.Tasks.Task<GraphQL.Validation.INodeVisitor> ValidateAsync(GraphQL.Validation.ValidationContext context) { }
    }
    public class KnownTypeNames : GraphQL.Validation.IValidationRule
    {
        public System.Func<string, string[], string> UnknownTypeMessage;
        public static readonly GraphQL.Validation.Rules.KnownTypeNames Instance;
        public KnownTypeNames() { }
        public System.Threading.Tasks.Task<GraphQL.Validation.INodeVisitor> ValidateAsync(GraphQL.Validation.ValidationContext context) { }
    }
    public class LoneAnonymousOperation : GraphQL.Validation.IValidationRule
    {
        public static readonly GraphQL.Validation.Rules.LoneAnonymousOperation Instance;
        public LoneAnonymousOperation() { }
        public System.Func<string> AnonOperationNotAloneMessage { get; }
        public System.Threading.Tasks.Task<GraphQL.Validation.INodeVisitor> ValidateAsync(GraphQL.Validation.ValidationContext context) { }
    }
    public class NoFragmentCycles : GraphQL.Validation.IValidationRule
    {
        public static readonly GraphQL.Validation.Rules.NoFragmentCycles Instance;
        public NoFragmentCycles() { }
        public string CycleErrorMessage(string fragName, string[] spreadNames) { }
        public System.Threading.Tasks.Task<GraphQL.Validation.INodeVisitor> ValidateAsync(GraphQL.Validation.ValidationContext context) { }
    }
    public class NoUndefinedVariables : GraphQL.Validation.IValidationRule
    {
        public System.Func<string, string, string> UndefinedVarMessage;
        public static readonly GraphQL.Validation.Rules.NoUndefinedVariables Instance;
        public NoUndefinedVariables() { }
        public System.Threading.Tasks.Task<GraphQL.Validation.INodeVisitor> ValidateAsync(GraphQL.Validation.ValidationContext context) { }
    }
    public class NoUnusedFragments : GraphQL.Validation.IValidationRule
    {
        public static readonly GraphQL.Validation.Rules.NoUnusedFragments Instance;
        public NoUnusedFragments() { }
        public string UnusedFragMessage(string fragName) { }
        public System.Threading.Tasks.Task<GraphQL.Validation.INodeVisitor> ValidateAsync(GraphQL.Validation.ValidationContext context) { }
    }
    public class NoUnusedVariables : GraphQL.Validation.IValidationRule
    {
        public static readonly GraphQL.Validation.Rules.NoUnusedVariables Instance;
        public NoUnusedVariables() { }
        public string UnusedVariableMessage(string varName, string opName) { }
        public System.Threading.Tasks.Task<GraphQL.Validation.INodeVisitor> ValidateAsync(GraphQL.Validation.ValidationContext context) { }
    }
    public class OverlappingFieldsCanBeMerged : GraphQL.Validation.IValidationRule
    {
        public OverlappingFieldsCanBeMerged() { }
        public void CollectFieldsAndFragmentNames(GraphQL.Validation.ValidationContext context, GraphQL.Types.IGraphType parentType, GraphQL.Language.AST.SelectionSet selectionSet, System.Collections.Generic.Dictionary<string, System.Collections.Generic.List<GraphQL.Validation.Rules.OverlappingFieldsCanBeMerged.FieldDefPair>> nodeAndDefs, System.Collections.Generic.Dictionary<string, bool> fragments) { }
        public GraphQL.Validation.Rules.OverlappingFieldsCanBeMerged.CachedField GetReferencedFieldsAndFragmentNames(GraphQL.Validation.ValidationContext context, System.Collections.Generic.Dictionary<GraphQL.Language.AST.SelectionSet, GraphQL.Validation.Rules.OverlappingFieldsCanBeMerged.CachedField> cachedFieldsAndFragmentNames, GraphQL.Language.AST.FragmentDefinition fragment) { }
        public GraphQL.Validation.Rules.OverlappingFieldsCanBeMerged.Conflict SubfieldConflicts(System.Collections.Generic.List<GraphQL.Validation.Rules.OverlappingFieldsCanBeMerged.Conflict> conflicts, string responseName, GraphQL.Language.AST.ISelection node1, GraphQL.Language.AST.ISelection node2) { }
        public System.Threading.Tasks.Task<GraphQL.Validation.INodeVisitor> ValidateAsync(GraphQL.Validation.ValidationContext context) { }
        public static string FieldsConflictMessage(string responseName, GraphQL.Validation.Rules.OverlappingFieldsCanBeMerged.ConflictReason reason) { }
        public static string ReasonMessage(GraphQL.Validation.Rules.OverlappingFieldsCanBeMerged.Message reasonMessage) { }
        public class CachedField
        {
            public CachedField() { }
            public System.Collections.Generic.List<string> Names { get; set; }
            public System.Collections.Generic.Dictionary<string, System.Collections.Generic.List<GraphQL.Validation.Rules.OverlappingFieldsCanBeMerged.FieldDefPair>> NodeAndDef { get; set; }
        }
        public class Conflict
        {
            public Conflict() { }
            public System.Collections.Generic.List<GraphQL.Language.AST.ISelection> FieldsLeft { get; set; }
            public System.Collections.Generic.List<GraphQL.Language.AST.ISelection> FieldsRight { get; set; }
            public GraphQL.Validation.Rules.OverlappingFieldsCanBeMerged.ConflictReason Reason { get; set; }
        }
        public class ConflictReason
        {
            public ConflictReason() { }
            public GraphQL.Validation.Rules.OverlappingFieldsCanBeMerged.Message Message { get; set; }
            public string Name { get; set; }
        }
        public class FieldDefPair
        {
            public FieldDefPair() { }
            public GraphQL.Language.AST.ISelection Field { get; set; }
            public GraphQL.Types.FieldType FieldDef { get; set; }
            public GraphQL.Types.IGraphType ParentType { get; set; }
        }
        public class Message
        {
            public Message() { }
            public string Msg { get; set; }
            public System.Collections.Generic.List<GraphQL.Validation.Rules.OverlappingFieldsCanBeMerged.ConflictReason> Msgs { get; set; }
        }
        public class ObjMap<T> : System.Collections.Generic.Dictionary<string, T>
        {
            public ObjMap() { }
        }
        public class PairSet
        {
            public PairSet() { }
            public void Add(string a, string b, bool areMutuallyExclusive) { }
            public bool Has(string a, string b, bool areMutuallyExclusive) { }
        }
    }
    public class PossibleFragmentSpreads : GraphQL.Validation.IValidationRule
    {
        public static readonly GraphQL.Validation.Rules.PossibleFragmentSpreads Instance;
        public PossibleFragmentSpreads() { }
        public string TypeIncompatibleAnonSpreadMessage(string parentType, string fragType) { }
        public string TypeIncompatibleSpreadMessage(string fragName, string parentType, string fragType) { }
        public System.Threading.Tasks.Task<GraphQL.Validation.INodeVisitor> ValidateAsync(GraphQL.Validation.ValidationContext context) { }
    }
    public class ProvidedNonNullArguments : GraphQL.Validation.IValidationRule
    {
        public static readonly GraphQL.Validation.Rules.ProvidedNonNullArguments Instance;
        public ProvidedNonNullArguments() { }
        public string MissingDirectiveArgMessage(string directiveName, string argName, string type) { }
        public string MissingFieldArgMessage(string fieldName, string argName, string type) { }
        public System.Threading.Tasks.Task<GraphQL.Validation.INodeVisitor> ValidateAsync(GraphQL.Validation.ValidationContext context) { }
    }
    public class ScalarLeafs : GraphQL.Validation.IValidationRule
    {
        public readonly System.Func<string, string, string> NoSubselectionAllowedMessage;
        public readonly System.Func<string, string, string> RequiredSubselectionMessage;
        public static readonly GraphQL.Validation.Rules.ScalarLeafs Instance;
        public ScalarLeafs() { }
        public System.Threading.Tasks.Task<GraphQL.Validation.INodeVisitor> ValidateAsync(GraphQL.Validation.ValidationContext context) { }
    }
    public class SingleRootFieldSubscriptions : GraphQL.Validation.IValidationRule
    {
        public static readonly GraphQL.Validation.Rules.SingleRootFieldSubscriptions Instance;
        public SingleRootFieldSubscriptions() { }
        public System.Threading.Tasks.Task<GraphQL.Validation.INodeVisitor> ValidateAsync(GraphQL.Validation.ValidationContext context) { }
        public static string InvalidNumberOfRootFieldMessage(string name) { }
    }
    public class UniqueArgumentNames : GraphQL.Validation.IValidationRule
    {
        public static readonly GraphQL.Validation.Rules.UniqueArgumentNames Instance;
        public UniqueArgumentNames() { }
        public string DuplicateArgMessage(string argName) { }
        public System.Threading.Tasks.Task<GraphQL.Validation.INodeVisitor> ValidateAsync(GraphQL.Validation.ValidationContext context) { }
    }
    public class UniqueDirectivesPerLocation : GraphQL.Validation.IValidationRule
    {
        public static readonly GraphQL.Validation.Rules.UniqueDirectivesPerLocation Instance;
        public UniqueDirectivesPerLocation() { }
        public string DuplicateDirectiveMessage(string directiveName) { }
        public System.Threading.Tasks.Task<GraphQL.Validation.INodeVisitor> ValidateAsync(GraphQL.Validation.ValidationContext context) { }
    }
    public class UniqueFragmentNames : GraphQL.Validation.IValidationRule
    {
        public static readonly GraphQL.Validation.Rules.UniqueFragmentNames Instance;
        public UniqueFragmentNames() { }
        public string DuplicateFragmentNameMessage(string fragName) { }
        public System.Threading.Tasks.Task<GraphQL.Validation.INodeVisitor> ValidateAsync(GraphQL.Validation.ValidationContext context) { }
    }
    public class UniqueInputFieldNames : GraphQL.Validation.IValidationRule
    {
        public System.Func<string, string> DuplicateInputField;
        public static readonly GraphQL.Validation.Rules.UniqueInputFieldNames Instance;
        public UniqueInputFieldNames() { }
        public System.Threading.Tasks.Task<GraphQL.Validation.INodeVisitor> ValidateAsync(GraphQL.Validation.ValidationContext context) { }
    }
    public class UniqueOperationNames : GraphQL.Validation.IValidationRule
    {
        public static readonly GraphQL.Validation.Rules.UniqueOperationNames Instance;
        public UniqueOperationNames() { }
        public System.Func<string, string> DuplicateOperationNameMessage { get; }
        public System.Threading.Tasks.Task<GraphQL.Validation.INodeVisitor> ValidateAsync(GraphQL.Validation.ValidationContext context) { }
    }
    public class UniqueVariableNames : GraphQL.Validation.IValidationRule
    {
        public static readonly GraphQL.Validation.Rules.UniqueVariableNames Instance;
        public UniqueVariableNames() { }
        public string DuplicateVariableMessage(string variableName) { }
        public System.Threading.Tasks.Task<GraphQL.Validation.INodeVisitor> ValidateAsync(GraphQL.Validation.ValidationContext context) { }
    }
    public class VariablesAreInputTypes : GraphQL.Validation.IValidationRule
    {
        public System.Func<string, string, string> UndefinedVarMessage;
        public static readonly GraphQL.Validation.Rules.VariablesAreInputTypes Instance;
        public VariablesAreInputTypes() { }
        public System.Threading.Tasks.Task<GraphQL.Validation.INodeVisitor> ValidateAsync(GraphQL.Validation.ValidationContext context) { }
    }
    public class VariablesInAllowedPosition : GraphQL.Validation.IValidationRule
    {
        public static readonly GraphQL.Validation.Rules.VariablesInAllowedPosition Instance;
        public VariablesInAllowedPosition() { }
        public System.Func<string, string, string, string> BadVarPosMessage { get; }
        public System.Threading.Tasks.Task<GraphQL.Validation.INodeVisitor> ValidateAsync(GraphQL.Validation.ValidationContext context) { }
    }
}<|MERGE_RESOLUTION|>--- conflicted
+++ resolved
@@ -180,11 +180,8 @@
         GraphQL.Language.AST.Operation Operation { get; }
         GraphQL.Types.IObjectGraphType ParentType { get; }
         System.Collections.Generic.IEnumerable<object> Path { get; }
-<<<<<<< HEAD
         System.IServiceProvider RequestServices { get; }
-=======
         System.Collections.Generic.IEnumerable<object> ResponsePath { get; }
->>>>>>> f51e946b
         GraphQL.Types.IGraphType ReturnType { get; }
         object RootValue { get; }
         GraphQL.Types.ISchema Schema { get; }
@@ -263,11 +260,8 @@
         public GraphQL.Language.AST.Operation Operation { get; }
         public GraphQL.Types.IObjectGraphType ParentType { get; }
         public System.Collections.Generic.IEnumerable<object> Path { get; }
-<<<<<<< HEAD
         public System.IServiceProvider RequestServices { get; }
-=======
         public System.Collections.Generic.IEnumerable<object> ResponsePath { get; }
->>>>>>> f51e946b
         public GraphQL.Types.IGraphType ReturnType { get; }
         public object RootValue { get; }
         public GraphQL.Types.ISchema Schema { get; }
@@ -293,11 +287,8 @@
         public GraphQL.Language.AST.Operation Operation { get; set; }
         public GraphQL.Types.IObjectGraphType ParentType { get; set; }
         public System.Collections.Generic.IEnumerable<object> Path { get; set; }
-<<<<<<< HEAD
         public System.IServiceProvider RequestServices { get; set; }
-=======
         public System.Collections.Generic.IEnumerable<object> ResponsePath { get; set; }
->>>>>>> f51e946b
         public GraphQL.Types.IGraphType ReturnType { get; set; }
         public object RootValue { get; set; }
         public GraphQL.Types.ISchema Schema { get; set; }
