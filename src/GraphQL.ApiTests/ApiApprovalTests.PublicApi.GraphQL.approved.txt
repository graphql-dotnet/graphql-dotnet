<<<<<<< HEAD
namespace GraphQL.Builders
{
    public static class ConnectionBuilder
    {
        public static GraphQL.Builders.ConnectionBuilder<TSourceType> Create<TNodeType, TSourceType>()
            where TNodeType : GraphQL.Types.IGraphType { }
        public static GraphQL.Builders.ConnectionBuilder<TSourceType> Create<TNodeType, TEdgeType, TSourceType>()
            where TNodeType : GraphQL.Types.IGraphType
            where TEdgeType : GraphQL.Types.Relay.EdgeType<TNodeType> { }
        public static GraphQL.Builders.ConnectionBuilder<TSourceType> Create<TNodeType, TEdgeType, TConnectionType, TSourceType>()
            where TNodeType : GraphQL.Types.IGraphType
            where TEdgeType : GraphQL.Types.Relay.EdgeType<TNodeType>
            where TConnectionType : GraphQL.Types.Relay.ConnectionType<TNodeType, TEdgeType> { }
    }
    public class ConnectionBuilder<TSourceType>
    {
        public GraphQL.Types.FieldType FieldType { get; set; }
        public GraphQL.Builders.ConnectionBuilder<TSourceType> Argument<TArgumentGraphType>(string name, string description)
            where TArgumentGraphType : GraphQL.Types.IGraphType { }
        public GraphQL.Builders.ConnectionBuilder<TSourceType> Argument<TArgumentGraphType, TArgumentType>(string name, string description, TArgumentType defaultValue = null)
            where TArgumentGraphType : GraphQL.Types.IGraphType { }
        public GraphQL.Builders.ConnectionBuilder<TSourceType> Bidirectional() { }
        public GraphQL.Builders.ConnectionBuilder<TSourceType> DeprecationReason(string deprecationReason) { }
        public GraphQL.Builders.ConnectionBuilder<TSourceType> Description(string description) { }
        public GraphQL.Builders.ConnectionBuilder<TSourceType> Name(string name) { }
        public GraphQL.Builders.ConnectionBuilder<TSourceType> PageSize(int pageSize) { }
        public void Resolve(System.Func<GraphQL.Builders.IResolveConnectionContext<TSourceType>, object> resolver) { }
        public void ResolveAsync(System.Func<GraphQL.Builders.IResolveConnectionContext<TSourceType>, System.Threading.Tasks.Task<object>> resolver) { }
        public GraphQL.Builders.ConnectionBuilder<TSourceType> ReturnAll() { }
        public GraphQL.Builders.ConnectionBuilder<TSourceType> Unidirectional() { }
        public static GraphQL.Builders.ConnectionBuilder<TSourceType> Create<TNodeType>(string name = "default")
            where TNodeType : GraphQL.Types.IGraphType { }
        public static GraphQL.Builders.ConnectionBuilder<TSourceType> Create<TNodeType, TEdgeType>(string name = "default")
            where TNodeType : GraphQL.Types.IGraphType
            where TEdgeType : GraphQL.Types.Relay.EdgeType<TNodeType> { }
        public static GraphQL.Builders.ConnectionBuilder<TSourceType> Create<TNodeType, TEdgeType, TConnectionType>(string name = "default")
            where TNodeType : GraphQL.Types.IGraphType
            where TEdgeType : GraphQL.Types.Relay.EdgeType<TNodeType>
            where TConnectionType : GraphQL.Types.Relay.ConnectionType<TNodeType, TEdgeType> { }
    }
    public static class FieldBuilder
    {
        public static GraphQL.Builders.FieldBuilder<TSourceType, TReturnType> Create<TSourceType, TReturnType>(GraphQL.Types.IGraphType type) { }
        public static GraphQL.Builders.FieldBuilder<TSourceType, TReturnType> Create<TSourceType, TReturnType>(System.Type type = null) { }
    }
    public class FieldBuilder<TSourceType, TReturnType>
    {
        public GraphQL.Types.EventStreamFieldType FieldType { get; }
        public virtual GraphQL.Builders.FieldBuilder<TSourceType, TReturnType> Argument<TArgumentGraphType>(string name, System.Action<GraphQL.Types.QueryArgument> configure = null) { }
        public virtual GraphQL.Builders.FieldBuilder<TSourceType, TReturnType> Argument<TArgumentGraphType>(string name, string description, System.Action<GraphQL.Types.QueryArgument> configure = null) { }
        public virtual GraphQL.Builders.FieldBuilder<TSourceType, TReturnType> Argument<TArgumentGraphType, TArgumentType>(string name, string description, TArgumentType defaultValue = null, System.Action<GraphQL.Types.QueryArgument> configure = null) { }
        public virtual GraphQL.Builders.FieldBuilder<TSourceType, TReturnType> Configure(System.Action<GraphQL.Types.FieldType> configure) { }
        public virtual GraphQL.Builders.FieldBuilder<TSourceType, TReturnType> DefaultValue(TReturnType defaultValue = null) { }
        public virtual GraphQL.Builders.FieldBuilder<TSourceType, TReturnType> DeprecationReason(string deprecationReason) { }
        public virtual GraphQL.Builders.FieldBuilder<TSourceType, TReturnType> Description(string description) { }
        public virtual GraphQL.Builders.FieldBuilder<TSourceType, TReturnType> Name(string name) { }
        public virtual GraphQL.Builders.FieldBuilder<TSourceType, TReturnType> Resolve(GraphQL.Resolvers.IFieldResolver resolver) { }
        public virtual GraphQL.Builders.FieldBuilder<TSourceType, TReturnType> Resolve(System.Func<GraphQL.Types.IResolveFieldContext<TSourceType>, TReturnType> resolve) { }
        public virtual GraphQL.Builders.FieldBuilder<TSourceType, TReturnType> ResolveAsync(System.Func<GraphQL.Types.IResolveFieldContext<TSourceType>, System.Threading.Tasks.Task<TReturnType>> resolve) { }
        public virtual GraphQL.Builders.FieldBuilder<TSourceType, TNewReturnType> Returns<TNewReturnType>() { }
        public virtual GraphQL.Builders.FieldBuilder<TSourceType, TReturnType> Subscribe(System.Func<GraphQL.Subscription.IResolveEventStreamContext<TSourceType>, System.IObservable<TReturnType>> subscribe) { }
        public virtual GraphQL.Builders.FieldBuilder<TSourceType, TReturnType> SubscribeAsync(System.Func<GraphQL.Subscription.IResolveEventStreamContext<TSourceType>, System.Threading.Tasks.Task<System.IObservable<TReturnType>>> subscribeAsync) { }
        public virtual GraphQL.Builders.FieldBuilder<TSourceType, TReturnType> Type(GraphQL.Types.IGraphType type) { }
        public static GraphQL.Builders.FieldBuilder<TSourceType, TReturnType> Create(GraphQL.Types.IGraphType type, string name = "default") { }
        public static GraphQL.Builders.FieldBuilder<TSourceType, TReturnType> Create(System.Type type = null, string name = "default") { }
    }
    public interface IResolveConnectionContext : GraphQL.Execution.IProvideUserContext, GraphQL.Types.IResolveFieldContext
    {
        string After { get; }
        string Before { get; }
        int? First { get; }
        bool IsPartial { get; }
        bool IsUnidirectional { get; }
        int? Last { get; }
        int? NumberOfSkippedEntries { get; }
        int? PageSize { get; }
        int? TotalCount { get; }
    }
    public interface IResolveConnectionContext<out T> : GraphQL.Builders.IResolveConnectionContext, GraphQL.Execution.IProvideUserContext, GraphQL.Types.IResolveFieldContext, GraphQL.Types.IResolveFieldContext<T> { }
    public class ResolveConnectionContext<T> : GraphQL.Types.ResolveFieldContext<T>, GraphQL.Builders.IResolveConnectionContext, GraphQL.Builders.IResolveConnectionContext<T>, GraphQL.Execution.IProvideUserContext, GraphQL.Types.IResolveFieldContext, GraphQL.Types.IResolveFieldContext<T>
    {
        public ResolveConnectionContext(GraphQL.Types.IResolveFieldContext context, bool isUnidirectional, int? defaultPageSize) { }
        public string After { get; }
        public string Before { get; }
        public int? First { get; }
        public bool IsPartial { get; set; }
        public bool IsUnidirectional { get; }
        public int? Last { get; }
        public int? NumberOfSkippedEntries { get; set; }
        public int? PageSize { get; }
        public int? TotalCount { get; set; }
    }
}
namespace GraphQL.Conversion
{
    public class CamelCaseNameConverter : GraphQL.Conversion.INameConverter
    {
        public static readonly GraphQL.Conversion.CamelCaseNameConverter Instance;
        public CamelCaseNameConverter() { }
        public string NameForArgument(string argumentName, GraphQL.Types.IComplexGraphType graphType, GraphQL.Types.FieldType field) { }
        public string NameForField(string fieldName, GraphQL.Types.IComplexGraphType graphType) { }
    }
    public class DefaultNameConverter : GraphQL.Conversion.INameConverter
    {
        public static readonly GraphQL.Conversion.DefaultNameConverter Instance;
        public DefaultNameConverter() { }
        public string NameForArgument(string argumentName, GraphQL.Types.IComplexGraphType graphType, GraphQL.Types.FieldType field) { }
        public string NameForField(string fieldName, GraphQL.Types.IComplexGraphType graphType) { }
    }
    public interface INameConverter
    {
        string NameForArgument(string argumentName, GraphQL.Types.IComplexGraphType graphType, GraphQL.Types.FieldType field);
        string NameForField(string fieldName, GraphQL.Types.IComplexGraphType graphType);
    }
    public class PascalCaseNameConverter : GraphQL.Conversion.INameConverter
    {
        public static readonly GraphQL.Conversion.PascalCaseNameConverter Instance;
        public PascalCaseNameConverter() { }
        public string NameForArgument(string argumentName, GraphQL.Types.IComplexGraphType graphType, GraphQL.Types.FieldType field) { }
        public string NameForField(string fieldName, GraphQL.Types.IComplexGraphType graphType) { }
    }
}
namespace GraphQL.DataLoader
=======
namespace GraphQL
>>>>>>> aebc6d33
{
    public static class BoolBox
    {
        public static readonly object False;
        public static readonly object True;
        public static object Boxed(this bool value) { }
        public static object Boxed(this bool? value) { }
    }
    public sealed class DefaultServiceProvider : System.IServiceProvider
    {
        public DefaultServiceProvider() { }
        public object GetService(System.Type serviceType) { }
    }
    public class DocumentExecuter : GraphQL.IDocumentExecuter
    {
        public DocumentExecuter() { }
        public DocumentExecuter(GraphQL.Execution.IDocumentBuilder documentBuilder, GraphQL.Validation.IDocumentValidator documentValidator, GraphQL.Validation.Complexity.IComplexityAnalyzer complexityAnalyzer) { }
        public System.Threading.Tasks.Task<GraphQL.ExecutionResult> ExecuteAsync(GraphQL.ExecutionOptions options) { }
        public System.Threading.Tasks.Task<GraphQL.ExecutionResult> ExecuteAsync(System.Action<GraphQL.ExecutionOptions> configure) { }
        protected virtual GraphQL.Language.AST.Operation GetOperation(string operationName, GraphQL.Language.AST.Document document) { }
        protected virtual GraphQL.Execution.IExecutionStrategy SelectExecutionStrategy(GraphQL.Execution.ExecutionContext context) { }
    }
    public static class DocumentWriterExtensions
    {
        public static System.Threading.Tasks.Task<string> WriteToStringAsync<T>(this GraphQL.IDocumentWriter writer, T value) { }
    }
    public static class EnumerableExtensions
    {
        public static void Apply<T>(this System.Collections.Generic.IEnumerable<T> items, System.Action<T> action) { }
        public static void Apply<T>(this System.Collections.Generic.List<T> items, System.Action<T> action) { }
    }
    public struct ErrorLocation : System.IEquatable<GraphQL.ErrorLocation>
    {
        public int Column { get; set; }
        public int Line { get; set; }
        public bool Equals(GraphQL.ErrorLocation other) { }
        public override bool Equals(object obj) { }
        public override int GetHashCode() { }
        public static bool !=(GraphQL.ErrorLocation left, GraphQL.ErrorLocation right) { }
        public static bool ==(GraphQL.ErrorLocation left, GraphQL.ErrorLocation right) { }
    }
    public class ExecutionError : System.Exception
    {
        public ExecutionError(string message) { }
        public ExecutionError(string message, System.Collections.IDictionary data) { }
        public ExecutionError(string message, System.Exception exception) { }
        public string Code { get; set; }
        public System.Collections.Generic.IEnumerable<string> Codes { get; }
        public override System.Collections.IDictionary Data { get; }
        public System.Collections.Generic.Dictionary<string, object> DataAsDictionary { get; }
        public bool HasCodes { get; }
        public System.Collections.Generic.IEnumerable<GraphQL.ErrorLocation> Locations { get; }
        public System.Collections.Generic.IEnumerable<string> Path { get; set; }
        public void AddLocation(int line, int column) { }
    }
    public static class ExecutionErrorExtensions
    {
        public static void AddLocation(this GraphQL.ExecutionError error, GraphQL.Language.AST.AbstractNode abstractNode, GraphQL.Language.AST.Document document) { }
    }
    public class ExecutionErrors : System.Collections.Generic.IEnumerable<GraphQL.ExecutionError>, System.Collections.IEnumerable
    {
        public ExecutionErrors() { }
        public int Count { get; }
        public GraphQL.ExecutionError this[int index] { get; }
        public virtual void Add(GraphQL.ExecutionError error) { }
        public virtual void AddRange(System.Collections.Generic.IEnumerable<GraphQL.ExecutionError> errors) { }
        public System.Collections.Generic.IEnumerator<GraphQL.ExecutionError> GetEnumerator() { }
    }
    public class ExecutionOptions : GraphQL.Execution.IProvideUserContext
    {
        public ExecutionOptions() { }
        public System.Threading.CancellationToken CancellationToken { get; set; }
        public GraphQL.Validation.Complexity.ComplexityConfiguration ComplexityConfiguration { get; set; }
        public GraphQL.Language.AST.Document Document { get; set; }
        public bool EnableMetrics { get; set; }
        public bool ExposeExceptions { get; set; }
        public GraphQL.Instrumentation.IFieldMiddlewareBuilder FieldMiddleware { get; set; }
        public GraphQL.Inputs Inputs { get; set; }
        public System.Collections.Generic.List<GraphQL.Execution.IDocumentExecutionListener> Listeners { get; }
        public int? MaxParallelExecutionCount { get; set; }
        public GraphQL.Conversion.INameConverter NameConverter { get; set; }
        public string OperationName { get; set; }
        public string Query { get; set; }
        public object Root { get; set; }
        public GraphQL.Types.ISchema Schema { get; set; }
        public GraphQL.Introspection.ISchemaFilter SchemaFilter { get; set; }
        public bool ThrowOnUnhandledException { get; set; }
        public System.Action<GraphQL.Execution.UnhandledExceptionContext> UnhandledExceptionDelegate { get; set; }
        public System.Collections.Generic.IDictionary<string, object> UserContext { get; set; }
        public System.Collections.Generic.IEnumerable<GraphQL.Validation.IValidationRule> ValidationRules { get; set; }
    }
    public class ExecutionResult
    {
        public ExecutionResult() { }
        protected ExecutionResult(GraphQL.ExecutionResult result) { }
        public object Data { get; set; }
        public GraphQL.Language.AST.Document Document { get; set; }
        public GraphQL.ExecutionErrors Errors { get; set; }
        public bool ExposeExceptions { get; set; }
        public System.Collections.Generic.Dictionary<string, object> Extensions { get; set; }
        public GraphQL.Language.AST.Operation Operation { get; set; }
        public GraphQL.Instrumentation.PerfRecord[] Perf { get; set; }
        public string Query { get; set; }
    }
    public sealed class FuncServiceProvider : System.IServiceProvider
    {
        public FuncServiceProvider(System.Func<System.Type, object> resolver) { }
        public object GetService(System.Type type) { }
    }
    [System.AttributeUsage(System.AttributeTargets.Class | System.AttributeTargets.Method | System.AttributeTargets.All, AllowMultiple=true)]
    public abstract class GraphQLAttribute : System.Attribute
    {
        protected GraphQLAttribute() { }
        public virtual void Modify(GraphQL.Utilities.FieldConfig field) { }
        public virtual void Modify(GraphQL.Utilities.TypeConfig type) { }
    }
    public static class GraphQLExtensions
    {
        public static GraphQL.Language.AST.IValue AstFromValue(this object value, GraphQL.Types.ISchema schema, GraphQL.Types.IGraphType type) { }
        public static GraphQL.Types.IGraphType BuildNamedType(this System.Type type, System.Func<System.Type, GraphQL.Types.IGraphType> resolve = null) { }
        public static object DefaultValueOf<TSourceType, TProperty>(this System.Linq.Expressions.Expression<System.Func<TSourceType, TProperty>> expression) { }
        public static string DeprecationReasonOf<TSourceType, TProperty>(this System.Linq.Expressions.Expression<System.Func<TSourceType, TProperty>> expression) { }
        public static string DescriptionOf<TSourceType, TProperty>(this System.Linq.Expressions.Expression<System.Func<TSourceType, TProperty>> expression) { }
        public static bool DoTypesOverlap(this GraphQL.Types.ISchema schema, GraphQL.Types.IGraphType typeA, GraphQL.Types.IGraphType typeB) { }
        public static GraphQL.Types.IGraphType GetNamedType(this GraphQL.Types.IGraphType type) { }
        public static System.Type GetNamedType(this System.Type type) { }
        public static bool IsCompositeType(this GraphQL.Types.IGraphType type) { }
        public static bool IsInputObjectType(this GraphQL.Types.IGraphType type) { }
        public static bool IsInputType(this GraphQL.Types.IGraphType type) { }
        public static bool IsInputType(this System.Type type) { }
        public static bool IsIntrospectionField(this GraphQL.Types.FieldType fieldType) { }
        public static bool IsIntrospectionType(this GraphQL.Types.IGraphType graphType) { }
        public static bool IsLeafType(this GraphQL.Types.IGraphType type) { }
        public static bool IsOutputType(this GraphQL.Types.IGraphType type) { }
        public static bool IsOutputType(this System.Type type) { }
        public static bool IsSubtypeOf(this GraphQL.Types.IGraphType maybeSubType, GraphQL.Types.IGraphType superType, GraphQL.Types.ISchema schema) { }
        public static bool IsValidInterfaceFor(this GraphQL.Types.IInterfaceGraphType iface, GraphQL.Types.IObjectGraphType type, bool throwError = true) { }
        public static System.Collections.Generic.IEnumerable<string> IsValidLiteralValue(this GraphQL.Types.IGraphType type, GraphQL.Language.AST.IValue valueAst, GraphQL.Types.ISchema schema) { }
        public static string NameOf<TSourceType, TProperty>(this System.Linq.Expressions.Expression<System.Func<TSourceType, TProperty>> expression) { }
        public static string TrimGraphQLTypes(this string name) { }
        public static TMetadataProvider WithMetadata<TMetadataProvider>(this TMetadataProvider provider, string key, object value)
            where TMetadataProvider : GraphQL.Types.IProvideMetadata { }
    }
    [System.AttributeUsage(System.AttributeTargets.Class | System.AttributeTargets.Method | System.AttributeTargets.All)]
    public sealed class GraphQLMetadataAttribute : GraphQL.GraphQLAttribute
    {
        public GraphQLMetadataAttribute() { }
        public GraphQLMetadataAttribute(string name) { }
        public string DeprecationReason { get; set; }
        public string Description { get; set; }
        public System.Type IsTypeOf { get; set; }
        public string Name { get; set; }
        public GraphQL.ResolverType Type { get; set; }
        public override void Modify(GraphQL.Utilities.FieldConfig field) { }
        public override void Modify(GraphQL.Utilities.TypeConfig type) { }
    }
    public interface IDocumentExecuter
    {
        System.Threading.Tasks.Task<GraphQL.ExecutionResult> ExecuteAsync(GraphQL.ExecutionOptions options);
        System.Threading.Tasks.Task<GraphQL.ExecutionResult> ExecuteAsync(System.Action<GraphQL.ExecutionOptions> configure);
    }
    public interface IDocumentWriter
    {
        System.Threading.Tasks.Task WriteAsync<T>(System.IO.Stream stream, T value, System.Threading.CancellationToken cancellationToken = default);
    }
    public class Inputs : System.Collections.ObjectModel.ReadOnlyDictionary<string, object>
    {
        public static readonly GraphQL.Inputs Empty;
        public Inputs(System.Collections.Generic.IDictionary<string, object> dictionary) { }
    }
    public static class InputsExtensions
    {
        public static GraphQL.Inputs ToInputs(this System.Collections.Generic.Dictionary<string, object> dictionary) { }
    }
    public static class Invariant
    {
        public static void Check(bool valid, string message) { }
    }
    public class LightweightCache<TKey, TValue> : System.Collections.Generic.IEnumerable<TValue>, System.Collections.IEnumerable
    {
        public LightweightCache() { }
        public LightweightCache(System.Collections.Generic.IDictionary<TKey, TValue> dictionary) { }
        public LightweightCache(System.Func<TKey, TValue> onMissing) { }
        public LightweightCache(System.Collections.Generic.IDictionary<TKey, TValue> dictionary, System.Func<TKey, TValue> onMissing) { }
        public int Count { get; }
        public TValue First { get; }
        public System.Func<TValue, TKey> GetKey { get; set; }
        public TValue this[TKey key] { get; set; }
        public System.Collections.Generic.IEnumerable<TKey> Keys { get; }
        public System.Func<TKey, TValue> OnMissing { set; }
        public void Clear() { }
        public void ClearAll() { }
        public void Each(System.Action<TValue> action) { }
        public void Each(System.Action<TKey, TValue> action) { }
        public bool Exists(System.Predicate<TValue> predicate) { }
        public void Fill(TKey key, TValue value) { }
        public void FillDefault(TKey key) { }
        public TValue Find(System.Predicate<TValue> predicate) { }
        public TValue[] GetAll() { }
        public System.Collections.Generic.IEnumerator<TValue> GetEnumerator() { }
        public bool Has(TKey key) { }
        public void Remove(TKey key) { }
        public bool TryRetrieve(TKey key, out TValue value) { }
        public void WithValue(TKey key, System.Action<TValue> action) { }
    }
    public static class ObjectExtensions
    {
        public static System.Collections.Generic.IDictionary<string, object> AsDictionary(this object source, System.Reflection.BindingFlags flags = 22) { }
        public static System.Type GetInterface(this System.Type type, string name) { }
        public static object GetPropertyValue(this object obj, string propertyName) { }
        public static object GetPropertyValue(this object propertyValue, System.Type fieldType) { }
        public static T GetPropertyValue<T>(this object value) { }
        public static bool IsDefinedEnumValue(System.Type type, object value) { }
        public static object ToObject(this System.Collections.Generic.IDictionary<string, object> source, System.Type type) { }
        public static T ToObject<T>(this System.Collections.Generic.IDictionary<string, object> source)
            where T :  class, new () { }
    }
    public static class ResolveFieldContextExtensions
    {
        public static object GetArgument(this GraphQL.Types.IResolveFieldContext context, System.Type argumentType, string name, object defaultValue = null) { }
        public static TType GetArgument<TType>(this GraphQL.Types.IResolveFieldContext context, string name, TType defaultValue = null) { }
        public static bool HasArgument(this GraphQL.Types.IResolveFieldContext context, string argumentName) { }
        public static System.Threading.Tasks.Task<object> TryAsyncResolve(this GraphQL.Types.IResolveFieldContext context, System.Func<GraphQL.Types.IResolveFieldContext, System.Threading.Tasks.Task<object>> resolve, System.Func<GraphQL.ExecutionErrors, System.Threading.Tasks.Task<object>> error = null) { }
        public static System.Threading.Tasks.Task<TResult> TryAsyncResolve<TResult>(this GraphQL.Types.IResolveFieldContext context, System.Func<GraphQL.Types.IResolveFieldContext, System.Threading.Tasks.Task<TResult>> resolve, System.Func<GraphQL.ExecutionErrors, System.Threading.Tasks.Task<TResult>> error = null) { }
    }
    public enum ResolverType
    {
        Resolver = 0,
        Subscriber = 1,
    }
    public static class SchemaExtensions
    {
        public static System.Threading.Tasks.Task<string> ExecuteAsync(this GraphQL.Types.ISchema schema, GraphQL.IDocumentWriter documentWriter, System.Action<GraphQL.ExecutionOptions> configure) { }
    }
    public static class StringExtensions
    {
        public static string ToCamelCase(this string s) { }
        public static string ToFormat(this string format, params object[] args) { }
        public static string ToPascalCase(this string s) { }
    }
    public static class TypeExtensions
    {
        public static T As<T>(this object item)
            where T :  class { }
        public static string Description(this System.Reflection.MemberInfo memberInfo) { }
        public static System.Type GetEnumerableElementType(this System.Type type) { }
        public static System.Type GetGraphTypeFromType(this System.Type type, bool isNullable = false) { }
        public static string GraphQLName(this System.Type type) { }
        public static bool ImplementsGenericType(this System.Type type, System.Type genericType) { }
        public static bool IsConcrete(this System.Type type) { }
        public static bool IsGraphType(this System.Type type) { }
        public static bool IsNullable(this System.Type type) { }
        public static bool IsPrimitive(this System.Type type) { }
        public static string ObsoleteMessage(this System.Reflection.MemberInfo memberInfo) { }
    }
    public static class ValueConverter
    {
        public static object ConvertTo(object value, System.Type targetType) { }
        public static T ConvertTo<T>(object value) { }
        public static void Register(System.Type valueType, System.Type targetType, System.Func<object, object> conversion) { }
    }
}
namespace GraphQL.Builders
{
    public static class ConnectionBuilder
    {
        public static GraphQL.Builders.ConnectionBuilder<TSourceType> Create<TNodeType, TSourceType>()
            where TNodeType : GraphQL.Types.IGraphType { }
        public static GraphQL.Builders.ConnectionBuilder<TSourceType> Create<TNodeType, TEdgeType, TSourceType>()
            where TNodeType : GraphQL.Types.IGraphType
            where TEdgeType : GraphQL.Types.Relay.EdgeType<TNodeType> { }
        public static GraphQL.Builders.ConnectionBuilder<TSourceType> Create<TNodeType, TEdgeType, TConnectionType, TSourceType>()
            where TNodeType : GraphQL.Types.IGraphType
            where TEdgeType : GraphQL.Types.Relay.EdgeType<TNodeType>
            where TConnectionType : GraphQL.Types.Relay.ConnectionType<TNodeType, TEdgeType> { }
    }
    public class ConnectionBuilder<TSourceType>
    {
        public GraphQL.Types.FieldType FieldType { get; set; }
        public GraphQL.Builders.ConnectionBuilder<TSourceType> Argument<TArgumentGraphType>(string name, string description)
            where TArgumentGraphType : GraphQL.Types.IGraphType { }
        public GraphQL.Builders.ConnectionBuilder<TSourceType> Argument<TArgumentGraphType, TArgumentType>(string name, string description, TArgumentType defaultValue = null)
            where TArgumentGraphType : GraphQL.Types.IGraphType { }
        public GraphQL.Builders.ConnectionBuilder<TSourceType> Bidirectional() { }
        public GraphQL.Builders.ConnectionBuilder<TSourceType> DeprecationReason(string deprecationReason) { }
        public GraphQL.Builders.ConnectionBuilder<TSourceType> Description(string description) { }
        public GraphQL.Builders.ConnectionBuilder<TSourceType> Name(string name) { }
        public GraphQL.Builders.ConnectionBuilder<TSourceType> PageSize(int pageSize) { }
        public void Resolve(System.Func<GraphQL.Builders.IResolveConnectionContext<TSourceType>, object> resolver) { }
        public void ResolveAsync(System.Func<GraphQL.Builders.IResolveConnectionContext<TSourceType>, System.Threading.Tasks.Task<object>> resolver) { }
        public GraphQL.Builders.ConnectionBuilder<TSourceType> ReturnAll() { }
        public GraphQL.Builders.ConnectionBuilder<TSourceType> Unidirectional() { }
        public static GraphQL.Builders.ConnectionBuilder<TSourceType> Create<TNodeType>(string name = "default")
            where TNodeType : GraphQL.Types.IGraphType { }
        public static GraphQL.Builders.ConnectionBuilder<TSourceType> Create<TNodeType, TEdgeType>(string name = "default")
            where TNodeType : GraphQL.Types.IGraphType
            where TEdgeType : GraphQL.Types.Relay.EdgeType<TNodeType> { }
        public static GraphQL.Builders.ConnectionBuilder<TSourceType> Create<TNodeType, TEdgeType, TConnectionType>(string name = "default")
            where TNodeType : GraphQL.Types.IGraphType
            where TEdgeType : GraphQL.Types.Relay.EdgeType<TNodeType>
            where TConnectionType : GraphQL.Types.Relay.ConnectionType<TNodeType, TEdgeType> { }
    }
    public static class FieldBuilder
    {
        public static GraphQL.Builders.FieldBuilder<TSourceType, TReturnType> Create<TSourceType, TReturnType>(GraphQL.Types.IGraphType type) { }
        public static GraphQL.Builders.FieldBuilder<TSourceType, TReturnType> Create<TSourceType, TReturnType>(System.Type type = null) { }
    }
    public class FieldBuilder<TSourceType, TReturnType>
    {
        public GraphQL.Types.EventStreamFieldType FieldType { get; }
        public virtual GraphQL.Builders.FieldBuilder<TSourceType, TReturnType> Argument<TArgumentGraphType>(string name, System.Action<GraphQL.Types.QueryArgument> configure = null) { }
        public virtual GraphQL.Builders.FieldBuilder<TSourceType, TReturnType> Argument<TArgumentGraphType>(string name, string description, System.Action<GraphQL.Types.QueryArgument> configure = null) { }
        public virtual GraphQL.Builders.FieldBuilder<TSourceType, TReturnType> Argument<TArgumentGraphType, TArgumentType>(string name, string description, TArgumentType defaultValue = null, System.Action<GraphQL.Types.QueryArgument> configure = null) { }
        public virtual GraphQL.Builders.FieldBuilder<TSourceType, TReturnType> Configure(System.Action<GraphQL.Types.FieldType> configure) { }
        public virtual GraphQL.Builders.FieldBuilder<TSourceType, TReturnType> DefaultValue(TReturnType defaultValue = null) { }
        public virtual GraphQL.Builders.FieldBuilder<TSourceType, TReturnType> DeprecationReason(string deprecationReason) { }
        public virtual GraphQL.Builders.FieldBuilder<TSourceType, TReturnType> Description(string description) { }
        public virtual GraphQL.Builders.FieldBuilder<TSourceType, TReturnType> Name(string name) { }
        public virtual GraphQL.Builders.FieldBuilder<TSourceType, TReturnType> Resolve(GraphQL.Resolvers.IFieldResolver resolver) { }
        public virtual GraphQL.Builders.FieldBuilder<TSourceType, TReturnType> Resolve(System.Func<GraphQL.Types.IResolveFieldContext<TSourceType>, TReturnType> resolve) { }
        public virtual GraphQL.Builders.FieldBuilder<TSourceType, TReturnType> ResolveAsync(System.Func<GraphQL.Types.IResolveFieldContext<TSourceType>, System.Threading.Tasks.Task<TReturnType>> resolve) { }
        public virtual GraphQL.Builders.FieldBuilder<TSourceType, TNewReturnType> Returns<TNewReturnType>() { }
        public virtual GraphQL.Builders.FieldBuilder<TSourceType, TReturnType> Subscribe(System.Func<GraphQL.Subscription.IResolveEventStreamContext<TSourceType>, System.IObservable<TReturnType>> subscribe) { }
        public virtual GraphQL.Builders.FieldBuilder<TSourceType, TReturnType> SubscribeAsync(System.Func<GraphQL.Subscription.IResolveEventStreamContext<TSourceType>, System.Threading.Tasks.Task<System.IObservable<TReturnType>>> subscribeAsync) { }
        public virtual GraphQL.Builders.FieldBuilder<TSourceType, TReturnType> Type(GraphQL.Types.IGraphType type) { }
        public static GraphQL.Builders.FieldBuilder<TSourceType, TReturnType> Create(GraphQL.Types.IGraphType type, string name = "default") { }
        public static GraphQL.Builders.FieldBuilder<TSourceType, TReturnType> Create(System.Type type = null, string name = "default") { }
    }
    public interface IResolveConnectionContext : GraphQL.Execution.IProvideUserContext, GraphQL.Types.IResolveFieldContext
    {
        string After { get; }
        string Before { get; }
        int? First { get; }
        bool IsPartial { get; }
        bool IsUnidirectional { get; }
        int? Last { get; }
        int? NumberOfSkippedEntries { get; }
        int? PageSize { get; }
        int? TotalCount { get; }
    }
    public interface IResolveConnectionContext<out T> : GraphQL.Builders.IResolveConnectionContext, GraphQL.Execution.IProvideUserContext, GraphQL.Types.IResolveFieldContext, GraphQL.Types.IResolveFieldContext<T> { }
    public class ResolveConnectionContext<T> : GraphQL.Types.ResolveFieldContext<T>, GraphQL.Builders.IResolveConnectionContext, GraphQL.Builders.IResolveConnectionContext<T>, GraphQL.Execution.IProvideUserContext, GraphQL.Types.IResolveFieldContext, GraphQL.Types.IResolveFieldContext<T>
    {
        public ResolveConnectionContext(GraphQL.Types.IResolveFieldContext context, bool isUnidirectional, int? defaultPageSize) { }
        public string After { get; }
        public string Before { get; }
        public int? First { get; }
        public bool IsPartial { get; set; }
        public bool IsUnidirectional { get; }
        public int? Last { get; }
        public int? NumberOfSkippedEntries { get; set; }
        public int? PageSize { get; }
        public int? TotalCount { get; set; }
    }
}
namespace GraphQL.Conversion
{
    public class CamelCaseFieldNameConverter : GraphQL.Conversion.IFieldNameConverter
    {
        public static readonly GraphQL.Conversion.CamelCaseFieldNameConverter Instance;
        public CamelCaseFieldNameConverter() { }
        public string NameFor(string field, System.Type parentType) { }
    }
    public class DefaultFieldNameConverter : GraphQL.Conversion.IFieldNameConverter
    {
        public static readonly GraphQL.Conversion.DefaultFieldNameConverter Instance;
        public DefaultFieldNameConverter() { }
        public string NameFor(string field, System.Type parentType) { }
    }
    public interface IFieldNameConverter
    {
        string NameFor(string field, System.Type parentType);
    }
    public class PascalCaseFieldNameConverter : GraphQL.Conversion.IFieldNameConverter
    {
        public static readonly GraphQL.Conversion.PascalCaseFieldNameConverter Instance;
        public PascalCaseFieldNameConverter() { }
        public string NameFor(string field, System.Type parentType) { }
    }
}
namespace GraphQL.DataLoader
{
    public class BatchDataLoader<TKey, T> : GraphQL.DataLoader.DataLoaderBase<System.Collections.Generic.IDictionary<TKey, T>>, GraphQL.DataLoader.IDataLoader<TKey, T>
    {
        public BatchDataLoader(System.Func<System.Collections.Generic.IEnumerable<TKey>, System.Threading.CancellationToken, System.Threading.Tasks.Task<System.Collections.Generic.IDictionary<TKey, T>>> loader, System.Collections.Generic.IEqualityComparer<TKey> keyComparer = null, T defaultValue = null) { }
        public BatchDataLoader(System.Func<System.Collections.Generic.IEnumerable<TKey>, System.Threading.CancellationToken, System.Threading.Tasks.Task<System.Collections.Generic.IEnumerable<T>>> loader, System.Func<T, TKey> keySelector, System.Collections.Generic.IEqualityComparer<TKey> keyComparer = null, T defaultValue = null) { }
        protected override System.Threading.Tasks.Task<System.Collections.Generic.IDictionary<TKey, T>> FetchAsync(System.Threading.CancellationToken cancellationToken) { }
        protected override bool IsFetchNeeded() { }
        public System.Threading.Tasks.Task<T> LoadAsync(TKey key) { }
    }
    public class CollectionBatchDataLoader<TKey, T> : GraphQL.DataLoader.DataLoaderBase<System.Linq.ILookup<TKey, T>>, GraphQL.DataLoader.IDataLoader<TKey, System.Collections.Generic.IEnumerable<T>>
    {
        public CollectionBatchDataLoader(System.Func<System.Collections.Generic.IEnumerable<TKey>, System.Threading.CancellationToken, System.Threading.Tasks.Task<System.Linq.ILookup<TKey, T>>> loader, System.Collections.Generic.IEqualityComparer<TKey> keyComparer = null) { }
        public CollectionBatchDataLoader(System.Func<System.Collections.Generic.IEnumerable<TKey>, System.Threading.CancellationToken, System.Threading.Tasks.Task<System.Collections.Generic.IEnumerable<T>>> loader, System.Func<T, TKey> keySelector, System.Collections.Generic.IEqualityComparer<TKey> keyComparer = null) { }
        protected override System.Threading.Tasks.Task<System.Linq.ILookup<TKey, T>> FetchAsync(System.Threading.CancellationToken cancellationToken) { }
        protected override bool IsFetchNeeded() { }
        public System.Threading.Tasks.Task<System.Collections.Generic.IEnumerable<T>> LoadAsync(TKey key) { }
    }
    public abstract class DataLoaderBase<T> : GraphQL.DataLoader.IDataLoader
    {
        protected DataLoaderBase() { }
        protected System.Threading.Tasks.Task<T> DataLoaded { get; }
        public System.Threading.Tasks.Task DispatchAsync(System.Threading.CancellationToken cancellationToken = default) { }
        protected abstract System.Threading.Tasks.Task<T> FetchAsync(System.Threading.CancellationToken cancellationToken);
        protected abstract bool IsFetchNeeded();
    }
    public class DataLoaderContext
    {
        public DataLoaderContext() { }
        public System.Threading.Tasks.Task DispatchAllAsync(System.Threading.CancellationToken cancellationToken = default) { }
        public TDataLoader GetOrAdd<TDataLoader>(string loaderKey, System.Func<TDataLoader> dataLoaderFactory)
            where TDataLoader : GraphQL.DataLoader.IDataLoader { }
    }
    public class DataLoaderContextAccessor : GraphQL.DataLoader.IDataLoaderContextAccessor
    {
        public DataLoaderContextAccessor() { }
        public GraphQL.DataLoader.DataLoaderContext Context { get; set; }
    }
    public static class DataLoaderContextExtensions
    {
        public static GraphQL.DataLoader.IDataLoader<TKey, T> GetOrAddBatchLoader<TKey, T>(this GraphQL.DataLoader.DataLoaderContext context, string loaderKey, System.Func<System.Collections.Generic.IEnumerable<TKey>, System.Threading.Tasks.Task<System.Collections.Generic.IDictionary<TKey, T>>> fetchFunc, System.Collections.Generic.IEqualityComparer<TKey> keyComparer = null, T defaultValue = null) { }
        public static GraphQL.DataLoader.IDataLoader<TKey, T> GetOrAddBatchLoader<TKey, T>(this GraphQL.DataLoader.DataLoaderContext context, string loaderKey, System.Func<System.Collections.Generic.IEnumerable<TKey>, System.Threading.CancellationToken, System.Threading.Tasks.Task<System.Collections.Generic.IDictionary<TKey, T>>> fetchFunc, System.Collections.Generic.IEqualityComparer<TKey> keyComparer = null, T defaultValue = null) { }
        public static GraphQL.DataLoader.IDataLoader<TKey, T> GetOrAddBatchLoader<TKey, T>(this GraphQL.DataLoader.DataLoaderContext context, string loaderKey, System.Func<System.Collections.Generic.IEnumerable<TKey>, System.Threading.Tasks.Task<System.Collections.Generic.IEnumerable<T>>> fetchFunc, System.Func<T, TKey> keySelector, System.Collections.Generic.IEqualityComparer<TKey> keyComparer = null, T defaultValue = null) { }
        public static GraphQL.DataLoader.IDataLoader<TKey, T> GetOrAddBatchLoader<TKey, T>(this GraphQL.DataLoader.DataLoaderContext context, string loaderKey, System.Func<System.Collections.Generic.IEnumerable<TKey>, System.Threading.CancellationToken, System.Threading.Tasks.Task<System.Collections.Generic.IEnumerable<T>>> fetchFunc, System.Func<T, TKey> keySelector, System.Collections.Generic.IEqualityComparer<TKey> keyComparer = null, T defaultValue = null) { }
        public static GraphQL.DataLoader.IDataLoader<TKey, System.Collections.Generic.IEnumerable<T>> GetOrAddCollectionBatchLoader<TKey, T>(this GraphQL.DataLoader.DataLoaderContext context, string loaderKey, System.Func<System.Collections.Generic.IEnumerable<TKey>, System.Threading.Tasks.Task<System.Linq.ILookup<TKey, T>>> fetchFunc, System.Collections.Generic.IEqualityComparer<TKey> keyComparer = null) { }
        public static GraphQL.DataLoader.IDataLoader<TKey, System.Collections.Generic.IEnumerable<T>> GetOrAddCollectionBatchLoader<TKey, T>(this GraphQL.DataLoader.DataLoaderContext context, string loaderKey, System.Func<System.Collections.Generic.IEnumerable<TKey>, System.Threading.CancellationToken, System.Threading.Tasks.Task<System.Linq.ILookup<TKey, T>>> fetchFunc, System.Collections.Generic.IEqualityComparer<TKey> keyComparer = null) { }
        public static GraphQL.DataLoader.IDataLoader<TKey, System.Collections.Generic.IEnumerable<T>> GetOrAddCollectionBatchLoader<TKey, T>(this GraphQL.DataLoader.DataLoaderContext context, string loaderKey, System.Func<System.Collections.Generic.IEnumerable<TKey>, System.Threading.Tasks.Task<System.Collections.Generic.IEnumerable<T>>> fetchFunc, System.Func<T, TKey> keySelector, System.Collections.Generic.IEqualityComparer<TKey> keyComparer = null) { }
        public static GraphQL.DataLoader.IDataLoader<TKey, System.Collections.Generic.IEnumerable<T>> GetOrAddCollectionBatchLoader<TKey, T>(this GraphQL.DataLoader.DataLoaderContext context, string loaderKey, System.Func<System.Collections.Generic.IEnumerable<TKey>, System.Threading.CancellationToken, System.Threading.Tasks.Task<System.Collections.Generic.IEnumerable<T>>> fetchFunc, System.Func<T, TKey> keySelector, System.Collections.Generic.IEqualityComparer<TKey> keyComparer = null) { }
        public static GraphQL.DataLoader.IDataLoader<T> GetOrAddLoader<T>(this GraphQL.DataLoader.DataLoaderContext context, string loaderKey, System.Func<System.Threading.Tasks.Task<T>> fetchFunc) { }
        public static GraphQL.DataLoader.IDataLoader<T> GetOrAddLoader<T>(this GraphQL.DataLoader.DataLoaderContext context, string loaderKey, System.Func<System.Threading.CancellationToken, System.Threading.Tasks.Task<T>> fetchFunc) { }
        public static System.Func<System.Threading.CancellationToken, TResult> WrapNonCancellableFunc<TResult>(System.Func<TResult> func) { }
        public static System.Func<T, System.Threading.CancellationToken, TResult> WrapNonCancellableFunc<T, TResult>(System.Func<T, TResult> func) { }
    }
    public class DataLoaderDocumentListener : GraphQL.Execution.IDocumentExecutionListener
    {
        public DataLoaderDocumentListener(GraphQL.DataLoader.IDataLoaderContextAccessor accessor) { }
        public System.Threading.Tasks.Task AfterExecutionAsync(object userContext, System.Threading.CancellationToken token) { }
        public System.Threading.Tasks.Task AfterValidationAsync(object userContext, GraphQL.Validation.IValidationResult validationResult, System.Threading.CancellationToken token) { }
        public System.Threading.Tasks.Task BeforeExecutionAsync(object userContext, System.Threading.CancellationToken token) { }
        public System.Threading.Tasks.Task BeforeExecutionAwaitedAsync(object userContext, System.Threading.CancellationToken token) { }
        public System.Threading.Tasks.Task BeforeExecutionStepAwaitedAsync(object userContext, System.Threading.CancellationToken token) { }
    }
    public static class DataLoaderExtensions
    {
        public static System.Threading.Tasks.Task<T[]> LoadAsync<TKey, T>(this GraphQL.DataLoader.IDataLoader<TKey, T> dataLoader, System.Collections.Generic.IEnumerable<TKey> keys) { }
        public static System.Threading.Tasks.Task<T[]> LoadAsync<TKey, T>(this GraphQL.DataLoader.IDataLoader<TKey, T> dataLoader, params TKey[] keys) { }
    }
    public interface IDataLoader
    {
        System.Threading.Tasks.Task DispatchAsync(System.Threading.CancellationToken cancellationToken = default);
    }
    public interface IDataLoaderContextAccessor
    {
        GraphQL.DataLoader.DataLoaderContext Context { get; set; }
    }
    public interface IDataLoader<T>
    {
        System.Threading.Tasks.Task<T> LoadAsync();
    }
    public interface IDataLoader<TKey, T>
    {
        System.Threading.Tasks.Task<T> LoadAsync(TKey key);
    }
    public class SimpleDataLoader<T> : GraphQL.DataLoader.DataLoaderBase<T>, GraphQL.DataLoader.IDataLoader<T>
    {
        public SimpleDataLoader(System.Func<System.Threading.CancellationToken, System.Threading.Tasks.Task<T>> loader) { }
        protected override System.Threading.Tasks.Task<T> FetchAsync(System.Threading.CancellationToken cancellationToken) { }
        protected override bool IsFetchNeeded() { }
        public System.Threading.Tasks.Task<T> LoadAsync() { }
    }
}
namespace GraphQL.Execution
{
    public class ArrayExecutionNode : GraphQL.Execution.ExecutionNode, GraphQL.Execution.IParentExecutionNode
    {
        public ArrayExecutionNode(GraphQL.Execution.ExecutionNode parent, GraphQL.Types.IGraphType graphType, GraphQL.Language.AST.Field field, GraphQL.Types.FieldType fieldDefinition, int? indexInParentNode) { }
        public System.Collections.Generic.List<GraphQL.Execution.ExecutionNode> Items { get; set; }
        public override object ToValue() { }
    }
    public abstract class DocumentExecutionListenerBase<T> : GraphQL.Execution.IDocumentExecutionListener, GraphQL.Execution.IDocumentExecutionListener<T>
    {
        protected DocumentExecutionListenerBase() { }
        public virtual System.Threading.Tasks.Task AfterExecutionAsync(T userContext, System.Threading.CancellationToken token) { }
        public virtual System.Threading.Tasks.Task AfterValidationAsync(T userContext, GraphQL.Validation.IValidationResult validationResult, System.Threading.CancellationToken token) { }
        public virtual System.Threading.Tasks.Task BeforeExecutionAsync(T userContext, System.Threading.CancellationToken token) { }
        public virtual System.Threading.Tasks.Task BeforeExecutionAwaitedAsync(T userContext, System.Threading.CancellationToken token) { }
        public virtual System.Threading.Tasks.Task BeforeExecutionStepAwaitedAsync(T userContext, System.Threading.CancellationToken token) { }
    }
    public class ExecutionContext : GraphQL.Execution.IProvideUserContext
    {
        public ExecutionContext() { }
        public System.Threading.CancellationToken CancellationToken { get; set; }
        public GraphQL.Language.AST.Document Document { get; set; }
        public GraphQL.ExecutionErrors Errors { get; set; }
        public GraphQL.Language.AST.Fragments Fragments { get; set; }
        public System.Collections.Generic.List<GraphQL.Execution.IDocumentExecutionListener> Listeners { get; set; }
        public int? MaxParallelExecutionCount { get; set; }
        public GraphQL.Instrumentation.Metrics Metrics { get; set; }
        public GraphQL.Language.AST.Operation Operation { get; set; }
        public object RootValue { get; set; }
        public GraphQL.Types.ISchema Schema { get; set; }
        public bool ThrowOnUnhandledException { get; set; }
        public System.Action<GraphQL.Execution.UnhandledExceptionContext> UnhandledExceptionDelegate { get; set; }
        public System.Collections.Generic.IDictionary<string, object> UserContext { get; set; }
        public GraphQL.Language.AST.Variables Variables { get; set; }
    }
    public static class ExecutionHelper
    {
        public static void AssertValidValue(GraphQL.Types.ISchema schema, GraphQL.Types.IGraphType type, object input, string fieldName) { }
        public static object CoerceValue(GraphQL.Types.ISchema schema, GraphQL.Types.IGraphType type, GraphQL.Language.AST.IValue input, GraphQL.Language.AST.Variables variables = null) { }
        public static System.Collections.Generic.Dictionary<string, GraphQL.Language.AST.Field> CollectFields(GraphQL.Execution.ExecutionContext context, GraphQL.Types.IGraphType specificType, GraphQL.Language.AST.SelectionSet selectionSet) { }
        public static bool DoesFragmentConditionMatch(GraphQL.Execution.ExecutionContext context, string fragmentName, GraphQL.Types.IGraphType type) { }
        public static System.Collections.Generic.Dictionary<string, object> GetArgumentValues(GraphQL.Types.ISchema schema, GraphQL.Types.QueryArguments definitionArguments, GraphQL.Language.AST.Arguments astArguments, GraphQL.Language.AST.Variables variables) { }
        public static GraphQL.Types.FieldType GetFieldDefinition(GraphQL.Language.AST.Document document, GraphQL.Types.ISchema schema, GraphQL.Types.IObjectGraphType parentType, GraphQL.Language.AST.Field field) { }
        public static GraphQL.Types.IObjectGraphType GetOperationRootType(GraphQL.Language.AST.Document document, GraphQL.Types.ISchema schema, GraphQL.Language.AST.Operation operation) { }
        public static object GetVariableValue(GraphQL.Language.AST.Document document, GraphQL.Types.ISchema schema, GraphQL.Language.AST.VariableDefinition variable, object input) { }
        public static GraphQL.Language.AST.Variables GetVariableValues(GraphQL.Language.AST.Document document, GraphQL.Types.ISchema schema, GraphQL.Language.AST.VariableDefinitions variableDefinitions, GraphQL.Inputs inputs) { }
        public static bool ShouldIncludeNode(GraphQL.Execution.ExecutionContext context, GraphQL.Language.AST.Directives directives) { }
        public static System.Collections.Generic.IDictionary<string, GraphQL.Language.AST.Field> SubFieldsFor(GraphQL.Execution.ExecutionContext context, GraphQL.Types.IGraphType fieldType, GraphQL.Language.AST.Field field) { }
    }
    public abstract class ExecutionNode
    {
        protected ExecutionNode(GraphQL.Execution.ExecutionNode parent, GraphQL.Types.IGraphType graphType, GraphQL.Language.AST.Field field, GraphQL.Types.FieldType fieldDefinition, int? indexInParentNode) { }
        public GraphQL.Language.AST.Field Field { get; }
        public GraphQL.Types.FieldType FieldDefinition { get; }
        public GraphQL.Types.IGraphType GraphType { get; }
        public int? IndexInParentNode { get; set; }
        public bool IsResultSet { get; }
        public string Name { get; }
        public GraphQL.Execution.ExecutionNode Parent { get; }
        public System.Collections.Generic.IEnumerable<string> Path { get; }
        public object Result { get; set; }
        public object Source { get; set; }
        public GraphQL.Types.IObjectGraphType GetParentType(GraphQL.Types.ISchema schema) { }
        public abstract object ToValue();
    }
    public abstract class ExecutionStrategy : GraphQL.Execution.IExecutionStrategy
    {
        protected ExecutionStrategy() { }
        public virtual System.Threading.Tasks.Task<GraphQL.ExecutionResult> ExecuteAsync(GraphQL.Execution.ExecutionContext context) { }
        protected virtual System.Threading.Tasks.Task ExecuteNodeAsync(GraphQL.Execution.ExecutionContext context, GraphQL.Execution.ExecutionNode node) { }
        protected abstract System.Threading.Tasks.Task ExecuteNodeTreeAsync(GraphQL.Execution.ExecutionContext context, GraphQL.Execution.ObjectExecutionNode rootNode);
        protected virtual System.Threading.Tasks.Task OnBeforeExecutionStepAwaitedAsync(GraphQL.Execution.ExecutionContext context) { }
        protected virtual void ValidateNodeResult(GraphQL.Execution.ExecutionContext context, GraphQL.Execution.ExecutionNode node) { }
        public static GraphQL.Execution.ExecutionNode BuildExecutionNode(GraphQL.Execution.ExecutionNode parent, GraphQL.Types.IGraphType graphType, GraphQL.Language.AST.Field field, GraphQL.Types.FieldType fieldDefinition, int? indexInParentNode = default) { }
        public static GraphQL.Execution.RootExecutionNode BuildExecutionRootNode(GraphQL.Execution.ExecutionContext context, GraphQL.Types.IObjectGraphType rootType) { }
        public static void SetArrayItemNodes(GraphQL.Execution.ExecutionContext context, GraphQL.Execution.ArrayExecutionNode parent) { }
        public static void SetSubFieldNodes(GraphQL.Execution.ExecutionContext context, GraphQL.Execution.ObjectExecutionNode parent) { }
        public static void SetSubFieldNodes(GraphQL.Execution.ExecutionContext context, GraphQL.Execution.ObjectExecutionNode parent, System.Collections.Generic.Dictionary<string, GraphQL.Language.AST.Field> fields) { }
    }
    public class GraphQLDocumentBuilder : GraphQL.Execution.IDocumentBuilder
    {
        public GraphQLDocumentBuilder() { }
        public GraphQL.Language.AST.Document Build(string body) { }
    }
    public interface IDocumentBuilder
    {
        GraphQL.Language.AST.Document Build(string body);
    }
    public interface IDocumentExecutionListener
    {
        System.Threading.Tasks.Task AfterExecutionAsync(object userContext, System.Threading.CancellationToken token);
        System.Threading.Tasks.Task AfterValidationAsync(object userContext, GraphQL.Validation.IValidationResult validationResult, System.Threading.CancellationToken token);
        System.Threading.Tasks.Task BeforeExecutionAsync(object userContext, System.Threading.CancellationToken token);
        System.Threading.Tasks.Task BeforeExecutionAwaitedAsync(object userContext, System.Threading.CancellationToken token);
        System.Threading.Tasks.Task BeforeExecutionStepAwaitedAsync(object userContext, System.Threading.CancellationToken token);
    }
    public interface IDocumentExecutionListener<in T>
    {
        System.Threading.Tasks.Task AfterExecutionAsync(T userContext, System.Threading.CancellationToken token);
        System.Threading.Tasks.Task AfterValidationAsync(T userContext, GraphQL.Validation.IValidationResult validationResult, System.Threading.CancellationToken token);
        System.Threading.Tasks.Task BeforeExecutionAsync(T userContext, System.Threading.CancellationToken token);
        System.Threading.Tasks.Task BeforeExecutionAwaitedAsync(T userContext, System.Threading.CancellationToken token);
        System.Threading.Tasks.Task BeforeExecutionStepAwaitedAsync(T userContext, System.Threading.CancellationToken token);
    }
    public interface IExecutionStrategy
    {
        System.Threading.Tasks.Task<GraphQL.ExecutionResult> ExecuteAsync(GraphQL.Execution.ExecutionContext context);
    }
    public interface IParentExecutionNode
    {
        System.Collections.Generic.IEnumerable<GraphQL.Execution.ExecutionNode> GetChildNodes();
    }
    public interface IProvideUserContext
    {
        System.Collections.Generic.IDictionary<string, object> UserContext { get; }
    }
    public class InvalidValueException : GraphQL.ExecutionError
    {
        public InvalidValueException(string fieldName, string message) { }
    }
    public class ObjectExecutionNode : GraphQL.Execution.ExecutionNode, GraphQL.Execution.IParentExecutionNode
    {
        public ObjectExecutionNode(GraphQL.Execution.ExecutionNode parent, GraphQL.Types.IGraphType graphType, GraphQL.Language.AST.Field field, GraphQL.Types.FieldType fieldDefinition, int? indexInParentNode) { }
        public System.Collections.Generic.IDictionary<string, GraphQL.Execution.ExecutionNode> SubFields { get; set; }
        public GraphQL.Types.IObjectGraphType GetObjectGraphType(GraphQL.Types.ISchema schema) { }
        public override object ToValue() { }
    }
    public class ParallelExecutionStrategy : GraphQL.Execution.ExecutionStrategy
    {
        public ParallelExecutionStrategy() { }
        protected System.Threading.Tasks.Task ExecuteNodeTreeAsync(GraphQL.Execution.ExecutionContext context, GraphQL.Execution.ExecutionNode rootNode) { }
        protected override System.Threading.Tasks.Task ExecuteNodeTreeAsync(GraphQL.Execution.ExecutionContext context, GraphQL.Execution.ObjectExecutionNode rootNode) { }
    }
    public class RootExecutionNode : GraphQL.Execution.ObjectExecutionNode
    {
        public RootExecutionNode(GraphQL.Types.IObjectGraphType graphType) { }
    }
    public class SerialExecutionStrategy : GraphQL.Execution.ExecutionStrategy
    {
        public SerialExecutionStrategy() { }
        protected override System.Threading.Tasks.Task ExecuteNodeTreeAsync(GraphQL.Execution.ExecutionContext context, GraphQL.Execution.ObjectExecutionNode rootNode) { }
    }
    public class SubscriptionExecutionStrategy : GraphQL.Execution.ParallelExecutionStrategy
    {
        public SubscriptionExecutionStrategy() { }
        public override System.Threading.Tasks.Task<GraphQL.ExecutionResult> ExecuteAsync(GraphQL.Execution.ExecutionContext context) { }
        protected virtual System.Threading.Tasks.Task<System.IObservable<GraphQL.ExecutionResult>> ResolveEventStreamAsync(GraphQL.Execution.ExecutionContext context, GraphQL.Execution.ExecutionNode node) { }
    }
    public class UnhandledExceptionContext
    {
        public UnhandledExceptionContext(GraphQL.Execution.ExecutionContext context, GraphQL.Types.IResolveFieldContext fieldContext, System.Exception originalException) { }
        public GraphQL.Execution.ExecutionContext Context { get; }
        public string ErrorMessage { get; set; }
        public System.Exception Exception { get; set; }
        public GraphQL.Types.IResolveFieldContext FieldContext { get; }
        public System.Exception OriginalException { get; }
    }
    public class ValueExecutionNode : GraphQL.Execution.ExecutionNode
    {
        public ValueExecutionNode(GraphQL.Execution.ExecutionNode parent, GraphQL.Types.IGraphType graphType, GraphQL.Language.AST.Field field, GraphQL.Types.FieldType fieldDefinition, int? indexInParentNode) { }
        public override object ToValue() { }
    }
}
namespace GraphQL.Instrumentation
{
    public class ApolloTrace
    {
        public ApolloTrace(System.DateTime start, double durationMs) { }
        public long Duration { get; }
        public System.DateTime EndTime { get; }
        public GraphQL.Instrumentation.ApolloTrace.ExecutionTrace Execution { get; }
        public GraphQL.Instrumentation.ApolloTrace.OperationTrace Parsing { get; }
        public System.DateTime StartTime { get; }
        public GraphQL.Instrumentation.ApolloTrace.OperationTrace Validation { get; }
        public int Version { get; }
        public static long ConvertTime(double ms) { }
        public class ExecutionTrace
        {
            public ExecutionTrace() { }
            public System.Collections.Generic.List<GraphQL.Instrumentation.ApolloTrace.ResolverTrace> Resolvers { get; }
        }
        public class OperationTrace
        {
            public OperationTrace() { }
            public long Duration { get; set; }
            public long StartOffset { get; set; }
        }
        public class ResolverTrace : GraphQL.Instrumentation.ApolloTrace.OperationTrace
        {
            public ResolverTrace() { }
            public string FieldName { get; set; }
            public string ParentType { get; set; }
            public System.Collections.Generic.List<object> Path { get; set; }
            public string ReturnType { get; set; }
        }
    }
    public static class ApolloTracingExtensions
    {
        public static GraphQL.Instrumentation.ApolloTrace CreateTrace(GraphQL.Language.AST.Operation operation, GraphQL.Instrumentation.PerfRecord[] perf, System.DateTime start) { }
        public static void EnrichWithApolloTracing(this GraphQL.ExecutionResult result, System.DateTime start) { }
    }
    public class Field
    {
        public Field() { }
        public string Name { get; set; }
        public string ReturnType { get; set; }
    }
    public class FieldMiddlewareBuilder : GraphQL.Instrumentation.IFieldMiddlewareBuilder
    {
        public FieldMiddlewareBuilder() { }
        public void ApplyTo(GraphQL.Types.ISchema schema) { }
        public GraphQL.Instrumentation.FieldMiddlewareDelegate Build(GraphQL.Instrumentation.FieldMiddlewareDelegate start = null) { }
        public GraphQL.Instrumentation.IFieldMiddlewareBuilder Use(System.Func<GraphQL.Instrumentation.FieldMiddlewareDelegate, GraphQL.Instrumentation.FieldMiddlewareDelegate> middleware) { }
    }
    public delegate System.Threading.Tasks.Task<object> FieldMiddlewareDelegate(GraphQL.Types.IResolveFieldContext context);
    public static class FieldResolverBuilderExtensions
    {
        public static GraphQL.Instrumentation.IFieldMiddlewareBuilder Use(this GraphQL.Instrumentation.IFieldMiddlewareBuilder builder, System.Type middleware) { }
        public static GraphQL.Instrumentation.IFieldMiddlewareBuilder Use<T>(this GraphQL.Instrumentation.IFieldMiddlewareBuilder builder)
            where T : new() { }
    }
    public class FieldStat
    {
        public FieldStat() { }
        public double Latency { get; set; }
        public string Name { get; set; }
        public string ReturnType { get; set; }
        public void AddLatency(double duration) { }
    }
    public interface IFieldMiddlewareBuilder
    {
        void ApplyTo(GraphQL.Types.ISchema schema);
        GraphQL.Instrumentation.IFieldMiddlewareBuilder Use(System.Func<GraphQL.Instrumentation.FieldMiddlewareDelegate, GraphQL.Instrumentation.FieldMiddlewareDelegate> middleware);
    }
    public class InstrumentFieldsMiddleware
    {
        public InstrumentFieldsMiddleware() { }
        public System.Threading.Tasks.Task<object> Resolve(GraphQL.Types.IResolveFieldContext context, GraphQL.Instrumentation.FieldMiddlewareDelegate next) { }
    }
    public class Metrics
    {
        public Metrics(bool enabled = true) { }
        public GraphQL.Instrumentation.PerfRecord[] Finish() { }
        public GraphQL.Instrumentation.Metrics SetOperationName(string name) { }
        public GraphQL.Instrumentation.Metrics Start(string operationName) { }
        public GraphQL.Instrumentation.Metrics.Marker Subject(string category, string subject, System.Collections.Generic.Dictionary<string, object> metadata = null) { }
        public readonly struct Marker : System.IDisposable
        {
            public static readonly GraphQL.Instrumentation.Metrics.Marker Empty;
            public Marker(GraphQL.Instrumentation.PerfRecord record, GraphQL.Instrumentation.ValueStopwatch stopwatch) { }
            public void Dispose() { }
        }
    }
    public class MiddlewareResolver : GraphQL.Resolvers.IFieldResolver, GraphQL.Resolvers.IFieldResolver<System.Threading.Tasks.Task<object>>
    {
        public MiddlewareResolver(GraphQL.Resolvers.IFieldResolver next) { }
        public System.Threading.Tasks.Task<object> Resolve(GraphQL.Types.IResolveFieldContext context) { }
    }
    public class PerfRecord
    {
        public PerfRecord(string category, string subject, double start, System.Collections.Generic.Dictionary<string, object> metadata = null) { }
        public string Category { get; set; }
        public double Duration { get; }
        public double End { get; set; }
        public System.Collections.Generic.Dictionary<string, object> Metadata { get; set; }
        public double Start { get; set; }
        public string Subject { get; set; }
        public void MarkEnd(double end) { }
        public T MetaField<T>(string key) { }
    }
    public class StatsPerSignature
    {
        public StatsPerSignature() { }
        public GraphQL.Instrumentation.TypeStat[] PerType { get; set; }
    }
    public class StatsReport
    {
        public StatsReport() { }
        public double Duration { get; set; }
        public System.DateTime End { get; set; }
        public System.Collections.Generic.Dictionary<string, GraphQL.Instrumentation.StatsPerSignature> PerSignature { get; set; }
        public System.DateTime Start { get; set; }
        public GraphQL.Instrumentation.Type[] Types { get; set; }
        public static GraphQL.Instrumentation.StatsReport From(GraphQL.Types.ISchema schema, GraphQL.Language.AST.Operation operation, GraphQL.Instrumentation.PerfRecord[] records, System.DateTime start) { }
        public static GraphQL.Instrumentation.Type[] TypesFromSchema(GraphQL.Types.ISchema schema) { }
    }
    public class Type
    {
        public Type() { }
        public GraphQL.Instrumentation.Field[] Fields { get; set; }
        public string Name { get; set; }
    }
    public class TypeStat
    {
        public TypeStat() { }
        public GraphQL.Instrumentation.FieldStat[] Fields { get; set; }
        public GraphQL.Instrumentation.FieldStat this[string fieldName] { get; }
        public string Name { get; set; }
    }
    public readonly struct ValueStopwatch
    {
        public System.TimeSpan Elapsed { get; }
        public bool IsActive { get; }
        public static GraphQL.Instrumentation.ValueStopwatch StartNew() { }
    }
}
namespace GraphQL.Introspection
{
    public class DefaultSchemaFilter : GraphQL.Introspection.ISchemaFilter
    {
        public DefaultSchemaFilter() { }
        public virtual System.Threading.Tasks.Task<bool> AllowArgument(GraphQL.Types.IFieldType field, GraphQL.Types.QueryArgument argument) { }
        public virtual System.Threading.Tasks.Task<bool> AllowDirective(GraphQL.Types.DirectiveGraphType directive) { }
        public virtual System.Threading.Tasks.Task<bool> AllowEnumValue(GraphQL.Types.EnumerationGraphType parent, GraphQL.Types.EnumValueDefinition enumValue) { }
        public virtual System.Threading.Tasks.Task<bool> AllowField(GraphQL.Types.IGraphType parent, GraphQL.Types.IFieldType field) { }
        public virtual System.Threading.Tasks.Task<bool> AllowType(GraphQL.Types.IGraphType type) { }
    }
    public interface ISchemaFilter
    {
        System.Threading.Tasks.Task<bool> AllowArgument(GraphQL.Types.IFieldType field, GraphQL.Types.QueryArgument argument);
        System.Threading.Tasks.Task<bool> AllowDirective(GraphQL.Types.DirectiveGraphType directive);
        System.Threading.Tasks.Task<bool> AllowEnumValue(GraphQL.Types.EnumerationGraphType parent, GraphQL.Types.EnumValueDefinition enumValue);
        System.Threading.Tasks.Task<bool> AllowField(GraphQL.Types.IGraphType parent, GraphQL.Types.IFieldType field);
        System.Threading.Tasks.Task<bool> AllowType(GraphQL.Types.IGraphType type);
    }
    public static class SchemaIntrospection
    {
        public static readonly string IntrospectionQuery;
        public static readonly GraphQL.Introspection.SchemaMetaFieldType SchemaMeta;
        public static readonly GraphQL.Introspection.TypeMetaFieldType TypeMeta;
        public static readonly GraphQL.Introspection.TypeNameMetaFieldType TypeNameMeta;
    }
    public class SchemaMetaFieldType : GraphQL.Types.FieldType
    {
        public SchemaMetaFieldType() { }
    }
    public enum TypeKind
    {
        [System.ComponentModel.Description("Indicates this type is a scalar.")]
        SCALAR = 0,
        [System.ComponentModel.Description("Indicates this type is an object. `fields` and `possibleTypes` are valid fields.")]
        OBJECT = 1,
        [System.ComponentModel.Description("Indicates this type is an interface. `fields` and `possibleTypes` are valid field" +
            "s.")]
        INTERFACE = 2,
        [System.ComponentModel.Description("Indicates this type is a union. `possibleTypes` is a valid field.")]
        UNION = 3,
        [System.ComponentModel.Description("Indicates this type is an enum. `enumValues` is a valid field.")]
        ENUM = 4,
        [System.ComponentModel.Description("Indicates this type is an input object. `inputFields` is a valid field.")]
        INPUT_OBJECT = 5,
        [System.ComponentModel.Description("Indicates this type is a list. `ofType` is a valid field.")]
        LIST = 6,
        [System.ComponentModel.Description("Indicates this type is a non-null. `ofType` is a valid field.")]
        NON_NULL = 7,
    }
    public class TypeMetaFieldType : GraphQL.Types.FieldType
    {
        public TypeMetaFieldType() { }
    }
    public class TypeNameMetaFieldType : GraphQL.Types.FieldType
    {
        public TypeNameMetaFieldType() { }
    }
    public class @__Directive : GraphQL.Types.ObjectGraphType<GraphQL.Types.DirectiveGraphType>
    {
        public @__Directive() { }
    }
    public class @__DirectiveLocation : GraphQL.Types.EnumerationGraphType<GraphQL.Types.DirectiveLocation>
    {
        public @__DirectiveLocation() { }
    }
    public class @__EnumValue : GraphQL.Types.ObjectGraphType<GraphQL.Types.EnumValueDefinition>
    {
        public @__EnumValue() { }
    }
    public class @__Field : GraphQL.Types.ObjectGraphType<GraphQL.Types.IFieldType>
    {
        public @__Field() { }
    }
    public class @__InputValue : GraphQL.Types.ObjectGraphType<GraphQL.Types.IHaveDefaultValue>
    {
        public @__InputValue() { }
    }
    public class @__Schema : GraphQL.Types.ObjectGraphType<object>
    {
        public @__Schema() { }
    }
    public class @__Type : GraphQL.Types.ObjectGraphType
    {
        public @__Type() { }
    }
    public class @__TypeKind : GraphQL.Types.EnumerationGraphType<GraphQL.Introspection.TypeKind>
    {
        public @__TypeKind() { }
    }
}
namespace GraphQL.Language.AST
{
    public abstract class AbstractNode : GraphQL.Language.AST.INode
    {
        protected AbstractNode() { }
        public virtual System.Collections.Generic.IEnumerable<GraphQL.Language.AST.INode> Children { get; }
        public GraphQL.Language.AST.SourceLocation SourceLocation { get; set; }
        public abstract bool IsEqualTo(GraphQL.Language.AST.INode node);
    }
    public class Alias
    {
        public Alias(GraphQL.Language.AST.NameNode alias, GraphQL.Language.AST.NameNode name) { }
        public GraphQL.Language.AST.NameNode Al { get; }
        public GraphQL.Language.AST.NameNode Name { get; }
    }
    public class Argument : GraphQL.Language.AST.AbstractNode
    {
        public Argument() { }
        public Argument(GraphQL.Language.AST.NameNode name) { }
        public override System.Collections.Generic.IEnumerable<GraphQL.Language.AST.INode> Children { get; }
        public string Name { get; }
        public GraphQL.Language.AST.NameNode NamedNode { get; }
        public GraphQL.Language.AST.IValue Value { get; set; }
        protected bool Equals(GraphQL.Language.AST.Argument other) { }
        public override bool IsEqualTo(GraphQL.Language.AST.INode obj) { }
        public override string ToString() { }
    }
    public class Arguments : GraphQL.Language.AST.AbstractNode, System.Collections.Generic.IEnumerable<GraphQL.Language.AST.Argument>, System.Collections.IEnumerable
    {
        public Arguments() { }
        public override System.Collections.Generic.IEnumerable<GraphQL.Language.AST.INode> Children { get; }
        public void Add(GraphQL.Language.AST.Argument arg) { }
        protected bool Equals(GraphQL.Language.AST.Arguments args) { }
        public System.Collections.Generic.IEnumerator<GraphQL.Language.AST.Argument> GetEnumerator() { }
        public override bool IsEqualTo(GraphQL.Language.AST.INode obj) { }
        public GraphQL.Language.AST.IValue ValueFor(string name) { }
    }
    public class BigIntValue : GraphQL.Language.AST.ValueNode<System.Numerics.BigInteger>
    {
        public BigIntValue(System.Numerics.BigInteger value) { }
        protected override bool Equals(GraphQL.Language.AST.ValueNode<System.Numerics.BigInteger> other) { }
    }
    public class BooleanValue : GraphQL.Language.AST.ValueNode<bool>
    {
        public BooleanValue(bool value) { }
        protected override bool Equals(GraphQL.Language.AST.ValueNode<bool> other) { }
    }
    public class ByteValue : GraphQL.Language.AST.ValueNode<byte>
    {
        public ByteValue(byte value) { }
        protected override bool Equals(GraphQL.Language.AST.ValueNode<byte> other) { }
    }
    public class DateTimeOffsetValue : GraphQL.Language.AST.ValueNode<System.DateTimeOffset>
    {
        public DateTimeOffsetValue(System.DateTimeOffset value) { }
        protected override bool Equals(GraphQL.Language.AST.ValueNode<System.DateTimeOffset> other) { }
    }
    public class DateTimeValue : GraphQL.Language.AST.ValueNode<System.DateTime>
    {
        public DateTimeValue(System.DateTime value) { }
        protected override bool Equals(GraphQL.Language.AST.ValueNode<System.DateTime> other) { }
    }
    public class DecimalValue : GraphQL.Language.AST.ValueNode<decimal>
    {
        public DecimalValue(decimal value) { }
        protected override bool Equals(GraphQL.Language.AST.ValueNode<decimal> other) { }
    }
    public class Directive : GraphQL.Language.AST.AbstractNode
    {
        public Directive(GraphQL.Language.AST.NameNode node) { }
        public GraphQL.Language.AST.Arguments Arguments { get; set; }
        public override System.Collections.Generic.IEnumerable<GraphQL.Language.AST.INode> Children { get; }
        public string Name { get; }
        public GraphQL.Language.AST.NameNode NameNode { get; set; }
        protected bool Equals(GraphQL.Language.AST.Directive other) { }
        public override bool IsEqualTo(GraphQL.Language.AST.INode obj) { }
        public override string ToString() { }
    }
    public class Directives : GraphQL.Language.AST.AbstractNode, System.Collections.Generic.IEnumerable<GraphQL.Language.AST.Directive>, System.Collections.IEnumerable
    {
        public Directives() { }
        public override System.Collections.Generic.IEnumerable<GraphQL.Language.AST.INode> Children { get; }
        public int Count { get; }
        public bool HasDuplicates { get; }
        public void Add(GraphQL.Language.AST.Directive directive) { }
        protected bool Equals(GraphQL.Language.AST.Directives directives) { }
        public GraphQL.Language.AST.Directive Find(string name) { }
        public System.Collections.Generic.IEnumerator<GraphQL.Language.AST.Directive> GetEnumerator() { }
        public override bool IsEqualTo(GraphQL.Language.AST.INode obj) { }
    }
    public class Document : GraphQL.Language.AST.AbstractNode
    {
        public Document() { }
        public override System.Collections.Generic.IEnumerable<GraphQL.Language.AST.INode> Children { get; }
        public GraphQL.Language.AST.Fragments Fragments { get; }
        public GraphQL.Language.AST.Operations Operations { get; }
        public string OriginalQuery { get; set; }
        public void AddDefinition(GraphQL.Language.AST.IDefinition definition) { }
        public override bool IsEqualTo(GraphQL.Language.AST.INode node) { }
        public override string ToString() { }
    }
    public class EnumValue : GraphQL.Language.AST.AbstractNode, GraphQL.Language.AST.INode, GraphQL.Language.AST.IValue
    {
        public EnumValue(GraphQL.Language.AST.NameNode name) { }
        public EnumValue(string name) { }
        public string Name { get; }
        public GraphQL.Language.AST.NameNode NameNode { get; }
        protected bool Equals(GraphQL.Language.AST.EnumValue other) { }
        public override bool IsEqualTo(GraphQL.Language.AST.INode obj) { }
        public override string ToString() { }
    }
    public class Field : GraphQL.Language.AST.AbstractNode, GraphQL.Language.AST.IHaveSelectionSet, GraphQL.Language.AST.INode, GraphQL.Language.AST.ISelection
    {
        public Field() { }
        public Field(GraphQL.Language.AST.NameNode alias, GraphQL.Language.AST.NameNode name) { }
        public string Alias { get; set; }
        public GraphQL.Language.AST.NameNode AliasNode { get; }
        public GraphQL.Language.AST.Arguments Arguments { get; set; }
        public override System.Collections.Generic.IEnumerable<GraphQL.Language.AST.INode> Children { get; }
        public GraphQL.Language.AST.Directives Directives { get; set; }
        public string Name { get; }
        public GraphQL.Language.AST.NameNode NameNode { get; }
        public GraphQL.Language.AST.SelectionSet SelectionSet { get; set; }
        protected bool Equals(GraphQL.Language.AST.Field other) { }
        public override bool IsEqualTo(GraphQL.Language.AST.INode obj) { }
        public GraphQL.Language.AST.Field MergeSelectionSet(GraphQL.Language.AST.Field other) { }
        public override string ToString() { }
    }
    public class Fields : System.Collections.Generic.IEnumerable<GraphQL.Language.AST.Field>, System.Collections.IEnumerable
    {
        public void Add(GraphQL.Language.AST.Field field) { }
        public System.Collections.Generic.IEnumerator<GraphQL.Language.AST.Field> GetEnumerator() { }
        public static GraphQL.Language.AST.Fields Empty() { }
        public static System.Collections.Generic.Dictionary<string, GraphQL.Language.AST.Field> op_Implicit(GraphQL.Language.AST.Fields fields) { }
    }
    public class FloatValue : GraphQL.Language.AST.ValueNode<double>
    {
        public FloatValue(double value) { }
        protected override bool Equals(GraphQL.Language.AST.ValueNode<double> other) { }
    }
    public class FragmentDefinition : GraphQL.Language.AST.AbstractNode, GraphQL.Language.AST.IDefinition, GraphQL.Language.AST.IHaveSelectionSet, GraphQL.Language.AST.INode
    {
        public FragmentDefinition(GraphQL.Language.AST.NameNode node) { }
        public override System.Collections.Generic.IEnumerable<GraphQL.Language.AST.INode> Children { get; }
        public GraphQL.Language.AST.Directives Directives { get; set; }
        public string Name { get; }
        public GraphQL.Language.AST.NameNode NameNode { get; }
        public GraphQL.Language.AST.SelectionSet SelectionSet { get; set; }
        public GraphQL.Language.AST.NamedType Type { get; set; }
        protected bool Equals(GraphQL.Language.AST.FragmentDefinition other) { }
        public override bool IsEqualTo(GraphQL.Language.AST.INode obj) { }
        public override string ToString() { }
    }
    public class FragmentSpread : GraphQL.Language.AST.AbstractNode, GraphQL.Language.AST.IFragment, GraphQL.Language.AST.INode, GraphQL.Language.AST.ISelection
    {
        public FragmentSpread(GraphQL.Language.AST.NameNode node) { }
        public override System.Collections.Generic.IEnumerable<GraphQL.Language.AST.INode> Children { get; }
        public GraphQL.Language.AST.Directives Directives { get; set; }
        public string Name { get; }
        public GraphQL.Language.AST.NameNode NameNode { get; }
        protected bool Equals(GraphQL.Language.AST.FragmentSpread other) { }
        public override bool IsEqualTo(GraphQL.Language.AST.INode obj) { }
        public override string ToString() { }
    }
    public class Fragments : System.Collections.Generic.IEnumerable<GraphQL.Language.AST.FragmentDefinition>, System.Collections.IEnumerable
    {
        public Fragments() { }
        public void Add(GraphQL.Language.AST.FragmentDefinition fragment) { }
        public GraphQL.Language.AST.FragmentDefinition FindDefinition(string name) { }
        public System.Collections.Generic.IEnumerator<GraphQL.Language.AST.FragmentDefinition> GetEnumerator() { }
    }
    public class GuidValue : GraphQL.Language.AST.ValueNode<System.Guid>
    {
        public GuidValue(System.Guid value) { }
        protected override bool Equals(GraphQL.Language.AST.ValueNode<System.Guid> other) { }
    }
    public interface IDefinition : GraphQL.Language.AST.INode { }
    public interface IFragment : GraphQL.Language.AST.INode, GraphQL.Language.AST.ISelection { }
    public interface IHaveSelectionSet : GraphQL.Language.AST.INode
    {
        GraphQL.Language.AST.SelectionSet SelectionSet { get; set; }
    }
    public interface INode
    {
        System.Collections.Generic.IEnumerable<GraphQL.Language.AST.INode> Children { get; }
        GraphQL.Language.AST.SourceLocation SourceLocation { get; }
        bool IsEqualTo(GraphQL.Language.AST.INode node);
    }
    public interface ISelection : GraphQL.Language.AST.INode { }
    public interface IType : GraphQL.Language.AST.INode { }
    public interface IValue : GraphQL.Language.AST.INode
    {
        object Value { get; }
    }
    public interface IValue<T> : GraphQL.Language.AST.INode, GraphQL.Language.AST.IValue
    {
        T Value { get; }
    }
    public class InlineFragment : GraphQL.Language.AST.AbstractNode, GraphQL.Language.AST.IFragment, GraphQL.Language.AST.IHaveSelectionSet, GraphQL.Language.AST.INode, GraphQL.Language.AST.ISelection
    {
        public InlineFragment() { }
        public override System.Collections.Generic.IEnumerable<GraphQL.Language.AST.INode> Children { get; }
        public GraphQL.Language.AST.Directives Directives { get; set; }
        public GraphQL.Language.AST.SelectionSet SelectionSet { get; set; }
        public GraphQL.Language.AST.NamedType Type { get; set; }
        protected bool Equals(GraphQL.Language.AST.InlineFragment other) { }
        public override bool IsEqualTo(GraphQL.Language.AST.INode obj) { }
        public override string ToString() { }
    }
    public class IntValue : GraphQL.Language.AST.ValueNode<int>
    {
        public IntValue(int value) { }
        protected override bool Equals(GraphQL.Language.AST.ValueNode<int> other) { }
    }
    public class ListType : GraphQL.Language.AST.AbstractNode, GraphQL.Language.AST.INode, GraphQL.Language.AST.IType
    {
        public ListType(GraphQL.Language.AST.IType type) { }
        public override System.Collections.Generic.IEnumerable<GraphQL.Language.AST.INode> Children { get; }
        public GraphQL.Language.AST.IType Type { get; }
        public override bool IsEqualTo(GraphQL.Language.AST.INode node) { }
        public override string ToString() { }
    }
    public class ListValue : GraphQL.Language.AST.AbstractNode, GraphQL.Language.AST.INode, GraphQL.Language.AST.IValue
    {
        public ListValue(System.Collections.Generic.IEnumerable<GraphQL.Language.AST.IValue> values) { }
        public override System.Collections.Generic.IEnumerable<GraphQL.Language.AST.INode> Children { get; }
        public object Value { get; }
        public System.Collections.Generic.IEnumerable<GraphQL.Language.AST.IValue> Values { get; }
        public override bool IsEqualTo(GraphQL.Language.AST.INode obj) { }
        public override string ToString() { }
    }
    public class LongValue : GraphQL.Language.AST.ValueNode<long>
    {
        public LongValue(long value) { }
        protected override bool Equals(GraphQL.Language.AST.ValueNode<long> other) { }
    }
    public class NameNode : GraphQL.Language.AST.AbstractNode
    {
        public NameNode(string name) { }
        public string Name { get; }
        public override bool IsEqualTo(GraphQL.Language.AST.INode node) { }
    }
    public class NamedType : GraphQL.Language.AST.AbstractNode, GraphQL.Language.AST.INode, GraphQL.Language.AST.IType
    {
        public NamedType(GraphQL.Language.AST.NameNode node) { }
        public string Name { get; }
        public GraphQL.Language.AST.NameNode NameNode { get; }
        protected bool Equals(GraphQL.Language.AST.NamedType other) { }
        public override bool IsEqualTo(GraphQL.Language.AST.INode obj) { }
        public override string ToString() { }
    }
    public class NonNullType : GraphQL.Language.AST.AbstractNode, GraphQL.Language.AST.INode, GraphQL.Language.AST.IType
    {
        public NonNullType(GraphQL.Language.AST.IType type) { }
        public override System.Collections.Generic.IEnumerable<GraphQL.Language.AST.INode> Children { get; }
        public GraphQL.Language.AST.IType Type { get; }
        public override bool IsEqualTo(GraphQL.Language.AST.INode node) { }
        public override string ToString() { }
    }
    public class NullValue : GraphQL.Language.AST.AbstractNode, GraphQL.Language.AST.INode, GraphQL.Language.AST.IValue
    {
        public NullValue() { }
        public override bool IsEqualTo(GraphQL.Language.AST.INode obj) { }
        public override string ToString() { }
    }
    public class ObjectField : GraphQL.Language.AST.AbstractNode
    {
        public ObjectField(GraphQL.Language.AST.NameNode name, GraphQL.Language.AST.IValue value) { }
        public ObjectField(string name, GraphQL.Language.AST.IValue value) { }
        public override System.Collections.Generic.IEnumerable<GraphQL.Language.AST.INode> Children { get; }
        public string Name { get; }
        public GraphQL.Language.AST.NameNode NameNode { get; }
        public GraphQL.Language.AST.IValue Value { get; }
        protected bool Equals(GraphQL.Language.AST.ObjectField other) { }
        public override bool IsEqualTo(GraphQL.Language.AST.INode obj) { }
        public override string ToString() { }
    }
    public class ObjectValue : GraphQL.Language.AST.AbstractNode, GraphQL.Language.AST.INode, GraphQL.Language.AST.IValue
    {
        public ObjectValue(System.Collections.Generic.IEnumerable<GraphQL.Language.AST.ObjectField> fields) { }
        public override System.Collections.Generic.IEnumerable<GraphQL.Language.AST.INode> Children { get; }
        public System.Collections.Generic.IEnumerable<string> FieldNames { get; }
        public System.Collections.Generic.IEnumerable<GraphQL.Language.AST.ObjectField> ObjectFields { get; }
        public object Value { get; }
        public GraphQL.Language.AST.ObjectField Field(string name) { }
        public override bool IsEqualTo(GraphQL.Language.AST.INode obj) { }
        public override string ToString() { }
    }
    public class Operation : GraphQL.Language.AST.AbstractNode, GraphQL.Language.AST.IDefinition, GraphQL.Language.AST.IHaveSelectionSet, GraphQL.Language.AST.INode
    {
        public Operation(GraphQL.Language.AST.NameNode name) { }
        public override System.Collections.Generic.IEnumerable<GraphQL.Language.AST.INode> Children { get; }
        public GraphQL.Language.AST.Directives Directives { get; set; }
        public string Name { get; }
        public GraphQL.Language.AST.NameNode NameNode { get; }
        public GraphQL.Language.AST.OperationType OperationType { get; set; }
        public GraphQL.Language.AST.SelectionSet SelectionSet { get; set; }
        public GraphQL.Language.AST.VariableDefinitions Variables { get; set; }
        protected bool Equals(GraphQL.Language.AST.Operation other) { }
        public override bool IsEqualTo(GraphQL.Language.AST.INode node) { }
        public override string ToString() { }
    }
    public enum OperationType
    {
        Query = 0,
        Mutation = 1,
        Subscription = 2,
    }
    public class Operations : System.Collections.Generic.IEnumerable<GraphQL.Language.AST.Operation>, System.Collections.IEnumerable
    {
        public Operations() { }
        public int Count { get; }
        public void Add(GraphQL.Language.AST.Operation operation) { }
        public System.Collections.Generic.IEnumerator<GraphQL.Language.AST.Operation> GetEnumerator() { }
        public GraphQL.Language.AST.Operation WithName(string operationName) { }
    }
    public class SByteValue : GraphQL.Language.AST.ValueNode<sbyte>
    {
        public SByteValue(sbyte value) { }
        protected override bool Equals(GraphQL.Language.AST.ValueNode<sbyte> other) { }
    }
    public class SelectionSet : GraphQL.Language.AST.AbstractNode
    {
        public SelectionSet() { }
        public override System.Collections.Generic.IEnumerable<GraphQL.Language.AST.INode> Children { get; }
        public System.Collections.Generic.IList<GraphQL.Language.AST.ISelection> Selections { get; }
        public void Add(GraphQL.Language.AST.ISelection selection) { }
        protected bool Equals(GraphQL.Language.AST.SelectionSet selectionSet) { }
        public override bool IsEqualTo(GraphQL.Language.AST.INode obj) { }
        public GraphQL.Language.AST.SelectionSet Merge(GraphQL.Language.AST.SelectionSet otherSelection) { }
        public void Prepend(GraphQL.Language.AST.ISelection selection) { }
        public override string ToString() { }
    }
    public class ShortValue : GraphQL.Language.AST.ValueNode<short>
    {
        public ShortValue(short value) { }
        protected override bool Equals(GraphQL.Language.AST.ValueNode<short> other) { }
    }
    public class SourceLocation
    {
        public SourceLocation(int line, int column, int start = -1, int end = -1) { }
        public int Column { get; }
        public int End { get; }
        public int Line { get; }
        public int Start { get; }
        protected bool Equals(GraphQL.Language.AST.SourceLocation other) { }
        public override bool Equals(object obj) { }
        public override int GetHashCode() { }
        public override string ToString() { }
    }
    public class StringValue : GraphQL.Language.AST.ValueNode<string>
    {
        public StringValue(string value) { }
        protected override bool Equals(GraphQL.Language.AST.ValueNode<string> other) { }
    }
    public class TimeSpanValue : GraphQL.Language.AST.ValueNode<System.TimeSpan>
    {
        public TimeSpanValue(System.TimeSpan value) { }
        protected override bool Equals(GraphQL.Language.AST.ValueNode<System.TimeSpan> other) { }
    }
    public class UIntValue : GraphQL.Language.AST.ValueNode<uint>
    {
        public UIntValue(uint value) { }
        protected override bool Equals(GraphQL.Language.AST.ValueNode<uint> other) { }
    }
    public class ULongValue : GraphQL.Language.AST.ValueNode<ulong>
    {
        public ULongValue(ulong value) { }
        protected override bool Equals(GraphQL.Language.AST.ValueNode<ulong> other) { }
    }
    public class UShortValue : GraphQL.Language.AST.ValueNode<ushort>
    {
        public UShortValue(ushort value) { }
        protected override bool Equals(GraphQL.Language.AST.ValueNode<ushort> other) { }
    }
    public class UriValue : GraphQL.Language.AST.ValueNode<System.Uri>
    {
        public UriValue(System.Uri value) { }
        protected override bool Equals(GraphQL.Language.AST.ValueNode<System.Uri> other) { }
    }
    public abstract class ValueNode<T> : GraphQL.Language.AST.AbstractNode, GraphQL.Language.AST.INode, GraphQL.Language.AST.IValue, GraphQL.Language.AST.IValue<T>
    {
        protected ValueNode() { }
        public T Value { get; set; }
        protected abstract bool Equals(GraphQL.Language.AST.ValueNode<T> node);
        public override bool IsEqualTo(GraphQL.Language.AST.INode obj) { }
        public override string ToString() { }
    }
    public class Variable
    {
        public Variable() { }
        public string Name { get; set; }
        public object Value { get; set; }
    }
    public class VariableDefinition : GraphQL.Language.AST.AbstractNode
    {
        public VariableDefinition() { }
        public VariableDefinition(GraphQL.Language.AST.NameNode node) { }
        public override System.Collections.Generic.IEnumerable<GraphQL.Language.AST.INode> Children { get; }
        public GraphQL.Language.AST.IValue DefaultValue { get; set; }
        public string Name { get; }
        public GraphQL.Language.AST.NameNode NameNode { get; set; }
        public GraphQL.Language.AST.IType Type { get; set; }
        protected bool Equals(GraphQL.Language.AST.VariableDefinition other) { }
        public override bool IsEqualTo(GraphQL.Language.AST.INode obj) { }
        public override string ToString() { }
    }
    public class VariableDefinitions : System.Collections.Generic.IEnumerable<GraphQL.Language.AST.VariableDefinition>, System.Collections.IEnumerable
    {
        public VariableDefinitions() { }
        public void Add(GraphQL.Language.AST.VariableDefinition variable) { }
        public System.Collections.Generic.IEnumerator<GraphQL.Language.AST.VariableDefinition> GetEnumerator() { }
    }
    public class VariableReference : GraphQL.Language.AST.AbstractNode, GraphQL.Language.AST.INode, GraphQL.Language.AST.IValue
    {
        public VariableReference(GraphQL.Language.AST.NameNode name) { }
        public string Name { get; }
        public GraphQL.Language.AST.NameNode NameNode { get; }
        protected bool Equals(GraphQL.Language.AST.VariableReference other) { }
        public override bool IsEqualTo(GraphQL.Language.AST.INode obj) { }
        public override string ToString() { }
    }
    public class Variables : System.Collections.Generic.IEnumerable<GraphQL.Language.AST.Variable>, System.Collections.IEnumerable
    {
        public Variables() { }
        public void Add(GraphQL.Language.AST.Variable variable) { }
        public System.Collections.Generic.IEnumerator<GraphQL.Language.AST.Variable> GetEnumerator() { }
        public object ValueFor(string name) { }
    }
}
namespace GraphQL.Language
{
    public static class AstNodeExtensions
    {
        public static T WithLocation<T>(this T node, GraphQLParser.AST.ASTNode astNode, GraphQLParser.ISource source)
            where T : GraphQL.Language.AST.AbstractNode { }
    }
    public class CoreToVanillaConverter
    {
        public void AddDefinitions(GraphQLParser.AST.GraphQLDocument source, GraphQL.Language.AST.Document target) { }
        public GraphQL.Language.AST.Arguments Arguments(System.Collections.Generic.IEnumerable<GraphQLParser.AST.GraphQLArgument> source) { }
        public GraphQL.Language.AST.Directive Directive(GraphQLParser.AST.GraphQLDirective d) { }
        public GraphQL.Language.AST.Directives Directives(System.Collections.Generic.IEnumerable<GraphQLParser.AST.GraphQLDirective> source) { }
        public GraphQL.Language.AST.Field Field(GraphQLParser.AST.GraphQLFieldSelection source) { }
        public GraphQL.Language.AST.FragmentDefinition Fragment(GraphQLParser.AST.GraphQLFragmentDefinition source) { }
        public GraphQL.Language.AST.FragmentSpread FragmentSpread(GraphQLParser.AST.GraphQLFragmentSpread source) { }
        public GraphQL.Language.AST.InlineFragment InlineFragment(GraphQLParser.AST.GraphQLInlineFragment source) { }
        public GraphQL.Language.AST.NameNode Name(GraphQLParser.AST.GraphQLName name) { }
        public GraphQL.Language.AST.NamedType NamedType(GraphQLParser.AST.GraphQLNamedType source) { }
        public GraphQL.Language.AST.ObjectField ObjectField(GraphQLParser.AST.GraphQLObjectField source) { }
        public GraphQL.Language.AST.Operation Operation(GraphQLParser.AST.GraphQLOperationDefinition source) { }
        public GraphQL.Language.AST.ISelection Selection(GraphQLParser.AST.ASTNode source) { }
        public GraphQL.Language.AST.SelectionSet SelectionSet(GraphQLParser.AST.GraphQLSelectionSet source) { }
        public GraphQL.Language.AST.IType Type(GraphQLParser.AST.GraphQLType type) { }
        public GraphQL.Language.AST.IValue Value(GraphQLParser.AST.GraphQLValue source) { }
        public GraphQL.Language.AST.VariableDefinition VariableDefinition(GraphQLParser.AST.GraphQLVariableDefinition source) { }
        public GraphQL.Language.AST.VariableDefinitions VariableDefinitions(System.Collections.Generic.IEnumerable<GraphQLParser.AST.GraphQLVariableDefinition> source) { }
        public static GraphQL.Language.AST.Document Convert(string body, GraphQLParser.AST.GraphQLDocument source) { }
        public static GraphQL.Language.AST.OperationType ToOperationType(GraphQLParser.AST.OperationType type) { }
    }
    public static class NodeExtensions
    {
        public static T WithLocation<T>(this T node, int line, int column, int start = -1, int end = -1)
            where T : GraphQL.Language.AST.AbstractNode { }
    }
}
namespace GraphQL.Reflection
{
    public interface IAccessor
    {
        System.Type DeclaringType { get; }
        string FieldName { get; }
        System.Reflection.MethodInfo MethodInfo { get; }
        System.Reflection.ParameterInfo[] Parameters { get; }
        System.Type ReturnType { get; }
        System.Collections.Generic.IEnumerable<T> GetAttributes<T>()
            where T : System.Attribute;
        object GetValue(object target, object[] arguments);
    }
}
namespace GraphQL.Resolvers
{
    public class AsyncEventStreamResolver : GraphQL.Resolvers.IAsyncEventStreamResolver
    {
        public AsyncEventStreamResolver(GraphQL.Reflection.IAccessor accessor, System.IServiceProvider serviceProvider) { }
    }
    public class AsyncEventStreamResolver<T> : GraphQL.Resolvers.IAsyncEventStreamResolver, GraphQL.Resolvers.IAsyncEventStreamResolver<T>
    {
        public AsyncEventStreamResolver(System.Func<GraphQL.Subscription.IResolveEventStreamContext, System.Threading.Tasks.Task<System.IObservable<T>>> subscriber) { }
        public System.Threading.Tasks.Task<System.IObservable<T>> SubscribeAsync(GraphQL.Subscription.IResolveEventStreamContext context) { }
    }
    public class AsyncEventStreamResolver<TSourceType, TReturnType> : GraphQL.Resolvers.IAsyncEventStreamResolver, GraphQL.Resolvers.IAsyncEventStreamResolver<TReturnType>
    {
        public AsyncEventStreamResolver(System.Func<GraphQL.Subscription.IResolveEventStreamContext<TSourceType>, System.Threading.Tasks.Task<System.IObservable<TReturnType>>> subscriber) { }
        public System.Threading.Tasks.Task<System.IObservable<TReturnType>> SubscribeAsync(GraphQL.Subscription.IResolveEventStreamContext context) { }
    }
    public class AsyncFieldResolver<TReturnType> : GraphQL.Resolvers.IFieldResolver, GraphQL.Resolvers.IFieldResolver<System.Threading.Tasks.Task<TReturnType>>
    {
        public AsyncFieldResolver(System.Func<GraphQL.Types.IResolveFieldContext, System.Threading.Tasks.Task<TReturnType>> resolver) { }
        public System.Threading.Tasks.Task<TReturnType> Resolve(GraphQL.Types.IResolveFieldContext context) { }
    }
    public class AsyncFieldResolver<TSourceType, TReturnType> : GraphQL.Resolvers.IFieldResolver, GraphQL.Resolvers.IFieldResolver<System.Threading.Tasks.Task<TReturnType>>
    {
        public AsyncFieldResolver(System.Func<GraphQL.Types.IResolveFieldContext<TSourceType>, System.Threading.Tasks.Task<TReturnType>> resolver) { }
        public System.Threading.Tasks.Task<TReturnType> Resolve(GraphQL.Types.IResolveFieldContext context) { }
    }
    public class DelegateFieldModelBinderResolver : GraphQL.Resolvers.IFieldResolver
    {
        public DelegateFieldModelBinderResolver(System.Delegate resolver) { }
        public object Resolve(GraphQL.Types.IResolveFieldContext context) { }
    }
    public class EventStreamResolver : GraphQL.Resolvers.IEventStreamResolver
    {
        public EventStreamResolver(GraphQL.Reflection.IAccessor accessor, System.IServiceProvider serviceProvider) { }
        public System.IObservable<object> Subscribe(GraphQL.Subscription.IResolveEventStreamContext context) { }
    }
    public class EventStreamResolver<T> : GraphQL.Resolvers.IEventStreamResolver, GraphQL.Resolvers.IEventStreamResolver<T>
    {
        public EventStreamResolver(System.Func<GraphQL.Subscription.IResolveEventStreamContext, System.IObservable<T>> subscriber) { }
        public System.IObservable<T> Subscribe(GraphQL.Subscription.IResolveEventStreamContext context) { }
    }
    public class EventStreamResolver<TSourceType, TReturnType> : GraphQL.Resolvers.IEventStreamResolver, GraphQL.Resolvers.IEventStreamResolver<TReturnType>
    {
        public EventStreamResolver(System.Func<GraphQL.Subscription.IResolveEventStreamContext<TSourceType>, System.IObservable<TReturnType>> subscriber) { }
        public System.IObservable<TReturnType> Subscribe(GraphQL.Subscription.IResolveEventStreamContext context) { }
    }
    public class ExpressionFieldResolver<TSourceType, TProperty> : GraphQL.Resolvers.IFieldResolver, GraphQL.Resolvers.IFieldResolver<TProperty>
    {
        public ExpressionFieldResolver(System.Linq.Expressions.Expression<System.Func<TSourceType, TProperty>> property) { }
        public TProperty Resolve(GraphQL.Types.IResolveFieldContext context) { }
    }
    public class FuncFieldResolver<TReturnType> : GraphQL.Resolvers.IFieldResolver, GraphQL.Resolvers.IFieldResolver<TReturnType>
    {
        public FuncFieldResolver(System.Func<GraphQL.Types.IResolveFieldContext, TReturnType> resolver) { }
        public TReturnType Resolve(GraphQL.Types.IResolveFieldContext context) { }
    }
    public class FuncFieldResolver<TSourceType, TReturnType> : GraphQL.Resolvers.IFieldResolver, GraphQL.Resolvers.IFieldResolver<TReturnType>
    {
        public FuncFieldResolver(System.Func<GraphQL.Types.IResolveFieldContext<TSourceType>, TReturnType> resolver) { }
        public TReturnType Resolve(GraphQL.Types.IResolveFieldContext context) { }
    }
    public interface IAsyncEventStreamResolver
    {
        System.Threading.Tasks.Task<System.IObservable<object>> SubscribeAsync(GraphQL.Subscription.IResolveEventStreamContext context);
    }
    public interface IAsyncEventStreamResolver<T> : GraphQL.Resolvers.IAsyncEventStreamResolver
    {
        System.Threading.Tasks.Task<System.IObservable<T>> SubscribeAsync(GraphQL.Subscription.IResolveEventStreamContext context);
    }
    public interface IEventStreamResolver
    {
        System.IObservable<object> Subscribe(GraphQL.Subscription.IResolveEventStreamContext context);
    }
    public interface IEventStreamResolver<out T> : GraphQL.Resolvers.IEventStreamResolver
    {
        System.IObservable<T> Subscribe(GraphQL.Subscription.IResolveEventStreamContext context);
    }
    public interface IFieldResolver
    {
        object Resolve(GraphQL.Types.IResolveFieldContext context);
    }
    public interface IFieldResolver<out T> : GraphQL.Resolvers.IFieldResolver
    {
        T Resolve(GraphQL.Types.IResolveFieldContext context);
    }
    public class NameFieldResolver : GraphQL.Resolvers.IFieldResolver
    {
        public static GraphQL.Resolvers.NameFieldResolver Instance { get; }
        public object Resolve(GraphQL.Types.IResolveFieldContext context) { }
    }
}
namespace GraphQL.Subscription
{
    public interface IResolveEventStreamContext : GraphQL.Execution.IProvideUserContext, GraphQL.Types.IResolveFieldContext { }
    public interface IResolveEventStreamContext<out TSource> : GraphQL.Execution.IProvideUserContext, GraphQL.Subscription.IResolveEventStreamContext, GraphQL.Types.IResolveFieldContext, GraphQL.Types.IResolveFieldContext<TSource> { }
    public interface ISubscriptionExecuter
    {
        System.Threading.Tasks.Task<GraphQL.Subscription.SubscriptionExecutionResult> SubscribeAsync(GraphQL.ExecutionOptions config);
    }
    public class ResolveEventStreamContext : GraphQL.Subscription.ResolveEventStreamContext<object>, GraphQL.Execution.IProvideUserContext, GraphQL.Subscription.IResolveEventStreamContext, GraphQL.Types.IResolveFieldContext
    {
        public ResolveEventStreamContext() { }
    }
    public class ResolveEventStreamContext<T> : GraphQL.Types.ResolveFieldContext<T>, GraphQL.Execution.IProvideUserContext, GraphQL.Subscription.IResolveEventStreamContext, GraphQL.Subscription.IResolveEventStreamContext<T>, GraphQL.Types.IResolveFieldContext, GraphQL.Types.IResolveFieldContext<T>
    {
        public ResolveEventStreamContext() { }
        public ResolveEventStreamContext(GraphQL.Subscription.IResolveEventStreamContext context) { }
    }
    public class SubscriptionExecutionResult : GraphQL.ExecutionResult
    {
        public SubscriptionExecutionResult() { }
        public SubscriptionExecutionResult(GraphQL.ExecutionResult result) { }
        public System.Collections.Generic.IDictionary<string, System.IObservable<GraphQL.ExecutionResult>> Streams { get; set; }
    }
}
namespace GraphQL.Types
{
    public static class AbstractGraphTypeExtensions
    {
        public static GraphQL.Types.IObjectGraphType GetObjectType(this GraphQL.Types.IAbstractGraphType abstractType, object value, GraphQL.Types.ISchema schema) { }
        public static GraphQL.Types.IObjectGraphType GetTypeOf(this GraphQL.Types.IAbstractGraphType abstractType, object value) { }
        public static bool IsPossibleType(this GraphQL.Types.IAbstractGraphType abstractType, GraphQL.Types.IGraphType type) { }
    }
    public class AutoRegisteringInputObjectGraphType<TSourceType> : GraphQL.Types.InputObjectGraphType<TSourceType>
    {
        public AutoRegisteringInputObjectGraphType(params System.Linq.Expressions.Expression<>[] excludedProperties) { }
        protected virtual System.Collections.Generic.IEnumerable<System.Reflection.PropertyInfo> GetRegisteredProperties() { }
    }
    public class AutoRegisteringObjectGraphType<TSourceType> : GraphQL.Types.ObjectGraphType<TSourceType>
    {
        public AutoRegisteringObjectGraphType(params System.Linq.Expressions.Expression<>[] excludedProperties) { }
        protected virtual System.Collections.Generic.IEnumerable<System.Reflection.PropertyInfo> GetRegisteredProperties() { }
    }
    public class BigIntGraphType : GraphQL.Types.ScalarGraphType
    {
        public BigIntGraphType() { }
        public override object ParseLiteral(GraphQL.Language.AST.IValue value) { }
        public override object ParseValue(object value) { }
        public override object Serialize(object value) { }
    }
    public class BooleanGraphType : GraphQL.Types.ScalarGraphType
    {
        public BooleanGraphType() { }
        public override object ParseLiteral(GraphQL.Language.AST.IValue value) { }
        public override object ParseValue(object value) { }
        public override object Serialize(object value) { }
    }
    public class ByteGraphType : GraphQL.Types.ScalarGraphType
    {
        public ByteGraphType() { }
        public override object ParseLiteral(GraphQL.Language.AST.IValue value) { }
        public override object ParseValue(object value) { }
        public override object Serialize(object value) { }
    }
    public abstract class ComplexGraphType<TSourceType> : GraphQL.Types.GraphType, GraphQL.Types.IComplexGraphType, GraphQL.Types.IGraphType, GraphQL.Types.INamedType, GraphQL.Types.IProvideMetadata
    {
        protected ComplexGraphType() { }
        public System.Collections.Generic.IEnumerable<GraphQL.Types.FieldType> Fields { get; }
        public virtual GraphQL.Types.FieldType AddField(GraphQL.Types.FieldType fieldType) { }
        public GraphQL.Builders.ConnectionBuilder<TSourceType> Connection<TNodeType>()
            where TNodeType : GraphQL.Types.IGraphType { }
        public GraphQL.Builders.ConnectionBuilder<TSourceType> Connection<TNodeType, TEdgeType>()
            where TNodeType : GraphQL.Types.IGraphType
            where TEdgeType : GraphQL.Types.Relay.EdgeType<TNodeType> { }
        public GraphQL.Builders.ConnectionBuilder<TSourceType> Connection<TNodeType, TEdgeType, TConnectionType>()
            where TNodeType : GraphQL.Types.IGraphType
            where TEdgeType : GraphQL.Types.Relay.EdgeType<TNodeType>
            where TConnectionType : GraphQL.Types.Relay.ConnectionType<TNodeType, TEdgeType> { }
        public GraphQL.Types.FieldType Field(System.Type type, string name, string description = null, GraphQL.Types.QueryArguments arguments = null, System.Func<GraphQL.Types.IResolveFieldContext<TSourceType>, object> resolve = null, string deprecationReason = null) { }
        public virtual GraphQL.Builders.FieldBuilder<TSourceType, object> Field<TGraphType>() { }
        public virtual GraphQL.Builders.FieldBuilder<TSourceType, TProperty> Field<TProperty>(System.Linq.Expressions.Expression<System.Func<TSourceType, TProperty>> expression, bool nullable = false, System.Type type = null) { }
        public virtual GraphQL.Builders.FieldBuilder<TSourceType, TProperty> Field<TProperty>(string name, System.Linq.Expressions.Expression<System.Func<TSourceType, TProperty>> expression, bool nullable = false, System.Type type = null) { }
        public GraphQL.Types.FieldType Field<TGraphType>(string name, string description = null, GraphQL.Types.QueryArguments arguments = null, System.Func<GraphQL.Types.IResolveFieldContext<TSourceType>, object> resolve = null, string deprecationReason = null)
            where TGraphType : GraphQL.Types.IGraphType { }
        public virtual GraphQL.Builders.FieldBuilder<TSourceType, TReturnType> Field<TGraphType, TReturnType>(string name = "default") { }
        public GraphQL.Types.FieldType FieldAsync(System.Type type, string name, string description = null, GraphQL.Types.QueryArguments arguments = null, System.Func<GraphQL.Types.IResolveFieldContext<TSourceType>, System.Threading.Tasks.Task<object>> resolve = null, string deprecationReason = null) { }
        public GraphQL.Types.FieldType FieldAsync<TGraphType>(string name, string description = null, GraphQL.Types.QueryArguments arguments = null, System.Func<GraphQL.Types.IResolveFieldContext<TSourceType>, System.Threading.Tasks.Task<object>> resolve = null, string deprecationReason = null)
            where TGraphType : GraphQL.Types.IGraphType { }
        public GraphQL.Types.FieldType FieldAsync<TGraphType, TReturnType>(string name, string description = null, GraphQL.Types.QueryArguments arguments = null, System.Func<GraphQL.Types.IResolveFieldContext<TSourceType>, System.Threading.Tasks.Task<TReturnType>> resolve = null, string deprecationReason = null)
            where TGraphType : GraphQL.Types.IGraphType { }
        public GraphQL.Types.FieldType FieldDelegate<TGraphType>(string name, string description = null, GraphQL.Types.QueryArguments arguments = null, System.Delegate resolve = null, string deprecationReason = null)
            where TGraphType : GraphQL.Types.IGraphType { }
        public GraphQL.Types.FieldType FieldSubscribe<TGraphType>(string name, string description = null, GraphQL.Types.QueryArguments arguments = null, System.Func<GraphQL.Types.IResolveFieldContext<TSourceType>, object> resolve = null, System.Func<GraphQL.Subscription.IResolveEventStreamContext, System.IObservable<object>> subscribe = null, string deprecationReason = null)
            where TGraphType : GraphQL.Types.IGraphType { }
        public GraphQL.Types.FieldType FieldSubscribeAsync<TGraphType>(string name, string description = null, GraphQL.Types.QueryArguments arguments = null, System.Func<GraphQL.Types.IResolveFieldContext<TSourceType>, object> resolve = null, System.Func<GraphQL.Subscription.IResolveEventStreamContext, System.Threading.Tasks.Task<System.IObservable<object>>> subscribeAsync = null, string deprecationReason = null)
            where TGraphType : GraphQL.Types.IGraphType { }
        public GraphQL.Types.FieldType GetField(string name) { }
        public bool HasField(string name) { }
    }
    public class DateGraphType : GraphQL.Types.ScalarGraphType
    {
        public DateGraphType() { }
        public override object ParseLiteral(GraphQL.Language.AST.IValue value) { }
        public override object ParseValue(object value) { }
        public override object Serialize(object value) { }
    }
    public class DateTimeGraphType : GraphQL.Types.ScalarGraphType
    {
        public DateTimeGraphType() { }
        public override object ParseLiteral(GraphQL.Language.AST.IValue value) { }
        public override object ParseValue(object value) { }
        public override object Serialize(object value) { }
    }
    public class DateTimeOffsetGraphType : GraphQL.Types.ScalarGraphType
    {
        public DateTimeOffsetGraphType() { }
        public override object ParseLiteral(GraphQL.Language.AST.IValue value) { }
        public override object ParseValue(object value) { }
        public override object Serialize(object value) { }
    }
    public class DecimalGraphType : GraphQL.Types.ScalarGraphType
    {
        public DecimalGraphType() { }
        public override object ParseLiteral(GraphQL.Language.AST.IValue value) { }
        public override object ParseValue(object value) { }
        public override object Serialize(object value) { }
    }
    public class DirectiveGraphType : GraphQL.Types.INamedType
    {
        public static readonly GraphQL.Types.GraphQLDeprecatedDirective Deprecated;
        public static readonly GraphQL.Types.IncludeDirective Include;
        public static readonly GraphQL.Types.SkipDirective Skip;
        public DirectiveGraphType(string name, System.Collections.Generic.IEnumerable<GraphQL.Types.DirectiveLocation> locations) { }
        public GraphQL.Types.QueryArguments Arguments { get; set; }
        public string Description { get; set; }
        public System.Collections.Generic.List<GraphQL.Types.DirectiveLocation> Locations { get; }
        public string Name { get; set; }
    }
    public enum DirectiveLocation
    {
        [System.ComponentModel.Description("Location adjacent to a query operation.")]
        Query = 0,
        [System.ComponentModel.Description("Location adjacent to a mutation operation.")]
        Mutation = 1,
        [System.ComponentModel.Description("Location adjacent to a subscription operation.")]
        Subscription = 2,
        [System.ComponentModel.Description("Location adjacent to a field.")]
        Field = 3,
        [System.ComponentModel.Description("Location adjacent to a fragment definition.")]
        FragmentDefinition = 4,
        [System.ComponentModel.Description("Location adjacent to a fragment spread.")]
        FragmentSpread = 5,
        [System.ComponentModel.Description("Location adjacent to an inline fragment.")]
        InlineFragment = 6,
        [System.ComponentModel.Description("Location adjacent to a schema definition.")]
        Schema = 7,
        [System.ComponentModel.Description("Location adjacent to a scalar definition.")]
        Scalar = 8,
        [System.ComponentModel.Description("Location adjacent to an object type definition.")]
        Object = 9,
        [System.ComponentModel.Description("Location adjacent to a field definition.")]
        FieldDefinition = 10,
        [System.ComponentModel.Description("Location adjacent to an argument definition.")]
        ArgumentDefinition = 11,
        [System.ComponentModel.Description("Location adjacent to an interface definition.")]
        Interface = 12,
        [System.ComponentModel.Description("Location adjacent to a union definition.")]
        Union = 13,
        [System.ComponentModel.Description("Location adjacent to an enum definition")]
        Enum = 14,
        [System.ComponentModel.Description("Location adjacent to an enum value definition")]
        EnumValue = 15,
        [System.ComponentModel.Description("Location adjacent to an input object type definition.")]
        InputObject = 16,
        [System.ComponentModel.Description("Location adjacent to an input object field definition.")]
        InputFieldDefinition = 17,
    }
    public class EnumValueDefinition : GraphQL.Utilities.MetadataProvider
    {
        public EnumValueDefinition() { }
        public string DeprecationReason { get; set; }
        public string Description { get; set; }
        public string Name { get; set; }
        public object Value { get; set; }
    }
    public class EnumValues : System.Collections.Generic.IEnumerable<GraphQL.Types.EnumValueDefinition>, System.Collections.IEnumerable
    {
        public EnumValues() { }
        public GraphQL.Types.EnumValueDefinition this[string name] { get; }
        public void Add(GraphQL.Types.EnumValueDefinition value) { }
        public GraphQL.Types.EnumValueDefinition FindByName(string name, System.StringComparison comparison = 5) { }
        public GraphQL.Types.EnumValueDefinition FindByValue(object value) { }
        public System.Collections.Generic.IEnumerator<GraphQL.Types.EnumValueDefinition> GetEnumerator() { }
    }
    public class EnumerationGraphType : GraphQL.Types.ScalarGraphType
    {
        public EnumerationGraphType() { }
        public GraphQL.Types.EnumValues Values { get; }
        public void AddValue(GraphQL.Types.EnumValueDefinition value) { }
        public void AddValue(string name, string description, object value, string deprecationReason = null) { }
        public override object ParseLiteral(GraphQL.Language.AST.IValue value) { }
        public override object ParseValue(object value) { }
        public override object Serialize(object value) { }
    }
    public class EnumerationGraphType<TEnum> : GraphQL.Types.EnumerationGraphType
        where TEnum : System.Enum
    {
        public EnumerationGraphType() { }
        protected virtual string ChangeEnumCase(string val) { }
    }
    public class EventStreamFieldType : GraphQL.Types.FieldType
    {
        public EventStreamFieldType() { }
        public GraphQL.Resolvers.IAsyncEventStreamResolver AsyncSubscriber { get; set; }
        public GraphQL.Resolvers.IEventStreamResolver Subscriber { get; set; }
    }
    public class FieldType : GraphQL.Utilities.MetadataProvider, GraphQL.Types.IFieldType, GraphQL.Types.IHaveDefaultValue, GraphQL.Types.IProvideMetadata
    {
        public FieldType() { }
        public GraphQL.Types.QueryArguments Arguments { get; set; }
        public object DefaultValue { get; set; }
        public string DeprecationReason { get; set; }
        public string Description { get; set; }
        public string Name { get; set; }
        public GraphQL.Types.IGraphType ResolvedType { get; set; }
        public GraphQL.Resolvers.IFieldResolver Resolver { get; set; }
        public System.Type Type { get; set; }
    }
    public class FloatGraphType : GraphQL.Types.ScalarGraphType
    {
        public FloatGraphType() { }
        public override object ParseLiteral(GraphQL.Language.AST.IValue value) { }
        public override object ParseValue(object value) { }
        public override object Serialize(object value) { }
    }
    public class GraphQLDeprecatedDirective : GraphQL.Types.DirectiveGraphType
    {
        public GraphQLDeprecatedDirective() { }
    }
    public class GraphQLTypeReference : GraphQL.Types.InterfaceGraphType, GraphQL.Types.IComplexGraphType, GraphQL.Types.IGraphType, GraphQL.Types.IImplementInterfaces, GraphQL.Types.INamedType, GraphQL.Types.IObjectGraphType, GraphQL.Types.IProvideMetadata
    {
        public GraphQLTypeReference(string typeName) { }
        public System.Collections.Generic.IEnumerable<System.Type> Interfaces { get; set; }
        public System.Func<object, bool> IsTypeOf { get; set; }
        public System.Collections.Generic.IEnumerable<GraphQL.Types.IInterfaceGraphType> ResolvedInterfaces { get; set; }
        public string TypeName { get; }
        public void AddResolvedInterface(GraphQL.Types.IInterfaceGraphType graphType) { }
        public override bool Equals(object obj) { }
        public override int GetHashCode() { }
    }
    public abstract class GraphType : GraphQL.Utilities.MetadataProvider, GraphQL.Types.IGraphType, GraphQL.Types.INamedType, GraphQL.Types.IProvideMetadata
    {
        protected GraphType() { }
        public string DeprecationReason { get; set; }
        public string Description { get; set; }
        public string Name { get; set; }
        public virtual string CollectTypes(GraphQL.Types.TypeCollectionContext context) { }
        protected bool Equals(GraphQL.Types.IGraphType other) { }
        public override bool Equals(object obj) { }
        public override int GetHashCode() { }
        public override string ToString() { }
    }
    public class GraphTypesLookup
    {
        public GraphTypesLookup() { }
        public GraphTypesLookup(GraphQL.Conversion.INameConverter nameConverter) { }
        public GraphQL.Types.IGraphType this[string typeName] { get; set; }
        public GraphQL.Types.IGraphType this[System.Type type] { get; }
        public GraphQL.Conversion.INameConverter NameConverter { get; set; }
        public void AddType(GraphQL.Types.IGraphType type, GraphQL.Types.TypeCollectionContext context) { }
        public void AddType<TType>()
            where TType : GraphQL.Types.IGraphType, new () { }
        public void AddType<TType>(GraphQL.Types.TypeCollectionContext context)
            where TType : GraphQL.Types.IGraphType { }
        public System.Collections.Generic.IEnumerable<GraphQL.Types.IGraphType> All() { }
        public void ApplyTypeReference(GraphQL.Types.IGraphType type) { }
        public void ApplyTypeReferences() { }
        public void Clear() { }
        public static GraphQL.Types.GraphTypesLookup Create(System.Collections.Generic.IEnumerable<GraphQL.Types.IGraphType> types, System.Collections.Generic.IEnumerable<GraphQL.Types.DirectiveGraphType> directives, System.Func<System.Type, GraphQL.Types.IGraphType> resolveType, GraphQL.Conversion.INameConverter nameConverter, bool seal = false) { }
    }
    public class GuidGraphType : GraphQL.Types.ScalarGraphType
    {
        public GuidGraphType() { }
        public override object ParseLiteral(GraphQL.Language.AST.IValue value) { }
        public override object ParseValue(object value) { }
        public override object Serialize(object value) { }
    }
    public interface IAbstractGraphType : GraphQL.Types.IGraphType, GraphQL.Types.INamedType, GraphQL.Types.IProvideMetadata
    {
        System.Collections.Generic.IEnumerable<GraphQL.Types.IObjectGraphType> PossibleTypes { get; }
        System.Func<object, GraphQL.Types.IObjectGraphType> ResolveType { get; set; }
        void AddPossibleType(GraphQL.Types.IObjectGraphType type);
    }
    public interface IAstFromValueConverter
    {
        GraphQL.Language.AST.IValue Convert(object value, GraphQL.Types.IGraphType type);
        bool Matches(object value, GraphQL.Types.IGraphType type);
    }
    public interface IComplexGraphType : GraphQL.Types.IGraphType, GraphQL.Types.INamedType, GraphQL.Types.IProvideMetadata
    {
        System.Collections.Generic.IEnumerable<GraphQL.Types.FieldType> Fields { get; }
        GraphQL.Types.FieldType AddField(GraphQL.Types.FieldType fieldType);
        GraphQL.Types.FieldType GetField(string name);
        bool HasField(string name);
    }
    public interface IFieldType : GraphQL.Types.IHaveDefaultValue, GraphQL.Types.IProvideMetadata
    {
        GraphQL.Types.QueryArguments Arguments { get; set; }
        string DeprecationReason { get; set; }
        string Description { get; set; }
        string Name { get; set; }
    }
    public interface IGraphType : GraphQL.Types.INamedType, GraphQL.Types.IProvideMetadata
    {
        string DeprecationReason { get; set; }
        string Description { get; set; }
        string CollectTypes(GraphQL.Types.TypeCollectionContext context);
    }
    public interface IHaveDefaultValue
    {
        object DefaultValue { get; }
        GraphQL.Types.IGraphType ResolvedType { get; }
        System.Type Type { get; }
    }
    public interface IImplementInterfaces
    {
        System.Collections.Generic.IEnumerable<System.Type> Interfaces { get; set; }
        System.Collections.Generic.IEnumerable<GraphQL.Types.IInterfaceGraphType> ResolvedInterfaces { get; set; }
    }
    public interface IInputObjectGraphType : GraphQL.Types.IComplexGraphType, GraphQL.Types.IGraphType, GraphQL.Types.INamedType, GraphQL.Types.IProvideMetadata { }
    public interface IInterfaceGraphType : GraphQL.Types.IAbstractGraphType, GraphQL.Types.IComplexGraphType, GraphQL.Types.IGraphType, GraphQL.Types.INamedType, GraphQL.Types.IProvideMetadata { }
    public interface INamedType
    {
        string Name { get; set; }
    }
    public interface IObjectGraphType : GraphQL.Types.IComplexGraphType, GraphQL.Types.IGraphType, GraphQL.Types.IImplementInterfaces, GraphQL.Types.INamedType, GraphQL.Types.IProvideMetadata
    {
        System.Func<object, bool> IsTypeOf { get; set; }
        void AddResolvedInterface(GraphQL.Types.IInterfaceGraphType graphType);
    }
    public interface IProvideMetadata
    {
        System.Collections.Generic.IDictionary<string, object> Metadata { get; }
        TType GetMetadata<TType>(string key, System.Func<TType> defaultValueFactory);
        TType GetMetadata<TType>(string key, TType defaultValue = null);
        bool HasMetadata(string key);
    }
    public interface IResolveFieldContext : GraphQL.Execution.IProvideUserContext
    {
        System.Collections.Generic.IDictionary<string, object> Arguments { get; }
        System.Threading.CancellationToken CancellationToken { get; }
        GraphQL.Language.AST.Document Document { get; }
        GraphQL.ExecutionErrors Errors { get; }
        GraphQL.Language.AST.Field FieldAst { get; }
        GraphQL.Types.FieldType FieldDefinition { get; }
        string FieldName { get; }
        GraphQL.Language.AST.Fragments Fragments { get; }
        GraphQL.Instrumentation.Metrics Metrics { get; }
        GraphQL.Language.AST.Operation Operation { get; }
        GraphQL.Types.IObjectGraphType ParentType { get; }
        System.Collections.Generic.IEnumerable<string> Path { get; }
        GraphQL.Types.IGraphType ReturnType { get; }
        object RootValue { get; }
        GraphQL.Types.ISchema Schema { get; }
        object Source { get; }
        System.Collections.Generic.IDictionary<string, GraphQL.Language.AST.Field> SubFields { get; }
        GraphQL.Language.AST.Variables Variables { get; }
    }
    public interface IResolveFieldContext<out TSource> : GraphQL.Execution.IProvideUserContext, GraphQL.Types.IResolveFieldContext
    {
        TSource Source { get; }
    }
    public interface ISchema
    {
        System.Collections.Generic.IEnumerable<System.Type> AdditionalTypes { get; }
        System.Collections.Generic.IEnumerable<GraphQL.Types.IGraphType> AllTypes { get; }
        System.Collections.Generic.IEnumerable<GraphQL.Types.DirectiveGraphType> Directives { get; set; }
        GraphQL.Introspection.ISchemaFilter Filter { get; set; }
        bool Initialized { get; }
        GraphQL.Types.IObjectGraphType Mutation { get; set; }
        GraphQL.Conversion.INameConverter NameConverter { get; set; }
        GraphQL.Types.IObjectGraphType Query { get; set; }
        GraphQL.Types.IObjectGraphType Subscription { get; set; }
        GraphQL.Types.DirectiveGraphType FindDirective(string name);
        GraphQL.Types.IGraphType FindType(string name);
        GraphQL.Types.IAstFromValueConverter FindValueConverter(object value, GraphQL.Types.IGraphType type);
        void Initialize();
        void RegisterDirective(GraphQL.Types.DirectiveGraphType directive);
        void RegisterDirectives(params GraphQL.Types.DirectiveGraphType[] directives);
        void RegisterType(GraphQL.Types.IGraphType type);
        void RegisterType<T>()
            where T : GraphQL.Types.IGraphType;
        void RegisterTypes(params GraphQL.Types.IGraphType[] types);
        void RegisterTypes(params System.Type[] types);
        void RegisterValueConverter(GraphQL.Types.IAstFromValueConverter converter);
    }
    public class IdGraphType : GraphQL.Types.ScalarGraphType
    {
        public IdGraphType() { }
        public override object ParseLiteral(GraphQL.Language.AST.IValue value) { }
        public override object ParseValue(object value) { }
        public override object Serialize(object value) { }
    }
    public class IncludeDirective : GraphQL.Types.DirectiveGraphType
    {
        public IncludeDirective() { }
    }
    public class InputObjectGraphType : GraphQL.Types.InputObjectGraphType<object>
    {
        public InputObjectGraphType() { }
    }
    public class InputObjectGraphType<TSourceType> : GraphQL.Types.ComplexGraphType<TSourceType>, GraphQL.Types.IComplexGraphType, GraphQL.Types.IGraphType, GraphQL.Types.IInputObjectGraphType, GraphQL.Types.INamedType, GraphQL.Types.IProvideMetadata
    {
        public InputObjectGraphType() { }
    }
    public class IntGraphType : GraphQL.Types.ScalarGraphType
    {
        public IntGraphType() { }
        public override object ParseLiteral(GraphQL.Language.AST.IValue value) { }
        public override object ParseValue(object value) { }
        public override object Serialize(object value) { }
    }
    public class InterfaceGraphType : GraphQL.Types.InterfaceGraphType<object>
    {
        public InterfaceGraphType() { }
    }
    public class InterfaceGraphType<TSource> : GraphQL.Types.ComplexGraphType<TSource>, GraphQL.Types.IAbstractGraphType, GraphQL.Types.IComplexGraphType, GraphQL.Types.IGraphType, GraphQL.Types.IInterfaceGraphType, GraphQL.Types.INamedType, GraphQL.Types.IProvideMetadata
    {
        public InterfaceGraphType() { }
        public System.Collections.Generic.IEnumerable<GraphQL.Types.IObjectGraphType> PossibleTypes { get; }
        public System.Func<object, GraphQL.Types.IObjectGraphType> ResolveType { get; set; }
        public void AddPossibleType(GraphQL.Types.IObjectGraphType type) { }
    }
    public class ListGraphType : GraphQL.Types.GraphType
    {
        public ListGraphType(GraphQL.Types.IGraphType type) { }
        protected ListGraphType(System.Type type) { }
        public GraphQL.Types.IGraphType ResolvedType { get; set; }
        public System.Type Type { get; }
        public override string CollectTypes(GraphQL.Types.TypeCollectionContext context) { }
        public override string ToString() { }
    }
    public class ListGraphType<T> : GraphQL.Types.ListGraphType
        where T : GraphQL.Types.IGraphType
    {
        public ListGraphType() { }
    }
    public class LongGraphType : GraphQL.Types.ScalarGraphType
    {
        public LongGraphType() { }
        public override object ParseLiteral(GraphQL.Language.AST.IValue value) { }
        public override object ParseValue(object value) { }
        public override object Serialize(object value) { }
    }
    public class NonNullGraphType : GraphQL.Types.GraphType
    {
        public NonNullGraphType(GraphQL.Types.IGraphType type) { }
        protected NonNullGraphType(System.Type type) { }
        public GraphQL.Types.IGraphType ResolvedType { get; set; }
        public System.Type Type { get; }
        public override string CollectTypes(GraphQL.Types.TypeCollectionContext context) { }
        public override string ToString() { }
    }
    public class NonNullGraphType<T> : GraphQL.Types.NonNullGraphType
        where T : GraphQL.Types.GraphType
    {
        public NonNullGraphType() { }
    }
    public class ObjectGraphType : GraphQL.Types.ObjectGraphType<object>
    {
        public ObjectGraphType() { }
    }
    public static class ObjectGraphTypeExtensions
    {
        public static void Field(this GraphQL.Types.IObjectGraphType obj, string name, GraphQL.Types.IGraphType type, string description = null, GraphQL.Types.QueryArguments arguments = null, System.Func<GraphQL.Types.IResolveFieldContext, object> resolve = null) { }
        public static void FieldAsync(this GraphQL.Types.IObjectGraphType obj, string name, GraphQL.Types.IGraphType type, string description = null, GraphQL.Types.QueryArguments arguments = null, System.Func<GraphQL.Types.IResolveFieldContext, System.Threading.Tasks.Task<object>> resolve = null) { }
    }
    public class ObjectGraphType<TSourceType> : GraphQL.Types.ComplexGraphType<TSourceType>, GraphQL.Types.IComplexGraphType, GraphQL.Types.IGraphType, GraphQL.Types.IImplementInterfaces, GraphQL.Types.INamedType, GraphQL.Types.IObjectGraphType, GraphQL.Types.IProvideMetadata
    {
        public ObjectGraphType() { }
        public System.Collections.Generic.IEnumerable<System.Type> Interfaces { get; set; }
        public System.Func<object, bool> IsTypeOf { get; set; }
        public System.Collections.Generic.IEnumerable<GraphQL.Types.IInterfaceGraphType> ResolvedInterfaces { get; set; }
        public void AddResolvedInterface(GraphQL.Types.IInterfaceGraphType graphType) { }
        public void Interface(System.Type type) { }
        public void Interface<TInterface>()
            where TInterface : GraphQL.Types.IInterfaceGraphType { }
    }
    public class QueryArgument : GraphQL.Utilities.MetadataProvider, GraphQL.Types.IHaveDefaultValue
    {
        public QueryArgument(GraphQL.Types.IGraphType type) { }
        public QueryArgument(System.Type type) { }
        public object DefaultValue { get; set; }
        public string Description { get; set; }
        public string Name { get; set; }
        public GraphQL.Types.IGraphType ResolvedType { get; set; }
        public System.Type Type { get; }
    }
    public class QueryArgument<TType> : GraphQL.Types.QueryArgument
        where TType : GraphQL.Types.IGraphType
    {
        public QueryArgument() { }
    }
    public class QueryArguments : System.Collections.Generic.IEnumerable<GraphQL.Types.QueryArgument>, System.Collections.IEnumerable
    {
        public QueryArguments(params GraphQL.Types.QueryArgument[] args) { }
        public QueryArguments(System.Collections.Generic.IEnumerable<GraphQL.Types.QueryArgument> list) { }
        public int Count { get; }
        public GraphQL.Types.QueryArgument this[int index] { get; set; }
        public void Add(GraphQL.Types.QueryArgument argument) { }
        public GraphQL.Types.QueryArgument Find(string name) { }
        public System.Collections.Generic.IEnumerator<GraphQL.Types.QueryArgument> GetEnumerator() { }
    }
    public class ReadonlyResolveFieldContext : GraphQL.Execution.IProvideUserContext, GraphQL.Types.IResolveFieldContext, GraphQL.Types.IResolveFieldContext<object>
    {
        public ReadonlyResolveFieldContext(GraphQL.Execution.ExecutionNode node, GraphQL.Execution.ExecutionContext context) { }
        public System.Collections.Generic.IDictionary<string, object> Arguments { get; }
        public System.Threading.CancellationToken CancellationToken { get; }
        public GraphQL.Language.AST.Document Document { get; }
        public GraphQL.ExecutionErrors Errors { get; }
        public GraphQL.Language.AST.Field FieldAst { get; }
        public GraphQL.Types.FieldType FieldDefinition { get; }
        public string FieldName { get; }
        public GraphQL.Language.AST.Fragments Fragments { get; }
        public GraphQL.Instrumentation.Metrics Metrics { get; }
        public GraphQL.Language.AST.Operation Operation { get; }
        public GraphQL.Types.IObjectGraphType ParentType { get; }
        public System.Collections.Generic.IEnumerable<string> Path { get; }
        public GraphQL.Types.IGraphType ReturnType { get; }
        public object RootValue { get; }
        public GraphQL.Types.ISchema Schema { get; }
        public object Source { get; }
        public System.Collections.Generic.IDictionary<string, GraphQL.Language.AST.Field> SubFields { get; }
        public System.Collections.Generic.IDictionary<string, object> UserContext { get; }
        public GraphQL.Language.AST.Variables Variables { get; }
    }
    public class ResolveFieldContext : GraphQL.Execution.IProvideUserContext, GraphQL.Types.IResolveFieldContext
    {
        public ResolveFieldContext() { }
        public ResolveFieldContext(GraphQL.Types.IResolveFieldContext context) { }
        public System.Collections.Generic.IDictionary<string, object> Arguments { get; set; }
        public System.Threading.CancellationToken CancellationToken { get; set; }
        public GraphQL.Language.AST.Document Document { get; set; }
        public GraphQL.ExecutionErrors Errors { get; set; }
        public GraphQL.Language.AST.Field FieldAst { get; set; }
        public GraphQL.Types.FieldType FieldDefinition { get; set; }
        public string FieldName { get; set; }
        public GraphQL.Language.AST.Fragments Fragments { get; set; }
        public GraphQL.Instrumentation.Metrics Metrics { get; set; }
        public GraphQL.Language.AST.Operation Operation { get; set; }
        public GraphQL.Types.IObjectGraphType ParentType { get; set; }
        public System.Collections.Generic.IEnumerable<string> Path { get; set; }
        public GraphQL.Types.IGraphType ReturnType { get; set; }
        public object RootValue { get; set; }
        public GraphQL.Types.ISchema Schema { get; set; }
        public object Source { get; set; }
        public System.Collections.Generic.IDictionary<string, GraphQL.Language.AST.Field> SubFields { get; set; }
        public System.Collections.Generic.IDictionary<string, object> UserContext { get; set; }
        public GraphQL.Language.AST.Variables Variables { get; set; }
    }
    public class ResolveFieldContext<TSource> : GraphQL.Types.ResolveFieldContext, GraphQL.Execution.IProvideUserContext, GraphQL.Types.IResolveFieldContext, GraphQL.Types.IResolveFieldContext<TSource>
    {
        public ResolveFieldContext() { }
        public ResolveFieldContext(GraphQL.Types.IResolveFieldContext context) { }
        public ResolveFieldContext(GraphQL.Execution.ExecutionContext context, GraphQL.Language.AST.Field field, GraphQL.Types.FieldType type, TSource source, GraphQL.Types.IObjectGraphType parentType, System.Collections.Generic.Dictionary<string, object> arguments, System.Collections.Generic.IEnumerable<string> path) { }
        public new TSource Source { get; set; }
    }
    public class SByteGraphType : GraphQL.Types.ScalarGraphType
    {
        public SByteGraphType() { }
        public override object ParseLiteral(GraphQL.Language.AST.IValue value) { }
        public override object ParseValue(object value) { }
        public override object Serialize(object value) { }
    }
    public abstract class ScalarGraphType : GraphQL.Types.GraphType
    {
        protected ScalarGraphType() { }
        public abstract object ParseLiteral(GraphQL.Language.AST.IValue value);
        public abstract object ParseValue(object value);
        public abstract object Serialize(object value);
    }
    public class Schema : GraphQL.Utilities.MetadataProvider, GraphQL.Types.ISchema, System.IDisposable
    {
        public Schema() { }
        public Schema(System.IServiceProvider services) { }
        public System.Collections.Generic.IEnumerable<System.Type> AdditionalTypes { get; }
        public System.Collections.Generic.IEnumerable<GraphQL.Types.IGraphType> AllTypes { get; }
        public System.Collections.Generic.IEnumerable<GraphQL.Types.DirectiveGraphType> Directives { get; set; }
        public GraphQL.Introspection.ISchemaFilter Filter { get; set; }
        public bool Initialized { get; }
        public GraphQL.Types.IObjectGraphType Mutation { get; set; }
        public GraphQL.Conversion.INameConverter NameConverter { get; set; }
        public GraphQL.Types.IObjectGraphType Query { get; set; }
        public System.IServiceProvider Services { get; set; }
        public GraphQL.Types.IObjectGraphType Subscription { get; set; }
        public void Dispose() { }
        protected virtual void Dispose(bool disposing) { }
        public GraphQL.Types.DirectiveGraphType FindDirective(string name) { }
        public GraphQL.Types.IGraphType FindType(string name) { }
        public GraphQL.Types.IAstFromValueConverter FindValueConverter(object value, GraphQL.Types.IGraphType type) { }
        public void Initialize() { }
        public void RegisterDirective(GraphQL.Types.DirectiveGraphType directive) { }
        public void RegisterDirectives(params GraphQL.Types.DirectiveGraphType[] directives) { }
        public void RegisterDirectives(System.Collections.Generic.IEnumerable<GraphQL.Types.DirectiveGraphType> directives) { }
        public void RegisterType(GraphQL.Types.IGraphType type) { }
        public void RegisterType<T>()
            where T : GraphQL.Types.IGraphType { }
        public void RegisterTypes(params GraphQL.Types.IGraphType[] types) { }
        public void RegisterTypes(params System.Type[] types) { }
        public void RegisterValueConverter(GraphQL.Types.IAstFromValueConverter converter) { }
        public static GraphQL.Types.ISchema For(string[] typeDefinitions, System.Action<GraphQL.Utilities.SchemaBuilder> configure = null) { }
        public static GraphQL.Types.ISchema For(string typeDefinitions, System.Action<GraphQL.Utilities.SchemaBuilder> configure = null) { }
    }
    public class ShortGraphType : GraphQL.Types.ScalarGraphType
    {
        public ShortGraphType() { }
        public override object ParseLiteral(GraphQL.Language.AST.IValue value) { }
        public override object ParseValue(object value) { }
        public override object Serialize(object value) { }
    }
    public class SkipDirective : GraphQL.Types.DirectiveGraphType
    {
        public SkipDirective() { }
    }
    public class StringGraphType : GraphQL.Types.ScalarGraphType
    {
        public StringGraphType() { }
        public override object ParseLiteral(GraphQL.Language.AST.IValue value) { }
        public override object ParseValue(object value) { }
        public override object Serialize(object value) { }
    }
    public class TimeSpanMillisecondsGraphType : GraphQL.Types.ScalarGraphType
    {
        public TimeSpanMillisecondsGraphType() { }
        public override object ParseLiteral(GraphQL.Language.AST.IValue value) { }
        public override object ParseValue(object value) { }
        public override object Serialize(object value) { }
    }
    public class TimeSpanSecondsGraphType : GraphQL.Types.ScalarGraphType
    {
        public TimeSpanSecondsGraphType() { }
        public override object ParseLiteral(GraphQL.Language.AST.IValue value) { }
        public override object ParseValue(object value) { }
        public override object Serialize(object value) { }
    }
    public class TypeCollectionContext
    {
        public TypeCollectionContext(System.Func<System.Type, GraphQL.Types.IGraphType> resolver, System.Action<string, GraphQL.Types.IGraphType, GraphQL.Types.TypeCollectionContext> addType) { }
        public System.Action<string, GraphQL.Types.IGraphType, GraphQL.Types.TypeCollectionContext> AddType { get; }
        public System.Func<System.Type, GraphQL.Types.IGraphType> ResolveType { get; }
    }
    public static class TypeExtensions
    {
        public static string FullName(this GraphQL.Language.AST.IType type) { }
        public static GraphQL.Types.IGraphType GraphTypeFromType(this GraphQL.Language.AST.IType type, GraphQL.Types.ISchema schema) { }
        public static string Name(this GraphQL.Language.AST.IType type) { }
    }
    public class UIntGraphType : GraphQL.Types.ScalarGraphType
    {
        public UIntGraphType() { }
        public override object ParseLiteral(GraphQL.Language.AST.IValue value) { }
        public override object ParseValue(object value) { }
        public override object Serialize(object value) { }
    }
    public class ULongGraphType : GraphQL.Types.ScalarGraphType
    {
        public ULongGraphType() { }
        public override object ParseLiteral(GraphQL.Language.AST.IValue value) { }
        public override object ParseValue(object value) { }
        public override object Serialize(object value) { }
    }
    public class UShortGraphType : GraphQL.Types.ScalarGraphType
    {
        public UShortGraphType() { }
        public override object ParseLiteral(GraphQL.Language.AST.IValue value) { }
        public override object ParseValue(object value) { }
        public override object Serialize(object value) { }
    }
    public class UnionGraphType : GraphQL.Types.GraphType, GraphQL.Types.IAbstractGraphType, GraphQL.Types.IGraphType, GraphQL.Types.INamedType, GraphQL.Types.IProvideMetadata
    {
        public UnionGraphType() { }
        public System.Collections.Generic.IEnumerable<GraphQL.Types.IObjectGraphType> PossibleTypes { get; set; }
        public System.Func<object, GraphQL.Types.IObjectGraphType> ResolveType { get; set; }
        public System.Collections.Generic.IEnumerable<System.Type> Types { get; set; }
        public void AddPossibleType(GraphQL.Types.IObjectGraphType type) { }
        public void Type(System.Type type) { }
        public void Type<TType>()
            where TType : GraphQL.Types.IObjectGraphType { }
    }
    public class UriGraphType : GraphQL.Types.ScalarGraphType
    {
        public UriGraphType() { }
        public override object ParseLiteral(GraphQL.Language.AST.IValue value) { }
        public override object ParseValue(object value) { }
        public override object Serialize(object value) { }
    }
}
namespace GraphQL.Types.Relay
{
    public class ConnectionType<TNodeType> : GraphQL.Types.Relay.ConnectionType<TNodeType, GraphQL.Types.Relay.EdgeType<TNodeType>>
        where TNodeType : GraphQL.Types.IGraphType
    {
        public ConnectionType() { }
    }
    public class ConnectionType<TNodeType, TEdgeType> : GraphQL.Types.ObjectGraphType<object>
        where TNodeType : GraphQL.Types.IGraphType
        where TEdgeType : GraphQL.Types.Relay.EdgeType<TNodeType>
    {
        public ConnectionType() { }
    }
    public class EdgeType<TNodeType> : GraphQL.Types.ObjectGraphType<object>
        where TNodeType : GraphQL.Types.IGraphType
    {
        public EdgeType() { }
    }
    public class PageInfoType : GraphQL.Types.ObjectGraphType<object>
    {
        public PageInfoType() { }
    }
}
namespace GraphQL.Types.Relay.DataObjects
{
    public class Connection<TNode> : GraphQL.Types.Relay.DataObjects.Connection<TNode, GraphQL.Types.Relay.DataObjects.Edge<TNode>>
    {
        public Connection() { }
    }
    public class Connection<TNode, TEdge>
        where TEdge : GraphQL.Types.Relay.DataObjects.Edge<TNode>
    {
        public Connection() { }
        public System.Collections.Generic.List<TEdge> Edges { get; set; }
        public System.Collections.Generic.List<TNode> Items { get; }
        public GraphQL.Types.Relay.DataObjects.PageInfo PageInfo { get; set; }
        public int TotalCount { get; set; }
    }
    public class Edge<TNode>
    {
        public Edge() { }
        public string Cursor { get; set; }
        public TNode Node { get; set; }
    }
    public class PageInfo
    {
        public PageInfo() { }
        public string EndCursor { get; set; }
        public bool HasNextPage { get; set; }
        public bool HasPreviousPage { get; set; }
        public string StartCursor { get; set; }
    }
}
namespace GraphQL.Utilities
{
    public class AstPrintConfig
    {
        public AstPrintConfig() { }
        public System.Collections.Generic.IEnumerable<GraphQL.Utilities.AstPrintFieldDefinition> Fields { get; }
        public System.Func<GraphQL.Language.AST.INode, bool> Matches { get; set; }
        public System.Func<System.Collections.Generic.IDictionary<string, object>, object> PrintAst { get; set; }
        public void Field(GraphQL.Utilities.AstPrintFieldDefinition field) { }
    }
    public class AstPrintConfig<T> : GraphQL.Utilities.AstPrintConfig
        where T : GraphQL.Language.AST.INode
    {
        public AstPrintConfig() { }
        public void Field<TProperty>(System.Linq.Expressions.Expression<System.Func<T, TProperty>> resolve) { }
        public void Print(System.Func<GraphQL.Utilities.PrintFormat<T>, object> configure) { }
    }
    public class AstPrintFieldDefinition
    {
        public AstPrintFieldDefinition() { }
        public string Name { get; set; }
        public GraphQL.Utilities.IValueResolver Resolver { get; set; }
    }
    public class AstPrintVisitor
    {
        public AstPrintVisitor() { }
        public object ApplyConfig(GraphQL.Language.AST.INode node) { }
        public void Config<T>(System.Action<GraphQL.Utilities.AstPrintConfig<T>> configure)
            where T : GraphQL.Language.AST.INode { }
        public object Visit(GraphQL.Language.AST.INode node) { }
    }
    public static class AstPrinter
    {
        public static string Print(GraphQL.Language.AST.INode node) { }
    }
    public abstract class BaseSchemaNodeVisitor : GraphQL.Utilities.ISchemaNodeVisitor
    {
        protected BaseSchemaNodeVisitor() { }
        public virtual void VisitArgumentDefinition(GraphQL.Types.QueryArgument argument) { }
        public virtual void VisitEnum(GraphQL.Types.EnumerationGraphType type) { }
        public virtual void VisitEnumValue(GraphQL.Types.EnumValueDefinition value) { }
        public virtual void VisitFieldDefinition(GraphQL.Types.FieldType field) { }
        public virtual void VisitInputFieldDefinition(GraphQL.Types.FieldType field) { }
        public virtual void VisitInputObject(GraphQL.Types.InputObjectGraphType type) { }
        public virtual void VisitInterface(GraphQL.Types.InterfaceGraphType iface) { }
        public virtual void VisitObject(GraphQL.Types.IObjectGraphType type) { }
        public virtual void VisitScalar(GraphQL.Types.ScalarGraphType scalar) { }
        public virtual void VisitSchema(GraphQL.Types.Schema schema) { }
        public virtual void VisitUnion(GraphQL.Types.UnionGraphType union) { }
        protected GraphQL.Utilities.SyncToAsyncResolverAdapter WrapResolver(GraphQL.Resolvers.IFieldResolver resolver) { }
    }
    public class DeprecatedDirectiveVisitor : GraphQL.Utilities.SchemaDirectiveVisitor
    {
        protected static readonly string DeprecatedDefaultValue;
        public DeprecatedDirectiveVisitor() { }
        public override void VisitEnumValue(GraphQL.Types.EnumValueDefinition value) { }
        public override void VisitFieldDefinition(GraphQL.Types.FieldType field) { }
    }
    public class DirectiveVisitorSelector : GraphQL.Utilities.IVisitorSelector
    {
        public DirectiveVisitorSelector(System.Collections.Generic.IDictionary<string, System.Type> directiveVisitors, System.Func<System.Type, GraphQL.Utilities.SchemaDirectiveVisitor> typeResolver) { }
        public System.Collections.Generic.IEnumerable<GraphQL.Utilities.ISchemaNodeVisitor> Select(object node) { }
    }
    public class ExpressionValueResolver<TObject, TProperty> : GraphQL.Utilities.IValueResolver, GraphQL.Utilities.IValueResolver<TProperty>
    {
        public ExpressionValueResolver(System.Linq.Expressions.Expression<System.Func<TObject, TProperty>> property) { }
        public TProperty Resolve(in GraphQL.Utilities.ResolveValueContext context) { }
    }
    public class FieldConfig : GraphQL.Utilities.MetadataProvider
    {
        public FieldConfig(string name) { }
        public GraphQL.Resolvers.IAsyncEventStreamResolver AsyncSubscriber { get; set; }
        public string DeprecationReason { get; set; }
        public string Description { get; set; }
        public string Name { get; }
        public GraphQL.Resolvers.IFieldResolver Resolver { get; set; }
        public GraphQL.Reflection.IAccessor ResolverAccessor { get; set; }
        public GraphQL.Resolvers.IEventStreamResolver Subscriber { get; set; }
        public GraphQL.Reflection.IAccessor SubscriberAccessor { get; set; }
    }
    public static class GraphTypeTypeRegistry
    {
        public static bool Contains(System.Type clrType) { }
        public static System.Type Get(System.Type clrType) { }
        public static System.Type Get<TClrType>() { }
        public static void Register(System.Type clrType, System.Type graphType) { }
        public static void Register<T, TGraph>()
            where TGraph : GraphQL.Types.GraphType { }
    }
    public interface ISchemaNodeVisitor
    {
        void VisitArgumentDefinition(GraphQL.Types.QueryArgument argument);
        void VisitEnum(GraphQL.Types.EnumerationGraphType type);
        void VisitEnumValue(GraphQL.Types.EnumValueDefinition value);
        void VisitFieldDefinition(GraphQL.Types.FieldType field);
        void VisitInputFieldDefinition(GraphQL.Types.FieldType field);
        void VisitInputObject(GraphQL.Types.InputObjectGraphType type);
        void VisitInterface(GraphQL.Types.InterfaceGraphType iface);
        void VisitObject(GraphQL.Types.IObjectGraphType type);
        void VisitScalar(GraphQL.Types.ScalarGraphType scalar);
        void VisitSchema(GraphQL.Types.Schema schema);
        void VisitUnion(GraphQL.Types.UnionGraphType union);
    }
    public interface IValueResolver
    {
        object Resolve(in GraphQL.Utilities.ResolveValueContext context);
    }
    public interface IValueResolver<T> : GraphQL.Utilities.IValueResolver
    {
        T Resolve(in GraphQL.Utilities.ResolveValueContext context);
    }
    public interface IVisitorSelector
    {
        System.Collections.Generic.IEnumerable<GraphQL.Utilities.ISchemaNodeVisitor> Select(object node);
    }
    public class MetadataProvider : GraphQL.Types.IProvideMetadata
    {
        public MetadataProvider() { }
        public System.Collections.Generic.IDictionary<string, object> Metadata { get; set; }
        public TType GetMetadata<TType>(string key, System.Func<TType> defaultValueFactory) { }
        public TType GetMetadata<TType>(string key, TType defaultValue = null) { }
        public bool HasMetadata(string key) { }
    }
    public static class NameValidator
    {
        public static void ValidateName(string name, string type = "field") { }
    }
    public class PrintFormat<T>
    {
        public PrintFormat(System.Collections.Generic.IDictionary<string, object> args) { }
        public object Arg(string key) { }
        public object Arg<TProperty>(System.Linq.Expressions.Expression<System.Func<T, TProperty>> argument) { }
        public TVal Arg<TVal>(string key) { }
        public System.Collections.Generic.IEnumerable<object> ArgArray<TProperty>(System.Linq.Expressions.Expression<System.Func<T, TProperty>> argument) { }
    }
    public readonly struct ResolveValueContext
    {
        public ResolveValueContext(object source) { }
        public object Source { get; }
        public TType SourceAs<TType>() { }
    }
    public class SchemaBuilder
    {
        protected readonly System.Collections.Generic.IDictionary<string, GraphQL.Types.IGraphType> _types;
        public SchemaBuilder() { }
        public System.Collections.Generic.IDictionary<string, System.Type> Directives { get; }
        public System.IServiceProvider ServiceProvider { get; set; }
        public GraphQL.Utilities.TypeSettings Types { get; }
        public virtual GraphQL.Types.ISchema Build(string[] typeDefinitions) { }
        public virtual GraphQL.Types.ISchema Build(string typeDefinitions) { }
        protected virtual void CopyMetadata(GraphQL.Types.IProvideMetadata target, GraphQL.Types.IProvideMetadata source) { }
        protected virtual GraphQL.Types.IGraphType GetType(string name) { }
        protected virtual void PreConfigure(GraphQL.Types.Schema schema) { }
        public GraphQL.Utilities.SchemaBuilder RegisterDirectiveVisitor<T>(string name)
            where T : GraphQL.Utilities.SchemaDirectiveVisitor { }
        public GraphQL.Utilities.SchemaBuilder RegisterType(GraphQL.Types.IGraphType type) { }
        public void RegisterTypes(System.Collections.Generic.IEnumerable<GraphQL.Types.IGraphType> types) { }
        public GraphQL.Utilities.SchemaBuilder RegisterVisitorSelector<T>(T selector)
            where T : GraphQL.Utilities.IVisitorSelector { }
        protected virtual GraphQL.Types.QueryArgument ToArguments(GraphQLParser.AST.GraphQLInputValueDefinition inputDef) { }
        protected virtual GraphQL.Types.DirectiveGraphType ToDirective(GraphQLParser.AST.GraphQLDirectiveDefinition directiveDef) { }
        protected virtual GraphQL.Types.EnumerationGraphType ToEnumerationType(GraphQLParser.AST.GraphQLEnumTypeDefinition enumDef) { }
        protected virtual GraphQL.Types.FieldType ToFieldType(string parentTypeName, GraphQLParser.AST.GraphQLFieldDefinition fieldDef) { }
        protected virtual GraphQL.Types.FieldType ToFieldType(string parentTypeName, GraphQLParser.AST.GraphQLInputValueDefinition inputDef) { }
        protected virtual GraphQL.Types.InputObjectGraphType ToInputObjectType(GraphQLParser.AST.GraphQLInputObjectTypeDefinition inputDef) { }
        protected virtual GraphQL.Types.InterfaceGraphType ToInterfaceType(GraphQLParser.AST.GraphQLInterfaceTypeDefinition interfaceDef) { }
        protected virtual GraphQL.Types.IObjectGraphType ToObjectGraphType(GraphQLParser.AST.GraphQLObjectTypeDefinition astType, bool isExtensionType = false) { }
        protected virtual GraphQL.Types.FieldType ToSubscriptionFieldType(string parentTypeName, GraphQLParser.AST.GraphQLFieldDefinition fieldDef) { }
        protected virtual GraphQL.Types.UnionGraphType ToUnionType(GraphQLParser.AST.GraphQLUnionTypeDefinition unionDef) { }
        protected virtual void Validate(GraphQLParser.AST.GraphQLDocument document) { }
        protected virtual void VisitNode(object node, System.Action<GraphQL.Utilities.ISchemaNodeVisitor> action) { }
    }
    public abstract class SchemaDirectiveVisitor : GraphQL.Utilities.BaseSchemaNodeVisitor
    {
        protected SchemaDirectiveVisitor() { }
        public System.Collections.Generic.Dictionary<string, object> Arguments { get; set; }
        public string Name { get; set; }
        public object GetArgument(System.Type argumentType, string name, object defaultValue = null) { }
        public TType GetArgument<TType>(string name, TType defaultValue = null) { }
    }
    public class SchemaPrinter : System.IDisposable
    {
        public SchemaPrinter(GraphQL.Types.ISchema schema, GraphQL.Utilities.SchemaPrinterOptions options = null) { }
        protected GraphQL.Utilities.SchemaPrinterOptions Options { get; }
        public string[] BreakLine(string line, int len) { }
        public void Dispose() { }
        public string FormatDefaultValue(object value, GraphQL.Types.IGraphType graphType) { }
        public bool IsBuiltInScalar(string typeName) { }
        public virtual bool IsDefinedType(string typeName) { }
        public bool IsIntrospectionType(string typeName) { }
        public bool IsSchemaOfCommonNames(GraphQL.Types.ISchema schema) { }
        public bool IsSpecDirective(string directiveName) { }
        public string Print() { }
        public string PrintArgs(GraphQL.Types.FieldType field) { }
        public string PrintDeprecation(string reason) { }
        public string PrintDescription(string description, string indentation = "", bool firstInBlock = true) { }
        public string PrintDirective(GraphQL.Types.DirectiveGraphType directive) { }
        public string PrintEnum(GraphQL.Types.EnumerationGraphType type) { }
        public virtual string PrintFields(GraphQL.Types.IComplexGraphType type) { }
        public string PrintFilteredSchema(System.Func<string, bool> directiveFilter, System.Func<string, bool> typeFilter) { }
        public string PrintInputObject(GraphQL.Types.IInputObjectGraphType type) { }
        public string PrintInputValue(GraphQL.Types.FieldType argument) { }
        public string PrintInputValue(GraphQL.Types.QueryArgument argument) { }
        public virtual string PrintInterface(GraphQL.Types.IInterfaceGraphType type) { }
        public string PrintIntrospectionSchema() { }
        public virtual string PrintObject(GraphQL.Types.IObjectGraphType type) { }
        public string PrintScalar(GraphQL.Types.ScalarGraphType type) { }
        public string PrintSchemaDefinition(GraphQL.Types.ISchema schema) { }
        public string PrintType(GraphQL.Types.IGraphType type) { }
        public string PrintUnion(GraphQL.Types.UnionGraphType type) { }
        public static string ResolveName(GraphQL.Types.IGraphType type) { }
    }
    public class SchemaPrinterOptions
    {
        public SchemaPrinterOptions() { }
        public System.Collections.Generic.List<string> CustomScalars { get; set; }
        public bool IncludeDeprecationReasons { get; set; }
        public bool IncludeDescriptions { get; set; }
        public bool OldImplementsSyntax { get; set; }
    }
    public static class ServiceProviderExtensions
    {
        public static object GetRequiredService(this System.IServiceProvider provider, System.Type serviceType) { }
        public static T GetRequiredService<T>(this System.IServiceProvider provider) { }
    }
    public static class StringUtils
    {
        public static string Capitalize(string str) { }
        public static string ChangeCase(string str, string sep, System.Func<string, string> composer) { }
        public static string ChangeCase(string str, string sep, System.Func<string, int, string> composer) { }
        public static int DamerauLevenshteinDistance(string source, string target, int threshold) { }
        public static string QuotedOrList(System.Collections.Generic.IEnumerable<string> items, int maxLength = 5) { }
        public static string[] SuggestionList(string input, System.Collections.Generic.IEnumerable<string> options) { }
        public static void Swap<T>(ref T arg1, ref T arg2) { }
        public static string ToCamelCase(string str) { }
        public static string ToConstantCase(string str) { }
        public static string ToPascalCase(string str) { }
        public static System.Collections.Generic.IEnumerable<string> ToWords(string str) { }
    }
    public sealed class SyncToAsyncResolverAdapter : GraphQL.Resolvers.IFieldResolver
    {
        public SyncToAsyncResolverAdapter(GraphQL.Resolvers.IFieldResolver inner) { }
        public object Resolve(GraphQL.Types.IResolveFieldContext context) { }
        public System.Threading.Tasks.Task<object> ResolveAsync(GraphQL.Types.IResolveFieldContext context) { }
    }
    public class TypeConfig : GraphQL.Utilities.MetadataProvider
    {
        public TypeConfig(string name) { }
        public string DeprecationReason { get; set; }
        public string Description { get; set; }
        public System.Func<object, bool> IsTypeOfFunc { get; set; }
        public string Name { get; }
        public System.Func<object, GraphQL.Types.IObjectGraphType> ResolveType { get; set; }
        public System.Type Type { get; set; }
        public GraphQL.Utilities.FieldConfig FieldFor(string field, System.IServiceProvider serviceProvider) { }
        public void IsTypeOf<T>() { }
        public GraphQL.Utilities.FieldConfig SubscriptionFieldFor(string field, System.IServiceProvider serviceProvider) { }
    }
    public class TypeSettings
    {
        public TypeSettings() { }
        public GraphQL.Utilities.TypeConfig For(string typeName) { }
        public GraphQL.Utilities.TypeSettings ForAll(System.Action<GraphQL.Utilities.TypeConfig> configure) { }
        public void Include(System.Type type) { }
        public void Include(string name, System.Type type) { }
        public void Include(System.Type type, System.Type typeOfType) { }
        public void Include(string name, System.Type type, System.Type typeOfType) { }
        public void Include<TType>() { }
        public void Include<TType>(string name) { }
        public void Include<TType, TTypeOfType>() { }
        public void Include<TType, TTypeOfType>(string name) { }
    }
}
namespace GraphQL.Utilities.Federation
{
    public class AnyScalarGraphType : GraphQL.Types.ScalarGraphType
    {
        public AnyScalarGraphType() { }
        public override object ParseLiteral(GraphQL.Language.AST.IValue value) { }
        public override object ParseValue(object value) { }
        public override object Serialize(object value) { }
    }
    public class AnyValue : GraphQL.Language.AST.ValueNode<object>
    {
        public AnyValue(object value) { }
        protected override bool Equals(GraphQL.Language.AST.ValueNode<object> node) { }
    }
    public class AnyValueConverter : GraphQL.Types.IAstFromValueConverter
    {
        public AnyValueConverter() { }
        public GraphQL.Language.AST.IValue Convert(object value, GraphQL.Types.IGraphType type) { }
        public bool Matches(object value, GraphQL.Types.IGraphType type) { }
    }
    public class FederatedResolveContext
    {
        public FederatedResolveContext() { }
        public System.Collections.Generic.Dictionary<string, object> Arguments { get; set; }
        public GraphQL.Types.IResolveFieldContext ParentFieldContext { get; set; }
    }
    public class FederatedSchema
    {
        public FederatedSchema() { }
        public static GraphQL.Types.ISchema For(string[] typeDefinitions, System.Action<GraphQL.Utilities.Federation.FederatedSchemaBuilder> configure = null) { }
        public static GraphQL.Types.ISchema For(string typeDefinitions, System.Action<GraphQL.Utilities.Federation.FederatedSchemaBuilder> configure = null) { }
    }
    public class FederatedSchemaBuilder : GraphQL.Utilities.SchemaBuilder
    {
        public FederatedSchemaBuilder() { }
        public override GraphQL.Types.ISchema Build(string typeDefinitions) { }
        protected override void PreConfigure(GraphQL.Types.Schema schema) { }
    }
    public class FederatedSchemaPrinter : GraphQL.Utilities.SchemaPrinter
    {
        public FederatedSchemaPrinter(GraphQL.Types.ISchema schema, GraphQL.Utilities.SchemaPrinterOptions options = null) { }
        public bool IsFederatedDirective(string directiveName) { }
        public bool IsFederatedType(string typeName) { }
        public string PrintAstDirective(GraphQLParser.AST.GraphQLDirective directive) { }
        public string PrintFederatedDirectives(GraphQL.Types.IGraphType type) { }
        public string PrintFederatedDirectivesFromAst(GraphQL.Types.IProvideMetadata type) { }
        public string PrintFederatedSchema() { }
        public override string PrintFields(GraphQL.Types.IComplexGraphType type) { }
        public override string PrintInterface(GraphQL.Types.IInterfaceGraphType type) { }
        public override string PrintObject(GraphQL.Types.IObjectGraphType type) { }
    }
    public class FuncFederatedResolver<T> : GraphQL.Utilities.Federation.IFederatedResolver
    {
        public FuncFederatedResolver(System.Func<GraphQL.Utilities.Federation.FederatedResolveContext, System.Threading.Tasks.Task<T>> func) { }
        public System.Threading.Tasks.Task<object> Resolve(GraphQL.Utilities.Federation.FederatedResolveContext context) { }
    }
    public interface IFederatedResolver
    {
        System.Threading.Tasks.Task<object> Resolve(GraphQL.Utilities.Federation.FederatedResolveContext context);
    }
    public class ServiceGraphType : GraphQL.Types.ObjectGraphType
    {
        public ServiceGraphType() { }
    }
    public static class TypeConfigExtensions
    {
        public static void ResolveReferenceAsync(this GraphQL.Utilities.TypeConfig config, GraphQL.Utilities.Federation.IFederatedResolver resolver) { }
        public static void ResolveReferenceAsync<T>(this GraphQL.Utilities.TypeConfig config, System.Func<GraphQL.Utilities.Federation.FederatedResolveContext, System.Threading.Tasks.Task<T>> resolver) { }
    }
}
namespace GraphQL.Validation
{
    public class BasicVisitor
    {
        public BasicVisitor(params GraphQL.Validation.INodeVisitor[] visitors) { }
        public BasicVisitor(System.Collections.Generic.IList<GraphQL.Validation.INodeVisitor> visitors) { }
        public void Visit(GraphQL.Language.AST.INode node) { }
    }
    public class DebugNodeVisitor : GraphQL.Validation.INodeVisitor
    {
        public DebugNodeVisitor() { }
        public void Enter(GraphQL.Language.AST.INode node) { }
        public void Leave(GraphQL.Language.AST.INode node) { }
    }
    public class DocumentValidator : GraphQL.Validation.IDocumentValidator
    {
        public static readonly System.Collections.Generic.IEnumerable<GraphQL.Validation.IValidationRule> CoreRules;
        public DocumentValidator() { }
        public System.Threading.Tasks.Task<GraphQL.Validation.IValidationResult> ValidateAsync(string originalQuery, GraphQL.Types.ISchema schema, GraphQL.Language.AST.Document document, System.Collections.Generic.IEnumerable<GraphQL.Validation.IValidationRule> rules = null, System.Collections.Generic.IDictionary<string, object> userContext = null, GraphQL.Inputs inputs = null) { }
    }
    public class EnterLeaveListener : GraphQL.Validation.INodeVisitor
    {
        public EnterLeaveListener() { }
        public EnterLeaveListener(System.Action<GraphQL.Validation.EnterLeaveListener> configure) { }
        public void Match<TNode>(System.Action<TNode> enter = null, System.Action<TNode> leave = null)
            where TNode : GraphQL.Language.AST.INode { }
    }
    public interface IDocumentValidator
    {
        System.Threading.Tasks.Task<GraphQL.Validation.IValidationResult> ValidateAsync(string originalQuery, GraphQL.Types.ISchema schema, GraphQL.Language.AST.Document document, System.Collections.Generic.IEnumerable<GraphQL.Validation.IValidationRule> rules = null, System.Collections.Generic.IDictionary<string, object> userContext = null, GraphQL.Inputs inputs = null);
    }
    public interface INodeVisitor
    {
        void Enter(GraphQL.Language.AST.INode node);
        void Leave(GraphQL.Language.AST.INode node);
    }
    public interface IValidationResult
    {
        GraphQL.ExecutionErrors Errors { get; }
        bool IsValid { get; }
    }
    public interface IValidationRule
    {
        System.Threading.Tasks.Task<GraphQL.Validation.INodeVisitor> ValidateAsync(GraphQL.Validation.ValidationContext context);
    }
    public class MatchingNodeVisitor<TNode> : GraphQL.Validation.INodeVisitor
        where TNode : GraphQL.Language.AST.INode
    {
        public MatchingNodeVisitor(System.Action<TNode> enter = null, System.Action<TNode> leave = null) { }
    }
    public class TypeInfo : GraphQL.Validation.INodeVisitor
    {
        public TypeInfo(GraphQL.Types.ISchema schema) { }
        public void Enter(GraphQL.Language.AST.INode node) { }
        public GraphQL.Language.AST.INode[] GetAncestors() { }
        public GraphQL.Types.QueryArgument GetArgument() { }
        public GraphQL.Types.DirectiveGraphType GetDirective() { }
        public GraphQL.Types.FieldType GetFieldDef() { }
        public GraphQL.Types.IGraphType GetInputType() { }
        public GraphQL.Types.IGraphType GetLastType() { }
        public GraphQL.Types.IGraphType GetParentType() { }
        public void Leave(GraphQL.Language.AST.INode node) { }
    }
    public class ValidationContext : GraphQL.Execution.IProvideUserContext
    {
        public ValidationContext() { }
        public GraphQL.Language.AST.Document Document { get; set; }
        public System.Collections.Generic.IEnumerable<GraphQL.Validation.ValidationError> Errors { get; }
        public bool HasErrors { get; }
        public GraphQL.Inputs Inputs { get; set; }
        public string OperationName { get; set; }
        public string OriginalQuery { get; set; }
        public GraphQL.Types.ISchema Schema { get; set; }
        public GraphQL.Validation.TypeInfo TypeInfo { get; set; }
        public System.Collections.Generic.IDictionary<string, object> UserContext { get; set; }
        public GraphQL.Language.AST.FragmentDefinition GetFragment(string name) { }
        public System.Collections.Generic.List<GraphQL.Language.AST.FragmentSpread> GetFragmentSpreads(GraphQL.Language.AST.SelectionSet node) { }
        public System.Collections.Generic.IEnumerable<GraphQL.Validation.VariableUsage> GetRecursiveVariables(GraphQL.Language.AST.Operation operation) { }
        public System.Collections.Generic.IEnumerable<GraphQL.Language.AST.FragmentDefinition> GetRecursivelyReferencedFragments(GraphQL.Language.AST.Operation operation) { }
        public System.Collections.Generic.List<GraphQL.Validation.VariableUsage> GetVariables(GraphQL.Language.AST.IHaveSelectionSet node) { }
        public string Print(GraphQL.Language.AST.INode node) { }
        public string Print(GraphQL.Types.IGraphType type) { }
        public void ReportError(GraphQL.Validation.ValidationError error) { }
    }
    public class ValidationError : GraphQL.ExecutionError
    {
        public ValidationError(string originalQuery, string errorCode, string message, params GraphQL.Language.AST.INode[] nodes) { }
        public ValidationError(string originalQuery, string errorCode, string message, System.Exception innerException, params GraphQL.Language.AST.INode[] nodes) { }
        public System.Collections.Generic.IEnumerable<GraphQL.Language.AST.INode> Nodes { get; }
    }
    public class ValidationResult : GraphQL.Validation.IValidationResult
    {
        public ValidationResult(System.Collections.Generic.IEnumerable<GraphQL.Validation.ValidationError> errors) { }
        public GraphQL.ExecutionErrors Errors { get; }
        public bool IsValid { get; }
    }
    public class VariableUsage
    {
        public VariableUsage(GraphQL.Language.AST.VariableReference node, GraphQL.Types.IGraphType type) { }
        public GraphQL.Language.AST.VariableReference Node { get; }
        public GraphQL.Types.IGraphType Type { get; }
    }
}
namespace GraphQL.Validation.Complexity
{
    public class ComplexityAnalyzer : GraphQL.Validation.Complexity.IComplexityAnalyzer
    {
        public ComplexityAnalyzer(int maxRecursionCount = 250) { }
        protected virtual void Analyzed(GraphQL.Language.AST.Document document, GraphQL.Validation.Complexity.ComplexityConfiguration complexityParameters, GraphQL.Validation.Complexity.ComplexityResult complexityResult) { }
        public void Validate(GraphQL.Language.AST.Document document, GraphQL.Validation.Complexity.ComplexityConfiguration complexityParameters) { }
    }
    public class ComplexityConfiguration
    {
        public ComplexityConfiguration() { }
        public double? FieldImpact { get; set; }
        public int? MaxComplexity { get; set; }
        public int? MaxDepth { get; set; }
    }
    public class ComplexityResult
    {
        public ComplexityResult() { }
        public double Complexity { get; set; }
        public System.Collections.Generic.Dictionary<GraphQL.Language.AST.INode, double> ComplexityMap { get; }
        public int TotalQueryDepth { get; set; }
    }
    public interface IComplexityAnalyzer
    {
        void Validate(GraphQL.Language.AST.Document document, GraphQL.Validation.Complexity.ComplexityConfiguration parameters);
    }
}
namespace GraphQL.Validation.Rules
{
    public class ArgumentsOfCorrectType : GraphQL.Validation.IValidationRule
    {
        public static readonly GraphQL.Validation.Rules.ArgumentsOfCorrectType Instance;
        public ArgumentsOfCorrectType() { }
        public string BadValueMessage(string argName, GraphQL.Types.IGraphType type, string value, System.Collections.Generic.IEnumerable<string> verboseErrors) { }
        public System.Threading.Tasks.Task<GraphQL.Validation.INodeVisitor> ValidateAsync(GraphQL.Validation.ValidationContext context) { }
    }
    public class DefaultValuesOfCorrectType : GraphQL.Validation.IValidationRule
    {
        public readonly System.Func<string, string, string, System.Collections.Generic.IEnumerable<string>, string> BadValueForDefaultArgMessage;
        public readonly System.Func<string, string, string, string> BadValueForNonNullArgMessage;
        public static readonly GraphQL.Validation.Rules.DefaultValuesOfCorrectType Instance;
        public DefaultValuesOfCorrectType() { }
        public System.Threading.Tasks.Task<GraphQL.Validation.INodeVisitor> ValidateAsync(GraphQL.Validation.ValidationContext context) { }
    }
    public class FieldsOnCorrectType : GraphQL.Validation.IValidationRule
    {
        public static readonly GraphQL.Validation.Rules.FieldsOnCorrectType Instance;
        public FieldsOnCorrectType() { }
        public string UndefinedFieldMessage(string fieldName, string type, System.Collections.Generic.IEnumerable<string> suggestedTypeNames, System.Collections.Generic.IEnumerable<string> suggestedFieldNames) { }
        public System.Threading.Tasks.Task<GraphQL.Validation.INodeVisitor> ValidateAsync(GraphQL.Validation.ValidationContext context) { }
    }
    public class FragmentsOnCompositeTypes : GraphQL.Validation.IValidationRule
    {
        public static readonly GraphQL.Validation.Rules.FragmentsOnCompositeTypes Instance;
        public FragmentsOnCompositeTypes() { }
        public string FragmentOnNonCompositeErrorMessage(string fragName, string type) { }
        public string InlineFragmentOnNonCompositeErrorMessage(string type) { }
        public System.Threading.Tasks.Task<GraphQL.Validation.INodeVisitor> ValidateAsync(GraphQL.Validation.ValidationContext context) { }
    }
    public class KnownArgumentNames : GraphQL.Validation.IValidationRule
    {
        public static readonly GraphQL.Validation.Rules.KnownArgumentNames Instance;
        public KnownArgumentNames() { }
        public string UnknownArgMessage(string argName, string fieldName, string type, string[] suggestedArgs) { }
        public string UnknownDirectiveArgMessage(string argName, string directiveName, string[] suggestedArgs) { }
        public System.Threading.Tasks.Task<GraphQL.Validation.INodeVisitor> ValidateAsync(GraphQL.Validation.ValidationContext context) { }
    }
    public class KnownDirectives : GraphQL.Validation.IValidationRule
    {
        public static readonly GraphQL.Validation.Rules.KnownDirectives Instance;
        public KnownDirectives() { }
        public string MisplacedDirectiveMessage(string directiveName, string location) { }
        public string UnknownDirectiveMessage(string directiveName) { }
        public System.Threading.Tasks.Task<GraphQL.Validation.INodeVisitor> ValidateAsync(GraphQL.Validation.ValidationContext context) { }
    }
    public class KnownFragmentNames : GraphQL.Validation.IValidationRule
    {
        public static readonly GraphQL.Validation.Rules.KnownFragmentNames Instance;
        public KnownFragmentNames() { }
        public string UnknownFragmentMessage(string fragName) { }
        public System.Threading.Tasks.Task<GraphQL.Validation.INodeVisitor> ValidateAsync(GraphQL.Validation.ValidationContext context) { }
    }
    public class KnownTypeNames : GraphQL.Validation.IValidationRule
    {
        public System.Func<string, string[], string> UnknownTypeMessage;
        public static readonly GraphQL.Validation.Rules.KnownTypeNames Instance;
        public KnownTypeNames() { }
        public System.Threading.Tasks.Task<GraphQL.Validation.INodeVisitor> ValidateAsync(GraphQL.Validation.ValidationContext context) { }
    }
    public class LoneAnonymousOperation : GraphQL.Validation.IValidationRule
    {
        public static readonly GraphQL.Validation.Rules.LoneAnonymousOperation Instance;
        public LoneAnonymousOperation() { }
        public System.Func<string> AnonOperationNotAloneMessage { get; }
        public System.Threading.Tasks.Task<GraphQL.Validation.INodeVisitor> ValidateAsync(GraphQL.Validation.ValidationContext context) { }
    }
    public class NoFragmentCycles : GraphQL.Validation.IValidationRule
    {
        public static readonly GraphQL.Validation.Rules.NoFragmentCycles Instance;
        public NoFragmentCycles() { }
        public string CycleErrorMessage(string fragName, string[] spreadNames) { }
        public System.Threading.Tasks.Task<GraphQL.Validation.INodeVisitor> ValidateAsync(GraphQL.Validation.ValidationContext context) { }
    }
    public class NoUndefinedVariables : GraphQL.Validation.IValidationRule
    {
        public System.Func<string, string, string> UndefinedVarMessage;
        public static readonly GraphQL.Validation.Rules.NoUndefinedVariables Instance;
        public NoUndefinedVariables() { }
        public System.Threading.Tasks.Task<GraphQL.Validation.INodeVisitor> ValidateAsync(GraphQL.Validation.ValidationContext context) { }
    }
    public class NoUnusedFragments : GraphQL.Validation.IValidationRule
    {
        public static readonly GraphQL.Validation.Rules.NoUnusedFragments Instance;
        public NoUnusedFragments() { }
        public string UnusedFragMessage(string fragName) { }
        public System.Threading.Tasks.Task<GraphQL.Validation.INodeVisitor> ValidateAsync(GraphQL.Validation.ValidationContext context) { }
    }
    public class NoUnusedVariables : GraphQL.Validation.IValidationRule
    {
        public static readonly GraphQL.Validation.Rules.NoUnusedVariables Instance;
        public NoUnusedVariables() { }
        public string UnusedVariableMessage(string varName, string opName) { }
        public System.Threading.Tasks.Task<GraphQL.Validation.INodeVisitor> ValidateAsync(GraphQL.Validation.ValidationContext context) { }
    }
    public class OverlappingFieldsCanBeMerged : GraphQL.Validation.IValidationRule
    {
        public OverlappingFieldsCanBeMerged() { }
        public void CollectFieldsAndFragmentNames(GraphQL.Validation.ValidationContext context, GraphQL.Types.IGraphType parentType, GraphQL.Language.AST.SelectionSet selectionSet, System.Collections.Generic.Dictionary<string, System.Collections.Generic.List<GraphQL.Validation.Rules.OverlappingFieldsCanBeMerged.FieldDefPair>> nodeAndDefs, System.Collections.Generic.Dictionary<string, bool> fragments) { }
        public GraphQL.Validation.Rules.OverlappingFieldsCanBeMerged.CachedField GetReferencedFieldsAndFragmentNames(GraphQL.Validation.ValidationContext context, System.Collections.Generic.Dictionary<GraphQL.Language.AST.SelectionSet, GraphQL.Validation.Rules.OverlappingFieldsCanBeMerged.CachedField> cachedFieldsAndFragmentNames, GraphQL.Language.AST.FragmentDefinition fragment) { }
        public GraphQL.Validation.Rules.OverlappingFieldsCanBeMerged.Conflict SubfieldConflicts(System.Collections.Generic.List<GraphQL.Validation.Rules.OverlappingFieldsCanBeMerged.Conflict> conflicts, string responseName, GraphQL.Language.AST.ISelection node1, GraphQL.Language.AST.ISelection node2) { }
        public System.Threading.Tasks.Task<GraphQL.Validation.INodeVisitor> ValidateAsync(GraphQL.Validation.ValidationContext context) { }
        public static string FieldsConflictMessage(string responseName, GraphQL.Validation.Rules.OverlappingFieldsCanBeMerged.ConflictReason reason) { }
        public static string ReasonMessage(GraphQL.Validation.Rules.OverlappingFieldsCanBeMerged.Message reasonMessage) { }
        public class CachedField
        {
            public CachedField() { }
            public System.Collections.Generic.List<string> Names { get; set; }
            public System.Collections.Generic.Dictionary<string, System.Collections.Generic.List<GraphQL.Validation.Rules.OverlappingFieldsCanBeMerged.FieldDefPair>> NodeAndDef { get; set; }
        }
        public class Conflict
        {
            public Conflict() { }
            public System.Collections.Generic.List<GraphQL.Language.AST.ISelection> FieldsLeft { get; set; }
            public System.Collections.Generic.List<GraphQL.Language.AST.ISelection> FieldsRight { get; set; }
            public GraphQL.Validation.Rules.OverlappingFieldsCanBeMerged.ConflictReason Reason { get; set; }
        }
        public class ConflictReason
        {
            public ConflictReason() { }
            public GraphQL.Validation.Rules.OverlappingFieldsCanBeMerged.Message Message { get; set; }
            public string Name { get; set; }
        }
        public class FieldDefPair
        {
            public FieldDefPair() { }
            public GraphQL.Language.AST.ISelection Field { get; set; }
            public GraphQL.Types.FieldType FieldDef { get; set; }
            public GraphQL.Types.IGraphType ParentType { get; set; }
        }
        public class Message
        {
            public Message() { }
            public string Msg { get; set; }
            public System.Collections.Generic.List<GraphQL.Validation.Rules.OverlappingFieldsCanBeMerged.ConflictReason> Msgs { get; set; }
        }
        public class ObjMap<T> : System.Collections.Generic.Dictionary<string, T>
        {
            public ObjMap() { }
        }
        public class PairSet
        {
            public PairSet() { }
            public void Add(string a, string b, bool areMutuallyExclusive) { }
            public bool Has(string a, string b, bool areMutuallyExclusive) { }
        }
    }
    public class PossibleFragmentSpreads : GraphQL.Validation.IValidationRule
    {
        public static readonly GraphQL.Validation.Rules.PossibleFragmentSpreads Instance;
        public PossibleFragmentSpreads() { }
        public string TypeIncompatibleAnonSpreadMessage(string parentType, string fragType) { }
        public string TypeIncompatibleSpreadMessage(string fragName, string parentType, string fragType) { }
        public System.Threading.Tasks.Task<GraphQL.Validation.INodeVisitor> ValidateAsync(GraphQL.Validation.ValidationContext context) { }
    }
    public class ProvidedNonNullArguments : GraphQL.Validation.IValidationRule
    {
        public static readonly GraphQL.Validation.Rules.ProvidedNonNullArguments Instance;
        public ProvidedNonNullArguments() { }
        public string MissingDirectiveArgMessage(string directiveName, string argName, string type) { }
        public string MissingFieldArgMessage(string fieldName, string argName, string type) { }
        public System.Threading.Tasks.Task<GraphQL.Validation.INodeVisitor> ValidateAsync(GraphQL.Validation.ValidationContext context) { }
    }
    public class ScalarLeafs : GraphQL.Validation.IValidationRule
    {
        public readonly System.Func<string, string, string> NoSubselectionAllowedMessage;
        public readonly System.Func<string, string, string> RequiredSubselectionMessage;
        public static readonly GraphQL.Validation.Rules.ScalarLeafs Instance;
        public ScalarLeafs() { }
        public System.Threading.Tasks.Task<GraphQL.Validation.INodeVisitor> ValidateAsync(GraphQL.Validation.ValidationContext context) { }
    }
    public class SingleRootFieldSubscriptions : GraphQL.Validation.IValidationRule
    {
        public static readonly GraphQL.Validation.Rules.SingleRootFieldSubscriptions Instance;
        public SingleRootFieldSubscriptions() { }
        public System.Threading.Tasks.Task<GraphQL.Validation.INodeVisitor> ValidateAsync(GraphQL.Validation.ValidationContext context) { }
        public static string InvalidNumberOfRootFieldMessage(string name) { }
    }
    public class UniqueArgumentNames : GraphQL.Validation.IValidationRule
    {
        public static readonly GraphQL.Validation.Rules.UniqueArgumentNames Instance;
        public UniqueArgumentNames() { }
        public string DuplicateArgMessage(string argName) { }
        public System.Threading.Tasks.Task<GraphQL.Validation.INodeVisitor> ValidateAsync(GraphQL.Validation.ValidationContext context) { }
    }
    public class UniqueDirectivesPerLocation : GraphQL.Validation.IValidationRule
    {
        public static readonly GraphQL.Validation.Rules.UniqueDirectivesPerLocation Instance;
        public UniqueDirectivesPerLocation() { }
        public string DuplicateDirectiveMessage(string directiveName) { }
        public System.Threading.Tasks.Task<GraphQL.Validation.INodeVisitor> ValidateAsync(GraphQL.Validation.ValidationContext context) { }
    }
    public class UniqueFragmentNames : GraphQL.Validation.IValidationRule
    {
        public static readonly GraphQL.Validation.Rules.UniqueFragmentNames Instance;
        public UniqueFragmentNames() { }
        public string DuplicateFragmentNameMessage(string fragName) { }
        public System.Threading.Tasks.Task<GraphQL.Validation.INodeVisitor> ValidateAsync(GraphQL.Validation.ValidationContext context) { }
    }
    public class UniqueInputFieldNames : GraphQL.Validation.IValidationRule
    {
        public System.Func<string, string> DuplicateInputField;
        public static readonly GraphQL.Validation.Rules.UniqueInputFieldNames Instance;
        public UniqueInputFieldNames() { }
        public System.Threading.Tasks.Task<GraphQL.Validation.INodeVisitor> ValidateAsync(GraphQL.Validation.ValidationContext context) { }
    }
    public class UniqueOperationNames : GraphQL.Validation.IValidationRule
    {
        public static readonly GraphQL.Validation.Rules.UniqueOperationNames Instance;
        public UniqueOperationNames() { }
        public System.Func<string, string> DuplicateOperationNameMessage { get; }
        public System.Threading.Tasks.Task<GraphQL.Validation.INodeVisitor> ValidateAsync(GraphQL.Validation.ValidationContext context) { }
    }
    public class UniqueVariableNames : GraphQL.Validation.IValidationRule
    {
        public static readonly GraphQL.Validation.Rules.UniqueVariableNames Instance;
        public UniqueVariableNames() { }
        public string DuplicateVariableMessage(string variableName) { }
        public System.Threading.Tasks.Task<GraphQL.Validation.INodeVisitor> ValidateAsync(GraphQL.Validation.ValidationContext context) { }
    }
    public class VariablesAreInputTypes : GraphQL.Validation.IValidationRule
    {
        public System.Func<string, string, string> UndefinedVarMessage;
        public static readonly GraphQL.Validation.Rules.VariablesAreInputTypes Instance;
        public VariablesAreInputTypes() { }
        public System.Threading.Tasks.Task<GraphQL.Validation.INodeVisitor> ValidateAsync(GraphQL.Validation.ValidationContext context) { }
    }
    public class VariablesInAllowedPosition : GraphQL.Validation.IValidationRule
    {
        public static readonly GraphQL.Validation.Rules.VariablesInAllowedPosition Instance;
        public VariablesInAllowedPosition() { }
        public System.Func<string, string, string, string> BadVarPosMessage { get; }
        public System.Threading.Tasks.Task<GraphQL.Validation.INodeVisitor> ValidateAsync(GraphQL.Validation.ValidationContext context) { }
    }
}<|MERGE_RESOLUTION|>--- conflicted
+++ resolved
@@ -1,130 +1,4 @@
-<<<<<<< HEAD
-namespace GraphQL.Builders
-{
-    public static class ConnectionBuilder
-    {
-        public static GraphQL.Builders.ConnectionBuilder<TSourceType> Create<TNodeType, TSourceType>()
-            where TNodeType : GraphQL.Types.IGraphType { }
-        public static GraphQL.Builders.ConnectionBuilder<TSourceType> Create<TNodeType, TEdgeType, TSourceType>()
-            where TNodeType : GraphQL.Types.IGraphType
-            where TEdgeType : GraphQL.Types.Relay.EdgeType<TNodeType> { }
-        public static GraphQL.Builders.ConnectionBuilder<TSourceType> Create<TNodeType, TEdgeType, TConnectionType, TSourceType>()
-            where TNodeType : GraphQL.Types.IGraphType
-            where TEdgeType : GraphQL.Types.Relay.EdgeType<TNodeType>
-            where TConnectionType : GraphQL.Types.Relay.ConnectionType<TNodeType, TEdgeType> { }
-    }
-    public class ConnectionBuilder<TSourceType>
-    {
-        public GraphQL.Types.FieldType FieldType { get; set; }
-        public GraphQL.Builders.ConnectionBuilder<TSourceType> Argument<TArgumentGraphType>(string name, string description)
-            where TArgumentGraphType : GraphQL.Types.IGraphType { }
-        public GraphQL.Builders.ConnectionBuilder<TSourceType> Argument<TArgumentGraphType, TArgumentType>(string name, string description, TArgumentType defaultValue = null)
-            where TArgumentGraphType : GraphQL.Types.IGraphType { }
-        public GraphQL.Builders.ConnectionBuilder<TSourceType> Bidirectional() { }
-        public GraphQL.Builders.ConnectionBuilder<TSourceType> DeprecationReason(string deprecationReason) { }
-        public GraphQL.Builders.ConnectionBuilder<TSourceType> Description(string description) { }
-        public GraphQL.Builders.ConnectionBuilder<TSourceType> Name(string name) { }
-        public GraphQL.Builders.ConnectionBuilder<TSourceType> PageSize(int pageSize) { }
-        public void Resolve(System.Func<GraphQL.Builders.IResolveConnectionContext<TSourceType>, object> resolver) { }
-        public void ResolveAsync(System.Func<GraphQL.Builders.IResolveConnectionContext<TSourceType>, System.Threading.Tasks.Task<object>> resolver) { }
-        public GraphQL.Builders.ConnectionBuilder<TSourceType> ReturnAll() { }
-        public GraphQL.Builders.ConnectionBuilder<TSourceType> Unidirectional() { }
-        public static GraphQL.Builders.ConnectionBuilder<TSourceType> Create<TNodeType>(string name = "default")
-            where TNodeType : GraphQL.Types.IGraphType { }
-        public static GraphQL.Builders.ConnectionBuilder<TSourceType> Create<TNodeType, TEdgeType>(string name = "default")
-            where TNodeType : GraphQL.Types.IGraphType
-            where TEdgeType : GraphQL.Types.Relay.EdgeType<TNodeType> { }
-        public static GraphQL.Builders.ConnectionBuilder<TSourceType> Create<TNodeType, TEdgeType, TConnectionType>(string name = "default")
-            where TNodeType : GraphQL.Types.IGraphType
-            where TEdgeType : GraphQL.Types.Relay.EdgeType<TNodeType>
-            where TConnectionType : GraphQL.Types.Relay.ConnectionType<TNodeType, TEdgeType> { }
-    }
-    public static class FieldBuilder
-    {
-        public static GraphQL.Builders.FieldBuilder<TSourceType, TReturnType> Create<TSourceType, TReturnType>(GraphQL.Types.IGraphType type) { }
-        public static GraphQL.Builders.FieldBuilder<TSourceType, TReturnType> Create<TSourceType, TReturnType>(System.Type type = null) { }
-    }
-    public class FieldBuilder<TSourceType, TReturnType>
-    {
-        public GraphQL.Types.EventStreamFieldType FieldType { get; }
-        public virtual GraphQL.Builders.FieldBuilder<TSourceType, TReturnType> Argument<TArgumentGraphType>(string name, System.Action<GraphQL.Types.QueryArgument> configure = null) { }
-        public virtual GraphQL.Builders.FieldBuilder<TSourceType, TReturnType> Argument<TArgumentGraphType>(string name, string description, System.Action<GraphQL.Types.QueryArgument> configure = null) { }
-        public virtual GraphQL.Builders.FieldBuilder<TSourceType, TReturnType> Argument<TArgumentGraphType, TArgumentType>(string name, string description, TArgumentType defaultValue = null, System.Action<GraphQL.Types.QueryArgument> configure = null) { }
-        public virtual GraphQL.Builders.FieldBuilder<TSourceType, TReturnType> Configure(System.Action<GraphQL.Types.FieldType> configure) { }
-        public virtual GraphQL.Builders.FieldBuilder<TSourceType, TReturnType> DefaultValue(TReturnType defaultValue = null) { }
-        public virtual GraphQL.Builders.FieldBuilder<TSourceType, TReturnType> DeprecationReason(string deprecationReason) { }
-        public virtual GraphQL.Builders.FieldBuilder<TSourceType, TReturnType> Description(string description) { }
-        public virtual GraphQL.Builders.FieldBuilder<TSourceType, TReturnType> Name(string name) { }
-        public virtual GraphQL.Builders.FieldBuilder<TSourceType, TReturnType> Resolve(GraphQL.Resolvers.IFieldResolver resolver) { }
-        public virtual GraphQL.Builders.FieldBuilder<TSourceType, TReturnType> Resolve(System.Func<GraphQL.Types.IResolveFieldContext<TSourceType>, TReturnType> resolve) { }
-        public virtual GraphQL.Builders.FieldBuilder<TSourceType, TReturnType> ResolveAsync(System.Func<GraphQL.Types.IResolveFieldContext<TSourceType>, System.Threading.Tasks.Task<TReturnType>> resolve) { }
-        public virtual GraphQL.Builders.FieldBuilder<TSourceType, TNewReturnType> Returns<TNewReturnType>() { }
-        public virtual GraphQL.Builders.FieldBuilder<TSourceType, TReturnType> Subscribe(System.Func<GraphQL.Subscription.IResolveEventStreamContext<TSourceType>, System.IObservable<TReturnType>> subscribe) { }
-        public virtual GraphQL.Builders.FieldBuilder<TSourceType, TReturnType> SubscribeAsync(System.Func<GraphQL.Subscription.IResolveEventStreamContext<TSourceType>, System.Threading.Tasks.Task<System.IObservable<TReturnType>>> subscribeAsync) { }
-        public virtual GraphQL.Builders.FieldBuilder<TSourceType, TReturnType> Type(GraphQL.Types.IGraphType type) { }
-        public static GraphQL.Builders.FieldBuilder<TSourceType, TReturnType> Create(GraphQL.Types.IGraphType type, string name = "default") { }
-        public static GraphQL.Builders.FieldBuilder<TSourceType, TReturnType> Create(System.Type type = null, string name = "default") { }
-    }
-    public interface IResolveConnectionContext : GraphQL.Execution.IProvideUserContext, GraphQL.Types.IResolveFieldContext
-    {
-        string After { get; }
-        string Before { get; }
-        int? First { get; }
-        bool IsPartial { get; }
-        bool IsUnidirectional { get; }
-        int? Last { get; }
-        int? NumberOfSkippedEntries { get; }
-        int? PageSize { get; }
-        int? TotalCount { get; }
-    }
-    public interface IResolveConnectionContext<out T> : GraphQL.Builders.IResolveConnectionContext, GraphQL.Execution.IProvideUserContext, GraphQL.Types.IResolveFieldContext, GraphQL.Types.IResolveFieldContext<T> { }
-    public class ResolveConnectionContext<T> : GraphQL.Types.ResolveFieldContext<T>, GraphQL.Builders.IResolveConnectionContext, GraphQL.Builders.IResolveConnectionContext<T>, GraphQL.Execution.IProvideUserContext, GraphQL.Types.IResolveFieldContext, GraphQL.Types.IResolveFieldContext<T>
-    {
-        public ResolveConnectionContext(GraphQL.Types.IResolveFieldContext context, bool isUnidirectional, int? defaultPageSize) { }
-        public string After { get; }
-        public string Before { get; }
-        public int? First { get; }
-        public bool IsPartial { get; set; }
-        public bool IsUnidirectional { get; }
-        public int? Last { get; }
-        public int? NumberOfSkippedEntries { get; set; }
-        public int? PageSize { get; }
-        public int? TotalCount { get; set; }
-    }
-}
-namespace GraphQL.Conversion
-{
-    public class CamelCaseNameConverter : GraphQL.Conversion.INameConverter
-    {
-        public static readonly GraphQL.Conversion.CamelCaseNameConverter Instance;
-        public CamelCaseNameConverter() { }
-        public string NameForArgument(string argumentName, GraphQL.Types.IComplexGraphType graphType, GraphQL.Types.FieldType field) { }
-        public string NameForField(string fieldName, GraphQL.Types.IComplexGraphType graphType) { }
-    }
-    public class DefaultNameConverter : GraphQL.Conversion.INameConverter
-    {
-        public static readonly GraphQL.Conversion.DefaultNameConverter Instance;
-        public DefaultNameConverter() { }
-        public string NameForArgument(string argumentName, GraphQL.Types.IComplexGraphType graphType, GraphQL.Types.FieldType field) { }
-        public string NameForField(string fieldName, GraphQL.Types.IComplexGraphType graphType) { }
-    }
-    public interface INameConverter
-    {
-        string NameForArgument(string argumentName, GraphQL.Types.IComplexGraphType graphType, GraphQL.Types.FieldType field);
-        string NameForField(string fieldName, GraphQL.Types.IComplexGraphType graphType);
-    }
-    public class PascalCaseNameConverter : GraphQL.Conversion.INameConverter
-    {
-        public static readonly GraphQL.Conversion.PascalCaseNameConverter Instance;
-        public PascalCaseNameConverter() { }
-        public string NameForArgument(string argumentName, GraphQL.Types.IComplexGraphType graphType, GraphQL.Types.FieldType field) { }
-        public string NameForField(string fieldName, GraphQL.Types.IComplexGraphType graphType) { }
-    }
-}
-namespace GraphQL.DataLoader
-=======
 namespace GraphQL
->>>>>>> aebc6d33
 {
     public static class BoolBox
     {
@@ -202,10 +76,10 @@
         public bool EnableMetrics { get; set; }
         public bool ExposeExceptions { get; set; }
         public GraphQL.Instrumentation.IFieldMiddlewareBuilder FieldMiddleware { get; set; }
+        public GraphQL.Conversion.IFieldNameConverter FieldNameConverter { get; set; }
         public GraphQL.Inputs Inputs { get; set; }
         public System.Collections.Generic.List<GraphQL.Execution.IDocumentExecutionListener> Listeners { get; }
         public int? MaxParallelExecutionCount { get; set; }
-        public GraphQL.Conversion.INameConverter NameConverter { get; set; }
         public string OperationName { get; set; }
         public string Query { get; set; }
         public object Root { get; set; }
@@ -255,8 +129,6 @@
         public static bool IsInputObjectType(this GraphQL.Types.IGraphType type) { }
         public static bool IsInputType(this GraphQL.Types.IGraphType type) { }
         public static bool IsInputType(this System.Type type) { }
-        public static bool IsIntrospectionField(this GraphQL.Types.FieldType fieldType) { }
-        public static bool IsIntrospectionType(this GraphQL.Types.IGraphType graphType) { }
         public static bool IsLeafType(this GraphQL.Types.IGraphType type) { }
         public static bool IsOutputType(this GraphQL.Types.IGraphType type) { }
         public static bool IsOutputType(this System.Type type) { }
@@ -1828,10 +1700,9 @@
     public class GraphTypesLookup
     {
         public GraphTypesLookup() { }
-        public GraphTypesLookup(GraphQL.Conversion.INameConverter nameConverter) { }
+        public GraphQL.Conversion.IFieldNameConverter FieldNameConverter { get; set; }
         public GraphQL.Types.IGraphType this[string typeName] { get; set; }
         public GraphQL.Types.IGraphType this[System.Type type] { get; }
-        public GraphQL.Conversion.INameConverter NameConverter { get; set; }
         public void AddType(GraphQL.Types.IGraphType type, GraphQL.Types.TypeCollectionContext context) { }
         public void AddType<TType>()
             where TType : GraphQL.Types.IGraphType, new () { }
@@ -1841,7 +1712,7 @@
         public void ApplyTypeReference(GraphQL.Types.IGraphType type) { }
         public void ApplyTypeReferences() { }
         public void Clear() { }
-        public static GraphQL.Types.GraphTypesLookup Create(System.Collections.Generic.IEnumerable<GraphQL.Types.IGraphType> types, System.Collections.Generic.IEnumerable<GraphQL.Types.DirectiveGraphType> directives, System.Func<System.Type, GraphQL.Types.IGraphType> resolveType, GraphQL.Conversion.INameConverter nameConverter, bool seal = false) { }
+        public static GraphQL.Types.GraphTypesLookup Create(System.Collections.Generic.IEnumerable<GraphQL.Types.IGraphType> types, System.Collections.Generic.IEnumerable<GraphQL.Types.DirectiveGraphType> directives, System.Func<System.Type, GraphQL.Types.IGraphType> resolveType, GraphQL.Conversion.IFieldNameConverter fieldNameConverter, bool seal = false) { }
     }
     public class GuidGraphType : GraphQL.Types.ScalarGraphType
     {
@@ -1940,10 +1811,10 @@
         System.Collections.Generic.IEnumerable<System.Type> AdditionalTypes { get; }
         System.Collections.Generic.IEnumerable<GraphQL.Types.IGraphType> AllTypes { get; }
         System.Collections.Generic.IEnumerable<GraphQL.Types.DirectiveGraphType> Directives { get; set; }
+        GraphQL.Conversion.IFieldNameConverter FieldNameConverter { get; set; }
         GraphQL.Introspection.ISchemaFilter Filter { get; set; }
         bool Initialized { get; }
         GraphQL.Types.IObjectGraphType Mutation { get; set; }
-        GraphQL.Conversion.INameConverter NameConverter { get; set; }
         GraphQL.Types.IObjectGraphType Query { get; set; }
         GraphQL.Types.IObjectGraphType Subscription { get; set; }
         GraphQL.Types.DirectiveGraphType FindDirective(string name);
@@ -2151,10 +2022,10 @@
         public System.Collections.Generic.IEnumerable<System.Type> AdditionalTypes { get; }
         public System.Collections.Generic.IEnumerable<GraphQL.Types.IGraphType> AllTypes { get; }
         public System.Collections.Generic.IEnumerable<GraphQL.Types.DirectiveGraphType> Directives { get; set; }
+        public GraphQL.Conversion.IFieldNameConverter FieldNameConverter { get; set; }
         public GraphQL.Introspection.ISchemaFilter Filter { get; set; }
         public bool Initialized { get; }
         public GraphQL.Types.IObjectGraphType Mutation { get; set; }
-        public GraphQL.Conversion.INameConverter NameConverter { get; set; }
         public GraphQL.Types.IObjectGraphType Query { get; set; }
         public System.IServiceProvider Services { get; set; }
         public GraphQL.Types.IObjectGraphType Subscription { get; set; }
