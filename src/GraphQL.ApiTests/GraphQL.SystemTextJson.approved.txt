--- conflicted
+++ resolved
@@ -1,26 +1,11 @@
 namespace GraphQL.SystemTextJson
 {
-<<<<<<< HEAD
-=======
     public class ApolloTraceJsonConverter : System.Text.Json.Serialization.JsonConverter<GraphQL.Instrumentation.ApolloTrace>
     {
         public ApolloTraceJsonConverter() { }
         public override GraphQL.Instrumentation.ApolloTrace Read(ref System.Text.Json.Utf8JsonReader reader, System.Type typeToConvert, System.Text.Json.JsonSerializerOptions options) { }
         public override void Write(System.Text.Json.Utf8JsonWriter writer, GraphQL.Instrumentation.ApolloTrace value, System.Text.Json.JsonSerializerOptions options) { }
     }
-    public class DocumentWriter : GraphQL.IDocumentWriter
-    {
-        public DocumentWriter() { }
-        public DocumentWriter(GraphQL.Execution.IErrorInfoProvider errorInfoProvider) { }
-        public DocumentWriter(System.Action<System.Text.Json.JsonSerializerOptions> configureSerializerOptions) { }
-        public DocumentWriter(bool indent) { }
-        public DocumentWriter(System.Text.Json.JsonSerializerOptions serializerOptions) { }
-        public DocumentWriter(System.Action<System.Text.Json.JsonSerializerOptions> configureSerializerOptions, GraphQL.Execution.IErrorInfoProvider errorInfoProvider) { }
-        public DocumentWriter(bool indent, GraphQL.Execution.IErrorInfoProvider errorInfoProvider) { }
-        public DocumentWriter(System.Text.Json.JsonSerializerOptions serializerOptions, GraphQL.Execution.IErrorInfoProvider errorInfoProvider) { }
-        public System.Threading.Tasks.Task WriteAsync<T>(System.IO.Stream stream, T value, System.Threading.CancellationToken cancellationToken = default) { }
-    }
->>>>>>> e0470b2f
     public class ExecutionResultJsonConverter : System.Text.Json.Serialization.JsonConverter<GraphQL.ExecutionResult>
     {
         public ExecutionResultJsonConverter(GraphQL.Execution.IErrorInfoProvider errorInfoProvider) { }
