--- conflicted
+++ resolved
@@ -148,9 +148,6 @@
             parent.Items = arrayItems;
         }
 
-<<<<<<< HEAD
-        public static ExecutionNode BuildExecutionNode(ExecutionNode parent, IGraphType graphType, Field field, FieldType fieldDefinition, IEnumerable<string> path = null)
-=======
         private static string GetStringIndex(int index) => index switch
         {
             0 => "0",
@@ -166,8 +163,7 @@
             _ => index.ToString()
         };
 
-        public static ExecutionNode BuildExecutionNode(ExecutionNode parent, IGraphType graphType, Field field, FieldType fieldDefinition, string[] path = null)
->>>>>>> a19522c4
+        public static ExecutionNode BuildExecutionNode(ExecutionNode parent, IGraphType graphType, Field field, FieldType fieldDefinition, IEnumerable<string> path = null)
         {
             path ??= AppendPath(parent.Path, field.Name);
 
