--- conflicted
+++ resolved
@@ -278,15 +278,8 @@
             {
                 string name = field.Alias ?? field.Name;
 
-<<<<<<< HEAD
-                if (fields.TryGetValue(name, out var original))
-                {
-                    // Sets a new field selection node with the child field selection nodes merged with another field's child field selection nodes.
-                    fields[name] = new Field(original.AliasNode, original.NameNode)
-=======
                 fields[name] = fields.TryGetValue(name, out var original)
                     ? new Field(original.AliasNode, original.NameNode) // Sets a new field selection node with the child field selection nodes merged with another field's child field selection nodes.
->>>>>>> 900873a6
                     {
                         Arguments = original.Arguments,
                         SelectionSet = original.SelectionSet!.Merge(field.SelectionSet!),
@@ -357,23 +350,14 @@
             }
             else
             {
-<<<<<<< HEAD
-                foreach (object d in data)
+                foreach (object? d in data)
                     await SetArrayItemNode(d).ConfigureAwait(false);
-=======
-                foreach (object? d in data)
-                    SetArrayItemNode(d);
->>>>>>> 900873a6
             }
 
             parent.Items = arrayItems;
 
             // local function uses 'struct closure' without heap allocation
-<<<<<<< HEAD
-            async Task SetArrayItemNode(object d)
-=======
-            void SetArrayItemNode(object? d)
->>>>>>> 900873a6
+            async Task SetArrayItemNode(object? d)
             {
                 var node = BuildExecutionNode(parent, itemType, parent.Field!, parent.FieldDefinition!, index++);
                 node.Result = d;
