using System;
using System.Collections;
using System.Collections.Generic;
using System.Threading.Tasks;
using GraphQL.Language.AST;
using GraphQL.Resolvers;
using GraphQL.Types;
using static GraphQL.Execution.ExecutionHelper;

namespace GraphQL.Execution
{
    public abstract class ExecutionStrategy : IExecutionStrategy
    {
        public virtual async Task<ExecutionResult> ExecuteAsync(ExecutionContext context)
        {
            var rootType = GetOperationRootType(context.Document, context.Schema, context.Operation);
            var rootNode = BuildExecutionRootNode(context, rootType);

            await ExecuteNodeTreeAsync(context, rootNode)
                .ConfigureAwait(false);

            // After the entire node tree has been executed, get the values
            var data = rootNode.ToValue();

            return new ExecutionResult
            {
                Data = data
            }.With(context);
        }

        protected abstract Task ExecuteNodeTreeAsync(ExecutionContext context, ObjectExecutionNode rootNode);

        public static RootExecutionNode BuildExecutionRootNode(ExecutionContext context, IObjectGraphType rootType)
        {
            var root = new RootExecutionNode(rootType)
            {
                Result = context.RootValue
            };

            var fields = CollectFields(
                context,
                rootType,
                context.Operation.SelectionSet);


            SetSubFieldNodes(context, root, fields);

            return root;
        }

        public static void SetSubFieldNodes(ExecutionContext context, ObjectExecutionNode parent)
        {
            var fields = CollectFields(context, parent.GetObjectGraphType(context.Schema), parent.Field?.SelectionSet);
            SetSubFieldNodes(context, parent, fields);
        }

        public static void SetSubFieldNodes(ExecutionContext context, ObjectExecutionNode parent, Dictionary<string, Field> fields)
        {
            var parentType = parent.GetObjectGraphType(context.Schema);

            var subFields = new Dictionary<string, ExecutionNode>(fields.Count);

            foreach (var kvp in fields)
            {
                var name = kvp.Key;
                var field = kvp.Value;

                if (!ShouldIncludeNode(context, field.Directives))
                    continue;

                var fieldDefinition = GetFieldDefinition(context.Document, context.Schema, parentType, field);

                if (fieldDefinition == null)
                    continue;

                var node = BuildExecutionNode(parent, fieldDefinition.ResolvedType, field, fieldDefinition);

                if (node == null)
                    continue;

                subFields[name] = node;
            }

            parent.SubFields = subFields;
        }

        public static void SetArrayItemNodes(ExecutionContext context, ArrayExecutionNode parent)
        {
            var listType = (ListGraphType)parent.GraphType;
            var itemType = listType.ResolvedType;

            if (itemType is NonNullGraphType nonNullGraphType)
                itemType = nonNullGraphType.ResolvedType;

            if (!(parent.Result is IEnumerable data))
            {
                var error = new ExecutionError("User error: expected an IEnumerable list though did not find one.");
                throw error;
            }

            var index = 0;
            var arrayItems = (data is ICollection collection)
                ? new List<ExecutionNode>(collection.Count)
                : new List<ExecutionNode>();

            foreach (var d in data)
            {
<<<<<<< HEAD
                var path = AppendPath(parent.Path, GetStringIndex(index++));
=======
                var path = AppendPath(parent.Path, index++.ToString());
>>>>>>> 83b7a6d4

                if (d != null)
                {
                    var node = BuildExecutionNode(parent, itemType, parent.Field, parent.FieldDefinition, path);
                    node.Result = d;

                    if (node is ObjectExecutionNode objectNode)
                    {
                        SetSubFieldNodes(context, objectNode);
                    }
                    else if (node is ArrayExecutionNode arrayNode)
                    {
                        SetArrayItemNodes(context, arrayNode);
                    }

                    arrayItems.Add(node);
                }
                else
                {
                    if (listType.ResolvedType is NonNullGraphType)
                    {
                        var error = new ExecutionError(
                            "Cannot return null for non-null type."
                            + $" Field: {parent.Name}, Type: {parent.FieldDefinition.ResolvedType}.");

                        error.AddLocation(parent.Field, context.Document);
                        error.Path = path;
                        context.Errors.Add(error);
                        return;
                    }

                    var valueExecutionNode = new ValueExecutionNode(parent, itemType, parent.Field, parent.FieldDefinition, path)
                    {
                        Result = null
                    };
                    arrayItems.Add(valueExecutionNode);
                }
            }

            parent.Items = arrayItems;
        }

        private static string GetStringIndex(int index) => index switch
        {
            0 => "0",
            1 => "1",
            2 => "2",
            3 => "3",
            4 => "4",
            5 => "5",
            6 => "6",
            7 => "7",
            8 => "8",
            9 => "9",
            _ => index.ToString()
        };

        public static ExecutionNode BuildExecutionNode(ExecutionNode parent, IGraphType graphType, Field field, FieldType fieldDefinition, string[] path = null)
        {
            path ??= AppendPath(parent.Path, field.Name);

            if (graphType is NonNullGraphType nonNullFieldType)
                graphType = nonNullFieldType.ResolvedType;

            return graphType switch
            {
                ListGraphType _ => new ArrayExecutionNode(parent, graphType, field, fieldDefinition, path),
                IObjectGraphType _ => new ObjectExecutionNode(parent, graphType, field, fieldDefinition, path),
                IAbstractGraphType _ => new ObjectExecutionNode(parent, graphType, field, fieldDefinition, path),
                ScalarGraphType _ => new ValueExecutionNode(parent, graphType, field, fieldDefinition, path),
                _ => throw new InvalidOperationException($"Unexpected type: {graphType}")
            };
        }

        /// <summary>
        /// Execute a single node
        /// </summary>
        /// <remarks>
        /// Builds child nodes, but does not execute them
        /// </remarks>
        protected virtual async Task<ExecutionNode> ExecuteNodeAsync(ExecutionContext context, ExecutionNode node)
        {
            context.CancellationToken.ThrowIfCancellationRequested();

            if (node.IsResultSet)
                return node;

            ResolveFieldContext resolveContext = null;

            try
            {
                var arguments = GetArgumentValues(context.Schema, node.FieldDefinition.Arguments, node.Field.Arguments, context.Variables);
                var subFields = SubFieldsFor(context, node.FieldDefinition.ResolvedType, node.Field);

                resolveContext = new ResolveFieldContext
                {
                    FieldName = node.Field.Name,
                    FieldAst = node.Field,
                    FieldDefinition = node.FieldDefinition,
                    ReturnType = node.FieldDefinition.ResolvedType,
                    ParentType = node.GetParentType(context.Schema),
                    Arguments = arguments,
                    Source = node.Source,
                    Schema = context.Schema,
                    Document = context.Document,
                    Fragments = context.Fragments,
                    RootValue = context.RootValue,
                    UserContext = context.UserContext,
                    Operation = context.Operation,
                    Variables = context.Variables,
                    CancellationToken = context.CancellationToken,
                    Metrics = context.Metrics,
                    Errors = context.Errors,
                    Path = node.Path,
                    SubFields = subFields
                };

                var resolver = node.FieldDefinition.Resolver ?? NameFieldResolver.Instance;
                var result = resolver.Resolve(resolveContext);

                if (result is Task task)
                {
                    await task.ConfigureAwait(false);
                    result = task.GetResult();
                }

                node.Result = result;

                ValidateNodeResult(context, node);

                // Build child nodes
                if (node.Result != null)
                {
                    if (node is ObjectExecutionNode objectNode)
                    {
                        SetSubFieldNodes(context, objectNode);
                    }
                    else if (node is ArrayExecutionNode arrayNode)
                    {
                        SetArrayItemNodes(context, arrayNode);
                    }
                }
            }
            catch (ExecutionError error)
            {
                error.AddLocation(node.Field, context.Document);
                error.Path = node.Path;
                context.Errors.Add(error);

                node.Result = null;
            }
            catch (Exception ex)
            {
                if (context.ThrowOnUnhandledException)
                    throw;

                UnhandledExceptionContext exceptionContext = null;
                if (context.UnhandledExceptionDelegate != null)
                {
                    exceptionContext = new UnhandledExceptionContext(context, resolveContext, ex);
                    context.UnhandledExceptionDelegate(exceptionContext);
                    ex = exceptionContext.Exception;
                }

                var error = new ExecutionError(exceptionContext?.ErrorMessage ?? $"Error trying to resolve {node.Name}.", ex);
                error.AddLocation(node.Field, context.Document);
                error.Path = node.Path;
                context.Errors.Add(error);

                node.Result = null;
            }

            return node;
        }

        protected virtual void ValidateNodeResult(ExecutionContext context, ExecutionNode node)
        {
            var result = node.Result;

            IGraphType fieldType = node.FieldDefinition.ResolvedType;
            var objectType = fieldType as IObjectGraphType;

            if (fieldType is NonNullGraphType nonNullType)
            {
                if (result == null)
                {
                    throw new ExecutionError("Cannot return null for non-null type."
                        + $" Field: {node.Name}, Type: {nonNullType}.");
                }

                objectType = nonNullType.ResolvedType as IObjectGraphType;
            }

            if (result == null)
            {
                return;
            }

            if (fieldType is IAbstractGraphType abstractType)
            {
                objectType = abstractType.GetObjectType(result, context.Schema);

                if (objectType == null)
                {
                    throw new ExecutionError(
                        $"Abstract type {abstractType.Name} must resolve to an Object type at " +
                        $"runtime for field {node.Parent.GraphType.Name}.{node.Name} " +
                        $"with value '{result}', received 'null'.");
                }

                if (!abstractType.IsPossibleType(objectType))
                {
                    throw new ExecutionError($"Runtime Object type \"{objectType}\" is not a possible type for \"{abstractType}\".");
                }
            }

            if (objectType?.IsTypeOf != null && !objectType.IsTypeOf(result))
            {
                throw new ExecutionError($"\"{result}\" value of type \"{result.GetType()}\" is not allowed for \"{objectType.Name}\". Either change IsTypeOf method of \"{objectType.Name}\" to accept this value or return another value from your resolver.");
            }
        }

        protected virtual async Task OnBeforeExecutionStepAwaitedAsync(ExecutionContext context)
        {
            if (context.Listeners != null)
                foreach (var listener in context.Listeners)
                {
                    await listener.BeforeExecutionStepAwaitedAsync(context.UserContext, context.CancellationToken)
                        .ConfigureAwait(false);
                }
        }
    }
}<|MERGE_RESOLUTION|>--- conflicted
+++ resolved
@@ -105,11 +105,7 @@
 
             foreach (var d in data)
             {
-<<<<<<< HEAD
                 var path = AppendPath(parent.Path, GetStringIndex(index++));
-=======
-                var path = AppendPath(parent.Path, index++.ToString());
->>>>>>> 83b7a6d4
 
                 if (d != null)
                 {
