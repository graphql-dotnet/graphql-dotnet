--- conflicted
+++ resolved
@@ -193,36 +193,7 @@
 
             try
             {
-<<<<<<< HEAD
-                var arguments = GetArgumentValues(context.Schema, node.FieldDefinition.Arguments, node.Field.Arguments, context.Variables);
-                var subFields = SubFieldsFor(context, node.FieldDefinition.ResolvedType, node.Field);
-
-                resolveContext = new ResolveFieldContext
-                {
-                    FieldName = node.Field.Name,
-                    FieldAst = node.Field,
-                    FieldDefinition = node.FieldDefinition,
-                    ReturnType = node.FieldDefinition.ResolvedType,
-                    ParentType = node.GetParentType(context.Schema),
-                    Arguments = arguments,
-                    Source = node.Source,
-                    Schema = context.Schema,
-                    Document = context.Document,
-                    Fragments = context.Fragments,
-                    RootValue = context.RootValue,
-                    UserContext = context.UserContext,
-                    Operation = context.Operation,
-                    Variables = context.Variables,
-                    CancellationToken = context.CancellationToken,
-                    Metrics = context.Metrics,
-                    Errors = context.Errors,
-                    Path = node.Path,
-                    SubFields = subFields,
-                    Services = serviceProvider
-                };
-=======
-                resolveContext = new ReadonlyResolveFieldContext(node, context);
->>>>>>> f5ddaa3e
+                resolveContext = new ReadonlyResolveFieldContext(node, context, serviceProvider);
 
                 var resolver = node.FieldDefinition.Resolver ?? NameFieldResolver.Instance;
                 var result = resolver.Resolve(resolveContext);
