--- conflicted
+++ resolved
@@ -229,11 +229,7 @@
                     ex = exceptionContext.Exception;
                 }
 
-<<<<<<< HEAD
-                var error = ex is ExecutionError executionError ? executionError : new UnhandledError(exceptionContext?.ErrorMessage ?? $"Error trying to resolve {node.Name}.", ex);
-=======
-                var error = ex is ExecutionError executionError ? executionError : new ExecutionError(exceptionContext?.ErrorMessage ?? $"Error trying to resolve field '{node.Name}'.", ex);
->>>>>>> 69ec235a
+                var error = ex is ExecutionError executionError ? executionError : new UnhandledError(exceptionContext?.ErrorMessage ?? $"Error trying to resolve field '{node.Name}'.", ex);
                 error.AddLocation(node.Field, context.Document);
                 error.Path = node.ResponsePath;
                 context.Errors.Add(error);
