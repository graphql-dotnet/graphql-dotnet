using System;
using System.Collections;
using System.Collections.Generic;
using System.Linq;
using System.Threading.Tasks;
using GraphQL.DataLoader;
using GraphQL.Language.AST;
using GraphQL.Resolvers;
using GraphQL.Types;
using static GraphQL.Execution.ExecutionHelper;

namespace GraphQL.Execution
{
    public abstract class ExecutionStrategy : IExecutionStrategy
    {
        public virtual async Task<ExecutionResult> ExecuteAsync(ExecutionContext context)
        {
            var rootType = GetOperationRootType(context.Document, context.Schema, context.Operation);
            var rootNode = BuildExecutionRootNode(context, rootType);

            await ExecuteNodeTreeAsync(context, rootNode)
                .ConfigureAwait(false);

            // After the entire node tree has been executed, get the values
            var data = rootNode.ToValue();

            return new ExecutionResult
            {
                Data = data
            }.With(context);
        }

        protected abstract Task ExecuteNodeTreeAsync(ExecutionContext context, ObjectExecutionNode rootNode);

        public static RootExecutionNode BuildExecutionRootNode(ExecutionContext context, IObjectGraphType rootType)
        {
            var root = new RootExecutionNode(rootType)
            {
                Result = context.RootValue
            };

            var fields = CollectFields(
                context,
                rootType,
                context.Operation.SelectionSet);


            SetSubFieldNodes(context, root, fields);

            return root;
        }

        public static void SetSubFieldNodes(ExecutionContext context, ObjectExecutionNode parent)
        {
            var fields = CollectFields(context, parent.GetObjectGraphType(context.Schema), parent.Field?.SelectionSet);
            SetSubFieldNodes(context, parent, fields);
        }

        public static void SetSubFieldNodes(ExecutionContext context, ObjectExecutionNode parent, Dictionary<string, Field> fields)
        {
            var parentType = parent.GetObjectGraphType(context.Schema);

            var subFields = new Dictionary<string, ExecutionNode>(fields.Count);

            foreach (var kvp in fields)
            {
                var name = kvp.Key;
                var field = kvp.Value;

                if (!ShouldIncludeNode(context, field.Directives))
                    continue;

                var fieldDefinition = GetFieldDefinition(context.Document, context.Schema, parentType, field);

                if (fieldDefinition == null)
                    continue;

                var node = BuildExecutionNode(parent, fieldDefinition.ResolvedType, field, fieldDefinition);

                if (node == null)
                    continue;

                subFields[name] = node;
            }

            parent.SubFields = subFields;
        }

        public static void SetArrayItemNodes(ExecutionContext context, ArrayExecutionNode parent)
        {
            var listType = (ListGraphType)parent.GraphType;
            var itemType = listType.ResolvedType;

            if (itemType is NonNullGraphType nonNullGraphType)
                itemType = nonNullGraphType.ResolvedType;

            if (!(parent.Result is IEnumerable data))
            {
                var error = new ExecutionError("User error: expected an IEnumerable list though did not find one.");
                throw error;
            }

            var index = 0;
            var arrayItems = (data is ICollection collection)
                ? new List<ExecutionNode>(collection.Count)
                : new List<ExecutionNode>();

            foreach (var d in data)
            {
                if (d != null)
                {
                    var node = BuildExecutionNode(parent, itemType, parent.Field, parent.FieldDefinition, index++);
                    node.Result = d;

                    if (node is ObjectExecutionNode objectNode)
                    {
                        SetSubFieldNodes(context, objectNode);
                    }
                    else if (node is ArrayExecutionNode arrayNode)
                    {
                        SetArrayItemNodes(context, arrayNode);
                    }
                    else if (node is ValueExecutionNode valueNode)
                    {
                        node.Result = valueNode.GraphType.Serialize(d)
                            ?? throw new ExecutionError($"Unable to serialize '{d}' to '{valueNode.GraphType.Name}'");
                    }

                    arrayItems.Add(node);
                }
                else
                {
                    if (listType.ResolvedType is NonNullGraphType)
                    {
                        var error = new ExecutionError(
                            "Cannot return null for non-null type."
                            + $" Field: {parent.Name}, Type: {parent.FieldDefinition.ResolvedType}.");

                        error.AddLocation(parent.Field, context.Document);
                        error.Path = parent.ResponsePath.Append(index);
                        context.Errors.Add(error);
                        return;
                    }

                    var nullExecutionNode = new NullExecutionNode(parent, itemType, parent.Field, parent.FieldDefinition, index++);
                    arrayItems.Add(nullExecutionNode);
                }
            }

            parent.Items = arrayItems;
        }

        public static ExecutionNode BuildExecutionNode(ExecutionNode parent, IGraphType graphType, Field field, FieldType fieldDefinition, int? indexInParentNode = null)
        {
            if (graphType is NonNullGraphType nonNullFieldType)
                graphType = nonNullFieldType.ResolvedType;

            return graphType switch
            {
                ListGraphType _ => new ArrayExecutionNode(parent, graphType, field, fieldDefinition, indexInParentNode),
                IObjectGraphType _ => new ObjectExecutionNode(parent, graphType, field, fieldDefinition, indexInParentNode),
                IAbstractGraphType _ => new ObjectExecutionNode(parent, graphType, field, fieldDefinition, indexInParentNode),
                ScalarGraphType scalarGraphType => new ValueExecutionNode(parent, scalarGraphType, field, fieldDefinition, indexInParentNode),
                _ => throw new InvalidOperationException($"Unexpected type: {graphType}")
            };
        }

        /// <summary>
        /// Execute a single node
        /// </summary>
        /// <remarks>
        /// Builds child nodes, but does not execute them
        /// </remarks>
        protected virtual async Task ExecuteNodeAsync(ExecutionContext context, ExecutionNode node)
        {
            context.CancellationToken.ThrowIfCancellationRequested();

            if (node.IsResultSet)
                return;

            IResolveFieldContext resolveContext = null;

            try
            {
                resolveContext = new ReadonlyResolveFieldContext(node, context);

                var resolver = node.FieldDefinition.Resolver ?? NameFieldResolver.Instance;
                var result = resolver.Resolve(resolveContext);

                if (result is Task task)
                {
                    await task.ConfigureAwait(false);
                    result = task.GetResult();
                }

                node.Result = result;

                if (!(result is IDataLoaderResult))
                {
                    CompleteNode(context, node);
                }
            }
            catch (ExecutionError error)
            {
                error.AddLocation(node.Field, context.Document);
                error.Path = node.Path;
                context.Errors.Add(error);

                node.Result = null;
            }
            catch (Exception ex)
            {
                if (context.ThrowOnUnhandledException)
                    throw;

                UnhandledExceptionContext exceptionContext = null;
                if (context.UnhandledExceptionDelegate != null)
                {
                    exceptionContext = new UnhandledExceptionContext(context, resolveContext, ex);
                    context.UnhandledExceptionDelegate(exceptionContext);
                    ex = exceptionContext.Exception;
                }

                var error = new ExecutionError(exceptionContext?.ErrorMessage ?? $"Error trying to resolve {node.Name}.", ex);
                error.AddLocation(node.Field, context.Document);
                error.Path = node.Path;
                context.Errors.Add(error);

                node.Result = null;
            }
        }

        protected virtual async Task CompleteDataLoaderNodeAsync(ExecutionContext context, ExecutionNode node)
        {
            if (!node.IsResultSet)
                throw new InvalidOperationException("This execution node has not yet been executed");
            if (!(node.Result is IDataLoaderResult dataLoaderResult))
                throw new InvalidOperationException("This execution node is not pending completion");

            try
            {
                node.Result = await dataLoaderResult.GetResultAsync(context.CancellationToken).ConfigureAwait(false);

                if (!(node.Result is IDataLoaderResult))
                {
                    CompleteNode(context, node);
                }
            }
            catch (ExecutionError error)
            {
                error.AddLocation(node.Field, context.Document);
                error.Path = node.Path;
                context.Errors.Add(error);

                node.Result = null;
            }
            catch (Exception ex)
            {
                if (context.ThrowOnUnhandledException)
                    throw;

                if (context.UnhandledExceptionDelegate != null)
                {
                    var resolveContext = new ReadonlyResolveFieldContext(node, context);
                    var exceptionContext = new UnhandledExceptionContext(context, resolveContext, ex);
                    context.UnhandledExceptionDelegate(exceptionContext);
                    ex = exceptionContext.Exception;
                }

                var error = new ExecutionError($"Error trying to resolve {node.Name}.", ex);
                error.AddLocation(node.Field, context.Document);
                error.Path = node.Path;
                context.Errors.Add(error);

                node.Result = null;
            }
        }

        protected virtual void CompleteNode(ExecutionContext context, ExecutionNode node)
        {
            if (!node.IsResultSet)
                throw new InvalidOperationException("This execution node has not yet been executed");

            try
            {
                ValidateNodeResult(context, node);

                // Build child nodes
                if (node.Result != null)
                {
                    if (node is ObjectExecutionNode objectNode)
                    {
                        SetSubFieldNodes(context, objectNode);
                    }
                    else if (node is ArrayExecutionNode arrayNode)
                    {
                        SetArrayItemNodes(context, arrayNode);
                    }
                    else if (node is ValueExecutionNode valueNode)
                    {
                        node.Result = valueNode.GraphType.Serialize(node.Result)
                            ?? throw new ExecutionError($"Unable to serialize '{node.Result}' to '{valueNode.GraphType.Name}'");
                    }
                }
            }
            catch (ExecutionError error)
            {
                error.AddLocation(node.Field, context.Document);
                error.Path = node.ResponsePath;
                context.Errors.Add(error);

                node.Result = null;
            }
            catch (Exception ex)
            {
                if (context.ThrowOnUnhandledException)
                    throw;

                if (context.UnhandledExceptionDelegate != null)
                {
                    var resolveContext = new ReadonlyResolveFieldContext(node, context);
                    var exceptionContext = new UnhandledExceptionContext(context, resolveContext, ex);
                    context.UnhandledExceptionDelegate(exceptionContext);
                    ex = exceptionContext.Exception;
                }

<<<<<<< HEAD
                var error = new ExecutionError($"Error trying to resolve {node.Name}.", ex);
=======
                var error = ex is ExecutionError executionError ? executionError : new ExecutionError(exceptionContext?.ErrorMessage ?? $"Error trying to resolve {node.Name}.", ex);
>>>>>>> 06cc50be
                error.AddLocation(node.Field, context.Document);
                error.Path = node.ResponsePath;
                context.Errors.Add(error);

                node.Result = null;
            }
        }

        protected virtual void ValidateNodeResult(ExecutionContext context, ExecutionNode node)
        {
            var result = node.Result;

            IGraphType fieldType = node.FieldDefinition.ResolvedType;
            var objectType = fieldType as IObjectGraphType;

            if (fieldType is NonNullGraphType nonNullType)
            {
                if (result == null)
                {
                    throw new ExecutionError("Cannot return null for non-null type."
                        + $" Field: {node.Name}, Type: {nonNullType}.");
                }

                objectType = nonNullType.ResolvedType as IObjectGraphType;
            }

            if (result == null)
            {
                return;
            }

            if (fieldType is IAbstractGraphType abstractType)
            {
                objectType = abstractType.GetObjectType(result, context.Schema);

                if (objectType == null)
                {
                    throw new ExecutionError(
                        $"Abstract type {abstractType.Name} must resolve to an Object type at " +
                        $"runtime for field {node.Parent.GraphType.Name}.{node.Name} " +
                        $"with value '{result}', received 'null'.");
                }

                if (!abstractType.IsPossibleType(objectType))
                {
                    throw new ExecutionError($"Runtime Object type \"{objectType}\" is not a possible type for \"{abstractType}\".");
                }
            }

            if (objectType?.IsTypeOf != null && !objectType.IsTypeOf(result))
            {
                throw new ExecutionError($"\"{result}\" value of type \"{result.GetType()}\" is not allowed for \"{objectType.Name}\". Either change IsTypeOf method of \"{objectType.Name}\" to accept this value or return another value from your resolver.");
            }
        }

        protected virtual async Task OnBeforeExecutionStepAwaitedAsync(ExecutionContext context)
        {
            if (context.Listeners != null)
                foreach (var listener in context.Listeners)
                {
                    await listener.BeforeExecutionStepAwaitedAsync(context)
                        .ConfigureAwait(false);
                }
        }
    }
}<|MERGE_RESOLUTION|>--- conflicted
+++ resolved
@@ -324,11 +324,7 @@
                     ex = exceptionContext.Exception;
                 }
 
-<<<<<<< HEAD
-                var error = new ExecutionError($"Error trying to resolve {node.Name}.", ex);
-=======
                 var error = ex is ExecutionError executionError ? executionError : new ExecutionError(exceptionContext?.ErrorMessage ?? $"Error trying to resolve {node.Name}.", ex);
->>>>>>> 06cc50be
                 error.AddLocation(node.Field, context.Document);
                 error.Path = node.ResponsePath;
                 context.Errors.Add(error);
