using System;
using System.Collections;
using System.Collections.Generic;
using System.Linq;
using System.Threading.Tasks;
using GraphQL.DataLoader;
using GraphQL.Language.AST;
using GraphQL.Resolvers;
using GraphQL.Types;
using static GraphQL.Execution.ExecutionHelper;

namespace GraphQL.Execution
{
    public abstract class ExecutionStrategy : IExecutionStrategy
    {
        public virtual async Task<ExecutionResult> ExecuteAsync(ExecutionContext context)
        {
            var rootType = GetOperationRootType(context.Document, context.Schema, context.Operation);
            var rootNode = BuildExecutionRootNode(context, rootType);

            await ExecuteNodeTreeAsync(context, rootNode)
                .ConfigureAwait(false);

            // After the entire node tree has been executed, get the values
            var data = rootNode.ToValue();

            return new ExecutionResult
            {
                Data = data
            }.With(context);
        }

        protected abstract Task ExecuteNodeTreeAsync(ExecutionContext context, ObjectExecutionNode rootNode);

        public static RootExecutionNode BuildExecutionRootNode(ExecutionContext context, IObjectGraphType rootType)
        {
            var root = new RootExecutionNode(rootType)
            {
                Result = context.RootValue
            };

            var fields = CollectFields(
                context,
                rootType,
                context.Operation.SelectionSet);


            SetSubFieldNodes(context, root, fields);

            return root;
        }

        public static void SetSubFieldNodes(ExecutionContext context, ObjectExecutionNode parent)
        {
            var fields = CollectFields(context, parent.GetObjectGraphType(context.Schema), parent.Field?.SelectionSet);
            SetSubFieldNodes(context, parent, fields);
        }

        public static void SetSubFieldNodes(ExecutionContext context, ObjectExecutionNode parent, Dictionary<string, Field> fields)
        {
            var parentType = parent.GetObjectGraphType(context.Schema);

            var subFields = new Dictionary<string, ExecutionNode>(fields.Count);

            foreach (var kvp in fields)
            {
                var name = kvp.Key;
                var field = kvp.Value;

                if (!ShouldIncludeNode(context, field.Directives))
                    continue;

                var fieldDefinition = GetFieldDefinition(context.Document, context.Schema, parentType, field);

                if (fieldDefinition == null)
                    continue;

                var node = BuildExecutionNode(parent, fieldDefinition.ResolvedType, field, fieldDefinition);

                if (node == null)
                    continue;

                subFields[name] = node;
            }

            parent.SubFields = subFields;
        }

        public static void SetArrayItemNodes(ExecutionContext context, ArrayExecutionNode parent)
        {
            var listType = (ListGraphType)parent.GraphType;
            var itemType = listType.ResolvedType;

            if (itemType is NonNullGraphType nonNullGraphType)
                itemType = nonNullGraphType.ResolvedType;

            if (!(parent.Result is IEnumerable data))
            {
                throw new InvalidOperationException($"Expected an IEnumerable list though did not find one. Found: {parent.Result?.GetType().Name}");
            }

            var index = 0;
            var arrayItems = (data is ICollection collection)
                ? new List<ExecutionNode>(collection.Count)
                : new List<ExecutionNode>();

            foreach (var d in data)
            {
                if (d != null)
                {
                    var node = BuildExecutionNode(parent, itemType, parent.Field, parent.FieldDefinition, index);
                    node.Result = d;

                    if (node is ObjectExecutionNode objectNode)
                    {
                        SetSubFieldNodes(context, objectNode);
                    }
                    else if (node is ArrayExecutionNode arrayNode)
                    {
                        SetArrayItemNodes(context, arrayNode);
                    }
                    else if (node is ValueExecutionNode valueNode)
                    {
                        node.Result = valueNode.GraphType.Serialize(d)
                            ?? throw new InvalidOperationException($"Unable to serialize '{d}' to '{valueNode.GraphType.Name}' for list index {index}.");
                    }

                    arrayItems.Add(node);
                }
                else
                {
                    if (listType.ResolvedType is NonNullGraphType)
                    {
                        throw new InvalidOperationException($"Cannot return a null member within a non-null list for list index {index}.");
                    }

                    var nullExecutionNode = new NullExecutionNode(parent, itemType, parent.Field, parent.FieldDefinition, index);
                    arrayItems.Add(nullExecutionNode);
                }

                index++;
            }

            parent.Items = arrayItems;
        }

        public static ExecutionNode BuildExecutionNode(ExecutionNode parent, IGraphType graphType, Field field, FieldType fieldDefinition, int? indexInParentNode = null)
        {
            if (graphType is NonNullGraphType nonNullFieldType)
                graphType = nonNullFieldType.ResolvedType;

            return graphType switch
            {
                ListGraphType _ => new ArrayExecutionNode(parent, graphType, field, fieldDefinition, indexInParentNode),
                IObjectGraphType _ => new ObjectExecutionNode(parent, graphType, field, fieldDefinition, indexInParentNode),
                IAbstractGraphType _ => new ObjectExecutionNode(parent, graphType, field, fieldDefinition, indexInParentNode),
                ScalarGraphType scalarGraphType => new ValueExecutionNode(parent, scalarGraphType, field, fieldDefinition, indexInParentNode),
                _ => throw new InvalidOperationException($"Unexpected type: {graphType}")
            };
        }

        /// <summary>
        /// Execute a single node. If the node does not return a IDataLoaderResult, it will build child nodes, but does not execute them.
        /// </summary>
        protected virtual async Task ExecuteNodeAsync(ExecutionContext context, ExecutionNode node)
        {
            context.CancellationToken.ThrowIfCancellationRequested();

            if (node.IsResultSet)
                return;

            try
            {
                var resolveContext = new ReadonlyResolveFieldContext(node, context);

                var resolver = node.FieldDefinition.Resolver ?? NameFieldResolver.Instance;
                var result = resolver.Resolve(resolveContext);

                if (result is Task task)
                {
                    await task.ConfigureAwait(false);
                    result = task.GetResult();
                }

                node.Result = result;

                if (!(result is IDataLoaderResult))
                {
                    CompleteNode(context, node);
                }
            }
            catch (ExecutionError error)
            {
                SetNodeError(context, node, error);
            }
            catch (Exception ex)
            {
                if (context.ThrowOnUnhandledException)
                    throw;

                ProcessNodeUnhandledException(context, node, ex);
            }
        }

        /// <summary>
        /// Completes a pending data loader node. If the node does not return a IDataLoaderResult, it will build child nodes, but does not execute them.
        /// </summary>
        protected virtual async Task CompleteDataLoaderNodeAsync(ExecutionContext context, ExecutionNode node)
        {
            if (!node.IsResultSet)
                throw new InvalidOperationException("This execution node has not yet been executed");
            if (!(node.Result is IDataLoaderResult dataLoaderResult))
                throw new InvalidOperationException("This execution node is not pending completion");

            try
            {
                node.Result = await dataLoaderResult.GetResultAsync(context.CancellationToken).ConfigureAwait(false);

                if (!(node.Result is IDataLoaderResult))
                {
                    CompleteNode(context, node);
                }
            }
            catch (ExecutionError error)
            {
                SetNodeError(context, node, error);
            }
            catch (Exception ex)
            {
                if (ProcessNodeUnhandledException(context, node, ex))
                    throw;
            }
        }

        /// <summary>
        /// Builds child nodes, but does not execute them.
        /// </summary>
        protected virtual void CompleteNode(ExecutionContext context, ExecutionNode node)
        {
            if (!node.IsResultSet)
                throw new InvalidOperationException("This execution node has not yet been executed");

            try
            {
                ValidateNodeResult(context, node);

                // Build child nodes
                if (node.Result != null)
                {
                    if (node is ObjectExecutionNode objectNode)
                    {
                        SetSubFieldNodes(context, objectNode);
                    }
                    else if (node is ArrayExecutionNode arrayNode)
                    {
                        SetArrayItemNodes(context, arrayNode);
                    }
                    else if (node is ValueExecutionNode valueNode)
                    {
                        node.Result = valueNode.GraphType.Serialize(node.Result)
                            ?? throw new InvalidOperationException($"Unable to serialize '{node.Result}' to '{valueNode.GraphType.Name}'");
                    }
                }
            }
            catch (ExecutionError error)
            {
                SetNodeError(context, node, error);
            }
            catch (Exception ex)
            {
                if (ProcessNodeUnhandledException(context, node, ex))
                    throw;
            }
        }

        /// <summary>
        /// Sets the location and path information to the error and adds it to the document. Sets the node result to null.
        /// </summary>
        protected void SetNodeError(ExecutionContext context, ExecutionNode node, ExecutionError error)
        {
            error.AddLocation(node.Field, context.Document);
            error.Path = node.ResponsePath;
            context.Errors.Add(error);

            node.Result = null;
        }

<<<<<<< HEAD
        /// <summary>
        /// Processes unhandled field resolver exceptions
        /// </summary>
        /// <returns>A value that indicates when the exception should be rethrown</returns>
        protected bool ProcessNodeUnhandledException(ExecutionContext context, ExecutionNode node, Exception ex)
        {
            if (context.ThrowOnUnhandledException)
                return true;
=======
                var error = ex is ExecutionError executionError ? executionError : new UnhandledError(exceptionContext?.ErrorMessage ?? $"Error trying to resolve field '{node.Name}'.", ex);
                error.AddLocation(node.Field, context.Document);
                error.Path = node.ResponsePath;
                context.Errors.Add(error);
>>>>>>> c89cb5d7

            UnhandledExceptionContext exceptionContext = null;
            if (context.UnhandledExceptionDelegate != null)
            {
                var resolveContext = new ReadonlyResolveFieldContext(node, context);
                exceptionContext = new UnhandledExceptionContext(context, resolveContext, ex);
                context.UnhandledExceptionDelegate(exceptionContext);
                ex = exceptionContext.Exception;
            }

            var error = ex is ExecutionError executionError ? executionError : new ExecutionError(exceptionContext?.ErrorMessage ?? $"Error trying to resolve {node.Name}.", ex);

            SetNodeError(context, node, error);

            return false;
        }

        protected virtual void ValidateNodeResult(ExecutionContext context, ExecutionNode node)
        {
            var result = node.Result;

            IGraphType fieldType = node.FieldDefinition.ResolvedType;
            var objectType = fieldType as IObjectGraphType;

            if (fieldType is NonNullGraphType nonNullType)
            {
                if (result == null)
                {
                    throw new InvalidOperationException("Cannot return null for non-null type."
                        + $" Field: {node.Name}, Type: {nonNullType}.");
                }

                objectType = nonNullType.ResolvedType as IObjectGraphType;
            }

            if (result == null)
            {
                return;
            }

            if (fieldType is IAbstractGraphType abstractType)
            {
                objectType = abstractType.GetObjectType(result, context.Schema);

                if (objectType == null)
                {
                    throw new InvalidOperationException(
                        $"Abstract type {abstractType.Name} must resolve to an Object type at " +
                        $"runtime for field {node.Parent.GraphType.Name}.{node.Name} " +
                        $"with value '{result}', received 'null'.");
                }

                if (!abstractType.IsPossibleType(objectType))
                {
                    throw new InvalidOperationException($"Runtime Object type \"{objectType}\" is not a possible type for \"{abstractType}\".");
                }
            }

            if (objectType?.IsTypeOf != null && !objectType.IsTypeOf(result))
            {
                throw new InvalidOperationException($"\"{result}\" value of type \"{result.GetType()}\" is not allowed for \"{objectType.Name}\". Either change IsTypeOf method of \"{objectType.Name}\" to accept this value or return another value from your resolver.");
            }
        }

        protected virtual async Task OnBeforeExecutionStepAwaitedAsync(ExecutionContext context)
        {
            if (context.Listeners != null)
                foreach (var listener in context.Listeners)
                {
                    await listener.BeforeExecutionStepAwaitedAsync(context)
                        .ConfigureAwait(false);
                }
        }
    }
}<|MERGE_RESOLUTION|>--- conflicted
+++ resolved
@@ -285,7 +285,6 @@
             node.Result = null;
         }
 
-<<<<<<< HEAD
         /// <summary>
         /// Processes unhandled field resolver exceptions
         /// </summary>
@@ -294,12 +293,6 @@
         {
             if (context.ThrowOnUnhandledException)
                 return true;
-=======
-                var error = ex is ExecutionError executionError ? executionError : new UnhandledError(exceptionContext?.ErrorMessage ?? $"Error trying to resolve field '{node.Name}'.", ex);
-                error.AddLocation(node.Field, context.Document);
-                error.Path = node.ResponsePath;
-                context.Errors.Add(error);
->>>>>>> c89cb5d7
 
             UnhandledExceptionContext exceptionContext = null;
             if (context.UnhandledExceptionDelegate != null)
@@ -310,7 +303,7 @@
                 ex = exceptionContext.Exception;
             }
 
-            var error = ex is ExecutionError executionError ? executionError : new ExecutionError(exceptionContext?.ErrorMessage ?? $"Error trying to resolve {node.Name}.", ex);
+            var error = ex is ExecutionError executionError ? executionError : new UnhandledError(exceptionContext?.ErrorMessage ?? $"Error trying to resolve field '{node.Name}'.", ex);
 
             SetNodeError(context, node, error);
 
