--- conflicted
+++ resolved
@@ -70,301 +70,6 @@
         }
 
         /// <summary>
-<<<<<<< HEAD
-=======
-        /// Returns all of the variable values defined for the operation from the attached <see cref="Inputs"/> object.
-        /// </summary>
-        public static Variables GetVariableValues(Document document, ISchema schema, VariableDefinitions variableDefinitions, Inputs inputs)
-        {
-            if ((variableDefinitions?.List?.Count ?? 0) == 0)
-            {
-                return Variables.None;
-            }
-
-            var variables = new Variables(variableDefinitions.List.Count);
-
-            if (variableDefinitions != null)
-            {
-                foreach (var variableDef in variableDefinitions.List)
-                {
-                    // find the IGraphType instance for the variable type
-                    var graphType = variableDef.Type.GraphTypeFromType(schema);
-
-                    if (graphType == null)
-                    {
-                        var error = new InvalidVariableError(variableDef.Name, $"Variable has unknown type '{variableDef.Type.Name()}'");
-                        error.AddLocation(variableDef, document);
-                        throw error;
-                    }
-
-                    // create a new variable object
-                    var variable = new Variable
-                    {
-                        Name = variableDef.Name
-                    };
-
-                    // attempt to retrieve the variable value from the inputs
-                    if (inputs.TryGetValue(variableDef.Name, out var variableValue))
-                    {
-                        // parse the variable via ParseValue (for scalars) and ParseDictionary (for objects) as applicable
-                        variable.Value = GetVariableValue(document, graphType, variableDef, variableValue);
-                    }
-                    else if (variableDef.DefaultValue != null)
-                    {
-                        // if the variable was not specified in the inputs, and a default literal value was specified, use the specified default variable value
-
-                        // parse the variable literal via ParseLiteral (for scalars) and ParseDictionary (for objects) as applicable
-                        variable.Value = CoerceValue(graphType, variableDef.DefaultValue, variables, null).Value;
-                        variable.IsDefault = true;
-                    }
-                    else if (graphType is NonNullGraphType)
-                    {
-                        ThrowNullError(variable.Name);
-                    }
-
-                    // if the variable was not specified and no default was specified, do not set variable.Value
-
-                    // add the variable to the list of parsed variables defined for the operation
-                    variables.Add(variable);
-                }
-            }
-
-            // return the list of parsed variables defined for the operation
-            return variables;
-        }
-
-        private static void ThrowNullError(string variableName)
-            => throw new InvalidVariableError(variableName, "Received a null input for a non-null variable.");
-
-        private struct VariableName
-        {
-            public VariableName(VariableName variableName, int index)
-            {
-                Name = variableName;
-                Index = index;
-                ChildName = null;
-            }
-            public VariableName(VariableName variableName, string childName)
-            {
-                if (variableName.ChildName == null)
-                {
-                    Name = variableName.Name;
-                    Index = variableName.Index;
-                }
-                else
-                {
-                    Name = variableName;
-                    Index = default;
-                }
-                ChildName = childName;
-            }
-            public string Name { get; set; }
-            public int? Index { get; set; }
-            public string ChildName { get; set; }
-            public override string ToString() => (!Index.HasValue ? Name : Name + "[" + Index.Value + "]") + (ChildName != null ? '.' + ChildName : null);
-            public static implicit operator VariableName(string name) => new VariableName { Name = name };
-            public static implicit operator string(VariableName variableName) => variableName.ToString();
-        }
-
-        /// <summary>
-        /// Return the specified variable's value for the document from the attached <see cref="Inputs"/> object.
-        /// <br/><br/>
-        /// Validates and parses the supplied input object according to the variable's type, and converts the object
-        /// with <see cref="ScalarGraphType.ParseValue(object)"/> and
-        /// <see cref="IInputObjectGraphType.ParseDictionary(IDictionary{string, object})"/> as applicable.
-        /// <br/><br/>
-        /// Since v3.3, returns <see langword="null"/> for variables set to null rather than the variable's default value.
-        /// </summary>
-        private static object GetVariableValue(Document document, IGraphType graphType, VariableDefinition variable, object input)
-        {
-            try
-            {
-                return ParseValue(graphType, variable.Name, input);
-            }
-            catch (InvalidVariableError error)
-            {
-                error.AddLocation(variable, document);
-                throw;
-            }
-
-            // Coerces a value depending on the graph type.
-            static object ParseValue(IGraphType type, VariableName variableName, object value)
-            {
-                if (type is IInputObjectGraphType inputObjectGraphType)
-                {
-                    return ParseValueObject(inputObjectGraphType, variableName, value);
-                }
-                else if (type is NonNullGraphType nonNullGraphType)
-                {
-                    if (value == null)
-                        ThrowNullError(variableName);
-
-                    return ParseValue(nonNullGraphType.ResolvedType, variableName, value);
-                }
-                else if (type is ListGraphType listGraphType)
-                {
-                    return ParseValueList(listGraphType, variableName, value);
-                }
-                else if (type is ScalarGraphType scalarGraphType)
-                {
-                    return ParseValueScalar(scalarGraphType, variableName, value);
-                }
-                else
-                {
-                    throw new InvalidOperationException("The graph type is not an input graph type.");
-                }
-            }
-
-            // Coerces a scalar value
-            static object ParseValueScalar(ScalarGraphType scalarGraphType, VariableName variableName, object value)
-            {
-                if (value == null)
-                    return null;
-
-                object ret;
-
-                try
-                {
-                    ret = scalarGraphType.ParseValue(value);
-                }
-                catch (Exception ex)
-                {
-                    throw new InvalidVariableError(variableName, $"Unable to convert '{value}' to '{scalarGraphType.Name}'", ex);
-                }
-
-                if (ret == null)
-                    throw new InvalidVariableError(variableName, $"Unable to convert '{value}' to '{scalarGraphType.Name}'");
-
-                return ret;
-            }
-
-            static object ParseValueList(ListGraphType listGraphType, VariableName variableName, object value)
-            {
-                if (value == null)
-                    return null;
-
-                // note: a list can have a single child element which will automatically be interpreted as a list of 1 elements. (see below rule)
-                // so, to prevent a string as being interpreted as a list of chars (which get converted to strings), we ignore considering a string as an IEnumerable
-                if (value is IEnumerable values && !(value is string))
-                {
-                    // create a list containing the parsed elements in the input list
-                    if (values is IList list)
-                    {
-                        var valueOutputs = new object[list.Count];
-                        for (int index = 0; index < list.Count; index++)
-                        {
-                            // parse/validate values as required by graph type
-                            valueOutputs[index] = ParseValue(listGraphType.ResolvedType, new VariableName(variableName, index), list[index]);
-                        }
-                        return valueOutputs;
-                    }
-                    else
-                    {
-                        var valueOutputs = new List<object>(values is ICollection collection ? collection.Count : 0);
-                        int index = 0;
-                        foreach (var val in values)
-                        {
-                            // parse/validate values as required by graph type
-                            valueOutputs.Add(ParseValue(listGraphType.ResolvedType, new VariableName(variableName, index++), val));
-                        }
-                        return valueOutputs;
-                    }
-                }
-                else
-                {
-                    // RULE: If the value passed as an input to a list type is not a list and not the null value,
-                    // then the result of input coercion is a list of size one, where the single item value is the
-                    // result of input coercion for the list’s item type on the provided value (note this may apply
-                    // recursively for nested lists).
-                    var result = ParseValue(listGraphType.ResolvedType, variableName, value);
-                    return new object[] { result };
-                }
-            }
-
-            static object ParseValueObject(IInputObjectGraphType graphType, VariableName variableName, object value)
-            {
-                if (value == null)
-                    return null;
-
-                if (!(value is IDictionary<string, object> dic))
-                {
-                    // RULE: The value for an input object should be an input object literal
-                    // or an unordered map supplied by a variable, otherwise a query error
-                    // must be thrown.
-
-                    throw new InvalidVariableError(variableName, $"Unable to parse input as a '{graphType.Name}' type. Did you provide a List or Scalar value accidentally?");
-                }
-
-                var newDictionary = new Dictionary<string, object>(dic.Count);
-                foreach (var field in graphType.Fields.List)
-                {
-                    var childFieldVariableName = new VariableName(variableName, field.Name);
-
-                    if (dic.TryGetValue(field.Name, out var fieldValue))
-                    {
-                        // RULE: If the value null was provided for an input object field, and
-                        // the field’s type is not a non‐null type, an entry in the coerced
-                        // unordered map is given the value null. In other words, there is a
-                        // semantic difference between the explicitly provided value null
-                        // versus having not provided a value.
-
-                        // Note: we always call ParseValue even for null values, and if it
-                        // is a non-null graph type, the NonNullGraphType.ParseValue method will throw an error
-                        newDictionary[field.Name] = ParseValue(field.ResolvedType, childFieldVariableName, fieldValue);
-                    }
-                    else if (field.DefaultValue != null)
-                    {
-                        // RULE: If no value is provided for a defined input object field and that
-                        // field definition provides a default value, the default value should be used.
-                        newDictionary[field.Name] = field.DefaultValue;
-                    }
-                    else if (field.ResolvedType is NonNullGraphType)
-                    {
-                        // RULE: If no default value is provided and the input object field’s type is non‐null,
-                        // an error should be thrown.
-                        ThrowNullError(childFieldVariableName);
-                    }
-
-                    // RULE: Otherwise, if the field is not required, then no
-                    // entry is added to the coerced unordered map.
-
-                    // so do not do this:    else { newDictionary[field.Name] = null; }
-                }
-
-                // RULE: The value for an input object should be an input object literal
-                // or an unordered map supplied by a variable, otherwise a query error
-                // must be thrown. In either case, the input object literal or unordered
-                // map must not contain any entries with names not defined by a field
-                // of this input object type, ***otherwise an error must be thrown.***
-                List<string> unknownFields = null;
-                foreach (var key in dic.Keys)
-                {
-                    bool match = false;
-
-                    foreach (var field in graphType.Fields.List)
-                    {
-                        if (key == field.Name)
-                        {
-                            match = true;
-                            break;
-                        }
-                    }
-
-                    if (!match) (unknownFields ??= new List<string>(1)).Add(key);
-                }
-
-                if (unknownFields?.Count > 0)
-                {
-                    throw new InvalidVariableError(variableName,
-                        $"Unrecognized input fields {string.Join(", ", unknownFields.Select(k => $"'{k}'"))} for type '{graphType.Name}'.");
-                }
-
-                return graphType.ParseDictionary(newDictionary);
-            }
-        }
-
-        /// <summary>
->>>>>>> b34ed42b
         /// Returns a dictionary of arguments and their values for a field or directive. Values will be retrieved from literals
         /// or variables as specified by the document.
         /// </summary>
