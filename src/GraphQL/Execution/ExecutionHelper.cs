--- conflicted
+++ resolved
@@ -408,20 +408,14 @@
 
                 if (input is ListValue list)
                 {
-<<<<<<< HEAD
-                    return new ArgumentValue(list.Values
-                        .Select(item => CoerceValue(listItemType, item, variables).Value)
-                        .ToList(), ArgumentSource.Literal);
-=======
                     var count = list.ValuesList.Count;
                     if (count == 0)
                         return new ArgumentValue(Array.Empty<object>(), ArgumentSource.Literal);
 
                     var values = new object[count];
                     for (int i = 0; i < count; ++i)
-                        values[i] = CoerceValue(schema, listItemType, list.ValuesList[i], variables).Value;
+                        values[i] = CoerceValue(listItemType, list.ValuesList[i], variables).Value;
                     return new ArgumentValue(values, ArgumentSource.Literal);
->>>>>>> 0588b1b0
                 }
                 else
                 {
