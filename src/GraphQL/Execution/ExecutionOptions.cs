using System;
using System.Collections.Generic;
using System.Threading;
using GraphQL.Conversion;
using GraphQL.Execution;
using GraphQL.Instrumentation;
using GraphQL.Introspection;
using GraphQL.Language.AST;
using GraphQL.Types;
using GraphQL.Validation;
using GraphQL.Validation.Complexity;

namespace GraphQL
{
    /// <summary>Configuration options to be passed to <see cref="IDocumentExecuter"/> to execute a query</summary>
    public class ExecutionOptions : IProvideUserContext
    {
        /// <summary>
        /// Schema of graph to use; required
        /// <br/><br/>
        /// Schema will be initialized if it has not yet been initialized.
        /// </summary>
        public ISchema Schema { get; set; }

        /// <summary>Object to pass to the <see cref="IResolveFieldContext.Source"/> property of first-level resolvers</summary>
        public object Root { get; set; }

        /// <summary>GraphQL query to parse and execute; required</summary>
        public string Query { get; set; }

        /// <summary>GraphQL query operation name; optional, defaults to first (if any) operation defined in query</summary>
        public string OperationName { get; set; }

        /// <summary>Parsed GraphQL request; can be used to increase performance when implementing a cache of parsed GraphQL requests (a <see cref="Language.AST.Document"/>). If not set, it will be parsed from <see cref="Query"/></summary>
        public Document Document { get; set; }

        /// <summary>Input variables to GraphQL request</summary>
        public Inputs Inputs { get; set; }

        /// <summary><see cref="System.Threading.CancellationToken">CancellationToken</see> to cancel the request at any stage of its execution; defaults to <see cref="System.Threading.CancellationToken.None"/></summary>
        public CancellationToken CancellationToken { get; set; }

        /// <summary>Validation rules to be used by the <see cref="IDocumentValidator"/>; defaults to standard list of of validation rules - see <see cref="DocumentValidator.CoreRules"/></summary>
        public IEnumerable<IValidationRule> ValidationRules { get; set; }

        public IDictionary<string, object> UserContext { get; set; } = new Dictionary<string, object>();

        /// <summary>
        /// Note that field middlewares apply only to an uninitialized schema. If the schema is initialized
        /// then applying different middleware through options does nothing. The schema is initialized (if not yet)
        /// at the beginning of the first call to <see cref="DocumentExecuter"/>.<see cref="DocumentExecuter.ExecuteAsync(Action{ExecutionOptions})">ExecuteAsync</see>.
        /// </summary>
        public IFieldMiddlewareBuilder FieldMiddleware { get; set; } = new FieldMiddlewareBuilder();

        /// <summary>Complexity constraints for <see cref="IComplexityAnalyzer"/> to use to validate maximum query complexity</summary>
        public ComplexityConfiguration ComplexityConfiguration { get; set; }

        /// <summary>A list of <see cref="IDocumentExecutionListener"/>s, enabling code to be executed at various points during the processing of the GraphQL query</summary>
        public List<IDocumentExecutionListener> Listeners { get; } = new List<IDocumentExecutionListener>();

        /// <summary>Field and argument names are sanitized by the provided <see cref="INameConverter"/>; defaults to <see cref="CamelCaseNameConverter"/></summary>
        public INameConverter NameConverter { get; set; } = CamelCaseNameConverter.Instance;

        /// <summary>Allows unhandled <see cref="Exception"/> stack traces to be serialized into GraphQL query result json along with exception messages; defaults to only <see cref="Exception.Message"/></summary>
        public bool ExposeExceptions { get; set; }

        /// <summary>This setting essentially allows Apollo Tracing. Disabling will increase performance.</summary>
        public bool EnableMetrics { get; set; } = true;

        /// <summary>When false, captures unhandled exceptions and returns them within <see cref="ExecutionResult.Errors">ExecutionResult.Errors</see></summary>
        public bool ThrowOnUnhandledException { get; set; }

        /// <summary>
        /// A delegate that can override, hide, modify, or log unhandled exceptions before they are stored
        /// within <see cref="ExecutionResult.Errors"/> as an <see cref="ExecutionError"/>.
        /// This can be useful for hiding error messages that reveal server implementation details.
        /// </summary>
        public Action<UnhandledExceptionContext> UnhandledExceptionDelegate { get; set; } = context => { };

        /// <summary>If set, limits the maximum number of nodes executed in parallel</summary>
        public int? MaxParallelExecutionCount { get; set; }

        /// <summary>Provides the ability to filter the schema upon introspection to hide types; by default no types are hidden.</summary>
        public ISchemaFilter SchemaFilter { get; set; } = new DefaultSchemaFilter();

        /// <summary>
<<<<<<< HEAD
        /// The service provider for the executing request
=======
        /// The service provider for the executing request. Typically this is set to a scoped service provider
        /// from your dependency injection framework.
>>>>>>> 06cc50be
        /// </summary>
        public IServiceProvider RequestServices { get; set; }
    }
}<|MERGE_RESOLUTION|>--- conflicted
+++ resolved
@@ -84,12 +84,8 @@
         public ISchemaFilter SchemaFilter { get; set; } = new DefaultSchemaFilter();
 
         /// <summary>
-<<<<<<< HEAD
-        /// The service provider for the executing request
-=======
         /// The service provider for the executing request. Typically this is set to a scoped service provider
         /// from your dependency injection framework.
->>>>>>> 06cc50be
         /// </summary>
         public IServiceProvider RequestServices { get; set; }
     }
