using System;
using System.Collections.Generic;
using System.Threading;
using GraphQL.Conversion;
using GraphQL.Execution;
using GraphQL.Instrumentation;
using GraphQL.Introspection;
using GraphQL.Language.AST;
using GraphQL.Types;
using GraphQL.Validation;
using GraphQL.Validation.Complexity;

namespace GraphQL
{
    /// <summary>Configuration options to be passed to <see cref="IDocumentExecuter"/> to execute a query</summary>
    public class ExecutionOptions : IProvideUserContext
    {
        /// <summary>
        /// Schema of graph to use; required
        /// <br/><br/>
        /// Schema will be initialized if it has not yet been initialized.
        /// </summary>
        public ISchema Schema { get; set; }

        /// <summary>Object to pass to the <see cref="IResolveFieldContext.Source"/> property of first-level resolvers</summary>
        public object Root { get; set; }

        /// <summary>GraphQL query to parse and execute; required</summary>
        public string Query { get; set; }

        /// <summary>GraphQL query operation name; optional, defaults to first (if any) operation defined in query</summary>
        public string OperationName { get; set; }

        /// <summary>Parsed GraphQL request; can be used to increase performance when implementing a cache of parsed GraphQL requests (a <see cref="Language.AST.Document"/>). If not set, it will be parsed from <see cref="Query"/></summary>
        public Document Document { get; set; }

        /// <summary>Input variables to GraphQL request</summary>
        public Inputs Inputs { get; set; }

        /// <summary><see cref="System.Threading.CancellationToken">CancellationToken</see> to cancel the request at any stage of its execution; defaults to <see cref="System.Threading.CancellationToken.None"/></summary>
        public CancellationToken CancellationToken { get; set; }

        /// <summary>Validation rules to be used by the <see cref="IDocumentValidator"/>; defaults to standard list of of validation rules - see <see cref="DocumentValidator.CoreRules"/></summary>
        public IEnumerable<IValidationRule> ValidationRules { get; set; }

        public IDictionary<string, object> UserContext { get; set; } = new Dictionary<string, object>();

        /// <summary>
        /// Note that field middlewares apply only to an uninitialized schema. If the schema is initialized
        /// then applying different middleware through options does nothing. The schema is initialized (if not yet)
        /// at the beginning of the first call to <see cref="DocumentExecuter"/>.<see cref="DocumentExecuter.ExecuteAsync(Action{ExecutionOptions})">ExecuteAsync</see>.
        /// </summary>
        public IFieldMiddlewareBuilder FieldMiddleware { get; set; } = new FieldMiddlewareBuilder();

        /// <summary>Complexity constraints for <see cref="IComplexityAnalyzer"/> to use to validate maximum query complexity</summary>
        public ComplexityConfiguration ComplexityConfiguration { get; set; }

        /// <summary>A list of <see cref="IDocumentExecutionListener"/>s, enabling code to be executed at various points during the processing of the GraphQL query</summary>
        public List<IDocumentExecutionListener> Listeners { get; } = new List<IDocumentExecutionListener>();

<<<<<<< HEAD
        /// <summary>Allows unhandled <see cref="Exception"/> stack traces to be serialized into GraphQL query result json along with exception messages; defaults to only <see cref="Exception.Message"/></summary>
        public bool ExposeExceptions { get; set; }
=======
        /// <summary>Field and argument names are sanitized by the provided <see cref="INameConverter"/>; defaults to <see cref="CamelCaseNameConverter"/></summary>
        public INameConverter NameConverter { get; set; } = CamelCaseNameConverter.Instance;
>>>>>>> 40d61adc

        /// <summary>This setting essentially allows Apollo Tracing. Disabling will increase performance.</summary>
        public bool EnableMetrics { get; set; } = true;

        /// <summary>When false, captures unhandled exceptions and returns them within <see cref="ExecutionResult.Errors">ExecutionResult.Errors</see></summary>
        public bool ThrowOnUnhandledException { get; set; }

        /// <summary>
        /// A delegate that can override, hide, modify, or log unhandled exceptions before they are stored
        /// within <see cref="ExecutionResult.Errors"/> as an <see cref="ExecutionError"/>.
        /// This can be useful for hiding error messages that reveal server implementation details.
        /// </summary>
        public Action<UnhandledExceptionContext> UnhandledExceptionDelegate { get; set; } = context => { };

        /// <summary>If set, limits the maximum number of nodes executed in parallel</summary>
        public int? MaxParallelExecutionCount { get; set; }

        /// <summary>
        /// The service provider for the executing request. Typically this is set to a scoped service provider
        /// from your dependency injection framework.
        /// </summary>
        public IServiceProvider RequestServices { get; set; }
    }
}<|MERGE_RESOLUTION|>--- conflicted
+++ resolved
@@ -58,14 +58,6 @@
         /// <summary>A list of <see cref="IDocumentExecutionListener"/>s, enabling code to be executed at various points during the processing of the GraphQL query</summary>
         public List<IDocumentExecutionListener> Listeners { get; } = new List<IDocumentExecutionListener>();
 
-<<<<<<< HEAD
-        /// <summary>Allows unhandled <see cref="Exception"/> stack traces to be serialized into GraphQL query result json along with exception messages; defaults to only <see cref="Exception.Message"/></summary>
-        public bool ExposeExceptions { get; set; }
-=======
-        /// <summary>Field and argument names are sanitized by the provided <see cref="INameConverter"/>; defaults to <see cref="CamelCaseNameConverter"/></summary>
-        public INameConverter NameConverter { get; set; } = CamelCaseNameConverter.Instance;
->>>>>>> 40d61adc
-
         /// <summary>This setting essentially allows Apollo Tracing. Disabling will increase performance.</summary>
         public bool EnableMetrics { get; set; } = true;
 
