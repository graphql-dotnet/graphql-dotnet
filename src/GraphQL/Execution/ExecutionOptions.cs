--- conflicted
+++ resolved
@@ -76,17 +76,11 @@
 
         /// <summary>If set, limits the maximum number of nodes executed in parallel</summary>
         public int? MaxParallelExecutionCount { get; set; }
-<<<<<<< HEAD
-=======
-
-        /// <summary>Provides the ability to filter the schema upon introspection to hide types; by default no types are hidden.</summary>
-        public ISchemaFilter SchemaFilter { get; set; } = new DefaultSchemaFilter();
 
         /// <summary>
         /// The service provider for the executing request. Typically this is set to a scoped service provider
         /// from your dependency injection framework.
         /// </summary>
         public IServiceProvider RequestServices { get; set; }
->>>>>>> 06cc50be
     }
 }