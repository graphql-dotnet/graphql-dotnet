--- conflicted
+++ resolved
@@ -60,24 +60,6 @@
         /// <inheritdoc/>
         public IServiceProvider RequestServices { get; set; }
 
-<<<<<<< HEAD
-        private readonly List<Array> _trackedArrays = new List<Array>();
-
-        internal void TrackArray(Array array)
-        {
-            if (array == null)
-                throw new ArgumentNullException(nameof(array));
-
-            lock (_trackedArrays)
-                _trackedArrays.Add(array);
-        }
-
-        internal void ReturnArrays()
-        {
-            // lock is not required because at this time work with ExecutionContext has already been completed
-            foreach (var array in _trackedArrays)
-                array.Return();
-=======
         /// <inheritdoc/>
         public TElement[] Rent<TElement>(int minimumLength)
         {
@@ -127,7 +109,6 @@
                     array.Return();
                 _trackedArrays.Clear();
             }
->>>>>>> 0588b1b0
         }
     }
 }