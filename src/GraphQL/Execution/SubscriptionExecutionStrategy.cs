--- conflicted
+++ resolved
@@ -60,32 +60,7 @@
 
             try
             {
-<<<<<<< HEAD
                 var resolveContext = new ReadonlyResolveEventStreamContext(node, context);
-=======
-                var resolveContext = new ResolveEventStreamContext
-                {
-                    FieldName = node.Field.Name,
-                    FieldAst = node.Field,
-                    FieldDefinition = node.FieldDefinition,
-                    ReturnType = node.FieldDefinition.ResolvedType,
-                    ParentType = node.GetParentType(context.Schema),
-                    Arguments = arguments,
-                    Source = source,
-                    Schema = context.Schema,
-                    Document = context.Document,
-                    Fragments = context.Fragments,
-                    RootValue = context.RootValue,
-                    UserContext = context.UserContext,
-                    Operation = context.Operation,
-                    Variables = context.Variables,
-                    CancellationToken = context.CancellationToken,
-                    Metrics = context.Metrics,
-                    Errors = context.Errors,
-                    Path = node.Path,
-                    ResponsePath = node.ResponsePath,
-                };
->>>>>>> f51e946b
 
                 var eventStreamField = node.FieldDefinition as EventStreamFieldType;
 
