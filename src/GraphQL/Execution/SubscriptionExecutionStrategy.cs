using GraphQL.Types;
using GraphQLParser.AST;

namespace GraphQL.Execution;

/// <summary>
/// Executes a subscription.
/// </summary>
public class SubscriptionExecutionStrategy : ExecutionStrategy
{
    private readonly IExecutionStrategy _baseExecutionStrategy;

    /// <summary>
    /// Initializes a new instance with a parallel execution strategy for child nodes.
    /// </summary>
    public SubscriptionExecutionStrategy()
        : this(new ParallelExecutionStrategy()) // new instance of shared variables within ParallelExecutionStrategy; do not use ParallelExecutionStrategy.Instance
    {
    }

    /// <summary>
    /// Initializes a new instance with the specified execution strategy for child nodes.
    /// </summary>
    public SubscriptionExecutionStrategy(IExecutionStrategy baseExecutionStrategy)
    {
        _baseExecutionStrategy = baseExecutionStrategy ?? throw new ArgumentNullException(nameof(baseExecutionStrategy));
    }

    /// <summary>
    /// Gets a static instance of <see cref="SubscriptionExecutionStrategy"/>.
    /// </summary>
    public static SubscriptionExecutionStrategy Instance { get; } = new();

    /// <summary>
    /// Executes a GraphQL subscription request and returns the result. The result consists
<<<<<<< HEAD
    /// of one or more streams of GraphQL responses, returned within <see cref="SubscriptionExecutionResult.Streams"/>.
    /// No serializable <see cref="ExecutionResult"/> is directly returned unless an error has occurred. This relates
    /// more to the protocol in use (defined in the transport layer) than the response here.
=======
    /// of one or more streams of GraphQL responses, returned within <see cref="ExecutionResult.Streams"/>.
    /// No serializable <see cref="ExecutionResult"/> is directly returned unless an error has occurred.
    /// This relates more to the protocol in use (defined in the transport layer) than the response here.
>>>>>>> dbf66825
    /// <br/><br/>
    /// Keep in mind that if a scoped context is passed into <see cref="ExecutionContext.RequestServices"/>,
    /// and if it is disposed after the initial execution, node executions of subsequent data events will contain
    /// the disposed <see cref="ExecutionContext.RequestServices"/> instance and hence be unusable.
    /// <br/><br/>
    /// If scoped services are needed, it is recommended to utilize the ScopedSubscriptionExecutionStrategy
    /// class from the GraphQL.MicrosoftDI package, which will create a service scope during processing of data events.
    /// </summary>
    public override async Task<ExecutionResult> ExecuteAsync(ExecutionContext context)
    {
        var rootType = GetOperationRootType(context);
        var rootNode = BuildExecutionRootNode(context, rootType);

        var streams = await ExecuteSubscriptionNodesAsync(context, rootNode.SubFields!).ConfigureAwait(false);

        // if execution is successful, errors and extensions are not returned per the graphql-ws protocol
        // if execution is unsuccessful, the DocumentExecuter will add context errors to the result

        return new ExecutionResult(context)
        {
            Executed = true,
            Streams = streams,
        };
    }

    private async Task<IDictionary<string, IObservable<ExecutionResult>>?> ExecuteSubscriptionNodesAsync(ExecutionContext context, ExecutionNode[] nodes)
    {
        var streams = new Dictionary<string, IObservable<ExecutionResult>>();

        foreach (var node in nodes)
        {
            var stream = await ResolveEventStreamAsync(context, node).ConfigureAwait(false);
            if (stream == null)
                return null;
            streams[node.Name!] = stream;
        }

        return streams;
    }

    /// <summary>
    /// Asynchronously returns a stream of <see cref="ExecutionResult"/> responses for the
    /// specified <see cref="ExecutionNode"/>.
    /// </summary>
    protected virtual async Task<IObservable<ExecutionResult>?> ResolveEventStreamAsync(ExecutionContext context, ExecutionNode node)
    {
        context.CancellationToken.ThrowIfCancellationRequested();

        var resolveContext = new ReadonlyResolveFieldContext(node, context);

        IObservable<object?> source;

        try
        {
            if (node.FieldDefinition?.Subscriber == null)
            {
                // todo: this should be caught by schema validation
                throw new InvalidOperationException($"Subscriber not set for field '{node.Field.Name}'.");
            }

            source = await node.FieldDefinition.Subscriber.SubscribeAsync(resolveContext).ConfigureAwait(false);

            if (source == null)
            {
                throw new InvalidOperationException($"No event stream returned for field '{node.Field.Name}'.");
            }
        }
        catch (OperationCanceledException) when (context.CancellationToken.IsCancellationRequested)
        {
            throw;
        }
        catch (ExecutionError error)
        {
            error.Path = node.ResponsePath;
            error.AddLocation(node.Field, context.Document);
            context.Errors.Add(error);
            return null;
        }
        catch (Exception exception)
        {
            context.Errors.Add(await HandleExceptionInternalAsync(context, node, exception,
                $"Could not subscribe to field '{node.Field.Name}'.").ConfigureAwait(false));
            return null;
        }

        // preserve required information from the context
        var preservedContext = CloneExecutionContext(context, default);

        // cannot throw an exception here
        return source
            .SelectCatchAsync(
                async (value, token) =>
                {
                    // duplicate context to prevent multiple event streams from sharing the same context,
                    // and clear errors/metrics/extensions. Free array pool leased arrays after execution.
                    using var childContext = CloneExecutionContext(preservedContext, token);

                    return await ProcessDataAsync(childContext, node, value).ConfigureAwait(false);
                },
                async (exception, token) =>
                {
                    using var childContext = CloneExecutionContext(preservedContext, token);

                    return await ProcessErrorAsync(childContext, node, exception).ConfigureAwait(false);
                });
    }

    /// <summary>
    /// Clones an execution context without stateful information -- errors, metrics, and output extensions.
    /// Sets the cancellation token on the cloned context to the specified value.
    /// <br/><br/>
    /// Override to clear a stored service provider from being preserved within a cloned execution context.
    /// </summary>
    protected virtual ExecutionContext CloneExecutionContext(ExecutionContext context, CancellationToken token) => new(context)
    {
        Errors = new ExecutionErrors(),
        OutputExtensions = new Dictionary<string, object?>(),
        Metrics = Instrumentation.Metrics.None,
        CancellationToken = token,
    };

    /// <summary>
    /// Processes data from the source stream via <see cref="IObserver{T}.OnNext(T)"/> and
    /// returns an <see cref="ExecutionResult"/>.
    /// <br/><br/>
    /// Override this method to mutate <see cref="ExecutionContext"/> as necessary, such
    /// as changing the <see cref="ExecutionContext.RequestServices"/> property to a scoped instance.
    /// </summary>
    protected virtual async ValueTask<ExecutionResult> ProcessDataAsync(ExecutionContext context, ExecutionNode node, object? value)
    {
        var result = new ExecutionResult(context);

        try
        {
            // "clone" the node and set the source
            // overwrite the 'node' variable here so it is picked up by exception handling code below
            // and will contain the source from this data event
            node = BuildSubscriptionExecutionNode(node.Parent!, node.GraphType!, node.Field, node.FieldDefinition, node.IndexInParentNode, value!);

            if (context.Listeners?.Count > 0)
            {
                foreach (var listener in context.Listeners)
                {
                    await listener.BeforeExecutionAsync(context)
                        .ConfigureAwait(false);
                }
            }

            if (context.Errors.Count > 0)
            {
                result.AddErrors(context.Errors);
                return result;
            }

            // Execute the whole execution tree and return the result
            await ExecuteNodeTreeAsync(context, node).ConfigureAwait(false);

            try
            {
                if (context.Listeners?.Count > 0)
                {
                    foreach (var listener in context.Listeners)
                    {
                        await listener.AfterExecutionAsync(context)
                            .ConfigureAwait(false);
                    }
                }
            }
            finally
            {
                // Set the execution node's value to null if necessary
                var dataIsNull = node.PropagateNull();

                // Return the result
                result.Executed = true;
                if (!dataIsNull || node.FieldDefinition.ResolvedType is not NonNullGraphType)
                {
                    result.Data = new RootExecutionNode(null!, null)
                    {
                        SubFields = new ExecutionNode[]
                        {
                            node,
                        }
                    };
                }
            }
        }
        catch (OperationCanceledException) when (context.CancellationToken.IsCancellationRequested)
        {
            // generate a static error message here;
            // do not "throw;" back to the caller (the event source)
            result.AddError(GenerateError(context, node, "The operation was canceled."));
        }
        catch (ExecutionError executionError)
        {
            executionError.Path = node.ResponsePath;
            executionError.AddLocation(node.Field, context.Document);
            result.AddError(executionError);
        }
        catch (Exception exception)
        {
            result.AddError(await HandleExceptionInternalAsync(context, node, exception,
                $"Could not process source stream event data for field '{node.Field.Name}'.").ConfigureAwait(false));
        }

        result.AddErrors(context.Errors);

        return result;
    }

    /// <summary>
    /// Encapsulates an error within an <see cref="ExecutionResult"/> for errors generated
    /// by the event stream via <see cref="IObserver{T}.OnError(Exception)"/>.
    /// </summary>
    protected virtual Task<ExecutionError> ProcessErrorAsync(ExecutionContext context, ExecutionNode node, Exception exception)
        => HandleExceptionInternalAsync(context, node, exception, $"Response stream error for field '{node.Field.Name}'.");

    /// <summary>
    /// Generates an <see cref="ExecutionError"/> for the specified <see cref="Exception"/>
    /// and sets the <see cref="ExecutionError.Path"/> and <see cref="ExecutionError.Locations"/> properties.
    /// </summary>
    private async Task<ExecutionError> HandleExceptionInternalAsync(ExecutionContext context, ExecutionNode node, Exception exception, string defaultMessage)
    {
        var executionError = await HandleExceptionAsync(context, node, exception, defaultMessage).ConfigureAwait(false);
        executionError.Path = node.ResponsePath;
        executionError.AddLocation(node.Field, context.Document);
        return executionError;
    }

    /// <summary>
    /// Generates an <see cref="ExecutionError"/> for the specified <see cref="Exception"/>.
    /// </summary>
    protected virtual async Task<ExecutionError> HandleExceptionAsync(ExecutionContext context, ExecutionNode node, Exception exception, string defaultMessage)
    {
        UnhandledExceptionContext? exceptionContext = null;
        if (context.UnhandledExceptionDelegate != null)
        {
            exceptionContext = new UnhandledExceptionContext(context, new ReadonlyResolveFieldContext(node, context), exception);
            try
            {
                await context.UnhandledExceptionDelegate(exceptionContext).ConfigureAwait(false);
                exception = exceptionContext.Exception;
            }
            catch (OperationCanceledException) when (context.CancellationToken.IsCancellationRequested)
            {
                // absorb OperationCanceledExceptions within the unhandled exception delegate
                // do not "throw;" back to the caller (the event source)
            }
        }

        if (exception is not ExecutionError executionError)
        {
            executionError = new UnhandledError(exceptionContext?.ErrorMessage ?? defaultMessage, exception);
        }

        return executionError;
    }

    /// <summary>
    /// Builds an execution node with the specified parameters.
    /// </summary>
    protected ExecutionNode BuildSubscriptionExecutionNode(ExecutionNode parent, IGraphType graphType, GraphQLField field, FieldType fieldDefinition, int? indexInParentNode, object source)
    {
        if (graphType is NonNullGraphType nonNullFieldType)
            graphType = nonNullFieldType.ResolvedType!;

        return graphType switch
        {
            ListGraphType _ => new SubscriptionArrayExecutionNode(parent, graphType, field, fieldDefinition, indexInParentNode, source),
            IObjectGraphType _ => new SubscriptionObjectExecutionNode(parent, graphType, field, fieldDefinition, indexInParentNode, source),
            IAbstractGraphType _ => new SubscriptionObjectExecutionNode(parent, graphType, field, fieldDefinition, indexInParentNode, source),
            ScalarGraphType scalarGraphType => new SubscriptionValueExecutionNode(parent, scalarGraphType, field, fieldDefinition, indexInParentNode, source),
            _ => throw new InvalidOperationException($"Unexpected type: {graphType}")
        };
    }

    private ExecutionError GenerateError(ExecutionContext context, ExecutionNode node, string message, Exception? ex = null)
        => new ExecutionError(message, ex) { Path = node.ResponsePath }.AddLocation(node.Field, context.Document);

    /// <inheritdoc/>
    public override Task ExecuteNodeTreeAsync(ExecutionContext context, ExecutionNode rootNode)
        => _baseExecutionStrategy.ExecuteNodeTreeAsync(context, rootNode);
}<|MERGE_RESOLUTION|>--- conflicted
+++ resolved
@@ -33,15 +33,9 @@
 
     /// <summary>
     /// Executes a GraphQL subscription request and returns the result. The result consists
-<<<<<<< HEAD
-    /// of one or more streams of GraphQL responses, returned within <see cref="SubscriptionExecutionResult.Streams"/>.
-    /// No serializable <see cref="ExecutionResult"/> is directly returned unless an error has occurred. This relates
-    /// more to the protocol in use (defined in the transport layer) than the response here.
-=======
     /// of one or more streams of GraphQL responses, returned within <see cref="ExecutionResult.Streams"/>.
     /// No serializable <see cref="ExecutionResult"/> is directly returned unless an error has occurred.
     /// This relates more to the protocol in use (defined in the transport layer) than the response here.
->>>>>>> dbf66825
     /// <br/><br/>
     /// Keep in mind that if a scoped context is passed into <see cref="ExecutionContext.RequestServices"/>,
     /// and if it is disposed after the initial execution, node executions of subsequent data events will contain
