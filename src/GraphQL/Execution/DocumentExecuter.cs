--- conflicted
+++ resolved
@@ -113,37 +113,6 @@
                         _complexityAnalyzer.Validate(document, options.ComplexityConfiguration);
                 }
 
-                context = BuildExecutionContext(
-                    options.Schema,
-                    options.Root,
-                    document,
-                    operation,
-                    options.Inputs,
-                    options.UserContext,
-                    options.CancellationToken,
-                    metrics,
-                    options.Listeners,
-                    options.ThrowOnUnhandledException,
-                    options.UnhandledExceptionDelegate,
-                    options.MaxParallelExecutionCount);
-
-                foreach (var listener in options.Listeners)
-                {
-                    await listener.AfterValidationAsync(context, validationResult)
-                        .ConfigureAwait(false);
-                }
-
-                if (!validationResult.IsValid)
-                {
-                    return new ExecutionResult
-                    {
-                        Errors = validationResult.Errors,
-                        ExposeExceptions = options.ExposeExceptions,
-                        Perf = metrics.Finish()
-                    };
-                }
-
-<<<<<<< HEAD
                 context = BuildExecutionContext(
                     options.Schema,
                     options.Root,
@@ -159,8 +128,22 @@
                     options.MaxParallelExecutionCount,
                     options.RequestServices);
 
-=======
->>>>>>> 1e2154d4
+                foreach (var listener in options.Listeners)
+                {
+                    await listener.AfterValidationAsync(context, validationResult)
+                        .ConfigureAwait(false);
+                }
+
+                if (!validationResult.IsValid)
+                {
+                    return new ExecutionResult
+                    {
+                        Errors = validationResult.Errors,
+                        ExposeExceptions = options.ExposeExceptions,
+                        Perf = metrics.Finish()
+                    };
+                }
+
                 if (context.Errors.Count > 0)
                 {
                     return new ExecutionResult
