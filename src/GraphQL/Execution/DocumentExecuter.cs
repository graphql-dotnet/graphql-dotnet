using System;
using System.Collections.Generic;
using System.Linq;
using System.Threading;
using System.Threading.Tasks;
using GraphQL.Execution;
using GraphQL.Instrumentation;
using GraphQL.Language.AST;
using GraphQL.Types;
using GraphQL.Validation;
using GraphQL.Validation.Complexity;
using static GraphQL.Execution.ExecutionHelper;
using ExecutionContext = GraphQL.Execution.ExecutionContext;

namespace GraphQL
{
    public interface IDocumentExecuter
    {
        Task<ExecutionResult> ExecuteAsync(ExecutionOptions options);
        Task<ExecutionResult> ExecuteAsync(Action<ExecutionOptions> configure);
    }

    public class DocumentExecuter : IDocumentExecuter
    {
        private readonly IDocumentBuilder _documentBuilder;
        private readonly IDocumentValidator _documentValidator;
        private readonly IComplexityAnalyzer _complexityAnalyzer;

        public DocumentExecuter()
            : this(new GraphQLDocumentBuilder(), new DocumentValidator(), new ComplexityAnalyzer())
        {
        }

        public DocumentExecuter(IDocumentBuilder documentBuilder, IDocumentValidator documentValidator, IComplexityAnalyzer complexityAnalyzer)
        {
            _documentBuilder = documentBuilder;
            _documentValidator = documentValidator;
            _complexityAnalyzer = complexityAnalyzer;
        }

        public Task<ExecutionResult> ExecuteAsync(Action<ExecutionOptions> configure)
        {
            if (configure == null)
                throw new ArgumentNullException(nameof(configure));

            var options = new ExecutionOptions();
            configure(options);
            return ExecuteAsync(options);
        }

        private void ValidateOptions(ExecutionOptions options)
        {
            if (options.Schema == null)
            {
                throw new ExecutionError("A schema is required.");
            }

            if (string.IsNullOrWhiteSpace(options.Query))
            {
                throw new ExecutionError("A query is required.");
            }
        }

        public async Task<ExecutionResult> ExecuteAsync(ExecutionOptions options)
        {
            if (options == null)
                throw new ArgumentNullException(nameof(options));
            if (options.Schema == null)
                throw new InvalidOperationException("Cannot execute request if no schema is specified");

            var metrics = new Metrics(options.EnableMetrics).Start(options.OperationName);

            options.Schema.FieldNameConverter = options.FieldNameConverter;
            options.Schema.Filter = options.SchemaFilter;

            ExecutionResult result = null;
            ExecutionContext context = null;

            try
            {
                ValidateOptions(options);

                if (!options.Schema.Initialized)
                {
                    using (metrics.Subject("schema", "Initializing schema"))
                    {
                        options.FieldMiddleware.ApplyTo(options.Schema);
                        options.Schema.Initialize();
                    }
                }

                var document = options.Document;
                using (metrics.Subject("document", "Building document"))
                {
                    if (document == null)
                    {
                        document = _documentBuilder.Build(options.Query);
                    }
                }

                var operation = GetOperation(options.OperationName, document);
                metrics.SetOperationName(operation?.Name);

                if (operation == null)
                {
                    throw new ExecutionError("Unable to determine operation from query.");
                }

                IValidationResult validationResult;
                using (metrics.Subject("document", "Validating document"))
                {
                    validationResult = _documentValidator.Validate(
                        options.Query,
                        options.Schema,
                        document,
                        options.ValidationRules,
                        options.UserContext,
                        options.Inputs);
                }

                if (options.ComplexityConfiguration != null && validationResult.IsValid)
                {
                    using (metrics.Subject("document", "Analyzing complexity"))
                        _complexityAnalyzer.Validate(document, options.ComplexityConfiguration);
                }

                foreach (var listener in options.Listeners)
                {
                    await listener.AfterValidationAsync(
                            options.UserContext,
                            validationResult,
                            options.CancellationToken)
                        .ConfigureAwait(false);
                }

                if (!validationResult.IsValid)
                {
                    return new ExecutionResult
                    {
                        Errors = validationResult.Errors,
                        ExposeExceptions = options.ExposeExceptions,
                        Perf = metrics.Finish()
                    };
                }

                context = BuildExecutionContext(
                    options.Schema,
                    options.Root,
                    document,
                    operation,
                    options.Inputs,
                    options.UserContext,
                    options.CancellationToken,
                    metrics,
                    options.Listeners,
                    options.ThrowOnUnhandledException,
                    options.UnhandledExceptionDelegate,
                    options.MaxParallelExecutionCount);

                if (context.Errors.Any())
                {
                    return new ExecutionResult
                    {
                        Errors = context.Errors,
                        ExposeExceptions = options.ExposeExceptions,
                        Perf = metrics.Finish()
                    };
                }

                using (metrics.Subject("execution", "Executing operation"))
                {
                    foreach (var listener in context.Listeners)
                    {
                        await listener.BeforeExecutionAsync(context.UserContext, context.CancellationToken)
                            .ConfigureAwait(false);
                    }

                    IExecutionStrategy executionStrategy = SelectExecutionStrategy(context);

                    if (executionStrategy == null)
                        throw new InvalidOperationException("Invalid ExecutionStrategy!");

                    var task = executionStrategy.ExecuteAsync(context)
                        .ConfigureAwait(false);

                    foreach (var listener in context.Listeners)
                    {
                        await listener.BeforeExecutionAwaitedAsync(context.UserContext, context.CancellationToken)
                            .ConfigureAwait(false);
                    }

                    result = await task;

                    foreach (var listener in context.Listeners)
                    {
                        await listener.AfterExecutionAsync(context.UserContext, context.CancellationToken)
                            .ConfigureAwait(false);
                    }
                }

                if (context.Errors.Any())
                {
                    result.Errors = context.Errors;
                }
            }
            catch (Exception ex)
            {
                if (options.ThrowOnUnhandledException)
                    throw;

                if (options.UnhandledExceptionDelegate != null)
                {
                    var exceptionContext = new UnhandledExceptionContext(context, null, ex);
                    options.UnhandledExceptionDelegate(exceptionContext);
                    ex = exceptionContext.Exception;
                }

                result = new ExecutionResult
                {
                    Errors = new ExecutionErrors
                    {
                        new ExecutionError(ex.Message, ex)
                    }
                };
            }
            finally
            {
                result = result ?? new ExecutionResult();
                result.ExposeExceptions = options.ExposeExceptions;
                result.Perf = metrics.Finish();
            }

            return result;
        }

        private ExecutionContext BuildExecutionContext(
            ISchema schema,
            object root,
            Document document,
            Operation operation,
            Inputs inputs,
            IDictionary<string, object> userContext,
            CancellationToken cancellationToken,
            Metrics metrics,
            IEnumerable<IDocumentExecutionListener> listeners,
            bool throwOnUnhandledException,
<<<<<<< HEAD
            Func<ExecutionContext, Exception, Exception> unhandledExceptionDelegate,
            int? maxParallelExecutionCount)
=======
            Action<UnhandledExceptionContext> unhandledExceptionDelegate)
>>>>>>> 6c2655fc
        {
            var context = new ExecutionContext
            {
                Document = document,
                Schema = schema,
                RootValue = root,
                UserContext = userContext,

                Operation = operation,
                Variables = GetVariableValues(document, schema, operation?.Variables, inputs),
                Fragments = document.Fragments,
                CancellationToken = cancellationToken,

                Metrics = metrics,
                Listeners = listeners,
                ThrowOnUnhandledException = throwOnUnhandledException,
                UnhandledExceptionDelegate = unhandledExceptionDelegate,
                MaxParallelExecutionCount = maxParallelExecutionCount
            };

            return context;
        }

        protected virtual Operation GetOperation(string operationName, Document document)
        {
            return !string.IsNullOrWhiteSpace(operationName)
                ? document.Operations.WithName(operationName)
                : document.Operations.FirstOrDefault();
        }

        protected virtual IExecutionStrategy SelectExecutionStrategy(ExecutionContext context)
        {
            // TODO: Should we use cached instances of the default execution strategies?
            switch (context.Operation.OperationType)
            {
                case OperationType.Query:
                    return new ParallelExecutionStrategy();

                case OperationType.Mutation:
                    return new SerialExecutionStrategy();

                case OperationType.Subscription:
                    return new SubscriptionExecutionStrategy();

                default:
                    throw new InvalidOperationException($"Unexpected OperationType {context.Operation.OperationType}");
            }
        }
    }
}<|MERGE_RESOLUTION|>--- conflicted
+++ resolved
@@ -244,12 +244,8 @@
             Metrics metrics,
             IEnumerable<IDocumentExecutionListener> listeners,
             bool throwOnUnhandledException,
-<<<<<<< HEAD
-            Func<ExecutionContext, Exception, Exception> unhandledExceptionDelegate,
+            Action<UnhandledExceptionContext> unhandledExceptionDelegate,
             int? maxParallelExecutionCount)
-=======
-            Action<UnhandledExceptionContext> unhandledExceptionDelegate)
->>>>>>> 6c2655fc
         {
             var context = new ExecutionContext
             {
