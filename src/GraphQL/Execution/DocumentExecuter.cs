--- conflicted
+++ resolved
@@ -150,11 +150,8 @@
                     options.Listeners,
                     options.ThrowOnUnhandledException,
                     options.UnhandledExceptionDelegate,
-<<<<<<< HEAD
+                    options.MaxParallelExecutionCount,
                     options.Services);
-=======
-                    options.MaxParallelExecutionCount);
->>>>>>> 2f125e47
 
                 if (context.Errors.Any())
                 {
@@ -244,11 +241,8 @@
             IEnumerable<IDocumentExecutionListener> listeners,
             bool throwOnUnhandledException,
             Action<UnhandledExceptionContext> unhandledExceptionDelegate,
-<<<<<<< HEAD
+            int? maxParallelExecutionCount,
             IServiceProvider serviceProvider)
-=======
-            int? maxParallelExecutionCount)
->>>>>>> 2f125e47
         {
             var context = new ExecutionContext
             {
@@ -266,12 +260,9 @@
                 Listeners = listeners,
                 ThrowOnUnhandledException = throwOnUnhandledException,
                 UnhandledExceptionDelegate = unhandledExceptionDelegate,
-<<<<<<< HEAD
+                MaxParallelExecutionCount = maxParallelExecutionCount,
 
                 Services = serviceProvider
-=======
-                MaxParallelExecutionCount = maxParallelExecutionCount
->>>>>>> 2f125e47
             };
 
             return context;
