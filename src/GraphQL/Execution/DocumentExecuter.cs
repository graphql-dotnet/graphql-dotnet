--- conflicted
+++ resolved
@@ -91,9 +91,6 @@
                 var validationRules = options.ValidationRules;
                 using (metrics.Subject("document", "Building document"))
                 {
-<<<<<<< HEAD
-                    document ??= _documentBuilder.Build(options.Query);
-=======
                     if (document == null && (document = _documentCache[options.Query]) != null)
                     {
                         // none of the default validation rules yet are dependent on the inputs, and the
@@ -107,7 +104,6 @@
                         document = _documentBuilder.Build(options.Query);
                         saveInCache = true;
                     }
->>>>>>> 3001587a
                 }
 
                 if (document.Operations.Count == 0)
