--- conflicted
+++ resolved
@@ -10,14 +10,9 @@
     public class SerialExecutionStrategy : ExecutionStrategy
     {
         // frequently reused objects
-<<<<<<< HEAD
         private Stack<ExecutionNode>? _reusableNodes;
         private Queue<ExecutionNode>? _reusableDataLoaderNodes;
-=======
-        private Stack<ExecutionNode> _reusableNodes;
-        private Queue<ExecutionNode> _reusableDataLoaderNodes;
-        private Stack<ExecutionNode> _reusableAddlNodes;
->>>>>>> cb5719a1
+        private Stack<ExecutionNode>? _reusableAddlNodes;
 
         /// <summary>
         /// Gets a static instance of <see cref="SerialExecutionStrategy"/> strategy.
