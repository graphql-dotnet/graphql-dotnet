--- conflicted
+++ resolved
@@ -1,8 +1,5 @@
 using System;
-<<<<<<< HEAD
 using System.Reflection;
-=======
->>>>>>> ed25c0e3
 using GraphQL.Utilities;
 
 namespace GraphQL
