--- conflicted
+++ resolved
@@ -23,11 +23,6 @@
   <ItemGroup>
     <PackageReference Include="GraphQL-Parser" Version="5.0.1" />
     <PackageReference Include="Microsoft.CSharp" Version="4.5.0" />
-<<<<<<< HEAD
-    <PackageReference Include="Microsoft.Extensions.DependencyInjection" Version="2.0.0" />
-    <PackageReference Include="Newtonsoft.Json" Version="12.0.2" />
-=======
->>>>>>> 669b07c8
     <PackageReference Include="System.Buffers" Version="4.5.0" />
     <PackageReference Include="System.ComponentModel.Annotations" Version="4.5.0" />
     <PackageReference Include="System.Reactive.Core" Version="4.0.0" />
