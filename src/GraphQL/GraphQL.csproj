<Project Sdk="Microsoft.NET.Sdk">

  <PropertyGroup>
    <Description>GraphQL for .NET</Description>
    <VersionPrefix>3.0.0</VersionPrefix>
    <Authors>Joe McBride</Authors>
    <TargetFramework>netstandard2.0</TargetFramework>
    <DebugType>embedded</DebugType>
    <PackageTags>GraphQL;json;api</PackageTags>
    <GenerateAssemblyDescriptionAttribute>false</GenerateAssemblyDescriptionAttribute>
    <GenerateAssemblyTitleAttribute>false</GenerateAssemblyTitleAttribute>
    <GenerateAssemblyProductAttribute>false</GenerateAssemblyProductAttribute>
    <GenerateAssemblyCopyrightAttribute>false</GenerateAssemblyCopyrightAttribute>
    <GenerateAssemblyVersionAttribute>false</GenerateAssemblyVersionAttribute>
    <GenerateAssemblyFileVersionAttribute>false</GenerateAssemblyFileVersionAttribute>
    <GenerateAssemblyInformationalVersionAttribute>false</GenerateAssemblyInformationalVersionAttribute>
    <PublishRepositoryUrl>true</PublishRepositoryUrl>
  </PropertyGroup>

  <ItemGroup>
    <Compile Include="..\CommonAssemblyInfo.cs" />
    <None Include="..\..\assets\logo.64x64.png" Pack="true" PackagePath="\" />
  </ItemGroup>

  <ItemGroup>
<<<<<<< HEAD
    <PackageReference Include="Microsoft.SourceLink.GitHub" Version="1.0.0" PrivateAssets="All" Condition="$(Configuration) == 'Release'" />
    <PackageReference Include="GraphQL-Parser" Version="4.2.2" />
=======
    <PackageReference Include="GraphQL-Parser" Version="5.0.1" />
>>>>>>> 8dc8133f
    <PackageReference Include="Microsoft.CSharp" Version="4.5.0" />
    <PackageReference Include="System.Buffers" Version="4.5.0" />
    <PackageReference Include="System.ComponentModel.Annotations" Version="4.5.0" />
    <PackageReference Include="System.Reactive.Core" Version="4.0.0" />
    <PackageReference Include="System.Reactive.Linq" Version="4.0.0" />
  </ItemGroup>

</Project><|MERGE_RESOLUTION|>--- conflicted
+++ resolved
@@ -23,12 +23,8 @@
   </ItemGroup>
 
   <ItemGroup>
-<<<<<<< HEAD
     <PackageReference Include="Microsoft.SourceLink.GitHub" Version="1.0.0" PrivateAssets="All" Condition="$(Configuration) == 'Release'" />
-    <PackageReference Include="GraphQL-Parser" Version="4.2.2" />
-=======
     <PackageReference Include="GraphQL-Parser" Version="5.0.1" />
->>>>>>> 8dc8133f
     <PackageReference Include="Microsoft.CSharp" Version="4.5.0" />
     <PackageReference Include="System.Buffers" Version="4.5.0" />
     <PackageReference Include="System.ComponentModel.Annotations" Version="4.5.0" />
