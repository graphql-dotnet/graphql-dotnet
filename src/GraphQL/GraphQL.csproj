--- conflicted
+++ resolved
@@ -12,13 +12,8 @@
     <PackageReference Include="GraphQL-Parser" Version="6.0.0" />
     <PackageReference Include="Microsoft.CSharp" Version="4.7.0" />
     <PackageReference Include="System.ComponentModel.Annotations" Version="4.7.0" />
-<<<<<<< HEAD
+    <!--<PackageReference Include="System.Memory" Version="4.5.4" Condition="'$(TargetFramework)' == 'netstandard2.0'" />-->
     <PackageReference Include="System.Runtime.CompilerServices.Unsafe" Version="4.7.1" />
-=======
-    <!--<PackageReference Include="System.Memory" Version="4.5.4" Condition="'$(TargetFramework)' == 'netstandard2.0'" />-->
-    <PackageReference Include="System.Reactive.Core" Version="4.4.1" />
-    <PackageReference Include="System.Reactive.Linq" Version="4.4.1" />
->>>>>>> 1daf904b
   </ItemGroup>
 
 </Project>