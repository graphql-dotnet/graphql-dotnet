<Project Sdk="Microsoft.NET.Sdk">

  <PropertyGroup>
    <TargetFramework>netstandard2.0</TargetFramework>
    <Description>GraphQL for .NET</Description>
    <Authors>Joe McBride</Authors>
    <Copyright>Copyright 2015-2017 Joseph T. McBride et al. All rights reserved.</Copyright>
    <PackageTags>GraphQL;json;api</PackageTags>
  </PropertyGroup>

  <ItemGroup>
<<<<<<< HEAD
    <None Include="..\..\assets\logo.64x64.png" Pack="true" PackagePath="\" />
  </ItemGroup>

  <ItemGroup>
    <PackageReference Include="GraphQL-Parser" Version="6.0.0" />
=======
    <PackageReference Include="GraphQL-Parser" Version="5.3.3" />
>>>>>>> 8e09f6be
    <PackageReference Include="Microsoft.CSharp" Version="4.7.0" />
    <PackageReference Include="System.ComponentModel.Annotations" Version="4.7.0" />
    <PackageReference Include="System.Runtime.CompilerServices.Unsafe" Version="4.7.1" />
  </ItemGroup>

</Project><|MERGE_RESOLUTION|>--- conflicted
+++ resolved
@@ -9,15 +9,7 @@
   </PropertyGroup>
 
   <ItemGroup>
-<<<<<<< HEAD
-    <None Include="..\..\assets\logo.64x64.png" Pack="true" PackagePath="\" />
-  </ItemGroup>
-
-  <ItemGroup>
     <PackageReference Include="GraphQL-Parser" Version="6.0.0" />
-=======
-    <PackageReference Include="GraphQL-Parser" Version="5.3.3" />
->>>>>>> 8e09f6be
     <PackageReference Include="Microsoft.CSharp" Version="4.7.0" />
     <PackageReference Include="System.ComponentModel.Annotations" Version="4.7.0" />
     <PackageReference Include="System.Runtime.CompilerServices.Unsafe" Version="4.7.1" />
