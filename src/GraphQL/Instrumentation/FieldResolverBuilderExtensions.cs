--- conflicted
+++ resolved
@@ -29,39 +29,13 @@
             var methodInfo = invokeMethods[0];
             if (!typeof(Task<object>).IsAssignableFrom(methodInfo.ReturnType))
             {
-<<<<<<< HEAD
-                var methods = middleware.GetMethods(BindingFlags.Instance | BindingFlags.Public);
-                var invokeMethods = methods.Where(m => string.Equals(m.Name, InvokeMethodName, StringComparison.Ordinal)).ToArray();
-                if (invokeMethods.Length > 1)
-                {
-                    throw new InvalidOperationException($"There should be only a single method named {InvokeMethodName}. Middleware actually has {invokeMethods.Length} methods.");
-                }
-
-                if (invokeMethods.Length == 0)
-                {
-                    throw new InvalidOperationException($"Could not find a method named {InvokeMethodName}. Middleware must have a public instance method named {InvokeMethodName}.");
-                }
-
-                var methodInfo = invokeMethods[0];
-                if (!typeof(Task<object>).IsAssignableFrom(methodInfo.ReturnType))
-                {
-                    throw new InvalidOperationException($"The {InvokeMethodName} method should return a Task<object>.");
-                }
-
-                var parameters = methodInfo.GetParameters();
-                if (parameters.Length != 2 || parameters[0].ParameterType != typeof(IResolveFieldContext) || parameters[1].ParameterType != typeof(FieldMiddlewareDelegate))
-                {
-                    throw new InvalidOperationException($"The {InvokeMethodName} method of middleware should take a parameter of type {nameof(IResolveFieldContext)} as the first parameter and a parameter of type {nameof(FieldMiddlewareDelegate)} as the second parameter.");
-                }
-=======
                 throw new InvalidOperationException($"The {InvokeMethodName} method should return a Task<object>.");
             }
->>>>>>> 81d87d12
 
             var parameters = methodInfo.GetParameters();
-            if (parameters.Length != 2 || parameters[0].ParameterType != typeof(ResolveFieldContext) || parameters[1].ParameterType != typeof(FieldMiddlewareDelegate))
+            if (parameters.Length != 2 || parameters[0].ParameterType != typeof(IResolveFieldContext) || parameters[1].ParameterType != typeof(FieldMiddlewareDelegate))
             {
-                throw new InvalidOperationException($"The {InvokeMethodName} method of middleware should take a parameter of type {nameof(ResolveFieldContext)} as the first parameter and a parameter of type {nameof(FieldMiddlewareDelegate)} as the second parameter.");
+                throw new InvalidOperationException($"The {InvokeMethodName} method of middleware should take a parameter of type {nameof(IResolveFieldContext)} as the first parameter and a parameter of type {nameof(FieldMiddlewareDelegate)} as the second parameter.");
             }
 
             return builder.Use(next =>
