using System.Collections.Generic;
using System.Linq;
using GraphQL.Language.AST;
using GraphQL.Types;

namespace GraphQL.Validation
{
    /// <summary>
    /// Provides information pertaining to the current state of the AST tree while being walked.
    /// </summary>
    public class TypeInfo : INodeVisitor
    {
        private readonly ISchema _schema;
        private readonly Stack<IGraphType> _typeStack = new Stack<IGraphType>();
        private readonly Stack<IGraphType> _inputTypeStack = new Stack<IGraphType>();
        private readonly Stack<IGraphType> _parentTypeStack = new Stack<IGraphType>();
        private readonly Stack<FieldType> _fieldDefStack = new Stack<FieldType>();
        private readonly Stack<INode> _ancestorStack = new Stack<INode>();
        private DirectiveGraphType _directive;
        private QueryArgument _argument;

        /// <summary>
        /// Initializes a new instance for the specified schema.
        /// </summary>
        /// <param name="schema"></param>
        public TypeInfo(ISchema schema)
        {
            _schema = schema;
        }

        /// <summary>
        /// Returns a list of ancestors of the current node.
        /// </summary>
        /// <returns></returns>
        public INode[] GetAncestors()
        {
            return _ancestorStack.Skip(1).Reverse().ToArray();
        }

        /// <summary>
        /// Returns the last graph type matched, or null if none.
        /// </summary>
        public IGraphType GetLastType()
        {
            return _typeStack.Count > 0 ? _typeStack.Peek() : null;
        }

        /// <summary>
        /// Returns the last input graph type matched, or null if none.
        /// </summary>
        public IGraphType GetInputType()
        {
            return _inputTypeStack.Count > 0 ? _inputTypeStack.Peek() : null;
        }

        /// <summary>
        /// Returns the parent graph type of the current node, or null if none.
        /// </summary>
        public IGraphType GetParentType()
        {
            return _parentTypeStack.Count > 0 ? _parentTypeStack.Peek() : null;
        }

        /// <summary>
        /// Returns the last field type matched, or null if none.
        /// </summary>
        public FieldType GetFieldDef()
        {
            return _fieldDefStack.Count > 0 ? _fieldDefStack.Peek() : null;
        }

        /// <summary>
        /// Returns the last directive specified, or null if none.
        /// </summary>
        /// <returns></returns>
        public DirectiveGraphType GetDirective()
        {
            return _directive;
        }

        /// <summary>
        /// Returns the last query argument matched, or null if none.
        /// </summary>
        /// <returns></returns>
        public QueryArgument GetArgument()
        {
            return _argument;
        }

<<<<<<< HEAD
        public void Enter(INode node, ValidationContext context)
=======
        /// <inheritdoc/>
        public void Enter(INode node)
>>>>>>> e0b9da5d
        {
            _ancestorStack.Push(node);

            if (node is SelectionSet)
            {
                _parentTypeStack.Push(GetLastType());
                return;
            }

            if (node is Field field)
            {
                var parentType = _parentTypeStack.Peek().GetNamedType();
                var fieldType = GetFieldDef(_schema, parentType, field);
                _fieldDefStack.Push(fieldType);
                var targetType = fieldType?.ResolvedType;
                _typeStack.Push(targetType);
                return;
            }

            if (node is Directive directive)
            {
                _directive = _schema.FindDirective(directive.Name);
            }

            if (node is Operation op)
            {
                IGraphType type = null;
                if (op.OperationType == OperationType.Query)
                {
                    type = _schema.Query;
                }
                else if (op.OperationType == OperationType.Mutation)
                {
                    type = _schema.Mutation;
                }
                else if (op.OperationType == OperationType.Subscription)
                {
                    type = _schema.Subscription;
                }
                _typeStack.Push(type);
                return;
            }

            if (node is FragmentDefinition def1)
            {
                var type = _schema.FindType(def1.Type.Name);
                _typeStack.Push(type);
                return;
            }

            if (node is InlineFragment def)
            {
                var type = def.Type != null ? _schema.FindType(def.Type.Name) : GetLastType();
                _typeStack.Push(type);
                return;
            }

            if (node is VariableDefinition varDef)
            {
                var inputType = varDef.Type.GraphTypeFromType(_schema);
                _inputTypeStack.Push(inputType);
                return;
            }

            if (node is Argument argAst)
            {
                QueryArgument argDef = null;
                IGraphType argType = null;

                var args = GetDirective() != null ? GetDirective()?.Arguments : GetFieldDef()?.Arguments;

                if (args != null)
                {
                    argDef = args.Find(argAst.Name);
                    argType = argDef?.ResolvedType;
                }

                _argument = argDef;
                _inputTypeStack.Push(argType);
            }

            if (node is ListValue)
            {
                var type = GetInputType().GetNamedType();
                _inputTypeStack.Push(type);
            }

            if (node is ObjectField objectField)
            {
                var objectType = GetInputType().GetNamedType();
                IGraphType fieldType = null;

                if (objectType is IInputObjectGraphType complexType)
                {
                    var inputField = complexType.GetField(objectField.Name);

                    fieldType = inputField?.ResolvedType;
                }

                _inputTypeStack.Push(fieldType);
            }
        }

<<<<<<< HEAD
        public void Leave(INode node, ValidationContext context)
=======
        /// <inheritdoc/>
        public void Leave(INode node)
>>>>>>> e0b9da5d
        {
            _ancestorStack.Pop();

            if (node is SelectionSet)
            {
                _parentTypeStack.Pop();
                return;
            }

            if (node is Field)
            {
                _fieldDefStack.Pop();
                _typeStack.Pop();
                return;
            }

            if (node is Directive)
            {
                _directive = null;
                return;
            }

            if (node is Operation
                || node is FragmentDefinition
                || node is InlineFragment)
            {
                _typeStack.Pop();
                return;
            }

            if (node is VariableDefinition)
            {
                _inputTypeStack.Pop();
                return;
            }

            if (node is Argument)
            {
                _argument = null;
                _inputTypeStack.Pop();
                return;
            }

            if (node is ListValue || node is ObjectField)
            {
                _inputTypeStack.Pop();
                return;
            }
        }

        private FieldType GetFieldDef(ISchema schema, IGraphType parentType, Field field)
        {
            var name = field.Name;

            if (name == schema.SchemaMetaFieldType.Name
                && Equals(schema.Query, parentType))
            {
                return schema.SchemaMetaFieldType;
            }

            if (name == schema.TypeMetaFieldType.Name
                && Equals(schema.Query, parentType))
            {
                return schema.TypeMetaFieldType;
            }

            if (name == schema.TypeNameMetaFieldType.Name && parentType.IsCompositeType())
            {
                return schema.TypeNameMetaFieldType;
            }

            if (parentType is IObjectGraphType || parentType is IInterfaceGraphType)
            {
                var complexType = (IComplexGraphType)parentType;

                return complexType.GetField(field.Name);
            }

            return null;
        }
    }
}<|MERGE_RESOLUTION|>--- conflicted
+++ resolved
@@ -87,12 +87,8 @@
             return _argument;
         }
 
-<<<<<<< HEAD
+        /// <inheritdoc/>
         public void Enter(INode node, ValidationContext context)
-=======
-        /// <inheritdoc/>
-        public void Enter(INode node)
->>>>>>> e0b9da5d
         {
             _ancestorStack.Push(node);
 
@@ -196,12 +192,8 @@
             }
         }
 
-<<<<<<< HEAD
+        /// <inheritdoc/>
         public void Leave(INode node, ValidationContext context)
-=======
-        /// <inheritdoc/>
-        public void Leave(INode node)
->>>>>>> e0b9da5d
         {
             _ancestorStack.Pop();
 
