--- conflicted
+++ resolved
@@ -13,12 +13,8 @@
     private const string COMPLEXITY_IMPACT_FUNC = "__COMPLEXITY_IMPACT_FUNC__";
 
     /// <summary>
-<<<<<<< HEAD
     /// Specify field's complexity impact which will be taken into account by <see cref="ComplexityValidationRule"/> and <see cref="LegacyComplexityValidationRule"/>.
     /// Changing this value does not affect the complexity impact of child fields.
-=======
-    /// Specify field's complexity impact which will be taken into account by <see cref="LegacyComplexityValidationRule"/>.
->>>>>>> b741b6f4
     /// </summary>
     /// <typeparam name="TMetadataProvider">The type of metadata provider. Generics are used here to let compiler infer the returning type to allow methods chaining.</typeparam>
     /// <param name="provider">Metadata provider which must implement <see cref="IMetadataWriter"/> interface.</param>
@@ -26,7 +22,6 @@
     /// <returns>The reference to the specified <paramref name="provider"/>.</returns>
     public static TMetadataProvider WithComplexityImpact<TMetadataProvider>(this TMetadataProvider provider, double impact)
         where TMetadataProvider : IFieldMetadataWriter
-<<<<<<< HEAD
     {
         provider.WithMetadata(COMPLEXITY_IMPACT, impact);
         return provider.WithComplexityImpact(context => (impact, context.Configuration.DefaultComplexityImpactDelegate(context).ChildImpactMultiplier));
@@ -56,20 +51,11 @@
         => provider.WithMetadata(COMPLEXITY_IMPACT_FUNC, func);
 
     /// <summary>
-=======
-        => provider.WithMetadata(COMPLEXITY_IMPACT, impact);
-
-    /// <summary>
->>>>>>> b741b6f4
     /// Get field's complexity impact which will be taken into account by <see cref="LegacyComplexityValidationRule"/>.
     /// </summary>
     /// <param name="provider">Metadata provider which must implement <see cref="IProvideMetadata"/> interface.</param>
     /// <returns>Field's complexity impact.</returns>
-<<<<<<< HEAD
-    [Obsolete("Please use GetComplexityImpactFunc instead.")]
-=======
     [Obsolete("Please use GetComplexityImpactDelegate instead. This method will be removed in v9.")]
->>>>>>> b741b6f4
     public static double? GetComplexityImpact(this IMetadataReader provider)
         => provider.GetMetadata<double?>(COMPLEXITY_IMPACT);
 
