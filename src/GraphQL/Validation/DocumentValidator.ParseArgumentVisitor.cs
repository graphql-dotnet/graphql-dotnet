--- conflicted
+++ resolved
@@ -35,21 +35,7 @@
                     }
                     catch (ValidationError ex)
                     {
-                        // todo: report error properly
-<<<<<<< HEAD
                         context.ValidationContext.ReportError(ex);
-=======
-                        context.ValidationContext.ReportError(new ValidationError($"Error trying to resolve {NodeDescription()}.", ex));
-
-                        string NodeDescription() => node switch
-                        {
-                            GraphQLField field => $"field '{field.Name.Value}'",
-                            GraphQLInlineFragment => $"inline fragment",
-                            GraphQLFragmentSpread fragment => $"fragment spread '{fragment.FragmentName.Name}'",
-                            GraphQLVariableDefinition varDef => $"variable definition '{varDef.Variable.Name}'",
-                            _ => "node"
-                        };
->>>>>>> ff722074
                     }
                 }
             }
