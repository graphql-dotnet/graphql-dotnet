using System.Collections.Concurrent;
using GraphQL.Execution;
using GraphQL.Types;
using GraphQLParser;
using GraphQLParser.AST;
using GraphQLParser.Visitors;

namespace GraphQL.Validation;

public partial class DocumentValidator
{
    /// <summary>
    /// Visits an AST tree to parse the field and directive argument values.
    /// </summary>
    private class ParseArgumentVisitor : ASTVisitor<ParseArgumentVisitor.Context>
    {
        public static readonly ParseArgumentVisitor Instance = new();

        private ParseArgumentVisitor() { }

        public override ValueTask VisitAsync(ASTNode? node, Context context)
        {
            if (node is IHasDirectivesNode hasDirectivesNode)
            {
                // if any directives were supplied in the document for the field or fragment spread,
                // load all defined arguments for directives on the field or fragment spread
                if (hasDirectivesNode.Directives?.Count > 0)
                {
                    try
                    {
                        var directives = ExecutionHelper.GetDirectives(hasDirectivesNode, context.Variables, context.Schema, context.ValidationContext.Document);
                        if (directives != null)
                        {
<<<<<<< HEAD
                            (context.DirectiveValues ??= new()).TryAdd(node, directives);
=======
                            (context.DirectiveValues ??= []).Add(node, directives);
>>>>>>> bc324c18
                        }
                    }
                    catch (ValidationError ex)
                    {
                        context.ValidationContext.ReportError(ex);
                    }
                }
            }

            return base.VisitAsync(node, context);
        }

        protected override ValueTask VisitDocumentAsync(GraphQLDocument document, Context context)
        {
            // parses the selected operation only
            var selectedOperation = context.ValidationContext.Operation;
            if (selectedOperation != null)
                return VisitAsync(selectedOperation, context);
            // if no operation is selected, nothing is parsed
            return default;
        }

        protected override async ValueTask VisitOperationDefinitionAsync(GraphQLOperationDefinition operationDefinition, Context context)
        {
            // pull the matching graph type for the operation
            var type = operationDefinition.Operation switch
            {
                OperationType.Query => context.Schema.Query,
                OperationType.Mutation => context.Schema.Mutation,
                OperationType.Subscription => context.Schema.Subscription,
                _ => null
            };
            // assuming the schema passed validation, the type should not be null
            if (type == null)
                return;
            context.Types.Push(type);
            await base.VisitOperationDefinitionAsync(operationDefinition, context).ConfigureAwait(false);
            context.Types.Pop();
        }

        protected override async ValueTask VisitInlineFragmentAsync(GraphQLInlineFragment inlineFragment, Context context)
        {
            var typeCondition = inlineFragment.TypeCondition;
            if (typeCondition == null)
            {
                await base.VisitInlineFragmentAsync(inlineFragment, context).ConfigureAwait(false);
            }
            else
            {
                // assuming the schema passed validation, we should be find the matching graph type for this inline fragment
                if (context.Schema.AllTypes[typeCondition.Type.Name.Value]?.GetNamedType() is IComplexGraphType type)
                {
                    context.Types.Push(type);
                    await base.VisitInlineFragmentAsync(inlineFragment, context).ConfigureAwait(false);
                    context.Types.Pop();
                }
            }
        }

        protected override ValueTask VisitFragmentSpreadAsync(GraphQLFragmentSpread fragmentSpread, Context context)
        {
            // visit the fragment that this fragment spread references,
            // unless we already visited this fragment spread
            var fragmentName = fragmentSpread.FragmentName.Name.Value;
            if ((context.VisitedFragments ??= []).Add(fragmentName))
            {
                var definition = context.ValidationContext.Document.FindFragmentDefinition(fragmentName);
                if (definition != null)
                {
                    // the fragment name should be one of the definitions in the document, or the
                    // document would not have passed validation
                    return VisitAsync(definition, context);
                }
            }
            return default;
        }

        protected override async ValueTask VisitFragmentDefinitionAsync(GraphQLFragmentDefinition fragmentDefinition, Context context)
        {
            // the fragment type name should be listed in the document, or the document would have failed validation
            if (context.Schema.AllTypes[fragmentDefinition.TypeCondition.Type.Name.Value]?.GetNamedType() is IComplexGraphType type)
            {
                context.Types.Push(type);
                await base.VisitFragmentDefinitionAsync(fragmentDefinition, context).ConfigureAwait(false);
                context.Types.Pop();
            }
        }

        protected override async ValueTask VisitFieldAsync(GraphQLField field, Context context)
        {
            // find the field definition for this field
            var schema = context.Schema;
            var fieldDefinition =
                field.Name.Value == schema.TypeMetaFieldType.Name ? schema.TypeMetaFieldType :
                field.Name.Value == schema.TypeNameMetaFieldType.Name ? schema.TypeNameMetaFieldType :
                field.Name.Value == schema.SchemaMetaFieldType.Name ? schema.SchemaMetaFieldType :
                context.Type?.Fields.Find(field.Name.Value);
            // should not be null, or the document would have failed validation
            if (fieldDefinition == null)
                return;
            // if any arguments were supplied in the document for the field, load all defined arguments
            // for the field
            if (field.Arguments?.Count > 0)
            {
                try
                {
                    var arguments = ExecutionHelper.GetArguments(fieldDefinition.Arguments, field.Arguments, context.Variables, context.ValidationContext.Document, field, null);
                    if (arguments != null)
                    {
<<<<<<< HEAD
                        (context.ArgumentValues ??= new()).TryAdd(field, arguments);
=======
                        (context.ArgumentValues ??= []).Add(field, arguments);
>>>>>>> bc324c18
                    }
                }
                catch (ValidationError ex)
                {
                    context.ValidationContext.ReportError(ex);
                }
            }
            // if the field's type is an object or interface, process child fields
            var fieldType = fieldDefinition.ResolvedType?.GetNamedType();
            if (fieldType is IComplexGraphType type)
            {
                context.Types.Push(type);
                await base.VisitFieldAsync(field, context).ConfigureAwait(false);
                context.Types.Pop();
            }
            else if (fieldType is UnionGraphType)
            {
                // union graph types may also contain field spreads (or __typename), but there is no concrete type defined as of yet
                await base.VisitFieldAsync(field, context).ConfigureAwait(false);
            }
        }

        public class Context : IASTVisitorContext, IDisposable
        {
            public ISchema Schema => ValidationContext.Schema;
            public ValidationContext ValidationContext { get; set; }
            public Stack<IComplexGraphType?> Types { get; set; }
            public IComplexGraphType? Type => Types.Count > 0 ? Types.Peek() : null;
            public Variables Variables { get; set; }
            public CancellationToken CancellationToken => ValidationContext.CancellationToken;
            public ConcurrentDictionary<GraphQLField, IDictionary<string, ArgumentValue>>? ArgumentValues { get; set; }
            public ConcurrentDictionary<ASTNode, IDictionary<string, DirectiveInfo>>? DirectiveValues { get; set; }
            public HashSet<GraphQLParser.ROM>? VisitedFragments { get; set; }

            private static Stack<IComplexGraphType?>? _reusableTypes;

            public Context(ValidationContext validationContext, Variables variables)
            {
                Types = Interlocked.Exchange(ref _reusableTypes, null) ?? new();
                ValidationContext = validationContext;
                Variables = variables;
            }

            public void Dispose()
            {
                Types.Clear();
                Interlocked.CompareExchange(ref _reusableTypes, Types, null);
                Types = null!;
            }
        }
    }
}<|MERGE_RESOLUTION|>--- conflicted
+++ resolved
@@ -31,11 +31,7 @@
                         var directives = ExecutionHelper.GetDirectives(hasDirectivesNode, context.Variables, context.Schema, context.ValidationContext.Document);
                         if (directives != null)
                         {
-<<<<<<< HEAD
                             (context.DirectiveValues ??= new()).TryAdd(node, directives);
-=======
-                            (context.DirectiveValues ??= []).Add(node, directives);
->>>>>>> bc324c18
                         }
                     }
                     catch (ValidationError ex)
@@ -145,11 +141,7 @@
                     var arguments = ExecutionHelper.GetArguments(fieldDefinition.Arguments, field.Arguments, context.Variables, context.ValidationContext.Document, field, null);
                     if (arguments != null)
                     {
-<<<<<<< HEAD
                         (context.ArgumentValues ??= new()).TryAdd(field, arguments);
-=======
-                        (context.ArgumentValues ??= []).Add(field, arguments);
->>>>>>> bc324c18
                     }
                 }
                 catch (ValidationError ex)
