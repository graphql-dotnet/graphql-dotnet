using GraphQL.Execution;
using GraphQL.Types;
using GraphQLParser.AST;

namespace GraphQL.Validation;

/// <summary>
/// Represents the context for validating field arguments.
/// </summary>
public struct FieldArgumentsValidationContext
{
    /// <inheritdoc cref="IResolveFieldContext.FieldAst"/>
    public GraphQLField FieldAst { get; set; }

    /// <inheritdoc cref="IResolveFieldContext.FieldDefinition"/>
    public FieldType FieldDefinition { get; set; }

    /// <inheritdoc cref="IResolveFieldContext.ParentType"/>
    public IGraphType? ParentType => field ??= ValidationContext.TypeInfo.GetLastType();

    /// <inheritdoc cref="Validation.ValidationContext"/>
    public ValidationContext ValidationContext { get; set; }

    private bool _argumentsSet;
    /// <inheritdoc cref="IResolveFieldContext.Arguments"/>
    public IDictionary<string, ArgumentValue>? Arguments
    {
        get
        {
            if (_argumentsSet)
                return field;
            _argumentsSet = true;
            return field = ValidationContext.ArgumentValues?.TryGetValue(FieldAst, out var args) == true ? args : null;
        }
        set
        {
            ValidationContext.ArgumentValues ??= [];
            if (value != null)
                ValidationContext.ArgumentValues.TryAdd(FieldAst, value);
            else
<<<<<<< HEAD
                ValidationContext.ArgumentValues.TryRemove(FieldAst, out _);
            _arguments = value;
=======
                ValidationContext.ArgumentValues.Remove(FieldAst);
            field = value;
>>>>>>> d0fa8576
            _argumentsSet = true;
        }
    }

    /// <inheritdoc cref="IResolveFieldContext.Directives"/>
    public IDictionary<string, DirectiveInfo>? Directives => ValidationContext.DirectiveValues?.TryGetValue(FieldAst, out var dirs) == true ? dirs : null;

    /// <inheritdoc cref="IResolveFieldContext.RequestServices"/>
    public readonly IServiceProvider? RequestServices => ValidationContext.RequestServices;

    /// <inheritdoc cref="IResolveFieldContext.CancellationToken"/>
    public readonly CancellationToken CancellationToken => ValidationContext.CancellationToken;

    /// <summary>
    /// Gets the argument specified by name.
    /// </summary>
    public T GetArgument<T>(string name, T defaultValue = default!)
    {
        if (Arguments?.TryGetValue(name, out var arg) == true)
            return (T)arg.Value! ?? defaultValue;

        return defaultValue;
    }

    /// <summary>
    /// Sets the argument specified by name.
    /// </summary>
    public void SetArgument(string name, object? value)
    {
        (Arguments ??= new Dictionary<string, ArgumentValue>())[name] = new ArgumentValue(value, ArgumentSource.Literal);
    }

    /// <inheritdoc cref="ValidationContext.ReportError(ValidationError)"/>
    public readonly void ReportError(ValidationError error)
    {
        error.AddNode(ValidationContext.Document.Source, FieldAst);
        ValidationContext.ReportError(error);
    }
}<|MERGE_RESOLUTION|>--- conflicted
+++ resolved
@@ -38,13 +38,8 @@
             if (value != null)
                 ValidationContext.ArgumentValues.TryAdd(FieldAst, value);
             else
-<<<<<<< HEAD
                 ValidationContext.ArgumentValues.TryRemove(FieldAst, out _);
-            _arguments = value;
-=======
-                ValidationContext.ArgumentValues.Remove(FieldAst);
             field = value;
->>>>>>> d0fa8576
             _argumentsSet = true;
         }
     }
