--- conflicted
+++ resolved
@@ -81,24 +81,12 @@
             {
                 CheckStringLength(strLiteral.Value);
             }
-<<<<<<< HEAD
-            else if (node.Value is VariableReference vRef)
-            {
-                if (context.Variables.TryGetValue(vRef.Name, out var value))
-                {
-                    if (value is string strVariable)
-                        CheckStringLength(strVariable);
-                    else if (value is null && min != null)
-                        context.ReportError(new InputFieldsAndArgumentsOfCorrectLengthError(context, node, null, (int?)min, (int?)max));
-                }
-=======
-            else if (node.Value is VariableReference vRef && context.Inputs != null && context.Inputs.TryGetValue(vRef.Name, out var value))
+            else if (node.Value is VariableReference vRef && context.Variables != null && context.Variables.TryGetValue(vRef.Name, out var value))
             {
                 if (value is string strVariable)
                     CheckStringLength(strVariable);
                 else if (value is null && min != null)
                     context.ReportError(new InputFieldsAndArgumentsOfCorrectLengthError(context, node, null, (int?)min, (int?)max));
->>>>>>> 900873a6
             }
 
             void CheckStringLength(string str)
