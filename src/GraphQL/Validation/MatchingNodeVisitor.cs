using System;
using GraphQL.Language.AST;

namespace GraphQL.Validation
{
    /// <summary>
    /// A node listener which runs configured delegates only when the node entered/left matches the specified node type.
    /// </summary>
    /// <typeparam name="TNode">A specified AST node type.</typeparam>
    public class MatchingNodeVisitor<TNode> : INodeVisitor
        where TNode : INode
    {
        private readonly Action<TNode, ValidationContext> _enter;
        private readonly Action<TNode, ValidationContext> _leave;

<<<<<<< HEAD
        public MatchingNodeVisitor(Action<TNode, ValidationContext> enter = null, Action<TNode, ValidationContext> leave = null)
=======
        /// <summary>
        /// Returns a new instance configured with the specified enter/leave delegates.
        /// </summary>
        public MatchingNodeVisitor(Action<TNode> enter = null, Action<TNode> leave = null)
>>>>>>> e0b9da5d
        {
            if (enter == null && leave == null)
            {
                throw new ArgumentException("Must provide an enter or leave function.");
            }

            _enter = enter;
            _leave = leave;
        }

        void INodeVisitor.Enter(INode node, ValidationContext context)
        {
            if (_enter != null && node is TNode n)
            {
                _enter(n, context);
            }
        }

        void INodeVisitor.Leave(INode node, ValidationContext context)
        {
            if (_leave != null && node is TNode n)
            {
                _leave(n, context);
            }
        }
    }
}<|MERGE_RESOLUTION|>--- conflicted
+++ resolved
@@ -13,14 +13,10 @@
         private readonly Action<TNode, ValidationContext> _enter;
         private readonly Action<TNode, ValidationContext> _leave;
 
-<<<<<<< HEAD
-        public MatchingNodeVisitor(Action<TNode, ValidationContext> enter = null, Action<TNode, ValidationContext> leave = null)
-=======
         /// <summary>
         /// Returns a new instance configured with the specified enter/leave delegates.
         /// </summary>
-        public MatchingNodeVisitor(Action<TNode> enter = null, Action<TNode> leave = null)
->>>>>>> e0b9da5d
+        public MatchingNodeVisitor(Action<TNode, ValidationContext> enter = null, Action<TNode, ValidationContext> leave = null)
         {
             if (enter == null && leave == null)
             {
