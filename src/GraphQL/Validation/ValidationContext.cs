using System;
using System.Collections.Concurrent;
using System.Collections.Generic;
using GraphQL.Execution;
using GraphQL.Language.AST;
using GraphQL.Types;
using GraphQL.Utilities;

namespace GraphQL.Validation
{
    /// <summary>
    /// Provides contextual information about the validation of the document.
    /// </summary>
    public class ValidationContext : IProvideUserContext
    {
        private List<ValidationError> _errors;

        private readonly Dictionary<Operation, IEnumerable<FragmentDefinition>> _fragments
            = new Dictionary<Operation, IEnumerable<FragmentDefinition>>();

        private readonly Dictionary<Operation, IEnumerable<VariableUsage>> _variables =
            new Dictionary<Operation, IEnumerable<VariableUsage>>();

        /// <summary>
<<<<<<< HEAD
        /// Allows validation rules store their specific data during validation.
        /// </summary>

        private readonly ConcurrentDictionary<object, object> _validationRuleLocalContext = new ConcurrentDictionary<object, object>();

=======
        /// Returns the original GraphQL query string.
        /// </summary>
>>>>>>> e0b9da5d
        public string OriginalQuery { get; set; }

        /// <summary>
        /// Returns the operation name requested to be executed.
        /// </summary>
        public string OperationName { get; set; }

        /// <inheritdoc cref="ExecutionContext.Schema"/>
        public ISchema Schema { get; set; }

        /// <inheritdoc cref="ExecutionContext.Document"/>
        public Document Document { get; set; }

        public TypeInfo TypeInfo { get; set; }

        /// <inheritdoc/>
        public IDictionary<string, object> UserContext { get; set; }

        /// <summary>
<<<<<<< HEAD
        /// Gets some data specific to validation rule from validation context.
        /// </summary>
        /// <typeparam name="TValidationRule">The type of validation rule.</typeparam>
        /// <typeparam name="TResult">Type of data.</typeparam>
        /// <returns>Previously stored data if any, otherwise throws <see cref="InvalidOperationException"/>.</returns>
        internal TResult Get<TValidationRule, TResult>() => (TResult)_validationRuleLocalContext[typeof(TValidationRule)] ?? throw new InvalidOperationException("No data");

        /// <summary>
        /// Sets some data specific to validation rule into validation context.
        /// </summary>
        /// <typeparam name="TValidationRule">The type of validation rule.</typeparam>
        /// <param name="data">Arbitrary object used by the specified rule during validation.</param>
        internal void Set<TValidationRule>(object data)
            where TValidationRule : IValidationRule
            => _validationRuleLocalContext[typeof(TValidationRule)] = data;

=======
        /// Returns a list of validation errors for this document.
        /// </summary>
>>>>>>> e0b9da5d
        public IEnumerable<ValidationError> Errors => (IEnumerable<ValidationError>)_errors ?? Array.Empty<ValidationError>();

        /// <summary>
        /// Returns <see langword="true"/> if there are any validation errors for this document.
        /// </summary>
        public bool HasErrors => _errors?.Count > 0;

        /// <inheritdoc cref="ExecutionOptions.Inputs"/>
        public Inputs Inputs { get; set; }

        /// <summary>
        /// Adds a validation error to the list of validation errors.
        /// </summary>
        public void ReportError(ValidationError error)
        {
            if (error == null)
                throw new ArgumentNullException(nameof(error), "Must provide a validation error.");
            (_errors ??= new List<ValidationError>()).Add(error);
        }

        /// <summary>
        /// For a node with a selection set, returns a list of variable references along with what input type each were referenced for.
        /// </summary>
        public List<VariableUsage> GetVariables(IHaveSelectionSet node)
        {
            var usages = new List<VariableUsage>();
            var info = new TypeInfo(Schema);

            var listener = new EnterLeaveListener(_ =>
            {
                _.Match<VariableReference>(
                    (varRef, context) => usages.Add(new VariableUsage(varRef, info.GetInputType()))
                );
            });

            var visitor = new BasicVisitor(info, listener);
            visitor.Visit(node, this);

            return usages;
        }

        /// <summary>
        /// For a specified operation with a document, returns a list of variable references
        /// along with what input type each was referenced for.
        /// </summary>
        public IEnumerable<VariableUsage> GetRecursiveVariables(Operation operation)
        {
            if (_variables.TryGetValue(operation, out var results))
            {
                return results;
            }

            var usages = GetVariables(operation);

            foreach (var fragment in GetRecursivelyReferencedFragments(operation))
            {
                usages.AddRange(GetVariables(fragment));
            }

            _variables[operation] = usages;

            return usages;
        }

        /// <summary>
        /// Searches the document for a fragment definition by name and returns it.
        /// </summary>
        public FragmentDefinition GetFragment(string name)
        {
            return Document.Fragments.FindDefinition(name);
        }

        /// <summary>
        /// Returns a list of fragment spreads within the specified node.
        /// </summary>
        public List<FragmentSpread> GetFragmentSpreads(SelectionSet node)
        {
            var spreads = new List<FragmentSpread>();

            var setsToVisit = new Stack<SelectionSet>(new[] { node });

            while (setsToVisit.Count > 0)
            {
                var set = setsToVisit.Pop();

                foreach (var selection in set.SelectionsList)
                {
                    if (selection is FragmentSpread spread)
                    {
                        spreads.Add(spread);
                    }
                    else if (selection is IHaveSelectionSet hasSet)
                    {
                        if (hasSet.SelectionSet != null)
                        {
                            setsToVisit.Push(hasSet.SelectionSet);
                        }
                    }
                }
            }

            return spreads;
        }

        /// <summary>
        /// For a specified operation within a document, returns a list of all fragment definitions in use.
        /// </summary>
        public IEnumerable<FragmentDefinition> GetRecursivelyReferencedFragments(Operation operation)
        {
            if (_fragments.TryGetValue(operation, out var results))
            {
                return results;
            }

            var fragments = new List<FragmentDefinition>();
            var nodesToVisit = new Stack<SelectionSet>(new[] { operation.SelectionSet });
            var collectedNames = new Dictionary<string, bool>();

            while (nodesToVisit.Count > 0)
            {
                var node = nodesToVisit.Pop();

                foreach (var spread in GetFragmentSpreads(node))
                {
                    var fragName = spread.Name;
                    if (!collectedNames.ContainsKey(fragName))
                    {
                        collectedNames[fragName] = true;

                        var fragment = GetFragment(fragName);
                        if (fragment != null)
                        {
                            fragments.Add(fragment);
                            nodesToVisit.Push(fragment.SelectionSet);
                        }
                    }
                }
            }

            _fragments[operation] = fragments;

            return fragments;
        }

        /// <summary>
        /// Returns a string representation of the specified node.
        /// </summary>
        public string Print(INode node)
        {
            return AstPrinter.Print(node);
        }

        /// <summary>
        /// Returns the name of the specified graph type.
        /// </summary>
        public string Print(IGraphType type)
        {
            return SchemaPrinter.ResolveName(type);
        }
    }

    /// <summary>
    /// Represents a variable reference node and the graph type it is referenced to be used for.
    /// </summary>
    public class VariableUsage
    {
        /// <summary>
        /// Returns a variable reference node.
        /// </summary>
        public VariableReference Node { get; }
        /// <summary>
        /// Returns a graph type.
        /// </summary>
        public IGraphType Type { get; }

        /// <summary>
        /// Initializes a new instance with the specified parameters.
        /// </summary>
        /// <param name="node">A variable reference node.</param>
        /// <param name="type">A graph type.</param>
        public VariableUsage(VariableReference node, IGraphType type)
        {
            Node = node;
            Type = type;
        }
    }
}<|MERGE_RESOLUTION|>--- conflicted
+++ resolved
@@ -22,16 +22,14 @@
             new Dictionary<Operation, IEnumerable<VariableUsage>>();
 
         /// <summary>
-<<<<<<< HEAD
         /// Allows validation rules store their specific data during validation.
         /// </summary>
 
         private readonly ConcurrentDictionary<object, object> _validationRuleLocalContext = new ConcurrentDictionary<object, object>();
 
-=======
+        /// <summary>
         /// Returns the original GraphQL query string.
         /// </summary>
->>>>>>> e0b9da5d
         public string OriginalQuery { get; set; }
 
         /// <summary>
@@ -51,7 +49,6 @@
         public IDictionary<string, object> UserContext { get; set; }
 
         /// <summary>
-<<<<<<< HEAD
         /// Gets some data specific to validation rule from validation context.
         /// </summary>
         /// <typeparam name="TValidationRule">The type of validation rule.</typeparam>
@@ -68,10 +65,9 @@
             where TValidationRule : IValidationRule
             => _validationRuleLocalContext[typeof(TValidationRule)] = data;
 
-=======
+        /// <summary>
         /// Returns a list of validation errors for this document.
         /// </summary>
->>>>>>> e0b9da5d
         public IEnumerable<ValidationError> Errors => (IEnumerable<ValidationError>)_errors ?? Array.Empty<ValidationError>();
 
         /// <summary>
