using GraphQL.Execution;
using GraphQLParser.AST;

namespace GraphQL.Validation;

/// <summary>
/// Contains a list of the validation errors found after validating a document against a set of validation rules.
/// If the document passes validation, this will also contain the set of parsed variables and argument values for fields and applied directives.
/// </summary>
public interface IValidationResult
{
    /// <summary>
    /// Returns <see langword="true"/> if no errors were found during the validation of a document.
    /// </summary>
    public bool IsValid { get; }

    /// <summary>
    /// Returns a list of the errors found during validation of a document.
    /// </summary>
    public ExecutionErrors Errors { get; }

    /// <summary>
    /// Returns the set of variables parsed from the inputs.
    /// If the document did not pass validation, this value will be <see langword="null"/>.
    /// If the document passed validation but contained no variables, this value will be <see cref="Variables.None"/>.
    /// </summary>
    public Variables? Variables { get; }

    /// <summary>
    /// Returns a concurrent dictionary of fields, and for each field, a dictionary of arguments defined for the field with their values.
    /// If the document did not pass validation, or if no field arguments were found, this value will be <see langword="null"/>.
    /// Note that fields will not be present in this dictionary if they would only contain arguments with default values.
    /// </summary>
<<<<<<< HEAD
    IDictionary<GraphQLField, IDictionary<string, ArgumentValue>>? ArgumentValues { get; }
=======
    public IReadOnlyDictionary<GraphQLField, IDictionary<string, ArgumentValue>>? ArgumentValues { get; }
>>>>>>> d0fa8576

    /// <summary>
    /// Returns a concurrent dictionary of fields, and for each field, a dictionary of directives defined for the field with argument
    /// values for each directive.
    /// If the document did not pass validation, or if no directives were found, this value will be <see langword="null"/>.
    /// </summary>
<<<<<<< HEAD
    IDictionary<ASTNode, IDictionary<string, DirectiveInfo>>? DirectiveValues { get; }
=======
    public IReadOnlyDictionary<ASTNode, IDictionary<string, DirectiveInfo>>? DirectiveValues { get; }
>>>>>>> d0fa8576
}<|MERGE_RESOLUTION|>--- conflicted
+++ resolved
@@ -31,20 +31,12 @@
     /// If the document did not pass validation, or if no field arguments were found, this value will be <see langword="null"/>.
     /// Note that fields will not be present in this dictionary if they would only contain arguments with default values.
     /// </summary>
-<<<<<<< HEAD
-    IDictionary<GraphQLField, IDictionary<string, ArgumentValue>>? ArgumentValues { get; }
-=======
-    public IReadOnlyDictionary<GraphQLField, IDictionary<string, ArgumentValue>>? ArgumentValues { get; }
->>>>>>> d0fa8576
+    public IDictionary<GraphQLField, IDictionary<string, ArgumentValue>>? ArgumentValues { get; }
 
     /// <summary>
     /// Returns a concurrent dictionary of fields, and for each field, a dictionary of directives defined for the field with argument
     /// values for each directive.
     /// If the document did not pass validation, or if no directives were found, this value will be <see langword="null"/>.
     /// </summary>
-<<<<<<< HEAD
-    IDictionary<ASTNode, IDictionary<string, DirectiveInfo>>? DirectiveValues { get; }
-=======
-    public IReadOnlyDictionary<ASTNode, IDictionary<string, DirectiveInfo>>? DirectiveValues { get; }
->>>>>>> d0fa8576
+    public IDictionary<ASTNode, IDictionary<string, DirectiveInfo>>? DirectiveValues { get; }
 }