--- conflicted
+++ resolved
@@ -18,19 +18,11 @@
         /// </summary>
         public static readonly ScalarLeafs Instance = new ScalarLeafs();
 
-<<<<<<< HEAD
         private static readonly Task<INodeVisitor> _task = new MatchingNodeVisitor<Field>((f, context) => Field(context.TypeInfo.GetLastType(), f, context)).ToTask();
 
-        public Task<INodeVisitor> ValidateAsync(ValidationContext context) => _task;
-=======
         /// <inheritdoc/>
         /// <exception cref="ScalarLeafsError"/>
-        public Task<INodeVisitor> ValidateAsync(ValidationContext context)
-        {
-            return new MatchingNodeVisitor<Field>(f => Field(context.TypeInfo.GetLastType(), f, context))
-                .ToTask();
-        }
->>>>>>> e0b9da5d
+        public Task<INodeVisitor> ValidateAsync(ValidationContext context) => _task;
 
         private static void Field(IGraphType type, Field field, ValidationContext context)
         {
