using System.Threading.Tasks;
using GraphQL.Language.AST;
using GraphQL.Validation.Errors;

namespace GraphQL.Validation.Rules
{
    /// <summary>
    /// Known fragment names:
    ///
    /// A GraphQL document is only valid if all <c>...Fragment</c> fragment spreads refer
    /// to fragments defined in the same document.
    /// </summary>
    public class KnownFragmentNames : IValidationRule
    {
        /// <summary>
        /// Returns a static instance of this validation rule.
        /// </summary>
        public static readonly KnownFragmentNames Instance = new KnownFragmentNames();

<<<<<<< HEAD
        private static readonly Task<INodeVisitor> _task = new MatchingNodeVisitor<FragmentSpread>((node, context) =>
=======
        /// <inheritdoc/>
        /// <exception cref="KnownFragmentNamesError"/>
        public Task<INodeVisitor> ValidateAsync(ValidationContext context)
        {
            return new MatchingNodeVisitor<FragmentSpread>(node =>
>>>>>>> e0b9da5d
                {
                    var fragmentName = node.Name;
                    var fragment = context.GetFragment(fragmentName);
                    if (fragment == null)
                    {
                        context.ReportError(new KnownFragmentNamesError(context, node, fragmentName));
                    }
                }).ToTask();

        public Task<INodeVisitor> ValidateAsync(ValidationContext context) => _task;
    }
}<|MERGE_RESOLUTION|>--- conflicted
+++ resolved
@@ -17,15 +17,7 @@
         /// </summary>
         public static readonly KnownFragmentNames Instance = new KnownFragmentNames();
 
-<<<<<<< HEAD
         private static readonly Task<INodeVisitor> _task = new MatchingNodeVisitor<FragmentSpread>((node, context) =>
-=======
-        /// <inheritdoc/>
-        /// <exception cref="KnownFragmentNamesError"/>
-        public Task<INodeVisitor> ValidateAsync(ValidationContext context)
-        {
-            return new MatchingNodeVisitor<FragmentSpread>(node =>
->>>>>>> e0b9da5d
                 {
                     var fragmentName = node.Name;
                     var fragment = context.GetFragment(fragmentName);
@@ -35,6 +27,8 @@
                     }
                 }).ToTask();
 
+        /// <inheritdoc/>
+        /// <exception cref="KnownFragmentNamesError"/>
         public Task<INodeVisitor> ValidateAsync(ValidationContext context) => _task;
     }
 }