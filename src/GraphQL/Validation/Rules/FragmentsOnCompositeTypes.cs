--- conflicted
+++ resolved
@@ -18,15 +18,7 @@
         /// </summary>
         public static readonly FragmentsOnCompositeTypes Instance = new FragmentsOnCompositeTypes();
 
-<<<<<<< HEAD
         private static readonly Task<INodeVisitor> _task = new EnterLeaveListener(_ =>
-=======
-        /// <inheritdoc/>
-        /// <exception cref="FragmentsOnCompositeTypesError"/>
-        public Task<INodeVisitor> ValidateAsync(ValidationContext context)
-        {
-            return new EnterLeaveListener(_ =>
->>>>>>> e0b9da5d
             {
                 _.Match<InlineFragment>((node, context) =>
                 {
@@ -47,6 +39,8 @@
                 });
             }).ToTask();
 
+        /// <inheritdoc/>
+        /// <exception cref="FragmentsOnCompositeTypesError"/>
         public Task<INodeVisitor> ValidateAsync(ValidationContext context) => _task;
     }
 }