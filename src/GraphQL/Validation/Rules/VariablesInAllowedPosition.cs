--- conflicted
+++ resolved
@@ -17,17 +17,7 @@
         /// </summary>
         public static readonly VariablesInAllowedPosition Instance = new VariablesInAllowedPosition();
 
-<<<<<<< HEAD
         private static readonly Task<INodeVisitor> _task = new EnterLeaveListener(_ =>
-=======
-        /// <inheritdoc/>
-        /// <exception cref="VariablesInAllowedPositionError"/>
-        public Task<INodeVisitor> ValidateAsync(ValidationContext context)
-        {
-            var varDefMap = new Dictionary<string, VariableDefinition>();
-
-            return new EnterLeaveListener(_ =>
->>>>>>> e0b9da5d
             {
                 _.Match<VariableDefinition>((varDefAst, context) => context.Get<VariablesInAllowedPosition, Dictionary<string, VariableDefinition>>()[varDefAst.Name] = varDefAst);
 
@@ -58,6 +48,8 @@
                 );
             }).ToTask();
 
+        /// <inheritdoc/>
+        /// <exception cref="VariablesInAllowedPositionError"/>
         public Task<INodeVisitor> ValidateAsync(ValidationContext context) => _task;
 
         /// <summary>
