using System;
using System.Threading.Tasks;
using GraphQL.Language.AST;
using GraphQL.Validation.Errors;

namespace GraphQL.Validation.Rules
{
    /// <summary>
    /// Known argument names:
    ///
    /// A GraphQL field is only valid if all supplied arguments are defined by
    /// that field.
    /// </summary>
    public class KnownArgumentNames : IValidationRule
    {
        /// <summary>
        /// Returns a static instance of this validation rule.
        /// </summary>
        public static readonly KnownArgumentNames Instance = new KnownArgumentNames();

        /// <inheritdoc/>
        /// <exception cref="KnownArgumentNamesError"/>
        public Task<INodeVisitor> ValidateAsync(ValidationContext context) => _nodeVisitor;

        private static readonly Task<INodeVisitor> _nodeVisitor = new MatchingNodeVisitor<Argument>((node, context) =>
        {
            var ancestors = context.TypeInfo.GetAncestors();
            var argumentOf = ancestors[ancestors.Length - 2];
            if (argumentOf is Field)
            {
                var fieldDef = context.TypeInfo.GetFieldDef();
                if (fieldDef != null)
                {
<<<<<<< HEAD
                    var argumentOf = context.TypeInfo.GetAncestor(2);

                    if (argumentOf is Field)
=======
                    var fieldArgDef = fieldDef.Arguments?.Find(node.Name);
                    if (fieldArgDef == null)
>>>>>>> 78ffe742
                    {
                        var parentType = context.TypeInfo.GetParentType() ?? throw new InvalidOperationException("Parent type must not be null.");
                        context.ReportError(new KnownArgumentNamesError(context, node, fieldDef, parentType));
                    }
                }
            }
            else if (argumentOf is Directive)
            {
                var directive = context.TypeInfo.GetDirective();
                if (directive != null)
                {
                    var directiveArgDef = directive.Arguments?.Find(node.Name);
                    if (directiveArgDef == null)
                    {
                        context.ReportError(new KnownArgumentNamesError(context, node, directive));
                    }
                }
            }
        }).ToTask();
    }
}<|MERGE_RESOLUTION|>--- conflicted
+++ resolved
@@ -24,21 +24,14 @@
 
         private static readonly Task<INodeVisitor> _nodeVisitor = new MatchingNodeVisitor<Argument>((node, context) =>
         {
-            var ancestors = context.TypeInfo.GetAncestors();
-            var argumentOf = ancestors[ancestors.Length - 2];
+            var argumentOf = context.TypeInfo.GetAncestor(2);
             if (argumentOf is Field)
             {
                 var fieldDef = context.TypeInfo.GetFieldDef();
                 if (fieldDef != null)
                 {
-<<<<<<< HEAD
-                    var argumentOf = context.TypeInfo.GetAncestor(2);
-
-                    if (argumentOf is Field)
-=======
                     var fieldArgDef = fieldDef.Arguments?.Find(node.Name);
                     if (fieldArgDef == null)
->>>>>>> 78ffe742
                     {
                         var parentType = context.TypeInfo.GetParentType() ?? throw new InvalidOperationException("Parent type must not be null.");
                         context.ReportError(new KnownArgumentNamesError(context, node, fieldDef, parentType));
