using System.Collections.Generic;
using System.Threading.Tasks;
using GraphQL.Language.AST;
using GraphQL.Validation.Errors;

namespace GraphQL.Validation.Rules
{
    /// <summary>
    /// Unique variable names:
    ///
    /// A GraphQL operation is only valid if all its variables are uniquely named.
    /// </summary>
    public class UniqueVariableNames : IValidationRule
    {
        /// <summary>
        /// Returns a static instance of this validation rule.
        /// </summary>
        public static readonly UniqueVariableNames Instance = new UniqueVariableNames();

<<<<<<< HEAD
        private static readonly Task<INodeVisitor> _task = new EnterLeaveListener(_ =>
=======
        /// <inheritdoc/>
        /// <exception cref="UniqueVariableNamesError"/>
        public Task<INodeVisitor> ValidateAsync(ValidationContext context)
        {
            Dictionary<string, VariableDefinition> knownVariables = null;

            return new EnterLeaveListener(_ =>
>>>>>>> e0b9da5d
            {
                _.Match<Operation>((__, context) => context.Set<UniqueVariableNames>(new Dictionary<string, VariableDefinition>()));

                _.Match<VariableDefinition>((variableDefinition, context) =>
                {
                    string variableName = variableDefinition.Name;
                    var knownVariables = context.Get<UniqueVariableNames, Dictionary<string, VariableDefinition>>();

                    if (knownVariables.ContainsKey(variableName))
                    {
                        context.ReportError(new UniqueVariableNamesError(context, knownVariables[variableName], variableDefinition));
                    }
                    else
                    {
                        knownVariables[variableName] = variableDefinition;
                    }
                });
            }).ToTask();

        public Task<INodeVisitor> ValidateAsync(ValidationContext context) => _task;
    }
}<|MERGE_RESOLUTION|>--- conflicted
+++ resolved
@@ -17,17 +17,7 @@
         /// </summary>
         public static readonly UniqueVariableNames Instance = new UniqueVariableNames();
 
-<<<<<<< HEAD
         private static readonly Task<INodeVisitor> _task = new EnterLeaveListener(_ =>
-=======
-        /// <inheritdoc/>
-        /// <exception cref="UniqueVariableNamesError"/>
-        public Task<INodeVisitor> ValidateAsync(ValidationContext context)
-        {
-            Dictionary<string, VariableDefinition> knownVariables = null;
-
-            return new EnterLeaveListener(_ =>
->>>>>>> e0b9da5d
             {
                 _.Match<Operation>((__, context) => context.Set<UniqueVariableNames>(new Dictionary<string, VariableDefinition>()));
 
@@ -47,6 +37,8 @@
                 });
             }).ToTask();
 
+        /// <inheritdoc/>
+        /// <exception cref="UniqueVariableNamesError"/>
         public Task<INodeVisitor> ValidateAsync(ValidationContext context) => _task;
     }
 }