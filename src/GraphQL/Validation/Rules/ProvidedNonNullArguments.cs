--- conflicted
+++ resolved
@@ -18,15 +18,7 @@
         /// </summary>
         public static readonly ProvidedNonNullArguments Instance = new ProvidedNonNullArguments();
 
-<<<<<<< HEAD
         private static readonly Task<INodeVisitor> _task = new EnterLeaveListener(_ =>
-=======
-        /// <inheritdoc/>
-        /// <exception cref="ProvidedNonNullArgumentsError"/>
-        public Task<INodeVisitor> ValidateAsync(ValidationContext context)
-        {
-            return new EnterLeaveListener(_ =>
->>>>>>> e0b9da5d
             {
                 _.Match<Field>(leave: (node, context) =>
                 {
@@ -70,6 +62,8 @@
                 });
             }).ToTask();
 
+        /// <inheritdoc/>
+        /// <exception cref="ProvidedNonNullArgumentsError"/>
         public Task<INodeVisitor> ValidateAsync(ValidationContext context) => _task;
     }
 }