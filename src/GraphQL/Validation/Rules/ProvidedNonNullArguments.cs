--- conflicted
+++ resolved
@@ -22,17 +22,10 @@
         /// <exception cref="ProvidedNonNullArgumentsError"/>
         public Task<INodeVisitor> ValidateAsync(ValidationContext context) => _nodeVisitor;
 
-<<<<<<< HEAD
-                    if (fieldDef?.Arguments == null)
-                    {
-                        return;
-                    }
-=======
         private static readonly Task<INodeVisitor> _nodeVisitor = new NodeVisitors(
             new MatchingNodeVisitor<Field>(leave: (node, context) =>
             {
                 var fieldDef = context.TypeInfo.GetFieldDef();
->>>>>>> 3001587a
 
                 if (fieldDef?.Arguments?.Count > 0)
                 {
