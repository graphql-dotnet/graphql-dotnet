--- conflicted
+++ resolved
@@ -19,15 +19,7 @@
         /// </summary>
         public static readonly KnownTypeNames Instance = new KnownTypeNames();
 
-<<<<<<< HEAD
         private static readonly Task<INodeVisitor> _task = new MatchingNodeVisitor<NamedType>(leave: (node, context) =>
-=======
-        /// <inheritdoc/>
-        /// <exception cref="KnownTypeNamesError"/>
-        public Task<INodeVisitor> ValidateAsync(ValidationContext context)
-        {
-            return new MatchingNodeVisitor<NamedType>(leave: node =>
->>>>>>> e0b9da5d
                 {
                     var type = context.Schema.FindType(node.Name);
                     if (type == null)
@@ -38,6 +30,8 @@
                     }
                 }).ToTask();
 
+        /// <inheritdoc/>
+        /// <exception cref="KnownTypeNamesError"/>
         public Task<INodeVisitor> ValidateAsync(ValidationContext context) => _task;
     }
 }