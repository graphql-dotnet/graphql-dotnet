using System.Collections.Generic;
using System.Linq;
using System.Threading.Tasks;
using GraphQL.Language.AST;
using GraphQL.Validation.Errors;

namespace GraphQL.Validation.Rules
{
    /// <summary>
    /// No fragment cycles:
    ///
    /// A GraphQL document is only valid if it does not contain fragment cycles.
    /// </summary>
    public class NoFragmentCycles : IValidationRule
    {
<<<<<<< HEAD
        private sealed class NoFragmentCyclesData
=======
        /// <summary>
        /// Returns a static instance of this validation rule.
        /// </summary>
        public static readonly NoFragmentCycles Instance = new NoFragmentCycles();

        /// <inheritdoc/>
        /// <exception cref="NoFragmentCyclesError"/>
        public Task<INodeVisitor> ValidateAsync(ValidationContext context)
>>>>>>> e0b9da5d
        {
            // Tracks already visited fragments to maintain O(N) and to ensure that cycles are not redundantly reported.
            public LightweightCache<string, bool> VisitedFrags { get; set; } = new LightweightCache<string, bool>(key => false);

            // Array of AST nodes used to produce meaningful errors
            public Stack<FragmentSpread> SpreadPath = new Stack<FragmentSpread>();

            // Position in the spread path
            public LightweightCache<string, int> SpreadPathIndexByName = new LightweightCache<string, int>(key => -1);
        }

        public static readonly NoFragmentCycles Instance = new NoFragmentCycles();

        private static readonly Task<INodeVisitor> _task = new EnterLeaveListener(_ =>
            {
                _.Match<Document>((_, context) => context.Set<NoFragmentCycles>(new NoFragmentCyclesData()));
                _.Match<FragmentDefinition>((node, context) =>
                {
                    var data = context.Get<NoFragmentCycles, NoFragmentCyclesData>();
                    if (!data.VisitedFrags[node.Name])
                    {
                        detectCycleRecursive(node, data.SpreadPath, data.VisitedFrags, data.SpreadPathIndexByName, context);
                    }
                });
            }).ToTask();

        public Task<INodeVisitor> ValidateAsync(ValidationContext context) => _task;

        private static void detectCycleRecursive(
            FragmentDefinition fragment,
            Stack<FragmentSpread> spreadPath,
            LightweightCache<string, bool> visitedFrags,
            LightweightCache<string, int> spreadPathIndexByName,
            ValidationContext context)
        {
            var fragmentName = fragment.Name;
            visitedFrags[fragmentName] = true;

            var spreadNodes = context.GetFragmentSpreads(fragment.SelectionSet);
            if (spreadNodes.Count == 0)
            {
                return;
            }

            spreadPathIndexByName[fragmentName] = spreadPath.Count;

            foreach (var spreadNode in spreadNodes)
            {
                var spreadName = spreadNode.Name;
                var cycleIndex = spreadPathIndexByName[spreadName];

                if (cycleIndex == -1)
                {
                    spreadPath.Push(spreadNode);

                    if (!visitedFrags[spreadName])
                    {
                        var spreadFragment = context.GetFragment(spreadName);
                        if (spreadFragment != null)
                        {
                            detectCycleRecursive(
                                spreadFragment,
                                spreadPath,
                                visitedFrags,
                                spreadPathIndexByName,
                                context);
                        }
                    }

                    spreadPath.Pop();
                }
                else
                {
                    var cyclePath = spreadPath.Reverse().Skip(cycleIndex).ToArray();
                    var nodes = cyclePath.OfType<INode>().Concat(new[] { spreadNode }).ToArray();

                    context.ReportError(new NoFragmentCyclesError(context, spreadName, cyclePath.Select(x => x.Name).ToArray(), nodes));
                }
            }

            spreadPathIndexByName[fragmentName] = -1;
        }
    }
}<|MERGE_RESOLUTION|>--- conflicted
+++ resolved
@@ -13,18 +13,7 @@
     /// </summary>
     public class NoFragmentCycles : IValidationRule
     {
-<<<<<<< HEAD
         private sealed class NoFragmentCyclesData
-=======
-        /// <summary>
-        /// Returns a static instance of this validation rule.
-        /// </summary>
-        public static readonly NoFragmentCycles Instance = new NoFragmentCycles();
-
-        /// <inheritdoc/>
-        /// <exception cref="NoFragmentCyclesError"/>
-        public Task<INodeVisitor> ValidateAsync(ValidationContext context)
->>>>>>> e0b9da5d
         {
             // Tracks already visited fragments to maintain O(N) and to ensure that cycles are not redundantly reported.
             public LightweightCache<string, bool> VisitedFrags { get; set; } = new LightweightCache<string, bool>(key => false);
@@ -36,6 +25,9 @@
             public LightweightCache<string, int> SpreadPathIndexByName = new LightweightCache<string, int>(key => -1);
         }
 
+        /// <summary>
+        /// Returns a static instance of this validation rule.
+        /// </summary>
         public static readonly NoFragmentCycles Instance = new NoFragmentCycles();
 
         private static readonly Task<INodeVisitor> _task = new EnterLeaveListener(_ =>
@@ -51,6 +43,8 @@
                 });
             }).ToTask();
 
+        /// <inheritdoc/>
+        /// <exception cref="NoFragmentCyclesError"/>
         public Task<INodeVisitor> ValidateAsync(ValidationContext context) => _task;
 
         private static void detectCycleRecursive(
