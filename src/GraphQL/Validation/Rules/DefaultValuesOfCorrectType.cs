using System.Linq;
using System.Threading.Tasks;
using GraphQL.Language.AST;
using GraphQL.Validation.Errors;

namespace GraphQL.Validation.Rules
{
    /// <summary>
    /// Variable default values of correct type:
    ///
    /// A GraphQL document is only valid if all variable default values are of the
    /// type expected by their definition.
    /// </summary>
    public class DefaultValuesOfCorrectType : IValidationRule
    {
        /// <summary>
        /// Returns a static instance of this validation rule.
        /// </summary>
        public static readonly DefaultValuesOfCorrectType Instance = new DefaultValuesOfCorrectType();

<<<<<<< HEAD
        private static readonly Task<INodeVisitor> _task = new MatchingNodeVisitor<VariableDefinition>((varDefAst, context) =>
=======
        /// <inheritdoc/>
        /// <exception cref="DefaultValuesOfCorrectTypeError"/>
        public Task<INodeVisitor> ValidateAsync(ValidationContext context)
        {
            return new MatchingNodeVisitor<VariableDefinition>(varDefAst =>
>>>>>>> e0b9da5d
                {
                    var defaultValue = varDefAst.DefaultValue;
                    var inputType = context.TypeInfo.GetInputType();

                    if (inputType != null && defaultValue != null)
                    {
                        var errors = inputType.IsValidLiteralValue(defaultValue, context.Schema).ToList();
                        if (errors.Count > 0)
                        {
                            context.ReportError(new DefaultValuesOfCorrectTypeError(context, varDefAst, inputType, errors));
                        }
                    }
                }).ToTask();

        public Task<INodeVisitor> ValidateAsync(ValidationContext context) => _task;
    }
}<|MERGE_RESOLUTION|>--- conflicted
+++ resolved
@@ -18,15 +18,7 @@
         /// </summary>
         public static readonly DefaultValuesOfCorrectType Instance = new DefaultValuesOfCorrectType();
 
-<<<<<<< HEAD
         private static readonly Task<INodeVisitor> _task = new MatchingNodeVisitor<VariableDefinition>((varDefAst, context) =>
-=======
-        /// <inheritdoc/>
-        /// <exception cref="DefaultValuesOfCorrectTypeError"/>
-        public Task<INodeVisitor> ValidateAsync(ValidationContext context)
-        {
-            return new MatchingNodeVisitor<VariableDefinition>(varDefAst =>
->>>>>>> e0b9da5d
                 {
                     var defaultValue = varDefAst.DefaultValue;
                     var inputType = context.TypeInfo.GetInputType();
@@ -41,6 +33,8 @@
                     }
                 }).ToTask();
 
+        /// <inheritdoc/>
+        /// <exception cref="DefaultValuesOfCorrectTypeError"/>
         public Task<INodeVisitor> ValidateAsync(ValidationContext context) => _task;
     }
 }