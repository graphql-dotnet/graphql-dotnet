using System.Collections.Generic;
using System.Linq;
using System.Threading.Tasks;
using GraphQL.Language.AST;
using GraphQL.Validation.Errors;

namespace GraphQL.Validation.Rules
{
    /// <summary>
    /// No unused fragments:
    ///
    /// A GraphQL document is only valid if all fragment definitions are spread
    /// within operations, or spread within other fragments spread within operations.
    /// </summary>
    public class NoUnusedFragments : IValidationRule
    {
<<<<<<< HEAD
        private sealed class NoUnusedFragmentsData
=======
        /// <summary>
        /// Returns a static instance of this validation rule.
        /// </summary>
        public static readonly NoUnusedFragments Instance = new NoUnusedFragments();

        /// <inheritdoc/>
        /// <exception cref="NoUnusedFragmentsError"/>
        public Task<INodeVisitor> ValidateAsync(ValidationContext context)
>>>>>>> e0b9da5d
        {
            public List<Operation> OperationDefs = new List<Operation>();

            public List<FragmentDefinition> FragmentDefs = new List<FragmentDefinition>();
        }

        public static readonly NoUnusedFragments Instance = new NoUnusedFragments();

        private static readonly Task<INodeVisitor> _task = new EnterLeaveListener(_ =>
            {
                _.Match<Operation>((node, context) => context.Get<NoUnusedFragments, NoUnusedFragmentsData>().OperationDefs.Add(node));
                _.Match<FragmentDefinition>((node, context) => context.Get<NoUnusedFragments, NoUnusedFragmentsData>().FragmentDefs.Add(node));
                _.Match<Document>(
                    enter: (_, context) => context.Set<NoUnusedFragments>(new NoUnusedFragmentsData()),
                    leave: (document, context) =>
                    {
                        var data = context.Get<NoUnusedFragments, NoUnusedFragmentsData>();
                        var fragmentNamesUsed = data.OperationDefs
                                .SelectMany(context.GetRecursivelyReferencedFragments)
                                .Select(fragment => fragment.Name)
                                .ToList();

                        foreach (var fragmentDef in data.FragmentDefs)
                        {
                            var fragName = fragmentDef.Name;

                            if (!fragmentNamesUsed.Contains(fragName))
                            {
                                context.ReportError(new NoUnusedFragmentsError(context, fragmentDef));
                            }
                        }
                    });
            }).ToTask();

        public Task<INodeVisitor> ValidateAsync(ValidationContext context) => _task;
    }
}<|MERGE_RESOLUTION|>--- conflicted
+++ resolved
@@ -14,24 +14,16 @@
     /// </summary>
     public class NoUnusedFragments : IValidationRule
     {
-<<<<<<< HEAD
         private sealed class NoUnusedFragmentsData
-=======
-        /// <summary>
-        /// Returns a static instance of this validation rule.
-        /// </summary>
-        public static readonly NoUnusedFragments Instance = new NoUnusedFragments();
-
-        /// <inheritdoc/>
-        /// <exception cref="NoUnusedFragmentsError"/>
-        public Task<INodeVisitor> ValidateAsync(ValidationContext context)
->>>>>>> e0b9da5d
         {
             public List<Operation> OperationDefs = new List<Operation>();
 
             public List<FragmentDefinition> FragmentDefs = new List<FragmentDefinition>();
         }
 
+        /// <summary>
+        /// Returns a static instance of this validation rule.
+        /// </summary>
         public static readonly NoUnusedFragments Instance = new NoUnusedFragments();
 
         private static readonly Task<INodeVisitor> _task = new EnterLeaveListener(_ =>
@@ -60,6 +52,8 @@
                     });
             }).ToTask();
 
+        /// <inheritdoc/>
+        /// <exception cref="NoUnusedFragmentsError"/>
         public Task<INodeVisitor> ValidateAsync(ValidationContext context) => _task;
     }
 }