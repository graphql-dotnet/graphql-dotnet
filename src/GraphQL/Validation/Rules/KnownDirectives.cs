using System;
using System.Linq;
using System.Threading.Tasks;
using GraphQL.Language.AST;
using GraphQL.Types;
using GraphQL.Validation.Errors;

namespace GraphQL.Validation.Rules
{
    /// <summary>
    /// Known directives:
    ///
    /// A GraphQL document is only valid if all `@directives` are known by the
    /// schema and legally positioned.
    /// </summary>
    public class KnownDirectives : IValidationRule
    {
        /// <summary>
        /// Returns a static instance of this validation rule.
        /// </summary>
        public static readonly KnownDirectives Instance = new KnownDirectives();

        /// <inheritdoc/>
        /// <exception cref="KnownDirectivesError"/>
        public Task<INodeVisitor> ValidateAsync(ValidationContext context) => _nodeVisitor;

        private static readonly Task<INodeVisitor> _nodeVisitor = new MatchingNodeVisitor<Directive>((node, context) =>
        {
            var directiveDef = context.Schema.FindDirective(node.Name);
            if (directiveDef == null)
            {
                context.ReportError(new KnownDirectivesError(context, node));
                return;
            }

<<<<<<< HEAD
                    var candidateLocation = getDirectiveLocationForAstPath(context);
                    if (!directiveDef.Locations.Any(x => x == candidateLocation))
                    {
                        context.ReportError(new KnownDirectivesError(context, node, candidateLocation));
                    }
                }).ToTask();
        }
=======
            var candidateLocation = getDirectiveLocationForAstPath(context.TypeInfo.GetAncestors(), context);
            if (!directiveDef.Locations.Any(x => x == candidateLocation))
            {
                context.ReportError(new KnownDirectivesError(context, node, candidateLocation));
            }
        }).ToTask();
>>>>>>> 78ffe742

        private static DirectiveLocation getDirectiveLocationForAstPath(ValidationContext context)
        {
            var appliedTo = context.TypeInfo.GetAncestor(1);

            if (appliedTo is Directives || appliedTo is Arguments)
            {
                appliedTo = context.TypeInfo.GetAncestor(2);
            }

            if (appliedTo is Operation op)
            {
                switch (op.OperationType)
                {
                    case OperationType.Query:
                        return DirectiveLocation.Query;
                    case OperationType.Mutation:
                        return DirectiveLocation.Mutation;
                    case OperationType.Subscription:
                        return DirectiveLocation.Subscription;
                }
            }
            if (appliedTo is Field)
                return DirectiveLocation.Field;
            if (appliedTo is FragmentSpread)
                return DirectiveLocation.FragmentSpread;
            if (appliedTo is InlineFragment)
                return DirectiveLocation.InlineFragment;
            if (appliedTo is FragmentDefinition)
                return DirectiveLocation.FragmentDefinition;

            throw new InvalidOperationException($"Unable to determine directive location for \"{context.Print(appliedTo)}\".");
        }
    }
}<|MERGE_RESOLUTION|>--- conflicted
+++ resolved
@@ -33,22 +33,12 @@
                 return;
             }
 
-<<<<<<< HEAD
-                    var candidateLocation = getDirectiveLocationForAstPath(context);
-                    if (!directiveDef.Locations.Any(x => x == candidateLocation))
-                    {
-                        context.ReportError(new KnownDirectivesError(context, node, candidateLocation));
-                    }
-                }).ToTask();
-        }
-=======
-            var candidateLocation = getDirectiveLocationForAstPath(context.TypeInfo.GetAncestors(), context);
+            var candidateLocation = getDirectiveLocationForAstPath(context);
             if (!directiveDef.Locations.Any(x => x == candidateLocation))
             {
                 context.ReportError(new KnownDirectivesError(context, node, candidateLocation));
             }
         }).ToTask();
->>>>>>> 78ffe742
 
         private static DirectiveLocation getDirectiveLocationForAstPath(ValidationContext context)
         {
