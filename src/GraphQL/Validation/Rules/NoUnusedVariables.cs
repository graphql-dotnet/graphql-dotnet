--- conflicted
+++ resolved
@@ -20,17 +20,7 @@
         /// </summary>
         public static readonly NoUnusedVariables Instance = new NoUnusedVariables();
 
-<<<<<<< HEAD
         private static readonly Task<INodeVisitor> _task = new EnterLeaveListener(_ =>
-=======
-        /// <inheritdoc/>
-        /// <exception cref="NoUnusedVariablesError"/>
-        public Task<INodeVisitor> ValidateAsync(ValidationContext context)
-        {
-            var variableDefs = new List<VariableDefinition>();
-
-            return new EnterLeaveListener(_ =>
->>>>>>> e0b9da5d
             {
                 _.Match<VariableDefinition>((def, context) => context.Get<NoUnusedVariables, List<VariableDefinition>>().Add(def));
 
@@ -55,6 +45,8 @@
                 });
             }).ToTask();
 
+        /// <inheritdoc/>
+        /// <exception cref="NoUnusedVariablesError"/>
         public Task<INodeVisitor> ValidateAsync(ValidationContext context) => _task;
     }
 }