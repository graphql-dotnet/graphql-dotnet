--- conflicted
+++ resolved
@@ -13,24 +13,16 @@
     /// </summary>
     public class UniqueInputFieldNames : IValidationRule
     {
-<<<<<<< HEAD
         private sealed class Names
-=======
-        /// <summary>
-        /// Returns a static instance of this validation rule.
-        /// </summary>
-        public static readonly UniqueInputFieldNames Instance = new UniqueInputFieldNames();
-
-        /// <inheritdoc/>
-        /// <exception cref="UniqueInputFieldNamesError"/>
-        public Task<INodeVisitor> ValidateAsync(ValidationContext context)
->>>>>>> e0b9da5d
         {
             public Stack<Dictionary<string, IValue>> KnownNameStack { get; set; } = new Stack<Dictionary<string, IValue>>();
 
             public Dictionary<string, IValue> KnownNames { get; set; } = new Dictionary<string, IValue>();
         }
 
+        /// <summary>
+        /// Returns a static instance of this validation rule.
+        /// </summary>
         public static readonly UniqueInputFieldNames Instance = new UniqueInputFieldNames();
 
         private static readonly Task<INodeVisitor> _task = new EnterLeaveListener(_ =>
@@ -64,6 +56,8 @@
                     });
             }).ToTask();
 
+        /// <inheritdoc/>
+        /// <exception cref="UniqueInputFieldNamesError"/>
         public Task<INodeVisitor> ValidateAsync(ValidationContext context) => _task;
     }
 }