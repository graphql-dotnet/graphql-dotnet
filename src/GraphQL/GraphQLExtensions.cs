using System;
using System.Collections;
using System.Collections.Generic;
using System.Collections.ObjectModel;
using System.ComponentModel;
using System.IO;
using System.Linq;
using System.Linq.Expressions;
using GraphQL.Types;
using GraphQLParser.AST;
using GraphQLParser.Visitors;

namespace GraphQL
{
    /// <summary>
    /// Provides extension methods for working with graph types.
    /// </summary>
    public static class GraphQLExtensions
    {
        /// <summary>
        /// Determines if this graph type is an introspection type.
        /// </summary>
        internal static bool IsIntrospectionType(this IGraphType type) => type?.Name?.StartsWith("__", StringComparison.InvariantCulture) ?? false;

        /// <summary>
        /// Indicates if the graph type is a union, interface or object graph type.
        /// </summary>
        public static bool IsCompositeType(this IGraphType type)
        {
            return type is IObjectGraphType ||
                   type is IInterfaceGraphType ||
                   type is UnionGraphType;
        }

        /// <summary>
        /// Indicates if the graph type is a scalar graph type.
        /// </summary>
        public static bool IsLeafType(this IGraphType type)
        {
            var (namedType, namedType2) = type.GetNamedTypes();
            return namedType is ScalarGraphType ||
                   typeof(ScalarGraphType).IsAssignableFrom(namedType2);
        }

        // https://graphql.github.io/graphql-spec/June2018/#sec-Input-and-Output-Types
        /// <summary>
        /// Indicates if the type is an input graph type (scalar or input object).
        /// </summary>
        public static bool IsInputType(this Type type)
        {
            if (type.IsGenericType)
            {
                var genericDef = type.GetGenericTypeDefinition();

                if (genericDef == typeof(GraphQLClrInputTypeReference<>))
                    return true;

                if (genericDef == typeof(GraphQLClrOutputTypeReference<>))
                    return false;

                if (genericDef == typeof(NonNullGraphType<>) || genericDef == typeof(ListGraphType<>))
                    return type.GenericTypeArguments[0].IsInputType();
            }

            return typeof(ScalarGraphType).IsAssignableFrom(type) ||
                   typeof(IInputObjectGraphType).IsAssignableFrom(type);
        }

        // https://graphql.github.io/graphql-spec/June2018/#sec-Input-and-Output-Types
        /// <summary>
        /// Indicates if the graph type is an input graph type (scalar or input object).
        /// </summary>
        public static bool IsInputType(this IGraphType type)
        {
            var (namedType, namedType2) = type.GetNamedTypes();
            return namedType is ScalarGraphType ||
                   namedType is IInputObjectGraphType ||
                   typeof(ScalarGraphType).IsAssignableFrom(namedType2) ||
                   typeof(IInputObjectGraphType).IsAssignableFrom(namedType2);
        }

        // https://graphql.github.io/graphql-spec/June2018/#sec-Input-and-Output-Types
        /// <summary>
        /// Indicates if the type is an output graph type (scalar, object, interface or union).
        /// </summary>
        public static bool IsOutputType(this Type type)
        {
            if (type.IsGenericType)
            {
                var genericDef = type.GetGenericTypeDefinition();

                if (genericDef == typeof(GraphQLClrInputTypeReference<>))
                    return false;

                if (genericDef == typeof(GraphQLClrOutputTypeReference<>))
                    return true;

                if (genericDef == typeof(NonNullGraphType<>) || genericDef == typeof(ListGraphType<>))
                    return type.GenericTypeArguments[0].IsOutputType();
            }

            return typeof(ScalarGraphType).IsAssignableFrom(type) ||
                   typeof(IObjectGraphType).IsAssignableFrom(type) ||
                   typeof(IInterfaceGraphType).IsAssignableFrom(type) ||
                   typeof(UnionGraphType).IsAssignableFrom(type);
        }

        // https://graphql.github.io/graphql-spec/June2018/#sec-Input-and-Output-Types
        /// <summary>
        /// Indicates if the graph type is an output graph type (scalar, object, interface or union).
        /// </summary>
        public static bool IsOutputType(this IGraphType type)
        {
            var (namedType, namedType2) = type.GetNamedTypes();
            return namedType is ScalarGraphType ||
                   namedType is IObjectGraphType ||
                   namedType is IInterfaceGraphType ||
                   namedType is UnionGraphType ||
                   typeof(ScalarGraphType).IsAssignableFrom(namedType2) ||
                   typeof(IObjectGraphType).IsAssignableFrom(namedType2) ||
                   typeof(IInterfaceGraphType).IsAssignableFrom(namedType2) ||
                   typeof(UnionGraphType).IsAssignableFrom(namedType2);
            ;
        }

        /// <summary>
        /// Indicates if the graph type is an input object graph type.
        /// </summary>
        public static bool IsInputObjectType(this IGraphType type)
        {
            var (namedType, namedType2) = type.GetNamedTypes();
            return namedType is IInputObjectGraphType ||
                   typeof(IInputObjectGraphType).IsAssignableFrom(namedType2);
        }

        internal static bool IsGraphQLTypeReference(this IGraphType? type)
        {
            var (namedType, _) = type.GetNamedTypes();
            return namedType is GraphQLTypeReference;
        }

        internal static (IGraphType? resolvedType, Type? type) GetNamedTypes(this IGraphType? type)
        {
            return type switch
            {
                NonNullGraphType nonNull => nonNull.ResolvedType != null ? GetNamedTypes(nonNull.ResolvedType) : (null, GetNamedType(nonNull.Type!)),
                ListGraphType list => list.ResolvedType != null ? GetNamedTypes(list.ResolvedType) : (null, GetNamedType(list.Type!)),
                _ => (type, null)
            };
        }

        /// <summary>
        /// Unwraps any list/non-null graph type wrappers from a graph type and returns the base graph type.
        /// </summary>
        public static IGraphType GetNamedType(this IGraphType type)
        {
            if (type == null)
                return null!;

            var (namedType, _) = type.GetNamedTypes();
            return namedType ?? throw new NotSupportedException("Please set ResolvedType property before calling this method or call GetNamedType(this Type type) instead");
        }

        /// <summary>
        /// Unwraps any list/non-null graph type wrappers from a graph type and returns the base graph type.
        /// </summary>
        public static Type GetNamedType(this Type type)
        {
            if (!type.IsGenericType)
                return type;

            var genericDef = type.GetGenericTypeDefinition();
            return genericDef == typeof(NonNullGraphType<>) || genericDef == typeof(ListGraphType<>)
                ? GetNamedType(type.GenericTypeArguments[0])
                : type;
        }

        /// <summary>
        /// An Interface defines a list of fields; Object types that implement that interface are guaranteed to implement those fields.
        /// Whenever the type system claims it will return an interface, it will return a valid implementing type.
        /// </summary>
        /// <param name="iface">The interface graph type.</param>
        /// <param name="type">The object graph type to verify it against.</param>
        /// <param name="throwError"> Set to <c>true</c> to generate an error if the type does not match the interface. </param>
        public static bool IsValidInterfaceFor(this IInterfaceGraphType iface, IObjectGraphType type, bool throwError = true)
        {
            foreach (var field in iface.Fields)
            {
                var found = type.GetField(field.Name);

                if (found == null)
                {
                    return throwError ? throw new ArgumentException($"Type {type.GetType().GetFriendlyName()} with name '{type.Name}' does not implement interface {iface.GetType().GetFriendlyName()} with name '{iface.Name}'. It has no field '{field.Name}'.") : false;
                }

                if (found.ResolvedType != null && field.ResolvedType != null && found.ResolvedType is not GraphQLTypeReference && field.ResolvedType is not GraphQLTypeReference)
                {
                    if (!IsSubtypeOf(found.ResolvedType, field.ResolvedType))
                        return throwError ? throw new ArgumentException($"Type {type.GetType().GetFriendlyName()} with name '{type.Name}' does not implement interface {iface.GetType().GetFriendlyName()} with name '{iface.Name}'. Field '{field.Name}' must be of type '{field.ResolvedType}' or covariant from it, but in fact it is of type '{found.ResolvedType}'.") : false;
                }
            }

            return true;
        }

        /// <summary>
        /// Examines a simple lambda expression and returns the name of the member it references.
        /// For instance, returns <c>Widget</c> given an expression of <c>x => x.Widget</c>.
        /// Unable to parse any expressions that are more complex than a simple member access.
        /// Throws an <see cref="InvalidCastException"/> if the expression is not a simple member access.
        /// </summary>
        public static string NameOf<TSourceType, TProperty>(this Expression<Func<TSourceType, TProperty>> expression)
        {
            var member = (MemberExpression)expression.Body;
            return member.Member.Name;
        }

        /// <summary>
        /// Examines a simple lambda expression and returns the description of the member it
        /// references as listed by a <see cref="DescriptionAttribute"/>.
        /// Unable to parse any expressions that are more complex than a simple member access.
        /// Returns <see langword="null"/> if the expression is not a simple member access.
        /// </summary>
        public static string? DescriptionOf<TSourceType, TProperty>(this Expression<Func<TSourceType, TProperty>> expression)
        {
            return expression.Body is MemberExpression expr
                ? expr.Member.Description()
                : null;
        }

        /// <summary>
        /// Examines a simple lambda expression and returns the deprecation reason of the member it
        /// references as listed by a <see cref="ObsoleteAttribute"/>.
        /// Unable to parse any expressions that are more complex than a simple member access.
        /// Returns <see langword="null"/> if the expression is not a simple member access.
        /// </summary>
        public static string? DeprecationReasonOf<TSourceType, TProperty>(this Expression<Func<TSourceType, TProperty>> expression)
        {
            return expression.Body is MemberExpression expr
                ? expr.Member.ObsoleteMessage()
                : null;
        }

        /// <summary>
        /// Examines a simple lambda expression and returns the default value of the member it
        /// references as listed by a <see cref="DefaultValueAttribute"/>.
        /// Unable to parse any expressions that are more complex than a simple member access.
        /// Returns <see langword="null"/> if the expression is not a simple member access.
        /// </summary>
        public static object? DefaultValueOf<TSourceType, TProperty>(this Expression<Func<TSourceType, TProperty>> expression)
        {
            return expression.Body is MemberExpression expr
                ? expr.Member.DefaultValue()
                : null;
        }

        /// <summary>
        /// Adds a key-value metadata pair to the specified provider.
        /// </summary>
        /// <typeparam name="TMetadataProvider"> The type of metadata provider. Generics are used here to let compiler infer the returning type to allow methods chaining. </typeparam>
        /// <param name="provider"> Metadata provider which must implement <see cref="IProvideMetadata"/> interface. </param>
        /// <param name="key"> String key. </param>
        /// <param name="value"> Arbitrary value. </param>
        /// <returns> The reference to the specified <paramref name="provider"/>. </returns>
        public static TMetadataProvider WithMetadata<TMetadataProvider>(this TMetadataProvider provider, string key, object? value)
            where TMetadataProvider : IProvideMetadata
        {
            provider.Metadata[key] = value;
            return provider;
        }

        /// <summary>
        /// Provided a type and a super type, return <see langword="true"/> if the first type is either
        /// equal or a subset of the second super type (covariant).
        /// </summary>
        public static bool IsSubtypeOf(this IGraphType maybeSubType, IGraphType superType)
        {
            if (maybeSubType.Equals(superType))
            {
                return true;
            }

            // If superType is non-null, maybeSubType must also be nullable.
            if (superType is NonNullGraphType sup1)
            {
                if (maybeSubType is NonNullGraphType sub)
                {
                    return IsSubtypeOf(sub.ResolvedType!, sup1.ResolvedType!);
                }

                return false;
            }
            else if (maybeSubType is NonNullGraphType sub)
            {
                return IsSubtypeOf(sub.ResolvedType!, superType);
            }

            // If superType type is a list, maybeSubType type must also be a list.
            if (superType is ListGraphType sup)
            {
                if (maybeSubType is ListGraphType sub)
                {
                    return IsSubtypeOf(sub.ResolvedType!, sup.ResolvedType!);
                }

                return false;
            }
            else if (maybeSubType is ListGraphType)
            {
                // If superType is not a list, maybeSubType must also be not a list.
                return false;
            }

            // If superType type is an abstract type, maybeSubType type may be a currently
            // possible object type.
            if (superType is IAbstractGraphType type && maybeSubType is IObjectGraphType)
            {
                return type.IsPossibleType(maybeSubType);
            }

            return false;
        }

        /// <summary>
        /// Provided two composite types, determine if they "overlap". Two composite
        /// types overlap when the Sets of possible concrete types for each intersect.
        ///
        /// This is often used to determine if a fragment of a given type could possibly
        /// be visited in a context of another type.
        ///
        /// This function is commutative.
        /// </summary>
        public static bool DoTypesOverlap(IGraphType typeA, IGraphType typeB)
        {
            if (typeA.Equals(typeB))
            {
                return true;
            }

            var b = typeB as IAbstractGraphType;

            if (typeA is IAbstractGraphType a)
            {
                if (b != null)
                {
                    // DO NOT USE LINQ ON HOT PATH
                    foreach (var type in a.PossibleTypes.List)
                    {
                        if (b.IsPossibleType(type))
                            return true;
                    }

                    return false;
                }

                return a.IsPossibleType(typeB);
            }

            if (b != null)
            {
                return b.IsPossibleType(typeA);
            }

            return false;
        }

        /// <summary>
        /// Returns a value indicating whether the provided value is a valid default value
        /// for the specified input graph type.
        /// </summary>
        public static bool IsValidDefault(this IGraphType type, object? value)
        {
            if (type == null)
                throw new ArgumentNullException(nameof(type));

            if (type is NonNullGraphType nonNullGraphType)
            {
                return value != null && nonNullGraphType.ResolvedType!.IsValidDefault(value);
            }

            if (value == null)
            {
                return true;
            }

            // Convert IEnumerable to GraphQL list. If the GraphQLType is a list, but
            // the value is not an IEnumerable, convert the value using the list's item type.
            if (type is ListGraphType listType)
            {
                var itemType = listType.ResolvedType!;

                if (!(value is string) && value is IEnumerable list)
                {
                    foreach (var item in list)
                    {
                        if (!IsValidDefault(itemType, item))
                            return false;
                    }
                    return true;
                }
                else
                {
                    return IsValidDefault(itemType, value);
                }
            }

            if (type is IInputObjectGraphType inputObjectGraphType)
            {
                return inputObjectGraphType.IsValidDefault(value);
            }

            if (type is ScalarGraphType scalar)
                return scalar.IsValidDefault(value);

            throw new ArgumentOutOfRangeException(nameof(type), $"Must provide Input Type, cannot use {type.GetType().Name} '{type}'");
        }

        /// <summary>
        /// Attempts to serialize a value into an AST representation for a specified graph type.
        /// May throw exceptions during the serialization process.
        /// </summary>
<<<<<<< HEAD
        public static IValue ToAST(this IGraphType type, object? value)
=======
        public static GraphQLValue ToAST(this IGraphType type, object value)
>>>>>>> 6a73db86
        {
            if (type == null)
                throw new ArgumentNullException(nameof(type));

            if (type is NonNullGraphType nonnull)
            {
                var astValue = ToAST(nonnull.ResolvedType!, value);

                if (astValue is GraphQLNullValue)
                    throw new InvalidOperationException($"Unable to get an AST representation of {(value == null ? "null" : $"'{value}'")} value for type '{nonnull}'.");

                return astValue;
            }

            if (type is ScalarGraphType scalar)
            {
                return scalar.ToAST(value) ?? scalar.ThrowASTConversionError(value);
            }

            if (value == null)
            {
                return GraphQLValuesCache.Null;
            }

            // Convert IEnumerable to GraphQL list. If the GraphQLType is a list, but
            // the value is not an IEnumerable, convert the value using the list's item type.
            if (type is ListGraphType listType)
            {
                var itemType = listType.ResolvedType!;

                if (value is not string && value is IEnumerable list)
                {
                    var values = list
                        .Cast<object>()
                        .Select(item => ToAST(itemType, item))
                        .ToList();

                    return new GraphQLListValue { Values = values };
                }

                return ToAST(itemType, value);
            }

            // Populate the fields of the input object by creating ASTs from each value
            // in the dictionary according to the fields in the input type.
            if (type is IInputObjectGraphType input)
            {
                return input.ToAST(value) ?? throw new InvalidOperationException($"Unable to get an AST representation of the input object type '{input.Name}' for '{value}'.");
            }

            throw new ArgumentOutOfRangeException(nameof(type), $"Must provide Input Type, cannot use {type.GetType().Name} '{type}'");
        }

        internal static string? MergeComments(this ASTNode node)
        {
            string? merged = null;
            if (node.Comments?.Count > 0)
            {
                //TODO: rewrite this when migrating from comments to descriptions
                for (int i = 0; i < node.Comments!.Count; ++i)
                {
                    merged += node.Comments[i].Value;
                    if (i < node.Comments.Count - 1)
                        merged += Environment.NewLine;
                }
            }
            return merged;
        }

        // optimized version of Print(this ASTNode node) for primitive values
        internal static string Print(this IGraphType type, object value)
        {
            return (type, value) switch
            {
                (StringGraphType, string s) when s.IndexOfAny(_escapes) == -1 => "\"" + s + "\"",
                (BooleanGraphType, false) => "false",
                (BooleanGraphType, true) => "true",
                _ => type.ToAST(value).Print(),
            };
        }

        private static readonly char[] _escapes = new char[] { '\b', '\f', '\n', '\r', '\t', '\\', '"' };

        /// <summary>
        /// Returns a string representation of the specified node.
        /// </summary>
        internal static string Print(this ASTNode node)
        {
            var writer = new StringWriter();
            _sdlPrinter.PrintAsync(node, writer).GetAwaiter().GetResult(); // actually is sync
            return writer.ToString()!;
        }

        private static readonly SDLPrinter _sdlPrinter = new();

        internal static object? ParseAnyLiteral(this GraphQLValue value) => value switch
        {
            GraphQLObjectValue v => ParseObject(v),
            GraphQLListValue v => ParseList(v),
            GraphQLIntValue v => ParseInt(v),
            GraphQLFloatValue v => ParseFloat(v),
            GraphQLStringValue v => v.Value.Length == 0 ? string.Empty : (string)v.Value,
            GraphQLBooleanValue v => (v.Value == "true").Boxed(),
            GraphQLEnumValue e => e.Name.StringValue, //TODO:think about it later if/when refactoring federation
            GraphQLNullValue _ => null,
            _ => ThrowLiteralConversionError(value)
        };

        private static readonly ReadOnlyDictionary<string, object?> _empty = new(new Dictionary<string, object?>());

        private static IDictionary<string, object?> ParseObject(GraphQLObjectValue v)
        {
            if (v.Fields == null || v.Fields.Count == 0)
            {
                return _empty;
            }
            else
            {
                var @object = new Dictionary<string, object?>(v.Fields.Count);
                foreach (var field in v.Fields)
                    @object.Add(field.Name.StringValue, ParseAnyLiteral(field.Value));
                return @object;
            }
        }

        private static IList<object?> ParseList(GraphQLListValue v)
        {
            if (v.Values == null || v.Values.Count == 0)
            {
                return Array.Empty<object?>();
            }
            else
            {
                var array = new object?[v.Values.Count];
                for (int i = 0; i < v.Values.Count; ++i)
                    array[i] = ParseAnyLiteral(v.Values[i]);
                return array;
            }
        }

        private static object ParseInt(GraphQLIntValue v)
        {
            if (v.Value.Length == 0)
                throw new InvalidOperationException("Invalid number (empty string)");

            if (Int.TryParse(v.Value, out int intResult))
            {
                return intResult;
            }

            // If the value doesn't fit in an integer, revert to using long...
            if (Long.TryParse(v.Value, out long longResult))
            {
                return longResult;
            }

            // If the value doesn't fit in an long, revert to using decimal...
            if (Decimal.TryParse(v.Value, out decimal decimalResult))
            {
                return decimalResult;
            }

            // If the value doesn't fit in an decimal, revert to using BigInteger...
            if (BigInt.TryParse(v.Value, out var bigIntegerResult))
            {
                return bigIntegerResult;
            }

            // Since BigInteger can contain any valid integer (arbitrarily large), this is impossible to trigger via an invalid query
            throw new InvalidOperationException($"Invalid number {v.Value}");
        }

        private static object ParseFloat(GraphQLFloatValue v)
        {
            if (v.Value.Length == 0)
                throw new InvalidOperationException("Invalid number (empty string)");

            // the idea is to see if there is a loss of accuracy of value
            // for example, 12.1 or 12.11 is double but 12.10 is decimal
            if (!Double.TryParse(v.Value, out double dbl))
            {
                ThrowLiteralConversionError(v);
            }

            //it is possible for a FloatValue to overflow a decimal; however, with a double, it just returns Infinity or -Infinity
            if (Decimal.TryParse(v.Value, out decimal dec))
            {
                // Cast the decimal to our struct to avoid the decimal.GetBits allocations.
                var decBits = System.Runtime.CompilerServices.Unsafe.As<decimal, DecimalData>(ref dec);
                decimal temp = new decimal(dbl);
                var dblAsDecBits = System.Runtime.CompilerServices.Unsafe.As<decimal, DecimalData>(ref temp);
                if (!decBits.Equals(dblAsDecBits))
                    return dec;
            }

            return dbl;
        }

        private static object ThrowLiteralConversionError(GraphQLValue input, string? description = null)
        {
            var value = input is IHasValueNode node ? node.Value.ToString() : input?.ToString();
            if (description != null)
                description = "; " + description;
            throw new InvalidOperationException($"Unable to convert '{value}' literal from AST representation to any possible type{description}");
        }
    }
}<|MERGE_RESOLUTION|>--- conflicted
+++ resolved
@@ -419,11 +419,7 @@
         /// Attempts to serialize a value into an AST representation for a specified graph type.
         /// May throw exceptions during the serialization process.
         /// </summary>
-<<<<<<< HEAD
-        public static IValue ToAST(this IGraphType type, object? value)
-=======
-        public static GraphQLValue ToAST(this IGraphType type, object value)
->>>>>>> 6a73db86
+        public static GraphQLValue ToAST(this IGraphType type, object? value)
         {
             if (type == null)
                 throw new ArgumentNullException(nameof(type));
