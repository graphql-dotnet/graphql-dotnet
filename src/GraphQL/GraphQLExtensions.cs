--- conflicted
+++ resolved
@@ -16,19 +16,8 @@
     /// </summary>
     public static class GraphQLExtensions
     {
-<<<<<<< HEAD
         private const string DIRECTIVES_METADATA_KEY = "directives";
 
-        private static readonly char[] _bangs = new char[] { '!', '[', ']' };
-
-        /// <summary>
-        /// Removes brackets and exclamation points from a GraphQL type name -- for example,
-        /// converts <c>[Int!]</c> to <c>Int</c>
-        /// </summary>
-        public static string TrimGraphQLTypes(this string name) => name.Trim().Trim(_bangs);
-
-=======
->>>>>>> 70ac9e9b
         /// <summary>
         /// Indicates if the graph type is a union, interface or object graph type.
         /// </summary>
@@ -615,7 +604,7 @@
         {
             if (directive == null)
                 throw new ArgumentNullException(nameof(directive));
-            
+
             Dictionary<string, SchemaDirectiveVisitor> directives;
             if (metadataProvider.HasMetadata(DIRECTIVES_METADATA_KEY))
             {
