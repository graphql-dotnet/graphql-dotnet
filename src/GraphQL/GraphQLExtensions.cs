using GraphQL.Language.AST;
using GraphQL.Types;
using GraphQL.Utilities;
using System;
using System.Collections;
using System.Collections.Generic;
using System.ComponentModel;
using System.Linq;
using System.Linq.Expressions;
using System.Numerics;
using System.Text.RegularExpressions;

namespace GraphQL
{
    public static class GraphQLExtensions
    {
<<<<<<< HEAD
        private const string DIRECTIVES_METADATA_KEY = "directives";

        private static readonly Regex TrimPattern = new Regex("[\\[!\\]]", RegexOptions.Compiled);
=======
        private static readonly Regex _trimPattern = new Regex("[\\[!\\]]", RegexOptions.Compiled);
>>>>>>> f72b07a5

        public static string TrimGraphQLTypes(this string name)
        {
            return _trimPattern.Replace(name, string.Empty).Trim();
        }

        public static bool IsCompositeType(this IGraphType type)
        {
            return type is IObjectGraphType ||
                   type is IInterfaceGraphType ||
                   type is UnionGraphType;
        }

        public static bool IsLeafType(this IGraphType type)
        {
            var namedType = type.GetNamedType();
            return namedType is ScalarGraphType;
        }

        // https://graphql.github.io/graphql-spec/June2018/#sec-Input-and-Output-Types
        public static bool IsInputType(this Type type)
        {
            var namedType = type.GetNamedType();
            return typeof(ScalarGraphType).IsAssignableFrom(namedType) ||
                   typeof(IInputObjectGraphType).IsAssignableFrom(namedType);
        }

        // https://graphql.github.io/graphql-spec/June2018/#sec-Input-and-Output-Types
        public static bool IsInputType(this IGraphType type)
        {
            var namedType = type.GetNamedType();
            return namedType is ScalarGraphType ||
                   namedType is IInputObjectGraphType;
        }

        // https://graphql.github.io/graphql-spec/June2018/#sec-Input-and-Output-Types
        public static bool IsOutputType(this Type type)
        {
            var namedType = type.GetNamedType();
            return typeof(ScalarGraphType).IsAssignableFrom(namedType) ||
                   typeof(IObjectGraphType).IsAssignableFrom(namedType) ||
                   typeof(IInterfaceGraphType).IsAssignableFrom(namedType) ||
                   typeof(UnionGraphType).IsAssignableFrom(namedType);
        }

        // https://graphql.github.io/graphql-spec/June2018/#sec-Input-and-Output-Types
        public static bool IsOutputType(this IGraphType type)
        {
            var namedType = type.GetNamedType();
            return namedType is ScalarGraphType ||
                   namedType is IObjectGraphType ||
                   namedType is IInterfaceGraphType ||
                   namedType is UnionGraphType;
        }

        public static bool IsInputObjectType(this IGraphType type)
        {
            var namedType = type.GetNamedType();
            return namedType is IInputObjectGraphType;
        }

        public static IGraphType GetNamedType(this IGraphType type)
        {
            return type switch
            {
                NonNullGraphType nonNull => GetNamedType(nonNull.ResolvedType),
                ListGraphType list => GetNamedType(list.ResolvedType),
                _ => type
            };
        }

        public static Type GetNamedType(this Type type)
        {
            if (!type.IsGenericType)
                return type;

            var genericDef = type.GetGenericTypeDefinition();
            return genericDef == typeof(NonNullGraphType<>) || genericDef == typeof(ListGraphType<>)
                ? GetNamedType(type.GenericTypeArguments[0])
                : type;
        }

        /// <summary>
        /// An Interface defines a list of fields; Object types that implement that interface are guaranteed to implement those fields.
        /// Whenever the type system claims it will return an interface, it will return a valid implementing type.
        /// </summary>
        /// <param name="iface"></param>
        /// <param name="type"></param>
        /// <param name="throwError"> Set to <c>true</c> to generate an error if the type does not match the interface. </param>
        /// <returns></returns>
        public static bool IsValidInterfaceFor(this IInterfaceGraphType iface, IObjectGraphType type, bool throwError = true)
        {
            foreach (var field in iface.Fields)
            {
                var found = type.GetField(field.Name);

                if (found == null)
                {
                    return throwError ? throw new ArgumentException($"Type '{type.Name}' ({type.GetType().GetFriendlyName()}) does not implement '{iface.Name}' interface. Type '{type.Name}' has no field '{field.Name}'.") : false;
                }

                if (found.Type != field.Type)
                {
                    return throwError ? throw new ArgumentException($"Type '{type.Name}' ({type.GetType().GetFriendlyName()}) does not implement '{iface.Name}' interface. Field '{type.Name}.{field.Name}' must be of type '{field.Type.GetFriendlyName()}', but in fact it is of type '{found.Type.GetFriendlyName()}'.") : false;
                }
            }

            return true;
        }

        public static IGraphType BuildNamedType(this Type type, Func<Type, IGraphType> resolve = null)
        {
            resolve ??= t => (IGraphType)Activator.CreateInstance(t);

            if (type.IsGenericType)
            {
                if (type.GetGenericTypeDefinition() == typeof(NonNullGraphType<>))
                {
                    var nonNull = (NonNullGraphType)Activator.CreateInstance(type);
                    nonNull.ResolvedType = BuildNamedType(type.GenericTypeArguments[0], resolve);
                    return nonNull;
                }

                if (type.GetGenericTypeDefinition() == typeof(ListGraphType<>))
                {
                    var list = (ListGraphType)Activator.CreateInstance(type);
                    list.ResolvedType = BuildNamedType(type.GenericTypeArguments[0], resolve);
                    return list;
                }
            }

            return resolve(type) ??
                   throw new InvalidOperationException(
                       $"Expected non-null value, {nameof(resolve)} delegate return null for \"${type}\"");
        }

        public static IEnumerable<string> IsValidLiteralValue(this IGraphType type, IValue valueAst, ISchema schema)
        {
            if (type is NonNullGraphType nonNull)
            {
                var ofType = nonNull.ResolvedType;

                if (valueAst == null || valueAst is NullValue)
                {
                    if (ofType != null)
                    {
                        return new[] { $"Expected \"{ofType.Name}!\", found null."};
                    }

                    return new[] { "Expected non-null value, found null"};
                }

                return IsValidLiteralValue(ofType, valueAst, schema);
            }
            else if (valueAst is NullValue)
            {
                return Array.Empty<string>();
            }

            if (valueAst == null)
            {
                return Array.Empty<string>();
            }

            // This function only tests literals, and assumes variables will provide
            // values of the correct type.
            if (valueAst is VariableReference)
            {
                return Array.Empty<string>();
            }

            if (type is ListGraphType list)
            {
                var ofType = list.ResolvedType;

                if (valueAst is ListValue listValue)
                {
                    return listValue.Values
                        .SelectMany(value =>
                            IsValidLiteralValue(ofType, value, schema)
                                .Select((err, index) => $"In element #{index + 1}: {err}")
                        )
                        .ToList();
                }

                return IsValidLiteralValue(ofType, valueAst, schema);
            }

            if (type is IInputObjectGraphType inputType)
            {
                if (!(valueAst is ObjectValue objValue))
                {
                    return new[] { $"Expected \"{inputType.Name}\", found not an object." };
                }

                var fields = inputType.Fields.ToList();
                var fieldAsts = objValue.ObjectFields.ToList();

                var errors = new List<string>();

                // ensure every provided field is defined
                foreach (var providedFieldAst in fieldAsts)
                {
                    var found = fields.Find(x => x.Name == providedFieldAst.Name);
                    if (found == null)
                    {
                        errors.Add($"In field \"{providedFieldAst.Name}\": Unknown field.");
                    }
                }

                // ensure every defined field is valid
                foreach (var field in fields)
                {
                    var fieldAst = fieldAsts.Find(x => x.Name == field.Name);
                    var result = IsValidLiteralValue(field.ResolvedType, fieldAst?.Value, schema);

                    errors.AddRange(result.Select(err => $"In field \"{field.Name}\": {err}"));
                }

                return errors;
            }

            var scalar = (ScalarGraphType)type;

            var parseResult = scalar.ParseLiteral(valueAst);

            if (parseResult == null)
            {
                return new[] { $"Expected type \"{type.Name}\", found {AstPrinter.Print(valueAst)}." };
            }

            return Array.Empty<string>();
        }

        public static string NameOf<TSourceType, TProperty>(this Expression<Func<TSourceType, TProperty>> expression)
        {
            var member = (MemberExpression)expression.Body;
            return member.Member.Name;
        }

        public static string DescriptionOf<TSourceType, TProperty>(this Expression<Func<TSourceType, TProperty>> expression)
        {
            return expression.Body is MemberExpression expr
                ? expr.Member.Description()
                : null;
        }

        public static string DeprecationReasonOf<TSourceType, TProperty>(this Expression<Func<TSourceType, TProperty>> expression)
        {
            return expression.Body is MemberExpression expr
                ? expr.Member.ObsoleteMessage()
                : null;
        }

        public static object DefaultValueOf<TSourceType, TProperty>(this Expression<Func<TSourceType, TProperty>> expression)
        {
            return expression.Body is MemberExpression expr
                ? (expr.Member.GetCustomAttributes(typeof(DefaultValueAttribute), false).FirstOrDefault() as DefaultValueAttribute)?.Value
                : null;
        }

        public static TMetadataProvider WithMetadata<TMetadataProvider>(this TMetadataProvider provider, string key, object value)
            where TMetadataProvider : IProvideMetadata
        {
            provider.Metadata[key] = value;
            return provider;
        }

        /// <summary>
        /// Provided a type and a super type, return true if the first type is either
        /// equal or a subset of the second super type (covariant).
        /// </summary>
        public static bool IsSubtypeOf(this IGraphType maybeSubType, IGraphType superType, ISchema schema)
        {
            if (maybeSubType.Equals(superType))
            {
                return true;
            }

            // If superType is non-null, maybeSubType must also be nullable.
            if (superType is NonNullGraphType sup1)
            {
                if (maybeSubType is NonNullGraphType sub)
                {
                    return IsSubtypeOf(sub.ResolvedType, sup1.ResolvedType, schema);
                }

                return false;
            }
            else if (maybeSubType is NonNullGraphType sub)
            {
                return IsSubtypeOf(sub.ResolvedType, superType, schema);
            }

            // If superType type is a list, maybeSubType type must also be a list.
            if (superType is ListGraphType sup)
            {
                if (maybeSubType is ListGraphType sub)
                {
                    return IsSubtypeOf(sub.ResolvedType, sup.ResolvedType, schema);
                }

                return false;
            }
            else if (maybeSubType is ListGraphType)
            {
                // If superType is not a list, maybeSubType must also be not a list.
                return false;
            }

            // If superType type is an abstract type, maybeSubType type may be a currently
            // possible object type.
            if (superType is IAbstractGraphType type &&
                maybeSubType is IObjectGraphType)
            {
                return type.IsPossibleType(maybeSubType);
            }

            return false;
        }

        /// <summary>
        /// Provided two composite types, determine if they "overlap". Two composite
        /// types overlap when the Sets of possible concrete types for each intersect.
        ///
        /// This is often used to determine if a fragment of a given type could possibly
        /// be visited in a context of another type.
        ///
        /// This function is commutative.
        /// </summary>
        public static bool DoTypesOverlap(this ISchema schema, IGraphType typeA, IGraphType typeB)
        {
            if (typeA.Equals(typeB))
            {
                return true;
            }

            var b = typeB as IAbstractGraphType;

            if (typeA is IAbstractGraphType a)
            {
                if (b != null)
                {
                    return a.PossibleTypes.Any(type => b.IsPossibleType(type));
                }

                return a.IsPossibleType(typeB);
            }

            if (b != null)
            {
                return b.IsPossibleType(typeA);
            }

            return false;
        }

        private static readonly NullValue _null = new NullValue();

        public static IValue AstFromValue(this object value, ISchema schema, IGraphType type)
        {
            if (type is NonNullGraphType nonnull)
            {
                return AstFromValue(value, schema, nonnull.ResolvedType);
            }

            if (value == null || type == null)
            {
                return _null;
            }

            // Convert IEnumerable to GraphQL list. If the GraphQLType is a list, but
            // the value is not an IEnumerable, convert the value using the list's item type.
            if (type is ListGraphType listType)
            {
                var itemType = listType.ResolvedType;

                if (!(value is string) && value is IEnumerable list)
                {
                    var values = list
                        .Cast<object>()
                        .Select(item => AstFromValue(item, schema, itemType))
                        .ToList();

                    return new ListValue(values);
                }

                return AstFromValue(value, schema, itemType);
            }

            // Populate the fields of the input object by creating ASTs from each value
            // in the dictionary according to the fields in the input type.
            if (type is IInputObjectGraphType input)
            {
                if (!(value is Dictionary<string, object> dict))
                {
                    return null;
                }

                var fields = dict
                    .Select(pair =>
                    {
                        var fieldType = input.GetField(pair.Key)?.ResolvedType;
                        return new ObjectField(pair.Key, AstFromValue(pair.Value, schema, fieldType));
                    })
                    .ToList();

                return new ObjectValue(fields);
            }

            Invariant.Check(
                type.IsInputType(),
                $"Must provide Input Type, cannot use: {type}");

            var inputType = type as ScalarGraphType;

            // Since value is an internally represented value, it must be serialized
            // to an externally represented value before converting into an AST.
            var serialized = inputType.Serialize(value);

            return serialized switch
            {
                null => null,
                bool b => new BooleanValue(b),
                int i => new IntValue(i),
                BigInteger bi => new BigIntValue(bi),
                long l => new LongValue(l),
                decimal @decimal => new DecimalValue(@decimal),
                double d => new FloatValue(d),
                DateTime time => new DateTimeValue(time),
                Uri uri => new UriValue(uri),
                DateTimeOffset offset => new DateTimeOffsetValue(offset),
                TimeSpan span => new TimeSpanValue(span),
                Guid guid => new GuidValue(guid),
                sbyte @sbyte => new SByteValue(@sbyte),
                byte @byte => new ByteValue(@byte),
                short @short => new ShortValue(@short),
                ushort uint16 => new UShortValue(uint16),
                uint uint32 => new UIntValue(uint32),
                ulong uint64 => new ULongValue(uint64),
                string str => type is EnumerationGraphType ? (IValue)new EnumValue(str) : new StringValue(str),
                _ => Convert()
            };

            IValue Convert()
            {
                var converter = schema.FindValueConverter(serialized, type);
                return converter != null
                    ? converter.Convert(serialized, type)
                    : throw new ExecutionError($"Cannot convert value to AST: {serialized}");
            }
        }

        /// <summary>
        /// Add <paramref name="directive"/> to object metadata and apply it.
        /// </summary>
        /// <param name="metadataProvider"> Metadata. </param>
        /// <param name="directive"> Schema directive. </param>
        public static TMetadataProvider AddDirective<TMetadataProvider>(this TMetadataProvider metadataProvider, SchemaDirectiveVisitor directive)
            where TMetadataProvider : IProvideMetadata
        {
            // apply directive to target
            switch (metadataProvider)
            {
                case Schema schema:
                    directive.VisitSchema(schema);
                    break;
                case ObjectGraphType objectGraphType:
                    directive.VisitObject(objectGraphType);
                    break;
                case IObjectGraphType objectGraphType:
                    directive.VisitObject(objectGraphType);
                    break;
                case EnumerationGraphType enumeration:
                    directive.VisitEnum(enumeration);
                    break;
                case EnumValueDefinition value:
                    directive.VisitEnumValue(value);
                    break;
                case ScalarGraphType scalar:
                    directive.VisitScalar(scalar);
                    break;
                case FieldType field:
                    directive.VisitFieldDefinition(field);
                    break;
                case QueryArgument argument:
                    directive.VisitArgumentDefinition(argument);
                    break;
                case InterfaceGraphType interfaceGraphType:
                    directive.VisitInterface(interfaceGraphType);
                    break;
                case UnionGraphType union:
                    directive.VisitUnion(union);
                    break;
                case InputObjectGraphType type:
                    directive.VisitInputObject(type);
                    break;
            }

            return metadataProvider;
        }

        /// <summary>
        /// Add <paramref name="directive"/> to object metadata.
        /// </summary>
        /// <param name="metadataProvider"> Metadata. </param>
        /// <param name="directive"> Schema directive. </param>
        public static void SetDirective(this IProvideMetadata metadataProvider, SchemaDirectiveVisitor directive)
        {
            if (directive == null)
                throw new ArgumentNullException(nameof(directive));
            
            Dictionary<string, SchemaDirectiveVisitor> directives;
            if (metadataProvider.HasMetadata(DIRECTIVES_METADATA_KEY))
            {
                directives = metadataProvider.GetMetadata<Dictionary<string, SchemaDirectiveVisitor>>(DIRECTIVES_METADATA_KEY);
            }
            else
            {
                directives = new Dictionary<string, SchemaDirectiveVisitor>();
                metadataProvider.Metadata.Add(DIRECTIVES_METADATA_KEY, directives);
            }

            directives[directive.Name] = directive;
        }

        /// <summary>
        /// Get all directives applied to <paramref name="metadataProvider"/>.
        /// </summary>
        /// <param name="metadataProvider"> Metadata. </param>
        public static IEnumerable<SchemaDirectiveVisitor> GetDirectives(this IProvideMetadata metadataProvider)
        {
            var directives = metadataProvider.GetMetadata<Dictionary<string, SchemaDirectiveVisitor>>(DIRECTIVES_METADATA_KEY);

            if (directives == null)
                return Array.Empty<SchemaDirectiveVisitor>();

            return directives.Values;
        }
    }
}<|MERGE_RESOLUTION|>--- conflicted
+++ resolved
@@ -14,13 +14,9 @@
 {
     public static class GraphQLExtensions
     {
-<<<<<<< HEAD
         private const string DIRECTIVES_METADATA_KEY = "directives";
 
-        private static readonly Regex TrimPattern = new Regex("[\\[!\\]]", RegexOptions.Compiled);
-=======
         private static readonly Regex _trimPattern = new Regex("[\\[!\\]]", RegexOptions.Compiled);
->>>>>>> f72b07a5
 
         public static string TrimGraphQLTypes(this string name)
         {
