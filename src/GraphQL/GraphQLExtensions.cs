--- conflicted
+++ resolved
@@ -16,13 +16,9 @@
     /// </summary>
     public static class GraphQLExtensions
     {
-<<<<<<< HEAD
         private const string DIRECTIVES_METADATA_KEY = "directives";
 
-        private static readonly Regex _trimPattern = new Regex("[\\[!\\]]", RegexOptions.Compiled);
-=======
         private static readonly char[] _bangs = new char[] { '!', '[', ']' };
->>>>>>> 32e61487
 
         /// <summary>
         /// Removes brackets and exclamation points from a GraphQL type name -- for example,
