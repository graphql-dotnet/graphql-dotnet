--- conflicted
+++ resolved
@@ -16,8 +16,10 @@
     /// </summary>
     public static class GraphQLExtensions
     {
-<<<<<<< HEAD
-        private static readonly Regex _trimPattern = new Regex("[\\[!\\]]", RegexOptions.Compiled);
+        /// <summary>
+        /// Determines if this graph type is an introspection type.
+        /// </summary>
+        internal static bool IsIntrospectionType(this IGraphType type) => type?.Name?.StartsWith("__") ?? false;
 
         private static readonly List<string> _builtInScalars = new List<string>
         {
@@ -50,16 +52,9 @@
             return _builtInDirectives.Contains(directiveName);
         }
 
-=======
-        /// <summary>
-        /// Determines if this graph type is an introspection type.
-        /// </summary>
-        internal static bool IsIntrospectionType(this IGraphType type) => type?.Name?.StartsWith("__") ?? false;
-
         /// <summary>
         /// Indicates if the graph type is a union, interface or object graph type.
         /// </summary>
->>>>>>> 3d3206f4
         public static bool IsCompositeType(this IGraphType type)
         {
             return type is IObjectGraphType ||
