using System.Reflection;
using GraphQL.Caching;
using GraphQL.DI;
using GraphQL.Execution;
using GraphQL.Instrumentation;
using GraphQL.Types;
using GraphQL.Types.Collections;
using GraphQL.Types.Relay;
using GraphQL.Utilities;
using GraphQL.Validation;
using GraphQL.Validation.Complexity;
using GraphQL.Validation.Rules.Custom;
using GraphQLParser.AST;

namespace GraphQL
{
    /// <summary>
    /// Provides extension methods to configure GraphQL.NET services within a dependency injection framework.
    /// </summary>
    public static class GraphQLBuilderExtensions // TODO: split
    {
        #region - Additional overloads for Register, TryRegister and Configure -
        /// <inheritdoc cref="Register{TService}(IServiceRegister, Func{IServiceProvider, TService}, ServiceLifetime, bool)"/>
        public static IServiceRegister Register<TService>(this IServiceRegister services, ServiceLifetime serviceLifetime, bool replace = false)
            where TService : class
            => services.Register(typeof(TService), typeof(TService), serviceLifetime, replace);

        /// <summary>
        /// Registers the service of type <typeparamref name="TService"/> with the dependency injection provider.
        /// An instance of <typeparamref name="TImplementation"/> will be created when an instance is needed.
        /// Optionally removes any existing implementation of the same service type.
        /// </summary>
        public static IServiceRegister Register<TService, TImplementation>(this IServiceRegister services, ServiceLifetime serviceLifetime, bool replace = false)
            where TService : class
            where TImplementation : class, TService
            => services.Register(typeof(TService), typeof(TImplementation), serviceLifetime, replace);

        /// <summary>
        /// Registers the service of type <typeparamref name="TService"/> with the dependency injection provider.
        /// Optionally removes any existing implementation of the same service type.
        /// </summary>
        public static IServiceRegister Register<TService>(this IServiceRegister services, Func<IServiceProvider, TService> implementationFactory, ServiceLifetime serviceLifetime, bool replace = false)
            where TService : class
            => services.Register(typeof(TService), implementationFactory ?? throw new ArgumentNullException(nameof(implementationFactory)), serviceLifetime, replace);

        /// <summary>
        /// Registers <paramref name="implementationInstance"/> as type <typeparamref name="TService"/> with the dependency injection provider.
        /// Optionally removes any existing implementation of the same service type.
        /// </summary>
        public static IServiceRegister Register<TService>(this IServiceRegister services, TService implementationInstance, bool replace = false)
            where TService : class
            => services.Register(typeof(TService), implementationInstance ?? throw new ArgumentNullException(nameof(implementationInstance)), replace);

        /// <inheritdoc cref="TryRegister{TService}(IServiceRegister, Func{IServiceProvider, TService}, ServiceLifetime)"/>
        public static IServiceRegister TryRegister<TService>(this IServiceRegister services, ServiceLifetime serviceLifetime)
            where TService : class
            => services.TryRegister(typeof(TService), typeof(TService), serviceLifetime);

        /// <summary>
        /// Registers the service of type <typeparamref name="TService"/> with the dependency
        /// injection provider if a service of the same type (and of the same implementation type
        /// in case of <see cref="RegistrationCompareMode.ServiceTypeAndImplementationType"/>)
        /// has not already been registered. An instance of <typeparamref name="TImplementation"/>
        /// will be created when an instance is needed.
        /// </summary>
        public static IServiceRegister TryRegister<TService, TImplementation>(this IServiceRegister services, ServiceLifetime serviceLifetime, RegistrationCompareMode mode = RegistrationCompareMode.ServiceType)
            where TService : class
            where TImplementation : class, TService
            => services.TryRegister(typeof(TService), typeof(TImplementation), serviceLifetime, mode);

        /// <summary>
        /// Registers the service of type <typeparamref name="TService"/> with the dependency injection provider if a service
        /// of the same type has not already been registered.
        /// </summary>
        public static IServiceRegister TryRegister<TService, TImplementation>(this IServiceRegister services, Func<IServiceProvider, TImplementation> implementationFactory, ServiceLifetime serviceLifetime, RegistrationCompareMode mode = RegistrationCompareMode.ServiceType)
            where TService : class
            where TImplementation : class, TService
            => services.TryRegister(typeof(TService), implementationFactory ?? throw new ArgumentNullException(nameof(implementationFactory)), serviceLifetime, mode);

        /// <summary>
        /// Registers the service of type <typeparamref name="TService"/> with the dependency injection provider if a service
        /// of the same type has not already been registered.
        /// </summary>
        public static IServiceRegister TryRegister<TService>(this IServiceRegister services, Func<IServiceProvider, TService> implementationFactory, ServiceLifetime serviceLifetime)
            where TService : class
            => services.TryRegister(typeof(TService), implementationFactory ?? throw new ArgumentNullException(nameof(implementationFactory)), serviceLifetime);

        /// <summary>
        /// Registers <paramref name="implementationInstance"/> as type <typeparamref name="TService"/> with the dependency injection provider
        /// if a service of the same type has not already been registered.
        /// </summary>
        public static IServiceRegister TryRegister<TService>(this IServiceRegister services, TService implementationInstance, RegistrationCompareMode mode = RegistrationCompareMode.ServiceType)
            where TService : class
            => services.TryRegister(typeof(TService), implementationInstance ?? throw new ArgumentNullException(nameof(implementationInstance)), mode);

        /// <inheritdoc cref="IServiceRegister.Configure{TOptions}(Action{TOptions, IServiceProvider})"/>
        public static IServiceRegister Configure<TOptions>(this IServiceRegister services, Action<TOptions>? action)
            where TOptions : class, new()
            => services.Configure<TOptions>(action == null ? null : (opt, _) => action(opt));
        #endregion

        #region - RegisterAsBoth and TryRegisterAsBoth -
        /// <summary>
        /// Calls Register for both the implementation and service
        /// </summary>
        private static IServiceRegister RegisterAsBoth<TService, TImplementation>(this IServiceRegister services, ServiceLifetime serviceLifetime)
            where TService : class
            where TImplementation : class, TService
            => services.Register<TImplementation>(serviceLifetime).Register<TService, TImplementation>(serviceLifetime);

        /// <summary>
        /// Calls Register for both the implementation and service
        /// </summary>
        private static IServiceRegister RegisterAsBoth<TService, TImplementation>(this IServiceRegister services, Func<IServiceProvider, TImplementation> implementationFactory, ServiceLifetime serviceLifetime)
            where TService : class
            where TImplementation : class, TService
            => services.Register(implementationFactory, serviceLifetime).Register<TService>(implementationFactory, serviceLifetime);

        /// <summary>
        /// Calls Register for both the implementation and service
        /// </summary>
        private static IServiceRegister RegisterAsBoth<TService, TImplementation>(this IServiceRegister services, TImplementation implementationInstance)
            where TService : class
            where TImplementation : class, TService
            => services.Register(implementationInstance).Register<TService>(implementationInstance);

        /// <summary>
        /// Calls Register for the implementation and TryRegister for the service
        /// </summary>
        private static IServiceRegister TryRegisterAsBoth<TService, TImplementation>(this IServiceRegister services, ServiceLifetime serviceLifetime)
            where TService : class
            where TImplementation : class, TService
            => services.Register<TImplementation>(serviceLifetime).TryRegister<TService, TImplementation>(serviceLifetime);

        /// <summary>
        /// Calls Register for the implementation and TryRegister for the service
        /// </summary>
        private static IServiceRegister TryRegisterAsBoth<TService, TImplementation>(this IServiceRegister services, Func<IServiceProvider, TImplementation> implementationFactory, ServiceLifetime serviceLifetime)
            where TService : class
            where TImplementation : class, TService
            => services.Register(implementationFactory, serviceLifetime).TryRegister<TService>(implementationFactory, serviceLifetime);

        /// <summary>
        /// Calls Register for the implementation and TryRegister for the service
        /// </summary>
        private static IServiceRegister TryRegisterAsBoth<TService, TImplementation>(this IServiceRegister services, TImplementation implementationInstance)
            where TService : class
            where TImplementation : class, TService
            => services.Register(implementationInstance).TryRegister<TService>(implementationInstance);
        #endregion

        #region - AddSchema -
        /// <summary>
        /// Registers <typeparamref name="TSchema"/> within the dependency injection framework. <see cref="ISchema"/> is also
        /// registered if it is not already registered within the dependency injection framework. Singleton and scoped
        /// lifetimes are supported.
        /// </summary>
        /// <remarks>
        /// Schemas that implement <see cref="IDisposable"/> of a transient lifetime are not supported, as this will cause a
        /// memory leak if requested from the root service provider.
        /// </remarks>
        public static IGraphQLBuilder AddSchema<TSchema>(this IGraphQLBuilder builder, ServiceLifetime serviceLifetime = ServiceLifetime.Singleton)
            where TSchema : class, ISchema
        {
            if (serviceLifetime == ServiceLifetime.Transient && typeof(IDisposable).IsAssignableFrom(typeof(TSchema)))
            {
                // This scenario can cause a memory leak if the schema is requested from the root service provider.
                // If it was requested from a scoped provider, then there is no reason to register it as transient.
                // See following link:
                // https://docs.microsoft.com/en-us/dotnet/core/extensions/dependency-injection-guidelines#disposable-transient-services-captured-by-container
                throw new InvalidOperationException("A schema that implements IDisposable should not be registered as a transient service. " +
                    "See https://docs.microsoft.com/en-us/dotnet/core/extensions/dependency-injection-guidelines#disposable-transient-services-captured-by-container");
            }

            // Register the service with the DI provider as TSchema, overwriting any existing registration
            // Also register the service as ISchema if not already registered.
            builder.Services.TryRegisterAsBoth<ISchema, TSchema>(serviceLifetime);

            return builder;
        }

        /// <summary>
        /// Registers <paramref name="schema"/> within the dependency injection framework as <typeparamref name="TSchema"/>. <see cref="ISchema"/> is also
        /// registered if it is not already registered within the dependency injection framework.
        /// </summary>
        public static IGraphQLBuilder AddSchema<TSchema>(this IGraphQLBuilder builder, TSchema schema)
            where TSchema : class, ISchema
        {
            if (schema == null)
                throw new ArgumentNullException(nameof(schema));

            // Register the service with the DI provider as TSchema, overwriting any existing registration
            // Also register the service as ISchema if not already registered.
            builder.Services.TryRegisterAsBoth<ISchema, TSchema>(schema);

            return builder;
        }

        /// <inheritdoc cref="AddSchema{TSchema}(IGraphQLBuilder, ServiceLifetime)"/>
        public static IGraphQLBuilder AddSchema<TSchema>(this IGraphQLBuilder builder, Func<IServiceProvider, TSchema> schemaFactory, ServiceLifetime serviceLifetime = ServiceLifetime.Singleton)
            where TSchema : class, ISchema
        {
            if (schemaFactory == null)
                throw new ArgumentNullException(nameof(schemaFactory));

            if (serviceLifetime == ServiceLifetime.Transient && typeof(IDisposable).IsAssignableFrom(typeof(TSchema)))
            {
                // This scenario can cause a memory leak if the schema is requested from the root service provider.
                // If it was requested from a scoped provider, then there is no reason to register it as transient.
                // See following link:
                // https://docs.microsoft.com/en-us/dotnet/core/extensions/dependency-injection-guidelines#disposable-transient-services-captured-by-container
                throw new InvalidOperationException("A schema that implements IDisposable should not be registered as a transient service. " +
                    "See https://docs.microsoft.com/en-us/dotnet/core/extensions/dependency-injection-guidelines#disposable-transient-services-captured-by-container");
            }

            // Register the service with the DI provider as TSchema, overwriting any existing registration
            // Also register the service as ISchema if not already registered.
            builder.Services.TryRegisterAsBoth<ISchema, TSchema>(schemaFactory, serviceLifetime);

            return builder;
        }
        #endregion

        #region - AddGraphTypeMappingProvider -
        /// <summary>
        /// Registers an instance of <typeparamref name="TGraphTypeMappingProvider"/> with the dependency injection
        /// framework as a singleton of type <see cref="IGraphTypeMappingProvider"/>.
        /// <br/><br/>
        /// An <see cref="IGraphTypeMappingProvider"/> can be used to map one or more CLR types to graph types.
        /// For instance, unmapped CLR output types can be mapped to <see cref="AutoRegisteringObjectGraphType{TSourceType}"/>
        /// types.
        /// </summary>
        public static IGraphQLBuilder AddGraphTypeMappingProvider<TGraphTypeMappingProvider>(this IGraphQLBuilder builder)
            where TGraphTypeMappingProvider : class, IGraphTypeMappingProvider
        {
            builder.Services.Register<IGraphTypeMappingProvider, TGraphTypeMappingProvider>(ServiceLifetime.Singleton);
            return builder;
        }

        /// <summary>
        /// Registers an instance of <typeparamref name="TGraphTypeMappingProvider"/> with the dependency injection
        /// framework as a singleton of type <see cref="IGraphTypeMappingProvider"/> using the specified factory delegate.
        /// <br/><br/>
        /// An <see cref="IGraphTypeMappingProvider"/> can be used to map one or more CLR types to graph types.
        /// For instance, unmapped CLR output types can be mapped to <see cref="AutoRegisteringObjectGraphType{TSourceType}"/>
        /// types.
        /// </summary>
        public static IGraphQLBuilder AddGraphTypeMappingProvider<TGraphTypeMappingProvider>(this IGraphQLBuilder builder, Func<IServiceProvider, TGraphTypeMappingProvider> factory)
            where TGraphTypeMappingProvider : class, IGraphTypeMappingProvider
        {
            builder.Services.Register<IGraphTypeMappingProvider>(factory, ServiceLifetime.Singleton);
            return builder;
        }

        /// <summary>
        /// Registers an instance of <typeparamref name="TGraphTypeMappingProvider"/> with the dependency injection
        /// framework as a singleton of type <see cref="IGraphTypeMappingProvider"/> using the specified instance.
        /// <br/><br/>
        /// An <see cref="IGraphTypeMappingProvider"/> can be used to map one or more CLR types to graph types.
        /// For instance, unmapped CLR output types can be mapped to <see cref="AutoRegisteringObjectGraphType{TSourceType}"/>
        /// types.
        /// </summary>
        public static IGraphQLBuilder AddGraphTypeMappingProvider<TGraphTypeMappingProvider>(this IGraphQLBuilder builder, TGraphTypeMappingProvider instance)
            where TGraphTypeMappingProvider : class, IGraphTypeMappingProvider
        {
            builder.Services.Register<IGraphTypeMappingProvider>(instance);
            return builder;
        }
        #endregion

        #region - AddAutoSchema / WithMutation / WithSubscription -
        /// <summary>
        /// Registers an instance of the <see cref="AutoSchema{TQueryClrType}"/> class within the dependency injection framework as a singleton.
        /// <see cref="ISchema"/> is also registered if it is not already registered within the dependency injection framework.
        /// <see cref="Schema.Query"/> is set to an instance of <see cref="AutoRegisteringObjectGraphType{TSourceType}"/> with
        /// <typeparamref name="TQueryClrType"/> as TSourceType.
        /// <br/><br/>
        /// Additionally, this method calls <see cref="AddAutoClrMappings(IGraphQLBuilder, bool, bool)">AddAutoClrMappings</see>
        /// so that unmapped CLR input or output types are mapped to <see cref="AutoRegisteringInputObjectGraphType{TSourceType}"/>
        /// and <see cref="AutoRegisteringObjectGraphType{TSourceType}"/> respectively.
        /// <br/><br/>
        /// To register a mutation or subscription CLR type within the schema, use the <paramref name="configure"/> delegate and
        /// call <see cref="WithMutation{TMutationClrType}(IConfigureAutoSchema)">WithMutation</see> or
        /// <see cref="WithSubscription{TSubscriptionClrType}(IConfigureAutoSchema)">WithSubscription</see>, respsectively.
        /// <br/><br/>
        /// This allows for a schema that is entirely configured with CLR types.
        /// </summary>
        public static IGraphQLBuilder AddAutoSchema<TQueryClrType>(this IGraphQLBuilder builder, Action<IConfigureAutoSchema>? configure = null)
        {
            builder.AddSchema(provider => new AutoSchema<TQueryClrType>(provider), ServiceLifetime.Singleton);
            builder.Services.TryRegister<IGraphTypeMappingProvider, AutoRegisteringGraphTypeMappingProvider>(ServiceLifetime.Singleton, RegistrationCompareMode.ServiceTypeAndImplementationType);
            configure?.Invoke(new ConfigureAutoSchema<TQueryClrType>(builder));
            return builder;
        }

        /// <summary>
        /// Configures <see cref="Schema.Mutation"/> to an instance of <see cref="AutoRegisteringObjectGraphType{TSourceType}"/>
        /// with <typeparamref name="TMutationClrType"/> as TSourceType.
        /// </summary>
        public static IConfigureAutoSchema WithMutation<TMutationClrType>(this IConfigureAutoSchema builder)
        {
            builder.Builder.ConfigureSchema((schema, provider) =>
            {
                if (schema.GetType() == builder.SchemaType)
                    schema.Mutation = provider.GetRequiredService<AutoRegisteringObjectGraphType<TMutationClrType>>();
            });
            return builder;
        }

        /// <summary>
        /// Configures <see cref="Schema.Subscription"/> to an instance of <see cref="AutoRegisteringObjectGraphType{TSourceType}"/>
        /// with <typeparamref name="TSubscriptionClrType"/> as TSourceType.
        /// </summary>
        public static IConfigureAutoSchema WithSubscription<TSubscriptionClrType>(this IConfigureAutoSchema builder)
        {
            builder.Builder.ConfigureSchema((schema, provider) =>
            {
                if (schema.GetType() == builder.SchemaType)
                    schema.Subscription = provider.GetRequiredService<AutoRegisteringObjectGraphType<TSubscriptionClrType>>();
            });
            return builder;
        }
        #endregion

        #region - AddDocumentExecuter -
        /// <summary>
        /// Registers <typeparamref name="TDocumentExecuter"/> as a singleton of type <see cref="IDocumentExecuter"/> within the
        /// dependency injection framework.
        /// </summary>
        public static IGraphQLBuilder AddDocumentExecuter<TDocumentExecuter>(this IGraphQLBuilder builder)
            where TDocumentExecuter : class, IDocumentExecuter
        {
            builder.Services.Register<IDocumentExecuter, TDocumentExecuter>(ServiceLifetime.Singleton);
            return builder;
        }

        /// <summary>
        /// Registers <paramref name="documentExecuter"/> as a singleton of type <see cref="IDocumentExecuter"/> within the
        /// dependency injection framework.
        /// </summary>
        public static IGraphQLBuilder AddDocumentExecuter<TDocumentExecuter>(this IGraphQLBuilder builder, TDocumentExecuter documentExecuter)
            where TDocumentExecuter : class, IDocumentExecuter
        {
            builder.Services.Register<IDocumentExecuter>(documentExecuter ?? throw new ArgumentNullException(nameof(documentExecuter)));
            return builder;
        }

        /// <summary>
        /// Registers <typeparamref name="TDocumentExecuter"/> as a singleton of type <see cref="IDocumentExecuter"/> within the
        /// dependency injection framework. The supplied factory method is used to create the document executer.
        /// </summary>
        public static IGraphQLBuilder AddDocumentExecuter<TDocumentExecuter>(this IGraphQLBuilder builder, Func<IServiceProvider, TDocumentExecuter> documentExecuterFactory)
            where TDocumentExecuter : class, IDocumentExecuter
        {
            builder.Services.Register<IDocumentExecuter>(documentExecuterFactory ?? throw new ArgumentNullException(nameof(documentExecuterFactory)), ServiceLifetime.Singleton);
            return builder;
        }
        #endregion

        #region - AddComplexityAnalyzer -
        /// <summary>
        /// Enables the default complexity analyzer and configures it with the specified configuration delegate.
        /// </summary>
        public static IGraphQLBuilder AddComplexityAnalyzer(this IGraphQLBuilder builder, Action<ComplexityConfiguration>? action = null)
        {
            builder.AddValidationRule<ComplexityValidationRule>();
            builder.Services.Configure(action);
            return builder;
        }

        /// <inheritdoc cref="AddComplexityAnalyzer(IGraphQLBuilder, Action{ComplexityConfiguration})"/>
        public static IGraphQLBuilder AddComplexityAnalyzer(this IGraphQLBuilder builder, Action<ComplexityConfiguration, IServiceProvider?>? action)
        {
            builder.AddValidationRule<ComplexityValidationRule>();
            builder.Services.Configure(action);
            return builder;
        }

        /// <summary>
        /// Registers <typeparamref name="TAnalyzer"/> as a singleton of type <see cref="IComplexityAnalyzer"/> within the
        /// dependency injection framework, then enables and configures it with the specified configuration delegate.
        /// </summary>
        public static IGraphQLBuilder AddComplexityAnalyzer<TAnalyzer>(this IGraphQLBuilder builder, Action<ComplexityConfiguration>? action = null)
            where TAnalyzer : class, IComplexityAnalyzer
        {
            builder.Services.Register<IComplexityAnalyzer, TAnalyzer>(ServiceLifetime.Singleton);
            builder.AddValidationRule<ComplexityValidationRule>();
            builder.Services.Configure(action);
            return builder;
        }

        /// <inheritdoc cref="AddComplexityAnalyzer{TAnalyzer}(IGraphQLBuilder, Action{ComplexityConfiguration})"/>
        public static IGraphQLBuilder AddComplexityAnalyzer<TAnalyzer>(this IGraphQLBuilder builder, Action<ComplexityConfiguration, IServiceProvider?>? action)
            where TAnalyzer : class, IComplexityAnalyzer
        {
            builder.Services.Register<IComplexityAnalyzer, TAnalyzer>(ServiceLifetime.Singleton);
            builder.AddValidationRule<ComplexityValidationRule>();
            builder.Services.Configure(action);
            return builder;
        }

        /// <summary>
        /// Registers <paramref name="analyzer"/> as a singleton of type <see cref="IComplexityAnalyzer"/> within the
        /// dependency injection framework, then enables and configures it with the specified configuration delegate.
        /// </summary>
        public static IGraphQLBuilder AddComplexityAnalyzer<TAnalyzer>(this IGraphQLBuilder builder, TAnalyzer analyzer, Action<ComplexityConfiguration>? action = null)
            where TAnalyzer : class, IComplexityAnalyzer
        {
            builder.Services.Register<IComplexityAnalyzer>(analyzer ?? throw new ArgumentNullException(nameof(analyzer)));
            builder.AddValidationRule<ComplexityValidationRule>();
            builder.Services.Configure(action);
            return builder;
        }

        /// <inheritdoc cref="AddComplexityAnalyzer{TAnalyzer}(IGraphQLBuilder, TAnalyzer, Action{ComplexityConfiguration})"/>
        public static IGraphQLBuilder AddComplexityAnalyzer<TAnalyzer>(this IGraphQLBuilder builder, TAnalyzer analyzer, Action<ComplexityConfiguration, IServiceProvider?>? action)
            where TAnalyzer : class, IComplexityAnalyzer
        {
            builder.Services.Register<IComplexityAnalyzer>(analyzer ?? throw new ArgumentNullException(nameof(analyzer)));
            builder.AddValidationRule<ComplexityValidationRule>();
            builder.Services.Configure(action);
            return builder;
        }

        /// <summary>
        /// Registers a singleton of type <see cref="IComplexityAnalyzer"/> within the dependency injection framework
        /// using the specified factory delegate, then enables and configures it with the specified configuration delegate.
        /// </summary>
        public static IGraphQLBuilder AddComplexityAnalyzer<TAnalyzer>(this IGraphQLBuilder builder, Func<IServiceProvider, TAnalyzer> analyzerFactory, Action<ComplexityConfiguration>? action = null)
            where TAnalyzer : class, IComplexityAnalyzer
        {
            builder.Services.Register<IComplexityAnalyzer>(analyzerFactory ?? throw new ArgumentNullException(nameof(analyzerFactory)), ServiceLifetime.Singleton);
            builder.AddValidationRule<ComplexityValidationRule>();
            builder.Services.Configure(action);
            return builder;
        }

        /// <inheritdoc cref="AddComplexityAnalyzer{TAnalyzer}(IGraphQLBuilder, Func{IServiceProvider, TAnalyzer}, Action{ComplexityConfiguration})"/>
        public static IGraphQLBuilder AddComplexityAnalyzer<TAnalyzer>(this IGraphQLBuilder builder, Func<IServiceProvider, TAnalyzer> analyzerFactory, Action<ComplexityConfiguration, IServiceProvider?>? action)
            where TAnalyzer : class, IComplexityAnalyzer
        {
            builder.Services.Register<IComplexityAnalyzer>(analyzerFactory ?? throw new ArgumentNullException(nameof(analyzerFactory)), ServiceLifetime.Singleton);
            builder.AddValidationRule<ComplexityValidationRule>();
            builder.Services.Configure(action);
            return builder;
        }
        #endregion

        #region - AddErrorInfoProvider
        /// <summary>
        /// Configures the default error info provider with the specified configuration delegate.
        /// </summary>
        public static IGraphQLBuilder AddErrorInfoProvider(this IGraphQLBuilder builder, Action<ErrorInfoProviderOptions>? action = null)
        {
            builder.Services.Configure(action);
            return builder.AddErrorInfoProvider<ErrorInfoProvider>();
        }

        /// <inheritdoc cref="AddErrorInfoProvider(IGraphQLBuilder, Action{ErrorInfoProviderOptions})"/>
        public static IGraphQLBuilder AddErrorInfoProvider(this IGraphQLBuilder builder, Action<ErrorInfoProviderOptions, IServiceProvider>? action)
        {
            builder.Services.Configure(action);
            return builder.AddErrorInfoProvider<ErrorInfoProvider>();
        }

        /// <summary>
        /// Registers <typeparamref name="TProvider"/> as a singleton of type <see cref="IErrorInfoProvider"/> within the
        /// dependency injection framework.
        /// </summary>
        public static IGraphQLBuilder AddErrorInfoProvider<TProvider>(this IGraphQLBuilder builder)
            where TProvider : class, IErrorInfoProvider
        {
            builder.Services.Register<IErrorInfoProvider, TProvider>(ServiceLifetime.Singleton);
            return builder;
        }

        /// <summary>
        /// Registers <paramref name="errorInfoProvider"/> as a singleton of type <see cref="IErrorInfoProvider"/> within the
        /// dependency injection framework.
        /// </summary>
        public static IGraphQLBuilder AddErrorInfoProvider<TProvider>(this IGraphQLBuilder builder, TProvider errorInfoProvider)
            where TProvider : class, IErrorInfoProvider
        {
            if (errorInfoProvider == null)
                throw new ArgumentNullException(nameof(errorInfoProvider));

            builder.Services.Register<IErrorInfoProvider>(errorInfoProvider);
            return builder;
        }

        /// <summary>
        /// Registers <see cref="IErrorInfoProvider"/> within the dependency injection framework using the supplied
        /// factory delegate.
        /// </summary>
        public static IGraphQLBuilder AddErrorInfoProvider<TProvider>(this IGraphQLBuilder builder, Func<IServiceProvider, TProvider> errorInfoProviderFactory)
            where TProvider : class, IErrorInfoProvider
        {
            if (errorInfoProviderFactory == null)
                throw new ArgumentNullException(nameof(errorInfoProviderFactory));

            builder.Services.Register<IErrorInfoProvider>(errorInfoProviderFactory, ServiceLifetime.Singleton);
            return builder;
        }
        #endregion

        #region - AddGraphTypes -
        /// <summary>
        /// Scans the calling assembly for classes that implement <see cref="IGraphType"/> and registers
        /// them as transients within the dependency injection framework. A transient lifetime ensures
        /// they are only instantiated once each time the schema is built. If the schema is a scoped schema,
        /// the graph types will effectively be scoped graph types. If the schema is a singleton schema,
        /// the graph types will effectively be singleton graph types.
        /// <br/><br/>
        /// Also registers <see cref="EnumerationGraphType{TEnum}"/>, <see cref="ConnectionType{TNodeType}"/>,
        /// <see cref="ConnectionType{TNodeType, TEdgeType}"/>, <see cref="EdgeType{TNodeType}"/>,
        /// <see cref="InputObjectGraphType{TSourceType}"/>, <see cref="AutoRegisteringInputObjectGraphType{TSourceType}"/>, and
        /// <see cref="AutoRegisteringObjectGraphType{TSourceType}"/> as generic types.
        /// </summary>
        public static IGraphQLBuilder AddGraphTypes(this IGraphQLBuilder builder)
            => builder.AddGraphTypes(Assembly.GetCallingAssembly());

        /// <summary>
        /// Scans the supplied assembly for classes that implement <see cref="IGraphType"/> and registers
        /// them as transients within the dependency injection framework. A transient lifetime ensures
        /// they are only instantiated once each time the schema is built. If the schema is a scoped schema,
        /// the graph types will effectively be scoped graph types. If the schema is a singleton schema,
        /// the graph types will effectively be singleton graph types.
        /// <br/><br/>
        /// Skips classes where the class is marked with the <see cref="DoNotRegisterAttribute"/>.
        /// <br/><br/>
        /// Also registers <see cref="EnumerationGraphType{TEnum}"/>, <see cref="ConnectionType{TNodeType}"/>,
        /// <see cref="ConnectionType{TNodeType, TEdgeType}"/>, <see cref="EdgeType{TNodeType}"/>,
        /// <see cref="InputObjectGraphType{TSourceType}"/>, <see cref="AutoRegisteringInputObjectGraphType{TSourceType}"/>, and
        /// <see cref="AutoRegisteringObjectGraphType{TSourceType}"/> as generic types.
        /// </summary>
        public static IGraphQLBuilder AddGraphTypes(this IGraphQLBuilder builder, Assembly assembly)
        {
            // Graph types are always created with the transient lifetime, since they are only instantiated once
            // each time the schema is built. If the schema is a scoped schema, the graph types will effectively
            // be scoped graph types. If the schema is a singleton schema, the graph types will effectively be
            // singleton graph types. This is REQUIRED behavior and must not be changed.

            if (assembly == null)
                throw new ArgumentNullException(nameof(assembly));

            foreach (var type in assembly.GetTypes()
                .Where(x => x.IsClass && !x.IsAbstract && typeof(IGraphType).IsAssignableFrom(x) && !x.IsDefined(typeof(DoNotRegisterAttribute))))
            {
                builder.Services.TryRegister(type, type, ServiceLifetime.Transient);
            }

            builder.Services.TryRegister(typeof(EnumerationGraphType<>), typeof(EnumerationGraphType<>), ServiceLifetime.Transient);
            builder.Services.TryRegister(typeof(ConnectionType<>), typeof(ConnectionType<>), ServiceLifetime.Transient);
            builder.Services.TryRegister(typeof(ConnectionType<,>), typeof(ConnectionType<,>), ServiceLifetime.Transient);
            builder.Services.TryRegister(typeof(EdgeType<>), typeof(EdgeType<>), ServiceLifetime.Transient);
            builder.Services.TryRegister<PageInfoType>(ServiceLifetime.Transient);
            builder.Services.TryRegister(typeof(InputObjectGraphType<>), typeof(InputObjectGraphType<>), ServiceLifetime.Transient);
            builder.Services.TryRegister(typeof(AutoRegisteringInputObjectGraphType<>), typeof(AutoRegisteringInputObjectGraphType<>), ServiceLifetime.Transient);
            builder.Services.TryRegister(typeof(AutoRegisteringObjectGraphType<>), typeof(AutoRegisteringObjectGraphType<>), ServiceLifetime.Transient);

            return builder;
        }
        #endregion

        #region - AddClrTypeMappings -
        /// <summary>
        /// Scans the calling assembly for classes that inherit from <see cref="ObjectGraphType{TSourceType}"/>,
        /// <see cref="InputObjectGraphType{TSourceType}"/>, or <see cref="EnumerationGraphType{TEnum}"/>, and
        /// registers clr type mappings on the schema between that class and the source type or underlying enum type.
        /// Skips classes where the source type is <see cref="object"/>, or where the class is marked with
        /// the <see cref="DoNotMapClrTypeAttribute"/>.
        /// </summary>
        /// <remarks>
        /// This is equivalent to calling <see cref="SchemaExtensions.RegisterTypeMappings(ISchema)"/>
        /// within the schema constructor.
        /// </remarks>
        public static IGraphQLBuilder AddClrTypeMappings(this IGraphQLBuilder builder)
            => builder.AddClrTypeMappings(Assembly.GetCallingAssembly());

        /// <summary>
        /// Scans the specified assembly for classes that inherit from <see cref="ObjectGraphType{TSourceType}"/>,
        /// <see cref="InputObjectGraphType{TSourceType}"/>, or <see cref="EnumerationGraphType{TEnum}"/>, and
        /// registers clr type mappings on the schema between that class and the source type or underlying enum type.
        /// Skips classes where the source type is <see cref="object"/>, or where the class is marked with
        /// the <see cref="DoNotMapClrTypeAttribute"/>.
        /// </summary>
        /// <remarks>
        /// This is equivalent to calling <see cref="SchemaExtensions.RegisterTypeMappings(ISchema, Assembly)"/>
        /// within the schema constructor.
        /// </remarks>
        public static IGraphQLBuilder AddClrTypeMappings(this IGraphQLBuilder builder, Assembly assembly)
        {
            if (assembly == null)
                throw new ArgumentNullException(nameof(assembly));

            // retreive all of the type mappings ahead-of-time, in case of a scoped or transient schema,
            // as reflection is relatively slow
            var typeMappings = assembly.GetClrTypeMappings();
            foreach (var typeMapping in typeMappings)
            {
                builder.AddGraphTypeMappingProvider(new ManualGraphTypeMappingProvider(typeMapping.ClrType, typeMapping.GraphType));
            }

            return builder;
        }
        #endregion

        #region - AddAutoClrMappings -
        /// <summary>
        /// Registers an instance of <see cref="AutoRegisteringGraphTypeMappingProvider"/> with the dependency injection
        /// framework as a singleton of type <see cref="IGraphTypeMappingProvider"/> and configures it to map input
        /// and/or output types to <see cref="AutoRegisteringInputObjectGraphType{TSourceType}"/> or
        /// <see cref="AutoRegisteringObjectGraphType{TSourceType}"/> graph types.
        /// </summary>
        public static IGraphQLBuilder AddAutoClrMappings(this IGraphQLBuilder builder, bool mapInputTypes = true, bool mapOutputTypes = true)
        {
            builder.AddGraphTypeMappingProvider(new AutoRegisteringGraphTypeMappingProvider(mapInputTypes, mapOutputTypes));
            return builder;
        }
        #endregion

        #region - AddDocumentListener -
        /// <summary>
        /// Registers <typeparamref name="TDocumentListener"/> with the dependency injection framework as both <typeparamref name="TDocumentListener"/> and
        /// <see cref="IDocumentExecutionListener"/>. Configures document execution to add an instance of <typeparamref name="TDocumentListener"/> to the
        /// list of document execution listeners within <see cref="ExecutionOptions.Listeners"/>. Singleton, scoped and transient lifetimes are supported.
        /// </summary>
        /// <remarks>
        /// Do not separately add the document listener to your execution code or the document listener may be registered twice for the same execution.
        /// </remarks>
        public static IGraphQLBuilder AddDocumentListener<TDocumentListener>(this IGraphQLBuilder builder, ServiceLifetime serviceLifetime = ServiceLifetime.Singleton)
            where TDocumentListener : class, IDocumentExecutionListener
        {
            builder.Services.RegisterAsBoth<IDocumentExecutionListener, TDocumentListener>(serviceLifetime);
            builder.ConfigureExecutionOptions(options => options.Listeners.Add(options.RequestServices!.GetRequiredService<TDocumentListener>()));
            return builder;
        }

        /// <summary>
        /// Registers <paramref name="documentListener"/> with the dependency injection framework as both <typeparamref name="TDocumentListener"/> and
        /// <see cref="IDocumentExecutionListener"/>. Configures document execution to add <paramref name="documentListener"/> to the
        /// list of document execution listeners within <see cref="ExecutionOptions.Listeners"/>.
        /// </summary>
        /// <remarks>
        /// Do not separately add the document listener to your execution code or the document listener may be registered twice for the same execution.
        /// </remarks>
        public static IGraphQLBuilder AddDocumentListener<TDocumentListener>(this IGraphQLBuilder builder, TDocumentListener documentListener)
            where TDocumentListener : class, IDocumentExecutionListener
        {
            if (documentListener == null)
                throw new ArgumentNullException(nameof(documentListener));

            builder.Services.RegisterAsBoth<IDocumentExecutionListener, TDocumentListener>(documentListener);
            builder.ConfigureExecutionOptions(options => options.Listeners.Add(documentListener));
            return builder;
        }

        /// <summary>
        /// Registers <typeparamref name="TDocumentListener"/> with the dependency injection framework as both <typeparamref name="TDocumentListener"/> and
        /// <see cref="IDocumentExecutionListener"/>, using the supplied factory delegate. Configures document execution to add an instance of
        /// <typeparamref name="TDocumentListener"/> to the list of document execution listeners within <see cref="ExecutionOptions.Listeners"/>.
        /// Singleton, scoped and transient lifetimes are supported.
        /// </summary>
        /// <remarks>
        /// Do not separately add the document listener to your execution code or the document listener may be registered twice for the same execution.
        /// </remarks>
        public static IGraphQLBuilder AddDocumentListener<TDocumentListener>(this IGraphQLBuilder builder, Func<IServiceProvider, TDocumentListener> documentListenerFactory, ServiceLifetime serviceLifetime = ServiceLifetime.Singleton)
            where TDocumentListener : class, IDocumentExecutionListener
        {
            builder.Services.RegisterAsBoth<IDocumentExecutionListener, TDocumentListener>(documentListenerFactory ?? throw new ArgumentNullException(nameof(documentListenerFactory)), serviceLifetime);
            builder.ConfigureExecutionOptions(options => options.Listeners.Add(options.RequestServices!.GetRequiredService<TDocumentListener>()));
            return builder;
        }
        #endregion

        #region - AddMiddleware -
        /// <summary>
        /// Registers <typeparamref name="TMiddleware"/> with the dependency injection framework as both <typeparamref name="TMiddleware"/> and
        /// <see cref="IFieldMiddleware"/>. If <paramref name="install"/> is <see langword="true"/>, installs the middleware by configuring schema
        /// construction to call <see cref="FieldMiddlewareBuilderExtensions.Use(IFieldMiddlewareBuilder, IFieldMiddleware)">Use</see> with an instance
        /// of the middleware pulled from dependency injection. Transient and singleton lifetimes are supported. Transient is default, and causes the middleware
        /// lifetime to match that of the schema. This effectively provides singleton middleware if using a singleton schema, and scoped middleware
        /// if using a scoped schema. Specifying a singleton lifetime is also permissible, providing a benefit if the schema has a scoped lifetime.
        /// </summary>
        /// <remarks>
        /// If <paramref name="install"/> is <see langword="true"/>, do not separately install the middleware within your schema constructor or the
        /// middleware may be registered twice within the schema.
        /// </remarks>
        public static IGraphQLBuilder AddMiddleware<TMiddleware>(this IGraphQLBuilder builder, bool install = true, ServiceLifetime serviceLifetime = ServiceLifetime.Transient)
            where TMiddleware : class, IFieldMiddleware
        {
            if (serviceLifetime == ServiceLifetime.Scoped)
            {
                // this code prevents registrations of scoped middleware for a singleton schema, which is impossible.
                throw new ArgumentOutOfRangeException("Please specify a transient or singleton service lifetime. Specifying transient will cause the middleware lifetime to match that of the schema. Using a scoped schema will then have scoped middleware.");
            }

            // service lifetime defaults to transient so that the lifetime will match that of the schema, be it scoped or singleton
            builder.Services.RegisterAsBoth<IFieldMiddleware, TMiddleware>(serviceLifetime);
            if (install)
                builder.ConfigureSchema((schema, serviceProvider) => schema.FieldMiddleware.Use(serviceProvider.GetRequiredService<TMiddleware>()));
            return builder;
        }

        /// <summary>
        /// Registers <typeparamref name="TMiddleware"/> with the dependency injection framework as both <typeparamref name="TMiddleware"/> and
        /// <see cref="IFieldMiddleware"/>. Calls the <paramref name="installPredicate"/> delegate during schema construction, and if
        /// <see langword="true"/>, installs the middleware by configuring schema construction to call
        /// <see cref="FieldMiddlewareBuilderExtensions.Use(IFieldMiddlewareBuilder, IFieldMiddleware)">Use</see> with an instance of the middleware
        /// pulled from dependency injection. Transient and singleton lifetimes are supported. Transient is default, and causes the middleware
        /// lifetime to match that of the schema. This effectively provides singleton middleware if using a singleton schema, and scoped middleware
        /// if using a scoped schema. Specifying a singleton lifetime is also permissible, providing a benefit if the schema has a scoped lifetime.
        /// </summary>
        /// <remarks>
        /// Do not separately install the middleware within your schema constructor or the middleware may be registered twice within the schema.
        /// </remarks>
        public static IGraphQLBuilder AddMiddleware<TMiddleware>(this IGraphQLBuilder builder, Func<IServiceProvider, ISchema, bool> installPredicate, ServiceLifetime serviceLifetime = ServiceLifetime.Transient)
            where TMiddleware : class, IFieldMiddleware
        {
            if (installPredicate == null)
                throw new ArgumentNullException(nameof(installPredicate));

            if (serviceLifetime == ServiceLifetime.Scoped)
            {
                // this code prevents registrations of scoped middleware for a singleton schema, which is impossible.
                throw new ArgumentOutOfRangeException("Please specify a transient or singleton service lifetime. Specifying transient will cause the middleware lifetime to match that of the schema. Using a scoped schema will then have scoped middleware.");
            }

            // service lifetime defaults to transient so that the lifetime will match that of the schema, be it scoped or singleton
            builder.Services.RegisterAsBoth<IFieldMiddleware, TMiddleware>(serviceLifetime);
            builder.ConfigureSchema((schema, serviceProvider) =>
            {
                if (installPredicate(serviceProvider, schema))
                    schema.FieldMiddleware.Use(serviceProvider.GetRequiredService<TMiddleware>());
            });
            return builder;
        }

        /// <summary>
        /// Registers <paramref name="middleware"/> with the dependency injection framework as both <typeparamref name="TMiddleware"/> and
        /// <see cref="IFieldMiddleware"/>. If <paramref name="install"/> is <see langword="true"/>, installs the middleware by configuring schema
        /// construction to call <see cref="FieldMiddlewareBuilderExtensions.Use(IFieldMiddlewareBuilder, IFieldMiddleware)">Use</see> with an instance
        /// of the middleware pulled from dependency injection. Transient and singleton lifetimes are supported. Transient is default, and causes the middleware
        /// lifetime to match that of the schema. This effectively provides singleton middleware if using a singleton schema, and scoped middleware
        /// if using a scoped schema. Specifying a singleton lifetime is also permissible, providing a benefit if the schema has a scoped lifetime.
        /// </summary>
        /// <remarks>
        /// If <paramref name="install"/> is <see langword="true"/>, do not separately install the middleware within your schema constructor or the
        /// middleware may be registered twice within the schema.
        /// </remarks>
        public static IGraphQLBuilder AddMiddleware<TMiddleware>(this IGraphQLBuilder builder, TMiddleware middleware, bool install = true)
            where TMiddleware : class, IFieldMiddleware
        {
            if (middleware == null)
                throw new ArgumentNullException(nameof(middleware));

            builder.Services.RegisterAsBoth<IFieldMiddleware, TMiddleware>(middleware);
            if (install)
                builder.ConfigureSchema((schema, serviceProvider) => schema.FieldMiddleware.Use(middleware));
            return builder;
        }

        /// <summary>
        /// Registers <paramref name="middleware"/> with the dependency injection framework as both <typeparamref name="TMiddleware"/> and
        /// <see cref="IFieldMiddleware"/>. Calls the <paramref name="installPredicate"/> delegate during schema construction, and if
        /// <see langword="true"/>, installs the middleware by configuring schema construction to call
        /// <see cref="FieldMiddlewareBuilderExtensions.Use(IFieldMiddlewareBuilder, IFieldMiddleware)">Use</see> with an instance of the middleware
        /// pulled from dependency injection. Transient and singleton lifetimes are supported. Transient is default, and causes the middleware
        /// lifetime to match that of the schema. This effectively provides singleton middleware if using a singleton schema, and scoped middleware
        /// if using a scoped schema. Specifying a singleton lifetime is also permissible, providing a benefit if the schema has a scoped lifetime.
        /// </summary>
        /// <remarks>
        /// Do not separately install the middleware within your schema constructor or the middleware may be registered twice within the schema.
        /// </remarks>
        public static IGraphQLBuilder AddMiddleware<TMiddleware>(this IGraphQLBuilder builder, TMiddleware middleware, Func<IServiceProvider, ISchema, bool> installPredicate)
            where TMiddleware : class, IFieldMiddleware
        {
            if (middleware == null)
                throw new ArgumentNullException(nameof(middleware));

            if (installPredicate == null)
                throw new ArgumentNullException(nameof(installPredicate));

            builder.Services.RegisterAsBoth<IFieldMiddleware, TMiddleware>(middleware);
            builder.ConfigureSchema((schema, serviceProvider) =>
            {
                if (installPredicate(serviceProvider, schema))
                    schema.FieldMiddleware.Use(middleware);
            });
            return builder;
        }
        #endregion

        #region - AddDocumentCache -
        /// <summary>
        /// Registers <typeparamref name="TDocumentCache"/> as a singleton of type <see cref="IDocumentCache"/> within the
        /// dependency injection framework.
        /// </summary>
        public static IGraphQLBuilder AddDocumentCache<TDocumentCache>(this IGraphQLBuilder builder)
            where TDocumentCache : class, IDocumentCache
        {
            builder.Services.Register<IDocumentCache, TDocumentCache>(ServiceLifetime.Singleton);
            return builder;
        }

        /// <summary>
        /// Registers <paramref name="documentCache"/> as a singleton of type <see cref="IDocumentCache"/> within the
        /// dependency injection framework.
        /// </summary>
        public static IGraphQLBuilder AddDocumentCache<TDocumentCache>(this IGraphQLBuilder builder, TDocumentCache documentCache)
            where TDocumentCache : class, IDocumentCache
        {
            builder.Services.Register<IDocumentCache>(documentCache ?? throw new ArgumentNullException(nameof(documentCache)));
            return builder;
        }

        /// <summary>
        /// Registers <typeparamref name="TDocumentCache"/> as a singleton of type <see cref="IDocumentCache"/> within the
        /// dependency injection framework. The supplied factory method is used to create the document cache.
        /// </summary>
        public static IGraphQLBuilder AddDocumentCache<TDocumentCache>(this IGraphQLBuilder builder, Func<IServiceProvider, TDocumentCache> documentCacheFactory)
            where TDocumentCache : class, IDocumentCache
        {
            builder.Services.Register<IDocumentCache>(documentCacheFactory ?? throw new ArgumentNullException(nameof(documentCacheFactory)), ServiceLifetime.Singleton);
            return builder;
        }
        #endregion

        #region - AddSerializer -
        /// <summary>
        /// Registers <typeparamref name="TSerializer"/> as a singleton of type <see cref="IGraphQLSerializer"/> within the
        /// dependency injection framework.
        /// If supported, the class is also registered as type <see cref="IGraphQLTextSerializer"/>.
        /// </summary>
        public static IGraphQLBuilder AddSerializer<TSerializer>(this IGraphQLBuilder builder)
            where TSerializer : class, IGraphQLSerializer
        {
            builder.Services.Register<IGraphQLSerializer, TSerializer>(ServiceLifetime.Singleton, true);
            if (typeof(IGraphQLTextSerializer).IsAssignableFrom(typeof(TSerializer)))
                builder.Services.Register(typeof(IGraphQLTextSerializer), typeof(TSerializer), ServiceLifetime.Singleton, true);
            // builder.Services.Register(services => (IGraphQLTextSerializer)services.GetRequiredService<IGraphQLSerializer>(), ServiceLifetime.Singleton);
            return builder;
        }

        /// <summary>
        /// Registers <paramref name="serializer"/> as a singleton of type <see cref="IGraphQLSerializer"/> within the
        /// dependency injection framework.
        /// If supported, the class is also registered as type <see cref="IGraphQLTextSerializer"/>.
        /// </summary>
        public static IGraphQLBuilder AddSerializer<TSerializer>(this IGraphQLBuilder builder, TSerializer serializer)
            where TSerializer : class, IGraphQLSerializer
        {
            builder.Services.Register<IGraphQLSerializer>(serializer ?? throw new ArgumentNullException(nameof(serializer)), true);
            if (serializer is IGraphQLTextSerializer textSerializer)
                builder.Services.Register(textSerializer, true);
            return builder;
        }

        /// <summary>
        /// Registers <typeparamref name="TSerializer"/> as a singleton of type <see cref="IGraphQLSerializer"/> within the
        /// dependency injection framework. The supplied factory method is used to create the serializer.
        /// If supported, the class is also registered as type <see cref="IGraphQLTextSerializer"/>.
        /// </summary>
        public static IGraphQLBuilder AddSerializer<TSerializer>(this IGraphQLBuilder builder, Func<IServiceProvider, TSerializer> serializerFactory)
            where TSerializer : class, IGraphQLSerializer
        {
            builder.Services.Register<IGraphQLSerializer>(serializerFactory ?? throw new ArgumentNullException(nameof(serializerFactory)), ServiceLifetime.Singleton, true);
            if (typeof(IGraphQLTextSerializer).IsAssignableFrom(typeof(TSerializer)))
                builder.Services.Register(typeof(IGraphQLTextSerializer), serializerFactory, ServiceLifetime.Singleton, true);
            // builder.Services.Register(services => (IGraphQLTextSerializer)services.GetRequiredService<IGraphQLSerializer>(), ServiceLifetime.Singleton);
            return builder;
        }
        #endregion

        #region - ConfigureSchema and ConfigureExecutionOptions and ConfigureExecution -
        /// <summary>
        /// Configures an action to run prior to the code within the schema's constructor.
        /// Assumes that the schema derives from <see cref="Schema"/>.
        /// </summary>
        public static IGraphQLBuilder ConfigureSchema(this IGraphQLBuilder builder, Action<ISchema> action)
            => action == null ? throw new ArgumentNullException(nameof(action)) : builder.ConfigureSchema((schema, _) => action(schema));

        /// <inheritdoc cref="ConfigureSchema(IGraphQLBuilder, Action{ISchema})"/>
        public static IGraphQLBuilder ConfigureSchema(this IGraphQLBuilder builder, Action<ISchema, IServiceProvider> action)
        {
            builder.Services.Register<IConfigureSchema>(new ConfigureSchema(action ?? throw new ArgumentNullException(nameof(action))));
            return builder;
        }

        /// <summary>
        /// Configures an action to run immediately prior to document execution.
        /// Assumes that the document executer is <see cref="DocumentExecuter"/>, or that it derives from <see cref="DocumentExecuter"/> and calls
<<<<<<< HEAD
        /// <see cref="DocumentExecuter(IDocumentBuilder, IDocumentValidator, IComplexityAnalyzer, IDocumentCache, IExecutionStrategySelector, IEnumerable{IConfigureExecution})"/>
=======
        /// <see cref="DocumentExecuter(IDocumentBuilder, IDocumentValidator, IDocumentCache, System.Collections.Generic.IEnumerable{IConfigureExecutionOptions})"/>
>>>>>>> 5fd375f3
        /// within the constructor.
        /// </summary>
        /// <remarks>
        /// <see cref="ExecutionOptions.RequestServices"/> can be used within the delegate to access the service provider for this execution.
        /// </remarks>
        public static IGraphQLBuilder ConfigureExecutionOptions(this IGraphQLBuilder builder, Action<ExecutionOptions> action)
        {
            builder.Services.Register<IConfigureExecution>(new ConfigureExecutionOptions(action ?? throw new ArgumentNullException(nameof(action))));
            return builder;
        }

        /// <summary>
        /// Configures an asynchronous action to run immediately prior to document execution.
        /// Assumes that the document executer is <see cref="DocumentExecuter"/>, or that it derives from <see cref="DocumentExecuter"/> and calls
<<<<<<< HEAD
        /// <see cref="DocumentExecuter(IDocumentBuilder, IDocumentValidator, IComplexityAnalyzer, IDocumentCache, IExecutionStrategySelector, IEnumerable{IConfigureExecution})"/>
=======
        /// <see cref="DocumentExecuter(IDocumentBuilder, IDocumentValidator, IDocumentCache, System.Collections.Generic.IEnumerable{IConfigureExecutionOptions})"/>
>>>>>>> 5fd375f3
        /// within the constructor.
        /// </summary>
        /// <remarks>
        /// <see cref="ExecutionOptions.RequestServices"/> can be used within the delegate to access the service provider for this execution.
        /// </remarks>
        public static IGraphQLBuilder ConfigureExecutionOptions(this IGraphQLBuilder builder, Func<ExecutionOptions, Task> action)
        {
            builder.Services.Register<IConfigureExecution>(new ConfigureExecutionOptions(action ?? throw new ArgumentNullException(nameof(action))));
            return builder;
        }

        /// <summary>
        /// Configures an action that can modify or replace document execution behavior.
        /// </summary>
        /// <remarks>
        /// <see cref="ExecutionOptions.RequestServices"/> can be used within the delegate to access the service provider for this execution.
        /// </remarks>
        public static IGraphQLBuilder ConfigureExecution(this IGraphQLBuilder builder, Func<ExecutionOptions, ExecutionDelegate, Task<ExecutionResult>> action)
        {
            builder.Services.Register<IConfigureExecution>(new ConfigureExecution(action));
            return builder;
        }
        #endregion

        #region - AddValidationRule -
        /// <summary>
        /// Registers <typeparamref name="TValidationRule"/> as a singleton within the dependency injection framework
        /// as <typeparamref name="TValidationRule"/> and as <see cref="IValidationRule"/>.
        /// Configures document execution to add the validation rule within <see cref="ExecutionOptions.ValidationRules"/>.
        /// When <paramref name="useForCachedDocuments"/> is <see langword="true"/>, also configures document execution to
        /// add the validation rule within <see cref="ExecutionOptions.CachedDocumentValidationRules"/>.
        /// </summary>
        /// <remarks>
        /// If <paramref name="useForCachedDocuments"/> is <see langword="true"/>, do not separately install the validation rule within
        /// your execution code or the validation rule may be run twice for each execution.
        /// </remarks>
        public static IGraphQLBuilder AddValidationRule<TValidationRule>(this IGraphQLBuilder builder, bool useForCachedDocuments = false)
            where TValidationRule : class, IValidationRule
        {
            builder.Services.RegisterAsBoth<IValidationRule, TValidationRule>(ServiceLifetime.Singleton);
            builder.ConfigureExecutionOptions(options =>
            {
                var rule = options.RequestServices!.GetRequiredService<TValidationRule>();
                options.ValidationRules = (options.ValidationRules ?? DocumentValidator.CoreRules).Append(rule);
                if (useForCachedDocuments)
                {
                    options.CachedDocumentValidationRules = (options.CachedDocumentValidationRules ?? Enumerable.Empty<IValidationRule>()).Append(rule);
                }
            });
            return builder;
        }

        /// <summary>
        /// Registers <paramref name="validationRule"/> as a singleton within the dependency injection framework
        /// as <typeparamref name="TValidationRule"/> and as <see cref="IValidationRule"/>.
        /// Configures document execution to add the validation rule within <see cref="ExecutionOptions.ValidationRules"/>.
        /// When <paramref name="useForCachedDocuments"/> is <see langword="true"/>, also configures document execution to
        /// add the validation rule within <see cref="ExecutionOptions.CachedDocumentValidationRules"/>.
        /// </summary>
        /// <remarks>
        /// If <paramref name="useForCachedDocuments"/> is <see langword="true"/>, do not separately install the validation rule within
        /// your execution code or the validation rule may be run twice for each execution.
        /// </remarks>
        public static IGraphQLBuilder AddValidationRule<TValidationRule>(this IGraphQLBuilder builder, TValidationRule validationRule, bool useForCachedDocuments = false)
            where TValidationRule : class, IValidationRule
        {
            builder.Services.RegisterAsBoth<IValidationRule, TValidationRule>(validationRule ?? throw new ArgumentNullException(nameof(validationRule)));
            builder.ConfigureExecutionOptions(options =>
            {
                options.ValidationRules = (options.ValidationRules ?? DocumentValidator.CoreRules).Append(validationRule);
                if (useForCachedDocuments)
                {
                    options.CachedDocumentValidationRules = (options.CachedDocumentValidationRules ?? Enumerable.Empty<IValidationRule>()).Append(validationRule);
                }
            });
            return builder;
        }

        /// <summary>
        /// Registers <typeparamref name="TValidationRule"/> as a singleton within the dependency injection framework
        /// as <typeparamref name="TValidationRule"/> and as <see cref="IValidationRule"/> using the specified factory delegate.
        /// Configures document execution to add the validation rule within <see cref="ExecutionOptions.ValidationRules"/>.
        /// When <paramref name="useForCachedDocuments"/> is <see langword="true"/>, also configures document execution to
        /// add the validation rule within <see cref="ExecutionOptions.CachedDocumentValidationRules"/>.
        /// </summary>
        /// <remarks>
        /// If <paramref name="useForCachedDocuments"/> is <see langword="true"/>, do not separately install the validation rule within
        /// your execution code or the validation rule may be run twice for each execution.
        /// </remarks>
        public static IGraphQLBuilder AddValidationRule<TValidationRule>(this IGraphQLBuilder builder, Func<IServiceProvider, TValidationRule> validationRuleFactory, bool useForCachedDocuments = false)
            where TValidationRule : class, IValidationRule
        {
            builder.Services.RegisterAsBoth<IValidationRule, TValidationRule>(validationRuleFactory ?? throw new ArgumentNullException(nameof(validationRuleFactory)), ServiceLifetime.Singleton);
            builder.ConfigureExecutionOptions(options =>
            {
                var rule = options.RequestServices!.GetRequiredService<TValidationRule>();
                options.ValidationRules = (options.ValidationRules ?? DocumentValidator.CoreRules).Append(rule);
                if (useForCachedDocuments)
                {
                    options.CachedDocumentValidationRules = (options.CachedDocumentValidationRules ?? Enumerable.Empty<IValidationRule>()).Append(rule);
                }
            });
            return builder;
        }
        #endregion

        #region - AddApolloTracing -
        /// <summary>
        /// Registers <see cref="InstrumentFieldsMiddleware"/> within the dependency injection framework and
        /// configures it to be installed within the schema, and configures responses to include Apollo
        /// Tracing data when enabled via <see cref="ExecutionOptions.EnableMetrics"/>.
        /// When <paramref name="enableMetrics"/> is <see langword="true"/>, configures execution to set
        /// <see cref="ExecutionOptions.EnableMetrics"/> to <see langword="true"/>; otherwise leaves it unchanged.
        /// </summary>
        public static IGraphQLBuilder AddApolloTracing(this IGraphQLBuilder builder, bool enableMetrics = true)
            => AddApolloTracing(builder, _ => enableMetrics);

        /// <summary>
        /// Registers <see cref="InstrumentFieldsMiddleware"/> within the dependency injection framework and
        /// configures it to be installed within the schema, and configures responses to include Apollo
        /// Tracing data when enabled via <see cref="ExecutionOptions.EnableMetrics"/>.
        /// Configures execution to run <paramref name="enableMetricsPredicate"/> and when <see langword="true"/>, sets
        /// <see cref="ExecutionOptions.EnableMetrics"/> to <see langword="true"/>; otherwise leaves it unchanged.
        /// </summary>
        public static IGraphQLBuilder AddApolloTracing(this IGraphQLBuilder builder, Func<ExecutionOptions, bool> enableMetricsPredicate)
        {
            if (enableMetricsPredicate == null)
                throw new ArgumentNullException(nameof(enableMetricsPredicate));

            builder.AddMiddleware<InstrumentFieldsMiddleware>();
            builder.ConfigureExecution(async (options, next) =>
            {
                if (enableMetricsPredicate(options))
                    options.EnableMetrics = true;
                DateTime start = DateTime.UtcNow;
                var ret = await next(options).ConfigureAwait(false);
                if (options.EnableMetrics)
                {
                    ret.EnrichWithApolloTracing(start);
                }
                return ret;
            });
            return builder;
        }
        #endregion

        #region - AddExecutionStrategySelector -
        /// <summary>
        /// Registers <typeparamref name="TExecutionStrategySelector"/> with the dependency injection framework as
        /// a singleton of type <see cref="IExecutionStrategySelector"/>.
        /// </summary>
        public static IGraphQLBuilder AddExecutionStrategySelector<TExecutionStrategySelector>(this IGraphQLBuilder builder)
            where TExecutionStrategySelector : class, IExecutionStrategySelector
        {
            builder.Services.Register<IExecutionStrategySelector, TExecutionStrategySelector>(ServiceLifetime.Singleton);
            return builder;
        }

        /// <summary>
        /// Registers <paramref name="executionStrategySelector"/> with the dependency injection framework as
        /// a singleton of type <see cref="IExecutionStrategySelector"/>.
        /// </summary>
        public static IGraphQLBuilder AddExecutionStrategySelector<TExecutionStrategySelector>(this IGraphQLBuilder builder, TExecutionStrategySelector executionStrategySelector)
            where TExecutionStrategySelector : class, IExecutionStrategySelector
        {
            if (executionStrategySelector == null)
                throw new ArgumentNullException(nameof(executionStrategySelector));

            builder.Services.Register<IExecutionStrategySelector>(executionStrategySelector);
            return builder;
        }

        /// <summary>
        /// Registers <typeparamref name="TExecutionStrategySelector"/> with the dependency injection framework as
        /// a singleton of type <see cref="IExecutionStrategySelector"/>, using the supplied factory delegate.
        /// </summary>
        public static IGraphQLBuilder AddExecutionStrategySelector<TExecutionStrategySelector>(this IGraphQLBuilder builder, Func<IServiceProvider, TExecutionStrategySelector> executionStrategySelectorFactory)
            where TExecutionStrategySelector : class, IExecutionStrategySelector
        {
            builder.Services.Register<IExecutionStrategySelector>(executionStrategySelectorFactory ?? throw new ArgumentNullException(nameof(executionStrategySelectorFactory)), ServiceLifetime.Singleton);
            return builder;
        }
        #endregion

        #region - AddExecutionStrategy -
        /// <summary>
        /// Registers <typeparamref name="TExecutionStrategy"/> with the dependency injection framework as
        /// a singleton, and registers an <see cref="ExecutionStrategyRegistration"/> for this <typeparamref name="TExecutionStrategy"/>
        /// configured for the selected <paramref name="operationType"/>.
        /// </summary>
        public static IGraphQLBuilder AddExecutionStrategy<TExecutionStrategy>(this IGraphQLBuilder builder, OperationType operationType)
            where TExecutionStrategy : class, IExecutionStrategy
        {
            builder.Services.Register<TExecutionStrategy>(ServiceLifetime.Singleton);
            builder.Services.Register(
                provider => new ExecutionStrategyRegistration(
                    provider.GetRequiredService<TExecutionStrategy>(),
                    operationType),
                ServiceLifetime.Singleton);

            return builder;
        }

        /// <summary>
        /// Registers a <see cref="ExecutionStrategyRegistration"/> with the dependency injection framework
        /// for the specified <paramref name="executionStrategy"/> and <paramref name="operationType"/>.
        /// </summary>
        public static IGraphQLBuilder AddExecutionStrategy<TExecutionStrategy>(this IGraphQLBuilder builder, TExecutionStrategy executionStrategy, OperationType operationType)
            where TExecutionStrategy : class, IExecutionStrategy
        {
            if (executionStrategy == null)
                throw new ArgumentNullException(nameof(executionStrategy));

            builder.Services.Register(
                new ExecutionStrategyRegistration(
                    executionStrategy,
                    operationType));

            return builder;
        }

        /// <summary>
        /// Registers an <see cref="ExecutionStrategyRegistration"/> with the dependency injection framework
        /// as a singleton for the specified <typeparamref name="TExecutionStrategy"/> and <paramref name="operationType"/>,
        /// using the supplied factory delegate.
        /// </summary>
        public static IGraphQLBuilder AddExecutionStrategy<TExecutionStrategy>(this IGraphQLBuilder builder, Func<IServiceProvider, TExecutionStrategy> executionStrategyFactory, OperationType operationType)
            where TExecutionStrategy : class, IExecutionStrategy
        {
            if (executionStrategyFactory == null)
                throw new ArgumentNullException(nameof(executionStrategyFactory));

            builder.Services.Register(
                provider => new ExecutionStrategyRegistration(
                    executionStrategyFactory(provider),
                    operationType),
                ServiceLifetime.Singleton);

            return builder;
        }
        #endregion
    }
}<|MERGE_RESOLUTION|>--- conflicted
+++ resolved
@@ -890,11 +890,7 @@
         /// <summary>
         /// Configures an action to run immediately prior to document execution.
         /// Assumes that the document executer is <see cref="DocumentExecuter"/>, or that it derives from <see cref="DocumentExecuter"/> and calls
-<<<<<<< HEAD
-        /// <see cref="DocumentExecuter(IDocumentBuilder, IDocumentValidator, IComplexityAnalyzer, IDocumentCache, IExecutionStrategySelector, IEnumerable{IConfigureExecution})"/>
-=======
-        /// <see cref="DocumentExecuter(IDocumentBuilder, IDocumentValidator, IDocumentCache, System.Collections.Generic.IEnumerable{IConfigureExecutionOptions})"/>
->>>>>>> 5fd375f3
+        /// <see cref="DocumentExecuter(IDocumentBuilder, IDocumentValidator, IDocumentCache, IExecutionStrategySelector, IEnumerable{IConfigureExecution})"/>
         /// within the constructor.
         /// </summary>
         /// <remarks>
@@ -909,11 +905,7 @@
         /// <summary>
         /// Configures an asynchronous action to run immediately prior to document execution.
         /// Assumes that the document executer is <see cref="DocumentExecuter"/>, or that it derives from <see cref="DocumentExecuter"/> and calls
-<<<<<<< HEAD
-        /// <see cref="DocumentExecuter(IDocumentBuilder, IDocumentValidator, IComplexityAnalyzer, IDocumentCache, IExecutionStrategySelector, IEnumerable{IConfigureExecution})"/>
-=======
-        /// <see cref="DocumentExecuter(IDocumentBuilder, IDocumentValidator, IDocumentCache, System.Collections.Generic.IEnumerable{IConfigureExecutionOptions})"/>
->>>>>>> 5fd375f3
+        /// <see cref="DocumentExecuter(IDocumentBuilder, IDocumentValidator, IDocumentCache, IExecutionStrategySelector, IEnumerable{IConfigureExecution})"/>
         /// within the constructor.
         /// </summary>
         /// <remarks>
