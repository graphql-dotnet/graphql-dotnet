--- conflicted
+++ resolved
@@ -756,7 +756,6 @@
         }
         #endregion
 
-<<<<<<< HEAD
         #region - AddGraphQLRequestReader -
         /// <summary>
         /// Registers <typeparamref name="TGraphQLRequestReader"/> as a singleton of type <see cref="IGraphQLRequestReader"/> within the
@@ -783,10 +782,7 @@
             => builder.Register<IGraphQLRequestReader>(graphQLRequestReader ?? throw new ArgumentNullException(nameof(graphQLRequestReader)), ServiceLifetime.Singleton, true);
         #endregion
 
-        #region - ConfigureSchema and ConfigureExecution -
-=======
         #region - ConfigureSchema and ConfigureExecutionOptions -
->>>>>>> c2cf63e3
         /// <summary>
         /// Configures an action to run prior to the code within the schema's constructor.
         /// Assumes that the schema derives from <see cref="Schema"/>.
