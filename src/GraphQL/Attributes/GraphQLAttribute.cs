--- conflicted
+++ resolved
@@ -49,14 +49,9 @@
     }
 
     /// <summary>
-<<<<<<< HEAD
-    /// Updates the properties of the specified <see cref="IGraphType"/> and <see cref="FieldType"/> as necessary
-    /// when adding a field to a graph type.
-=======
     /// Updates the properties of the specified <see cref="FieldType"/> as necessary
     /// when adding a field to a graph type. Typically you should use <see cref="Modify(FieldType, bool)"/>
     /// instead of this method unless you need the additional properties exposed in this method.
->>>>>>> 387cfe3e
     /// </summary>
     /// <param name="graphType">The <see cref="IGraphType"/> the field will be added to.</param>
     /// <param name="fieldType">The <see cref="FieldType"/> to update.</param>
