--- conflicted
+++ resolved
@@ -6,13 +6,8 @@
     /// <summary>
     /// Does not add the marked property to the auto-registered GraphQL type as a field.
     /// </summary>
-<<<<<<< HEAD
     [AttributeUsage(AttributeTargets.Property | AttributeTargets.Method | AttributeTargets.Field)]
-    public class IgnoreAttribute : Attribute
-=======
-    [AttributeUsage(AttributeTargets.Property, AllowMultiple = false)]
     public class IgnoreAttribute : GraphQLAttribute
->>>>>>> d6dc5431
     {
         public override bool ShouldInclude(MemberInfo memberInfo, bool isInputType) => false;
     }
