using System.Collections;
using System.ComponentModel;
using System.Reflection;
using System.Runtime.CompilerServices;
using System.Text;
using GraphQL.DataLoader;
using GraphQL.Types;
using GraphQL.Utilities;

namespace GraphQL;

/// <summary>
/// Provides extension methods for types.
/// </summary>
public static class TypeExtensions
{
    /// <summary>
<<<<<<< HEAD
    /// Returns the list type of the indicated type.
    /// Also indicates if the list type is an array type or a <see cref="List{T}"/>.
    /// If neither, this indicates that the type is an interface compatible with
    /// both <see cref="List{T}"/>s and arrays.
=======
    /// Returns the element type of the specified list type.
    /// For arrays, this is the element type of the array.
    /// For generic types, this is the type of generic argument.
    /// Otherwise, this is <see cref="object"/>.
>>>>>>> 9ebb7ee2
    /// </summary>
    internal static Type GetListElementType(this Type listType)
    {
        if (listType is null)
            throw new ArgumentNullException(nameof(listType));
        if (listType.IsGenericTypeDefinition)
            throw new InvalidOperationException($"Type '{listType.GetFriendlyName()}' is a generic type definition and the element type cannot be determined.");
        if (listType.IsGenericType)
        {
            var genericArguments = listType.GetGenericArguments();
            if (genericArguments.Length != 1)
                throw new InvalidOperationException($"Type '{listType.GetFriendlyName()}' is a generic type with {genericArguments.Length} generic arguments so the element type cannot be determined.");
            return genericArguments[0];
        }
        return listType.IsArray
            ? listType.GetElementType()!
            : typeof(object);
    }

    /// <summary>
    /// Converts the specified <see cref="IEnumerable"/> to an <see cref="Array"/> of type <see cref="object"/>.
    /// </summary>
    /// <remarks>
    /// Optimized over <paramref name="values"/><see cref="Enumerable.Cast{TResult}(IEnumerable)">.Cast&lt;object&gt;()</see><see cref="Enumerable.ToArray{TSource}(IEnumerable{TSource})">.ToArray()</see>.
    /// </remarks>
    internal static object?[] ToObjectArray(this IEnumerable values)
    {
        if (values == null)
            throw new ArgumentNullException(nameof(values));
        if (values is object?[] objectArray)
            return objectArray;
        if (values is List<object?> objectList)
            return objectList.ToArray();
        if (values is IEnumerable<object?> enumerable)
            return enumerable.ToArray();
        if (values is ICollection collection) // note: TryGetNonEnumeratedCount is not available for IEnumerable; only IEnumerable<T>
        {
            var count = collection.Count;
            object?[] array = new object?[count];
            int i = 0;
            foreach (var value in values)
                array[i++] = value;
            if (i != count)
                throw new InvalidOperationException("The number of items in the collection changed during enumeration.");
            return array;
        }
        var list = new List<object?>();
        foreach (object? value in values)
            list.Add(value);
        return list.ToArray();
    }

    /// <summary>
    /// Determines whether the indicated type implements IGraphType.
    /// </summary>
    /// <param name="type">The type.</param>
    /// <returns>
    ///   <see langword="true"/> if the indicated type implements IGraphType; otherwise, <see langword="false"/>.
    /// </returns>
    public static bool IsGraphType(this Type type)
        => typeof(IGraphType).IsAssignableFrom(type);

    /// <summary>
    /// Determines if the specified type represents a named graph type (not a wrapper type such as <see cref="ListGraphType"/>).
    /// </summary>
    internal static bool IsNamedType(this Type type)
    {
        if (!IsGraphType(type))
            return false;
        if (type.IsGenericType)
        {
            var genericType = type.GetGenericTypeDefinition();
            if (genericType == typeof(NonNullGraphType<>) ||
                genericType == typeof(ListGraphType<>))
            {
                return false;
            }
        }
        else if (type == typeof(NonNullGraphType) || type == typeof(ListGraphType))
        {
            return false;
        }

        return true;
    }

    /// <summary>
    /// Gets the GraphQL name of the type. This is derived from the type name and can
    /// be overridden by the <see cref="GraphQLMetadataAttribute"/>. The name is chosen
    /// depending on <see cref="GlobalSwitches.UseLegacyTypeNaming"/>.
    /// </summary>
    /// <param name="type">The indicated type.</param>
    /// <returns>A string containing a GraphQL compatible type name.</returns>
    public static string GraphQLName(this Type type)
    {
#pragma warning disable CS0618 // Type or member is obsolete
        if (!GlobalSwitches.UseLegacyTypeNaming)
#pragma warning restore CS0618 // Type or member is obsolete
        {
            return NameOf(type)
                .Replace('@', '_'); // F# anonymous class support

            static string NameOf(Type type)
            {
                type = type.GetNamedType();

                if (!typeof(IGraphType).IsAssignableFrom(type))
                {
                    var attr = type.GetCustomAttribute<GraphQLMetadataAttribute>();
                    if (!string.IsNullOrEmpty(attr?.Name))
                    {
                        return attr!.Name!;
                    }
                }

                var name = type.Name;

                if (type.IsGenericType)
                    name = name.Substring(0, name.IndexOf('`'));

                if (name != "GraphType" && name != "Type")
                {
                    if (name.EndsWith("GraphType", StringComparison.Ordinal))
                    {
                        name = name.Substring(0, name.Length - "GraphType".Length);
                    }
                    else if (name.EndsWith("Type", StringComparison.Ordinal))
                    {
                        name = name.Substring(0, name.Length - "Type".Length);
                    }
                }

                if (GlobalSwitches.UseDeclaringTypeNames)
                {
                    var parent = type.DeclaringType;
                    while (parent != null)
                    {
                        name = $"{parent.Name}_{name}";
                        parent = parent.DeclaringType;
                    }
                }

                if (!type.IsGenericType)
                    return name;
                var sb = new StringBuilder();
                foreach (var arg in type.GetGenericArguments())
                {
                    sb.Append(NameOf(arg));
                }
                sb.Append(name);
                return sb.ToString();
            }
        }

        type = type.GetNamedType();

        var attr = type.GetCustomAttribute<GraphQLMetadataAttribute>();

        if (!string.IsNullOrEmpty(attr?.Name))
        {
            return attr!.Name!;
        }

        var typeName = type.Name;

        if (type.IsGenericType)
        {
            typeName = typeName.Substring(0, typeName.IndexOf('`'));
        }

        if (typeName == nameof(GraphType) || typeName == nameof(Type))
            return typeName;

        typeName = typeName.Replace(nameof(GraphType), nameof(Type));

        return typeName.EndsWith(nameof(Type), StringComparison.InvariantCulture)
            ? typeName.Remove(typeName.Length - nameof(Type).Length)
            : typeName;
    }

    /// <summary>
    /// Gets the graph type for the indicated type.
    /// </summary>
    /// <param name="type">The type for which a graph type is desired.</param>
    /// <param name="isNullable">if set to <see langword="false"/> if the type explicitly non-nullable.</param>
    /// <param name="mode">Mode to use when mapping CLR type to GraphType.</param>
    /// <returns>A Type object representing a GraphType that matches the indicated type.</returns>
    /// <remarks>This can handle arrays, lists and other collections implementing IEnumerable.</remarks>
    public static Type GetGraphTypeFromType(this Type type, bool isNullable = false, TypeMappingMode mode = TypeMappingMode.UseBuiltInScalarMappings)
    {
        if (typeof(IGraphType).IsAssignableFrom(type))
        {
            throw new ArgumentOutOfRangeException(nameof(type), $"The graph type '{type.GetFriendlyName()}' cannot be used as a CLR type.");
        }

        while (type.IsGenericType && type.GetGenericTypeDefinition() == typeof(IDataLoaderResult<>))
        {
            type = type.GetGenericArguments()[0];
        }

        if (type == typeof(IDataLoaderResult))
        {
            type = typeof(object);
        }

        if (typeof(Task).IsAssignableFrom(type))
            throw new ArgumentOutOfRangeException(nameof(type), "Task types cannot be coerced to a graph type; please unwrap the task type before calling this method.");

        if (type.IsGenericType && type.GetGenericTypeDefinition() == typeof(Nullable<>))
        {
            type = type.GetGenericArguments()[0];
            if (!isNullable)
            {
                throw new ArgumentOutOfRangeException(nameof(isNullable),
                    $"Explicitly nullable type: Nullable<{type.Name}> cannot be coerced to a non nullable GraphQL type.");
            }
        }

        Type? graphType = null;

        if (type.IsArray)
        {
            var clrElementType = type.GetElementType()!;
            var elementType = GetGraphTypeFromType(clrElementType, IsNullableType(clrElementType), mode); // isNullable from elementType, not from parent array
            graphType = typeof(ListGraphType<>).MakeGenericType(elementType);
        }
        else if (TryGetEnumerableElementType(type, out var clrElementType))
        {
            var elementType = GetGraphTypeFromType(clrElementType, IsNullableType(clrElementType), mode); // isNullable from elementType, not from parent container
            graphType = typeof(ListGraphType<>).MakeGenericType(elementType);
        }
        else
        {
#pragma warning disable CS0618 // Type or member is obsolete
            var attr = type.GetCustomAttribute<GraphQLMetadataAttribute>();
            if (attr != null)
            {
                if (mode == TypeMappingMode.InputType)
                    graphType = attr.InputType;
                else if (mode == TypeMappingMode.OutputType)
                    graphType = attr.OutputType;
                else if (attr.InputType == attr.OutputType) // scalar
                    graphType = attr.InputType;
            }
#pragma warning restore CS0618 // Type or member is obsolete

            if (mode == TypeMappingMode.InputType)
            {
                var inputAttr = type.GetCustomAttribute<InputTypeAttribute>();
                if (inputAttr != null)
                    graphType = inputAttr.InputType;
            }
            else if (mode == TypeMappingMode.OutputType)
            {
                var outputAttr = type.GetCustomAttribute<OutputTypeAttribute>();
                if (outputAttr != null)
                    graphType = outputAttr.OutputType;
            }

            if (graphType == null)
            {
                if (mode == TypeMappingMode.UseBuiltInScalarMappings)
                {
                    if (!SchemaTypes.BuiltInScalarMappings.TryGetValue(type, out graphType))
                    {
                        if (type.IsEnum)
                        {
                            graphType = typeof(EnumerationGraphType<>).MakeGenericType(type);
                        }
                        else
                        {
                            throw new ArgumentOutOfRangeException(nameof(type), $"The CLR type '{type.FullName}' cannot be coerced effectively to a GraphQL type.");
                        }
                    }
                }
                else
                {
                    graphType = (mode == TypeMappingMode.OutputType ? typeof(GraphQLClrOutputTypeReference<>) : typeof(GraphQLClrInputTypeReference<>)).MakeGenericType(type);
                }
            }
        }

        if (!isNullable)
        {
            graphType = typeof(NonNullGraphType<>).MakeGenericType(graphType);
        }

        return graphType;

        //TODO: rewrite nullability condition in v5
        static bool IsNullableType(Type type) => !type.IsValueType || type.IsGenericType && type.GetGenericTypeDefinition() == typeof(Nullable<>);
    }

    /// <summary>
    /// Returns the friendly name of a type, using C# angle-bracket syntax for generics.
    /// </summary>
    /// <param name="type">The type of which you are inquiring.</param>
    /// <returns>A string representing the friendly name.</returns>
    internal static string GetFriendlyName(this Type type)
    {
        string friendlyName = type.Name;

        var genericArgs = type.GetGenericArguments();

        if (genericArgs.Length > 0)
        {
            int iBacktick = friendlyName.IndexOf('`');
            if (iBacktick > 0)
            {
                friendlyName = friendlyName.Remove(iBacktick);
            }
            friendlyName += "<";
            Type[] typeParameters = genericArgs;
            for (int i = 0; i < typeParameters.Length; ++i)
            {
                string typeParamName = GetFriendlyName(typeParameters[i]);
                friendlyName += i == 0 ? typeParamName : "," + typeParamName;
            }
            friendlyName += ">";
        }

        return friendlyName;
    }

    /// <summary>
    /// Returns the type of element for a one-dimensional container type.
    /// </summary>
    private static bool TryGetEnumerableElementType(Type type, [NotNullWhen(true)] out Type? elementType)
    {
        if (type == typeof(IEnumerable))
        {
            elementType = typeof(object);
            return true;
        }

        if (!type.IsGenericType || !TypeInformation.EnumerableListTypes.Contains(type.GetGenericTypeDefinition()))
        {
            elementType = null;
            return false;
        }

        elementType = type.GetGenericArguments()[0];
        return true;
    }

    /// <summary>
    /// Returns whether or not the given <paramref name="type"/> implements <paramref name="genericType"/>
    /// by testing itself, and then recursively up it's base types hierarchy.
    /// </summary>
    /// <param name="type">Type to test.</param>
    /// <param name="genericType">Type to test for.</param>
    /// <returns>
    ///   <see langword="true"/> if the indicated type implements <paramref name="genericType"/>; otherwise, <see langword="false"/>.
    /// </returns>
    public static bool ImplementsGenericType(this Type type, Type genericType)
    {
        if (type.IsGenericType && type.GetGenericTypeDefinition() == genericType)
        {
            return true;
        }

        var interfaceTypes = type.GetInterfaces();
        foreach (var it in interfaceTypes)
        {
            if (it.IsGenericType && it.GetGenericTypeDefinition() == genericType)
            {
                return true;
            }
        }

        var baseType = type.BaseType;
        return baseType != null && ImplementsGenericType(baseType, genericType);
    }

    /// <summary>
    /// Looks for a <see cref="DescriptionAttribute"/> on the specified member and returns
    /// the <see cref="DescriptionAttribute.Description">description</see>, if any. Otherwise
    /// returns XML documentation on the specified member, if any. Note that behavior of this
    /// method depends from <see cref="GlobalSwitches.EnableReadDescriptionFromAttributes"/>
    /// and <see cref="GlobalSwitches.EnableReadDescriptionFromXmlDocumentation"/> settings.
    /// </summary>
    public static string? Description(this MemberInfo memberInfo)
    {
        string? description = null;

        if (GlobalSwitches.EnableReadDescriptionFromAttributes)
        {
            description = (memberInfo.GetCustomAttributes(typeof(DescriptionAttribute), false).FirstOrDefault() as DescriptionAttribute)?.Description;
            if (description != null)
                return description;
        }

        if (GlobalSwitches.EnableReadDescriptionFromXmlDocumentation)
        {
            description = memberInfo.GetXmlDocumentation();
        }

        return description;
    }

    /// <summary>
    /// Looks for a <see cref="DescriptionAttribute"/> on the specified parameter and returns
    /// the <see cref="DescriptionAttribute.Description">description</see>, if any. Otherwise
    /// returns XML documentation on the specified member, if any. Note that behavior of this
    /// method depends from <see cref="GlobalSwitches.EnableReadDescriptionFromAttributes"/>
    /// and <see cref="GlobalSwitches.EnableReadDescriptionFromXmlDocumentation"/> settings.
    /// </summary>
    public static string? Description(this ParameterInfo parameterInfo)
    {
        string? description = null;

        if (GlobalSwitches.EnableReadDescriptionFromAttributes)
        {
            description = (parameterInfo.GetCustomAttributes(typeof(DescriptionAttribute), false).FirstOrDefault() as DescriptionAttribute)?.Description;
            if (description != null)
                return description;
        }

        if (GlobalSwitches.EnableReadDescriptionFromXmlDocumentation)
        {
            description = parameterInfo.GetXmlDocumentation();
        }

        return description;
    }

    /// <summary>
    /// Looks for a <see cref="ObsoleteAttribute"/> on the specified member and returns
    /// the <see cref="ObsoleteAttribute.Message">message</see>, if any. Note that behavior of this
    /// method depends from <see cref="GlobalSwitches.EnableReadDeprecationReasonFromAttributes"/> setting.
    /// </summary>
    public static string? ObsoleteMessage(this MemberInfo memberInfo)
    {
        return GlobalSwitches.EnableReadDeprecationReasonFromAttributes
            ? (memberInfo.GetCustomAttributes(typeof(ObsoleteAttribute), false).FirstOrDefault() as ObsoleteAttribute)?.Message
            : null;
    }

    /// <summary>
    /// Looks for a <see cref="DefaultValueAttribute"/> on the specified member and returns
    /// the <see cref="DefaultValueAttribute.Value">value</see>, if any. Note that behavior of this
    /// method depends from <see cref="GlobalSwitches.EnableReadDefaultValueFromAttributes"/> setting.
    /// </summary>
    public static object? DefaultValue(this MemberInfo memberInfo)
    {
        return GlobalSwitches.EnableReadDefaultValueFromAttributes
            ? (memberInfo.GetCustomAttributes(typeof(DefaultValueAttribute), false).FirstOrDefault() as DefaultValueAttribute)?.Value
            : null;
    }

    /// <summary>
    /// Returns the set of <see cref="GraphQLAttribute"/>s applied to the specified member or its
    /// owning module or assembly, or are listed within <see cref="GlobalSwitches.GlobalAttributes"/>.
    /// Attributes are sorted by <see cref="GraphQLAttribute.Priority"/>, lowest first.
    /// </summary>
    public static IEnumerable<GraphQLAttribute> GetGraphQLAttributes(this MemberInfo memberInfo)
    {
        var module = memberInfo.Module;
        var assembly = module.Assembly;
        return memberInfo.GetCustomAttributes<GraphQLAttribute>()
            .Concat(module.GetCustomAttributes<GraphQLAttribute>())
            .Concat(assembly.GetCustomAttributes<GraphQLAttribute>())
            .Concat(GlobalSwitches.GlobalAttributes)
            .OrderBy(x => x.Priority);
    }

    /// <summary>
    /// Returns the set of <see cref="GraphQLAttribute"/>s applied to the specified parameter or its
    /// owning module or assembly, or are listed within <see cref="GlobalSwitches.GlobalAttributes"/>.
    /// Attributes are sorted by <see cref="GraphQLAttribute.Priority"/>, lowest first.
    /// </summary>
    public static IEnumerable<GraphQLAttribute> GetGraphQLAttributes(this ParameterInfo parameterInfo)
    {
        var module = parameterInfo.Member.Module;
        var assembly = module.Assembly;
        return parameterInfo.GetCustomAttributes<GraphQLAttribute>()
            .Concat(module.GetCustomAttributes<GraphQLAttribute>())
            .Concat(assembly.GetCustomAttributes<GraphQLAttribute>())
            .Concat(GlobalSwitches.GlobalAttributes)
            .OrderBy(x => x.Priority);
    }

    /// <summary>
    /// Identifies a property or field on the specified type that matches the specified name.
    /// Search is performed case-insensitively. The property or field must be public and writable/settable.
    /// </summary>
    /// <exception cref="InvalidOperationException"></exception>
    internal static (MemberInfo MemberInfo, bool IsInitOnly, bool IsRequired) FindWritableMember(
        [DynamicallyAccessedMembers(DynamicallyAccessedMemberTypes.PublicProperties | DynamicallyAccessedMemberTypes.PublicFields)]
        this Type type,
        string propertyName)
    {
        PropertyInfo? propertyInfo = null;

        // note: analzyer raises false IL2070 warning due to BindingFlags.IgnoreCase being present

        try
        {
#pragma warning disable IL2070 // 'this' argument does not satisfy 'DynamicallyAccessedMembersAttribute' in call to target method. The parameter of method does not have matching annotations.
            propertyInfo = type.GetProperty(propertyName, BindingFlags.IgnoreCase | BindingFlags.Public | BindingFlags.Instance);
#pragma warning restore IL2070 // 'this' argument does not satisfy 'DynamicallyAccessedMembersAttribute' in call to target method. The parameter of method does not have matching annotations.
        }
        catch (AmbiguousMatchException)
        {
#pragma warning disable IL2070 // 'this' argument does not satisfy 'DynamicallyAccessedMembersAttribute' in call to target method. The parameter of method does not have matching annotations.
            propertyInfo = type.GetProperty(propertyName, BindingFlags.IgnoreCase | BindingFlags.Public | BindingFlags.Instance | BindingFlags.DeclaredOnly);
#pragma warning restore IL2070 // 'this' argument does not satisfy 'DynamicallyAccessedMembersAttribute' in call to target method. The parameter of method does not have matching annotations.
        }

        if (propertyInfo?.SetMethod?.IsPublic ?? false)
        {
            var isExternalInit = propertyInfo.SetMethod.ReturnParameter.GetRequiredCustomModifiers()
                .Any(type => type.FullName == typeof(IsExternalInit).FullName);

            var isRequired = propertyInfo.CustomAttributes.Any(x => x.AttributeType.FullName == typeof(RequiredMemberAttribute).FullName);

            return (propertyInfo, isExternalInit, isRequired);
        }

        FieldInfo? fieldInfo;

        try
        {
#pragma warning disable IL2070 // 'this' argument does not satisfy 'DynamicallyAccessedMembersAttribute' in call to target method. The parameter of method does not have matching annotations.
            fieldInfo = type.GetField(propertyName, BindingFlags.IgnoreCase | BindingFlags.Public | BindingFlags.Instance);
#pragma warning restore IL2070 // 'this' argument does not satisfy 'DynamicallyAccessedMembersAttribute' in call to target method. The parameter of method does not have matching annotations.
        }
        catch (AmbiguousMatchException)
        {
#pragma warning disable IL2070 // 'this' argument does not satisfy 'DynamicallyAccessedMembersAttribute' in call to target method. The parameter of method does not have matching annotations.
            fieldInfo = type.GetField(propertyName, BindingFlags.IgnoreCase | BindingFlags.Public | BindingFlags.Instance | BindingFlags.DeclaredOnly);
#pragma warning restore IL2070 // 'this' argument does not satisfy 'DynamicallyAccessedMembersAttribute' in call to target method. The parameter of method does not have matching annotations.
        }

        if (fieldInfo != null)
        {
            if (fieldInfo.IsInitOnly)
                throw new InvalidOperationException($"Field named '{propertyName}' on CLR type '{type.GetFriendlyName()}' is defined as a read-only field.");

            var isRequired = fieldInfo.CustomAttributes.Any(x => x.AttributeType.FullName == typeof(RequiredMemberAttribute).FullName);

            return (fieldInfo, false, isRequired);
        }

        throw new InvalidOperationException($"Cannot find member named '{propertyName}' on CLR type '{type.GetFriendlyName()}'.");
    }
}

/// <summary>
/// Mode used when mapping CLR type to GraphType in <see cref="TypeExtensions.GetGraphTypeFromType"/>.
/// </summary>
public enum TypeMappingMode
{
    /// <summary>
    /// This mode is left for backward compatibility in cases where you call <see cref="TypeExtensions.GetGraphTypeFromType"/> directly.
    /// </summary>
    UseBuiltInScalarMappings,

    /// <summary>
    /// Map CLR type as input type.
    /// </summary>
    InputType,

    /// <summary>
    /// Map CLR type as output type.
    /// </summary>
    OutputType,
}<|MERGE_RESOLUTION|>--- conflicted
+++ resolved
@@ -15,17 +15,10 @@
 public static class TypeExtensions
 {
     /// <summary>
-<<<<<<< HEAD
-    /// Returns the list type of the indicated type.
-    /// Also indicates if the list type is an array type or a <see cref="List{T}"/>.
-    /// If neither, this indicates that the type is an interface compatible with
-    /// both <see cref="List{T}"/>s and arrays.
-=======
     /// Returns the element type of the specified list type.
     /// For arrays, this is the element type of the array.
     /// For generic types, this is the type of generic argument.
     /// Otherwise, this is <see cref="object"/>.
->>>>>>> 9ebb7ee2
     /// </summary>
     internal static Type GetListElementType(this Type listType)
     {
