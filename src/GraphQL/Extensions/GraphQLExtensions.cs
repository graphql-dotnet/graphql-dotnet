--- conflicted
+++ resolved
@@ -114,32 +114,21 @@
     /// <summary>
     /// Indicates if the graph type is an input object graph type.
     /// </summary>
-    public static bool IsInputObjectType(this IGraphType? type)
+    public static bool IsInputObjectType(this IGraphType type)
     {
         return type.GetNamedType() is IInputObjectGraphType;
     }
 
     internal static bool IsGraphQLTypeReference(this IGraphType? type)
     {
-<<<<<<< HEAD
-        return type.GetNamedType() is GraphQLTypeReference;
-=======
         return type?.GetNamedType() is GraphQLTypeReference;
->>>>>>> 3412640f
     }
 
     /// <summary>
     /// Unwraps any list/non-null graph type wrappers from a graph type and returns the base graph type.
     /// </summary>
-    [return: NotNullIfNotNull("type")]
-    public static IGraphType? GetNamedType(this IGraphType? type)
-    {
-<<<<<<< HEAD
-        if (type == null)
-            return null;
-
-=======
->>>>>>> 3412640f
+    public static IGraphType GetNamedType(this IGraphType type)
+    {
         if (type is IProvideResolvedType provideResolvedType)
         {
             var resolvedType = provideResolvedType.ResolvedType
@@ -322,11 +311,7 @@
         //superType = locationType
 
         // >> - Return {true} if {variableType} and {locationType} are identical, otherwise {false}.
-<<<<<<< HEAD
-        if (ReferenceEquals(maybeSubType, superType))
-=======
         if (Equals(maybeSubType.ToString(), superType.ToString())) // use Equals to match on name; rely on SchemaTypes to ensure that names are unique within the schema
->>>>>>> 3412640f
         {
             return true;
         }
