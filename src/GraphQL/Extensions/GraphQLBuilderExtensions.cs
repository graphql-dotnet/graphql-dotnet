--- conflicted
+++ resolved
@@ -1241,9 +1241,6 @@
     {
         OpenTelemetry.AutoInstrumentation.Initializer.Enabled = false;
         builder.Services.Configure(configure);
-<<<<<<< HEAD
-        builder.ConfigureExecution<GraphQLTelemetryProvider>();
-=======
         builder.Services.TryRegister<IConfigureExecution, TProvider>(ServiceLifetime.Singleton, RegistrationCompareMode.ServiceTypeAndImplementationType);
         return builder;
     }
@@ -1267,7 +1264,6 @@
             throw new ArgumentNullException(nameof(telemetryProviderFactory));
         OpenTelemetry.AutoInstrumentation.Initializer.Enabled = false;
         builder.ConfigureExecution(telemetryProviderFactory);
->>>>>>> 110cd518
         return builder;
     }
 #endif
