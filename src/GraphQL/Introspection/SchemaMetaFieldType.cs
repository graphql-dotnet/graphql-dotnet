using GraphQL.Resolvers;
using GraphQL.Types;
using System;
using System.Linq;

namespace GraphQL.Introspection
{
    public class SchemaMetaFieldType : FieldType
    {
        public SchemaMetaFieldType()
        {
            Name = "__schema";
            Type = typeof(__Schema);
            Description = "Access the current type schema of this server.";
            Resolver = new FuncFieldResolver<ISchema>(context => context.Schema);
        }
    }

    public class __Schema : ObjectGraphType<object>
    {
        public __Schema()
        {
            Name = "__Schema";
            Description =
                "A GraphQL Schema defines the capabilities of a GraphQL server. It " +
                "exposes all available types and directives on the server, as well as " +
                "the entry points for query, mutation, and subscription operations.";

            FieldAsync<NonNullGraphType<ListGraphType<NonNullGraphType<__Type>>>>(
                "types",
                "A list of all types supported by this server.",
<<<<<<< HEAD
                resolve: async context =>
                {
                    return await context.Schema.AllTypes
                        .Where(x => x.Name.StartsWith("__", StringComparison.InvariantCulture) || x.Name.IsBuiltInScalar() || context.Schema.References(x.Name))
                        .WhereAsync(x => context.Schema.Filter.AllowType(x))
                        .ConfigureAwait(false);
                });
=======
                resolve: async context => await context.Schema.AllTypes.WhereAsync(x => context.Schema.Filter.AllowType(x)).ConfigureAwait(false));
>>>>>>> 2fe847fe

            Field<NonNullGraphType<__Type>>(
                "queryType",
                "The type that query operations will be rooted at.",
                resolve: context => context.Schema.Query);

            FieldAsync<__Type>(
                "mutationType",
                "If this server supports mutation, the type that mutation operations will be rooted at.",
                resolve: async context =>
                {
                    if (await context.Schema.Filter.AllowType(context.Schema.Mutation).ConfigureAwait(false))
                    {
                        return context.Schema.Mutation;
                    }
                    return null;
                });

            FieldAsync<__Type>(
                "subscriptionType",
                "If this server supports subscription, the type that subscription operations will be rooted at.",
                resolve: async context =>
                {
                    if (await context.Schema.Filter.AllowType(context.Schema.Subscription).ConfigureAwait(false))
                    {
                        return context.Schema.Subscription;
                    }
                    return null;
                });

            FieldAsync<NonNullGraphType<ListGraphType<NonNullGraphType<__Directive>>>>(
                "directives",
                "A list of all directives supported by this server.",
                resolve: async context => await context.Schema.Directives.WhereAsync(d => context.Schema.Filter.AllowDirective(d)).ConfigureAwait(false));
        }
    }
}<|MERGE_RESOLUTION|>--- conflicted
+++ resolved
@@ -29,7 +29,6 @@
             FieldAsync<NonNullGraphType<ListGraphType<NonNullGraphType<__Type>>>>(
                 "types",
                 "A list of all types supported by this server.",
-<<<<<<< HEAD
                 resolve: async context =>
                 {
                     return await context.Schema.AllTypes
@@ -37,9 +36,6 @@
                         .WhereAsync(x => context.Schema.Filter.AllowType(x))
                         .ConfigureAwait(false);
                 });
-=======
-                resolve: async context => await context.Schema.AllTypes.WhereAsync(x => context.Schema.Filter.AllowType(x)).ConfigureAwait(false));
->>>>>>> 2fe847fe
 
             Field<NonNullGraphType<__Type>>(
                 "queryType",
