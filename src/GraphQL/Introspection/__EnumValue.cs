--- conflicted
+++ resolved
@@ -22,13 +22,9 @@
             Field(f => f.Description, nullable: true);
 
             Field<NonNullGraphType<BooleanGraphType>>("isDeprecated", resolve: context => (!string.IsNullOrWhiteSpace(context.Source?.DeprecationReason)).Boxed());
-<<<<<<< HEAD
-            Field(f => f.DeprecationReason, nullable: true).Description(null);
+            Field(f => f.DeprecationReason, nullable: true);
 
             this.AddAppliedDirectivesField("enum value");
-=======
-            Field(f => f.DeprecationReason, nullable: true);
->>>>>>> 627144b7
         }
     }
 }