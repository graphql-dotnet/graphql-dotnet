--- conflicted
+++ resolved
@@ -4,48 +4,12 @@
 namespace GraphQL.Introspection
 {
     /// <summary>
-<<<<<<< HEAD
-    /// Provides the ability to filter the schema upon introspection to hide types, fields, arguments, enum values, directives.
-=======
     /// Provides the ability to filter the schema upon introspection to hide types, fields, arguments, enum values, and directives.
     /// Can be used to hide information, such as graph types, from clients that have an inadequate permission level.
->>>>>>> 38d24e25
     /// </summary>
     public interface ISchemaFilter
     {
         /// <summary>
-<<<<<<< HEAD
-        /// Returns a value indicating whether to hide the specified type.
-        /// </summary>
-        /// <param name="type"> GraphQL type to consider. </param>
-        Task<bool> AllowType(IGraphType type);
-
-        /// <summary>
-        /// Returns a value indicating whether to hide the specified field.
-        /// </summary>
-        /// <param name="parent"> Parent type to which the field belongs. </param>
-        /// <param name="field"> Field to consider. </param>
-        Task<bool> AllowField(IGraphType parent, IFieldType field);
-
-        /// <summary>
-        /// Returns a value indicating whether to hide the specified field argument.
-        /// </summary>
-        /// <param name="field"> The field to which the argument belongs. </param>
-        /// <param name="argument"> Argument to consider. </param>
-        Task<bool> AllowArgument(IFieldType field, QueryArgument argument);
-
-        /// <summary>
-        /// Returns a value indicating whether to hide the specified enum value.
-        /// </summary>
-        /// <param name="parent"> The enumeration to which the enum value belongs.  </param>
-        /// <param name="enumValue"> Enum value to consider. </param>
-        Task<bool> AllowEnumValue(EnumerationGraphType parent, EnumValueDefinition enumValue);
-
-        /// <summary>
-        /// Returns a value indicating whether to hide the specified directive.
-        /// </summary>
-        /// <param name="directive"> GraphQL directive to consider. </param>
-=======
         /// Returns a boolean indicating whether the specified graph type should be returned within the introspection query.
         /// </summary>
         /// <param name="type">The graph type to consider.</param>
@@ -72,16 +36,11 @@
         /// Returns a boolean indicating whether the specified directive should be returned within the introspection query.
         /// </summary>
         /// <param name="directive">The directive to consider.</param>
->>>>>>> 38d24e25
         Task<bool> AllowDirective(DirectiveGraphType directive);
     }
 
     /// <summary>
-<<<<<<< HEAD
-    /// Default schema filter. By default nothing is hidden.
-=======
     /// The default schema filter. By default nothing is hidden.
->>>>>>> 38d24e25
     /// </summary>
     public class DefaultSchemaFilter : ISchemaFilter
     {
