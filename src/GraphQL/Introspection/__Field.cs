--- conflicted
+++ resolved
@@ -50,8 +50,7 @@
                 });
             Field<NonNullGraphType<__Type>>("type", resolve: ctx => ctx.Source.ResolvedType);
             Field<NonNullGraphType<BooleanGraphType>>("isDeprecated", resolve: context => (!string.IsNullOrWhiteSpace(context.Source.DeprecationReason)).Boxed());
-<<<<<<< HEAD
-            Field(f => f.DeprecationReason, nullable: true);
+            Field(f => f.DeprecationReason, nullable: true).Description(null);
 
             Field<NonNullGraphType<ListGraphType<NonNullGraphType<__DirectiveUsage>>>>(
                 name: "directives",
@@ -71,9 +70,6 @@
                         return await context.Schema.Filter.AllowDirective(registeredDirective);
                     });
                 });
-=======
-            Field(f => f.DeprecationReason, nullable: true).Description(null);
->>>>>>> 32e61487
         }
     }
 }