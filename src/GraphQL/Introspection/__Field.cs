using GraphQL.Types;
using System.Linq;

namespace GraphQL.Introspection
{
    public class __Field : ObjectGraphType<IFieldType>
    {
        public __Field()
        {
            Name = nameof(__Field);
            Description =
                "Object and Interface types are described by a list of Fields, each of " +
                "which has a name, potentially a list of arguments, and a return type.";

            Field(f => f.Name);
            Field<StringGraphType>("description", resolve: context =>
            {
                var description = context.Source.Description;

                // https://github.com/graphql-dotnet/graphql-dotnet/issues/1004
                if (description == null)
                {
                    // We have to iterate over all schema types because FieldType has no reference to the GraphType to which it belongs.
                    var fieldOwner = context.Schema.AllTypes.OfType<IComplexGraphType>().Single(t => t.Fields.Contains(context.Source));
                    if (fieldOwner is IImplementInterfaces implementation && implementation.ResolvedInterfaces != null)
                    {
                        foreach (var iface in implementation.ResolvedInterfaces)
                        {
                            var fieldFromInterface = iface.GetField(context.Source.Name);
                            if (fieldFromInterface?.Description != null)
                                return fieldFromInterface.Description;
                        }
                    }
                }

                return description;
            });

            FieldAsync<NonNullGraphType<ListGraphType<NonNullGraphType<__InputValue>>>>("args",
                resolve: async context =>
                {
                    var arguments = context.Source.Arguments ?? Enumerable.Empty<QueryArgument>();
                    return await arguments.WhereAsync(x => context.Schema.Filter.AllowArgument(context.Source, x)).ConfigureAwait(false);
                });
            Field<NonNullGraphType<__Type>>("type", resolve: ctx => ctx.Source.ResolvedType);
<<<<<<< HEAD
            Field<NonNullGraphType<BooleanGraphType>>("isDeprecated", resolve: context =>
            {
                return (!string.IsNullOrWhiteSpace(context.Source.DeprecationReason)).Boxed();
            });
=======
            Field<NonNullGraphType<BooleanGraphType>>("isDeprecated", resolve: context => !string.IsNullOrWhiteSpace(context.Source.DeprecationReason));
>>>>>>> 83b7a6d4
            Field(f => f.DeprecationReason, nullable: true);
        }
    }
}<|MERGE_RESOLUTION|>--- conflicted
+++ resolved
@@ -43,14 +43,7 @@
                     return await arguments.WhereAsync(x => context.Schema.Filter.AllowArgument(context.Source, x)).ConfigureAwait(false);
                 });
             Field<NonNullGraphType<__Type>>("type", resolve: ctx => ctx.Source.ResolvedType);
-<<<<<<< HEAD
-            Field<NonNullGraphType<BooleanGraphType>>("isDeprecated", resolve: context =>
-            {
-                return (!string.IsNullOrWhiteSpace(context.Source.DeprecationReason)).Boxed();
-            });
-=======
-            Field<NonNullGraphType<BooleanGraphType>>("isDeprecated", resolve: context => !string.IsNullOrWhiteSpace(context.Source.DeprecationReason));
->>>>>>> 83b7a6d4
+            Field<NonNullGraphType<BooleanGraphType>>("isDeprecated", resolve: context => (!string.IsNullOrWhiteSpace(context.Source.DeprecationReason)).Boxed());
             Field(f => f.DeprecationReason, nullable: true);
         }
     }
