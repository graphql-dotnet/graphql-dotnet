--- conflicted
+++ resolved
@@ -21,11 +21,7 @@
 
             Field(f => f.Name).Description(null);
 
-<<<<<<< HEAD
             FieldOptimized<StringGraphType>("description", resolve: context =>
-=======
-            Field<StringGraphType>("description", resolve: context =>
->>>>>>> 0588b1b0
             {
                 string description = context.Source.Description;
 
@@ -59,11 +55,7 @@
                     var source = context.Source;
                     if (source.Arguments?.Count > 0)
                     {
-<<<<<<< HEAD
-                        var arguments = context.GetPooledArray<QueryArgument>(source.Arguments.Count);
-=======
                         var arguments = context.ArrayPool.Rent<QueryArgument>(source.Arguments.Count);
->>>>>>> 0588b1b0
 
                         int index = 0;
                         foreach (var argument in source.Arguments.List)
@@ -82,15 +74,9 @@
                     return Array.Empty<QueryArgument>();
                 });
 
-<<<<<<< HEAD
             FieldOptimized<NonNullGraphType<__Type>>("type", resolve: ctx => ctx.Source.ResolvedType);
 
             FieldOptimized<NonNullGraphType<BooleanGraphType>>("isDeprecated", resolve: context => (!string.IsNullOrWhiteSpace(context.Source.DeprecationReason)).Boxed());
-=======
-            Field<NonNullGraphType<__Type>>("type", resolve: ctx => ctx.Source.ResolvedType);
-
-            Field<NonNullGraphType<BooleanGraphType>>("isDeprecated", resolve: context => (!string.IsNullOrWhiteSpace(context.Source.DeprecationReason)).Boxed());
->>>>>>> 0588b1b0
 
             Field(f => f.DeprecationReason, nullable: true).Description(null);
         }
