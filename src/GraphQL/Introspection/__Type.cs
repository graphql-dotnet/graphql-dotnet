--- conflicted
+++ resolved
@@ -26,30 +26,19 @@
                 "types, Union and Interface, provide the Object types possible " +
                 "at runtime. List and NonNull types compose other types.";
 
-<<<<<<< HEAD
             FieldOptimized<NonNullGraphType<__TypeKind>>("kind", null, null, context =>
-=======
-            Field<NonNullGraphType<__TypeKind>>("kind", null, null, context =>
->>>>>>> 0588b1b0
             {
                 return context.Source is IGraphType type
                     ? KindForInstance(type)
                     : throw new InvalidOperationException($"Unknown kind of type: {context.Source}");
             });
 
-<<<<<<< HEAD
             FieldOptimized<StringGraphType>("name", resolve: context => ((IGraphType)context.Source).Name);
+
 
             Field<StringGraphType>("description");
 
             FieldAsyncOptimized<ListGraphType<NonNullGraphType<__Field>>>("fields", null,
-=======
-            Field<StringGraphType>("name", resolve: context => ((IGraphType)context.Source).Name);
-
-            Field<StringGraphType>("description");
-
-            FieldAsync<ListGraphType<NonNullGraphType<__Field>>>("fields", null,
->>>>>>> 0588b1b0
                 new QueryArguments(
                     new QueryArgument<BooleanGraphType>
                     {
@@ -61,11 +50,7 @@
                     if (context.Source is IObjectGraphType || context.Source is IInterfaceGraphType)
                     {
                         var type = (IComplexGraphType)context.Source;
-<<<<<<< HEAD
-                        var fields = context.GetPooledArray<FieldType>(type.Fields.Count);
-=======
                         var fields = context.ArrayPool.Rent<FieldType>(type.Fields.Count);
->>>>>>> 0588b1b0
 
                         bool includeDeprecated = context.GetArgument<bool>("includeDeprecated");
 
@@ -85,19 +70,11 @@
                     return null;
                 });
 
-<<<<<<< HEAD
             FieldAsyncOptimized<ListGraphType<NonNullGraphType<__Type>>>("interfaces", resolve: async context =>
             {
                 if (context.Source is IImplementInterfaces type)
                 {
-                    var interfaces = context.GetPooledArray<IInterfaceGraphType>(type.ResolvedInterfaces.Count);
-=======
-            FieldAsync<ListGraphType<NonNullGraphType<__Type>>>("interfaces", resolve: async context =>
-            {
-                if (context.Source is IImplementInterfaces type)
-                {
                     var interfaces = context.ArrayPool.Rent<IInterfaceGraphType>(type.ResolvedInterfaces.Count);
->>>>>>> 0588b1b0
 
                     int index = 0;
                     foreach (var resolved in type.ResolvedInterfaces.List)
@@ -116,19 +93,11 @@
                 return null;
             });
 
-<<<<<<< HEAD
             FieldAsyncOptimized<ListGraphType<NonNullGraphType<__Type>>>("possibleTypes", resolve: async context =>
             {
                 if (context.Source is IAbstractGraphType type)
                 {
-                    var possibleTypes = context.GetPooledArray<IObjectGraphType>(type.PossibleTypes.Count);
-=======
-            FieldAsync<ListGraphType<NonNullGraphType<__Type>>>("possibleTypes", resolve: async context =>
-            {
-                if (context.Source is IAbstractGraphType type)
-                {
                     var possibleTypes = context.ArrayPool.Rent<IObjectGraphType>(type.PossibleTypes.Count);
->>>>>>> 0588b1b0
 
                     int index = 0;
                     foreach (var possible in type.PossibleTypes.List)
@@ -147,11 +116,7 @@
                 return null;
             });
 
-<<<<<<< HEAD
             FieldAsyncOptimized<ListGraphType<NonNullGraphType<__EnumValue>>>("enumValues", null,
-=======
-            FieldAsync<ListGraphType<NonNullGraphType<__EnumValue>>>("enumValues", null,
->>>>>>> 0588b1b0
                 new QueryArguments(new QueryArgument<BooleanGraphType>
                 {
                     Name = "includeDeprecated",
@@ -161,11 +126,7 @@
                 {
                     if (context.Source is EnumerationGraphType type)
                     {
-<<<<<<< HEAD
-                        var enumValueDefinitions = context.GetPooledArray<EnumValueDefinition>(type.Values.Count);
-=======
                         var enumValueDefinitions = context.ArrayPool.Rent<EnumValueDefinition>(type.Values.Count);
->>>>>>> 0588b1b0
 
                         bool includeDeprecated = context.GetArgument<bool>("includeDeprecated");
 
@@ -186,19 +147,11 @@
                     return null;
                 });
 
-<<<<<<< HEAD
             FieldAsyncOptimized<ListGraphType<NonNullGraphType<__InputValue>>>("inputFields", resolve: async context =>
             {
                 if (context.Source is IInputObjectGraphType type)
                 {
-                    var inputFields = context.GetPooledArray<FieldType>(type.Fields.Count);
-=======
-            FieldAsync<ListGraphType<NonNullGraphType<__InputValue>>>("inputFields", resolve: async context =>
-            {
-                if (context.Source is IInputObjectGraphType type)
-                {
                     var inputFields = context.ArrayPool.Rent<FieldType>(type.Fields.Count);
->>>>>>> 0588b1b0
 
                     int index = 0;
                     foreach (var field in type.Fields.List)
@@ -217,11 +170,7 @@
                 return null;
             });
 
-<<<<<<< HEAD
             FieldOptimized<__Type>("ofType", resolve: context =>
-=======
-            Field<__Type>("ofType", resolve: context =>
->>>>>>> 0588b1b0
             {
                 return context.Source switch
                 {
