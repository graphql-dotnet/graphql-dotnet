using GraphQL.Types;

namespace GraphQL.Introspection
{
    /// <summary>
    /// <see cref="__Type"/> is at the core of the type introspection system.
    /// It represents scalars, interfaces, object types, unions, enums in the system.
    /// </summary>
    public class __Type : ObjectGraphType<IGraphType>
    {
        /// <summary>
        /// Initializes a new instance of the <see cref="__Type"/> introspection type.
        /// </summary>
        /// <param name="allowAppliedDirectives">Allows 'appliedDirectives' field for this type. It is an experimental feature.</param>
        public __Type(bool allowAppliedDirectives = false)
            : this(allowAppliedDirectives, false)
        {
        }

        /// <summary>
        /// Initializes a new instance of the <see cref="__Type"/> introspection type.
        /// </summary>
        /// <param name="allowAppliedDirectives">Allows 'appliedDirectives' field for this type. It is an experimental feature.</param>
        /// <param name="deprecationOfInputValues">
        /// Allows deprecation of input values - arguments on a field or input fields on an input type.
        /// This feature is from a working draft of the specification.
        /// </param>
        public __Type(bool allowAppliedDirectives = false, bool deprecationOfInputValues = false)
        {
<<<<<<< HEAD
            SetName(nameof(__Type), false);
=======
            SetName(nameof(__Type), validate: false);
>>>>>>> 340d3aa9

            Description =
                "The fundamental unit of any GraphQL Schema is the type. There are " +
                "many kinds of types in GraphQL as represented by the `__TypeKind` enum." +
               @"

" +
                "Depending on the kind of a type, certain fields describe " +
                "information about that type. Scalar types provide no information " +
                "beyond a name and description, while Enum types provide their values. " +
                "Object and Interface types provide the fields they describe. Abstract " +
                "types, Union and Interface, provide the Object types possible " +
                "at runtime. List and NonNull types compose other types.";

            Field<NonNullGraphType<__TypeKind>>("kind").Resolve(context =>
            {
                return context.Source is IGraphType type
                    ? KindForInstance(type)
                    : throw new InvalidOperationException($"Unknown kind of type: {context.Source}");
            });

            Field<StringGraphType>("name").Resolve(context => context.Source!.Name);

            Field<StringGraphType>("description").Resolve(context => context.Source!.Description);

            Field<ListGraphType<NonNullGraphType<__Field>>>("fields")
                .Argument<BooleanGraphType>("includeDeprecated", arg => arg.DefaultValue = BoolBox.False)
                .ResolveAsync(async context =>
                {
                    if (context.Source is IObjectGraphType || context.Source is IInterfaceGraphType)
                    {
                        var type = (IComplexGraphType)context.Source;
                        var fields = context.ArrayPool.Rent<FieldType>(type.Fields.Count);

                        bool includeDeprecated = context.GetArgument<bool>("includeDeprecated");

                        int index = 0;
                        foreach (var field in type.Fields.List)
                        {
                            if ((includeDeprecated || string.IsNullOrWhiteSpace(field.DeprecationReason)) && await context.Schema.Filter.AllowField(type, field).ConfigureAwait(false))
                                fields[index++] = field;
                        }

                        var comparer = context.Schema.Comparer.FieldComparer(type);
                        if (comparer != null)
                            Array.Sort(fields, 0, index, comparer);

                        return fields.Constrained(index);
                    }
                    return null;
                });

            Field<ListGraphType<NonNullGraphType<__Type>>>("interfaces").ResolveAsync(async context =>
            {
                if (context.Source is IImplementInterfaces type)
                {
                    var interfaces = context.ArrayPool.Rent<IInterfaceGraphType>(type.ResolvedInterfaces.Count);

                    int index = 0;
                    foreach (var resolved in type.ResolvedInterfaces.List)
                    {
                        if (await context.Schema.Filter.AllowType(resolved).ConfigureAwait(false))
                            interfaces[index++] = resolved;
                    }

                    var comparer = context.Schema.Comparer.TypeComparer;
                    if (comparer != null)
                        Array.Sort(interfaces, 0, index, comparer);

                    return interfaces.Constrained(index);
                }

                return null;
            });

            Field<ListGraphType<NonNullGraphType<__Type>>>("possibleTypes").ResolveAsync(async context =>
            {
                if (context.Source is IAbstractGraphType type)
                {
                    var possibleTypes = context.ArrayPool.Rent<IObjectGraphType>(type.PossibleTypes.Count);

                    int index = 0;
                    foreach (var possible in type.PossibleTypes.List)
                    {
                        if (await context.Schema.Filter.AllowType(possible).ConfigureAwait(false))
                            possibleTypes[index++] = possible;
                    }

                    var comparer = context.Schema.Comparer.TypeComparer;
                    if (comparer != null)
                        Array.Sort(possibleTypes, 0, index, comparer);

                    return possibleTypes.Constrained(index);
                }

                return null;
            });

            Field<ListGraphType<NonNullGraphType<__EnumValue>>>("enumValues")
                .Argument<BooleanGraphType>("includeDeprecated", arg => arg.DefaultValue = BoolBox.False)
                .ResolveAsync(async context =>
                {
                    if (context.Source is EnumerationGraphType type)
                    {
                        var enumValueDefinitions = context.ArrayPool.Rent<EnumValueDefinition>(type.Values.Count);

                        bool includeDeprecated = context.GetArgument<bool>("includeDeprecated");

                        int index = 0;
                        foreach (var def in type.Values) //ISSUE:allocation
                        {
                            if ((includeDeprecated || string.IsNullOrWhiteSpace(def.DeprecationReason)) && await context.Schema.Filter.AllowEnumValue(type, def).ConfigureAwait(false))
                                enumValueDefinitions[index++] = def;
                        }

                        var comparer = context.Schema.Comparer.EnumValueComparer(type);
                        if (comparer != null)
                            Array.Sort(enumValueDefinitions, 0, index, comparer);

                        return enumValueDefinitions.Constrained(index);
                    }

                    return null;
                });

            var inputFieldsField = Field<ListGraphType<NonNullGraphType<__InputValue>>>("inputFields").ResolveAsync(async context =>
            {
                if (context.Source is IInputObjectGraphType type)
                {
                    var inputFields = context.ArrayPool.Rent<FieldType>(type.Fields.Count);

                    bool includeDeprecated = context.GetArgument<bool>("includeDeprecated", !deprecationOfInputValues);

                    int index = 0;
                    foreach (var field in type.Fields.List)
                    {
                        if ((includeDeprecated || string.IsNullOrWhiteSpace(field.DeprecationReason)) && await context.Schema.Filter.AllowField(type, field).ConfigureAwait(false))
                            inputFields[index++] = field;
                    }

                    var comparer = context.Schema.Comparer.FieldComparer(type);
                    if (comparer != null)
                        Array.Sort(inputFields, 0, index, comparer);

                    return inputFields.Constrained(index);
                }

                return null;
            });
            if (deprecationOfInputValues)
                inputFieldsField.Argument<BooleanGraphType>("includeDeprecated", arg => arg.DefaultValue = BoolBox.False);

            Field<__Type>("ofType").Resolve(context =>
            {
                return context.Source switch
                {
                    NonNullGraphType nonNull => nonNull.ResolvedType,
                    ListGraphType list => list.ResolvedType,
                    _ => null
                };
            });

            if (allowAppliedDirectives)
                this.AddAppliedDirectivesField("type");
        }

        private static object KindForInstance(IGraphType type) => type switch
        {
            EnumerationGraphType _ => TypeKindBoxed.ENUM,
            ScalarGraphType _ => TypeKindBoxed.SCALAR,
            IObjectGraphType _ => TypeKindBoxed.OBJECT,
            IInterfaceGraphType _ => TypeKindBoxed.INTERFACE,
            UnionGraphType _ => TypeKindBoxed.UNION,
            IInputObjectGraphType _ => TypeKindBoxed.INPUT_OBJECT,
            ListGraphType _ => TypeKindBoxed.LIST,
            NonNullGraphType _ => TypeKindBoxed.NON_NULL,
            _ => throw new ArgumentOutOfRangeException(nameof(type), $"Unknown kind of type: {type}")
        };
    }
}<|MERGE_RESOLUTION|>--- conflicted
+++ resolved
@@ -27,11 +27,7 @@
         /// </param>
         public __Type(bool allowAppliedDirectives = false, bool deprecationOfInputValues = false)
         {
-<<<<<<< HEAD
-            SetName(nameof(__Type), false);
-=======
             SetName(nameof(__Type), validate: false);
->>>>>>> 340d3aa9
 
             Description =
                 "The fundamental unit of any GraphQL Schema is the type. There are " +
