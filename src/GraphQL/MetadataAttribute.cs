--- conflicted
+++ resolved
@@ -6,11 +6,7 @@
     /// <summary>
     /// Marks a class (graph type) or property (field) with additional metadata.
     /// </summary>
-<<<<<<< HEAD
-    [AttributeUsage(AttributeTargets.Class | AttributeTargets.Property | AttributeTargets.Method | AttributeTargets.Field | AttributeTargets.Parameter, AllowMultiple = true)]
-=======
-    [AttributeUsage(AttributeTargets.Enum | AttributeTargets.Class | AttributeTargets.Property | AttributeTargets.Method | AttributeTargets.Field, AllowMultiple = true)]
->>>>>>> 0928a534
+    [AttributeUsage(AttributeTargets.Enum | AttributeTargets.Class | AttributeTargets.Property | AttributeTargets.Method | AttributeTargets.Field | AttributeTargets.Parameter, AllowMultiple = true)]
     public class MetadataAttribute : GraphQLAttribute
     {
         /// <inheritdoc cref="MetadataAttribute"/>
