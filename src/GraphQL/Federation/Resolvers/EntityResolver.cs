using System.Collections;
using GraphQL.DataLoader;
using GraphQL.Resolvers;
using GraphQL.Types;
using static GraphQL.Federation.FederationHelper;

namespace GraphQL.Federation.Resolvers;

/// <summary>
/// Resolves the <c>_entities</c> field for GraphQL Federation.
/// </summary>
public sealed class EntityResolver : IFieldResolver
{
    /// <inheritdoc/>
    private EntityResolver()
    {
    }

    /// <summary>
    /// Returns the static instance of <see cref="EntityResolver"/>.
    /// </summary>
    public static EntityResolver Instance { get; } = new EntityResolver();

    /// <summary>
    /// Converts representations to a list of <see cref="Representation"/> objects.
    /// This should occur during field validation so that the representations can be validated.
    /// </summary>
    /// <exception cref="InvalidOperationException">
    /// Occurs when the requested type cannot be found, is not an object graph type, has not been
    /// configured for GraphQL Federation, or cannot be converted to the source type.
    /// </exception>
    /// <remarks>
    /// Exceptions thrown within this method are expected to be returned to the caller as a validation error
    /// (aka Input Error), not logged as a server error (aka Processing Error).
    /// </remarks>
    public IEnumerable<Representation> ConvertRepresentations(ISchema schema, IList representations)
    {
        if (schema == null)
            throw new ArgumentNullException(nameof(schema));
        if (representations == null)
            throw new ArgumentNullException(nameof(representations));

        // enumerate the requested representations, ensuring that the resulting list
        // returns the representations in the same order as the input list (spec requirement)
        var ret = new List<Representation>();
        foreach (var representation in representations)
        {
            // the representation should always be a dictionary, although the _Any scalar type
            // does not enforce that it is not a scalar or list
            if (representation is not IDictionary<string, object?> rep)
                throw new InvalidOperationException("Representation must be a dictionary.");

            // pull the __typename field from the representation, which will indicate the type
            if (!rep.TryGetValue("__typename", out var typeNameObj) || typeNameObj is not string typeName)
                throw new InvalidOperationException("Representation must contain a __typename field.");

            // now find the graph type instance for the type name, ensuring it is an object type and has an entity resolver
            var graphTypeInstance = schema.AllTypes[typeName]
                ?? throw new InvalidOperationException($"The type '{typeName}' could not be found.");
            if (graphTypeInstance is not IObjectGraphType objectGraphType)
                throw new InvalidOperationException($"The type '{typeName}' is not an object graph type.");
            var resolver = graphTypeInstance.GetMetadata<IFederationResolver>(RESOLVER_METADATA)
                ?? throw new InvalidOperationException($"The type '{typeName}' has not been configured for GraphQL Federation.");

            // the entity resolver defines a source CLR type that the representation should be converted to (for convenience).
            // for object and dictionary types, we just pass the representation directly.
            // for other types, we attempt to deserialize the representation into the source type, matching each field being
            //   deserialized to a field on the object graph type, and using the field's graph type instance to deserialize the value.
            // this ensures that the scalar values are properly converted to the expected CLR types, using the scalar's conversion
            //   method as defined within the schema.
            object value;
            try
            {
                //can't use ObjectExtensions.ToObject because that requires an input object graph type for
                //  deserialization mapping
                //value = rep.ToObject(resolver.SourceType, null!);
                if (resolver.SourceType == typeof(object) || resolver.SourceType == typeof(Dictionary<string, object>) || resolver.SourceType == typeof(IDictionary<string, object?>))
                    value = rep;
                else
                    value = ToObject(resolver.SourceType, objectGraphType, rep);
            }
            catch (Exception ex)
            {
                // mask the underlying exception to prevent leaking implementation details
                // the InnerException can be read for debugging purposes
                throw new InvalidOperationException($"Error converting representation for type '{typeName}'.", ex);
            }

            ret.Add(new Representation(objectGraphType, resolver, value));
        }
        return ret;
    }

    /// <summary>
    /// Deserializes an object based on properties provided in a dictionary, using graph type information from
    /// an output graph type. Requires that the object type has a parameterless constructor.
    /// </summary>
    private static object ToObject(Type objectType, IObjectGraphType objectGraphType, IDictionary<string, object?> map)
    {
        // create an instance of the target CLR type
        var obj = Activator.CreateInstance(objectType)!;

        // loop through each field in the map and deserialize the value to the corresponding property on the object
        foreach (var item in map)
        {
            // skip the __typename field as it was already used to find the object graph type and is not intended to be deserialized
            if (item.Key == "__typename")
                continue;

            // find the field on the object graph type, and the corresponding property on the object type
            var field = objectGraphType.Fields.Find(item.Key)
                ?? throw new InvalidOperationException($"Field '{item.Key}' not found in graph type '{objectGraphType.Name}'.");
            var graphType = field.ResolvedType!;
            var prop = objectType.GetProperty(item.Key, System.Reflection.BindingFlags.Instance | System.Reflection.BindingFlags.IgnoreCase | System.Reflection.BindingFlags.Public)
                ?? throw new InvalidOperationException($"Property '{item.Key}' not found in type '{objectType.GetFriendlyName()}'.");

            // deserialize the value
            var value = Deserialize(item.Key, graphType, prop.PropertyType, item.Value);
            // convert the value to the property type if necessary using the ValueConverter (typical for ID fields that convert to numbers)
            if (value != null && !prop.PropertyType.IsInstanceOfType(value))
                value = ValueConverter.ConvertTo(value, prop.PropertyType);
            // set the property value
            prop.SetValue(obj, value);
        }
        return obj;
    }

<<<<<<< HEAD
    internal static object? Deserialize(string fieldName, IGraphType graphType, Type valueType, object? value)
=======
    /// <summary>
    /// Deserializes a value based on the graph type and value provided.
    /// </summary>
    private static object? Deserialize(string fieldName, IGraphType graphType, Type valueType, object? value)
>>>>>>> fd119dc9
    {
        // unwrap non-null graph types
        if (graphType is NonNullGraphType nonNullGraphType)
        {
            if (value == null)
                throw new InvalidOperationException($"The non-null field '{fieldName}' has a null value.");
            graphType = nonNullGraphType.ResolvedType!;
        }

        // handle null values
        if (value == null)
            return null;

        // loop through list graph types and deserialize each element in the list
        if (graphType is ListGraphType listGraphType)
        {
            // cast/convert value to an array (it should already be an array)
            // note: coercing scalars to an array of a single element is not applicable here
            var array = (value as IEnumerable
                ?? throw new InvalidOperationException($"The field '{fieldName}' is a list graph type but the value is not a list"))
                .ToObjectArray();
            // get the list converter and element type for the list type
            var listConverter = ValueConverter.GetListConverter(valueType);
            var elementType = listConverter.ElementType;
            // deserialize each element in the array
            for (int i = 0; i < array.Length; i++)
            {
                array[i] = Deserialize(fieldName, listGraphType.ResolvedType!, elementType, array[i]);
            }
            // convert the array to the intended list type
            return listConverter.Convert(array);
        }

        // handle scalar graph types
        if (graphType is ScalarGraphType scalarGraphType)
            return scalarGraphType.ParseValue(value);

        // handle object graph types
        if (graphType is IObjectGraphType objectGraphType)
        {
            if (value is not Dictionary<string, object?> dic)
                throw new InvalidOperationException($"The field '{fieldName}' is an object graph type but the value is not a dictionary");

            return ToObject(valueType, objectGraphType, dic);
        }

        // union and interface types are not supported
        throw new InvalidOperationException($"The field '{fieldName}' is not a scalar or object graph type.");
    }

    private record RepresentationDataLoader(IResolveFieldContext Context, Representation Representation) : IDataLoaderResult
    {
        public Task<object?> GetResultAsync(CancellationToken cancellationToken = default) => Representation.Resolver.ResolveAsync(Context, Representation.Value).AsTask();
    }

    /// <inheritdoc/>
    public ValueTask<object?> ResolveAsync(IResolveFieldContext context)
    {
        // require the representations argument to be converted to the proper type before hitting this code
        // e.g.: representationArgument.Parser += (value) => EntityResolver.Instance.ConvertRepresentations(schema, (System.Collections.IList)value);
        var representations = (IEnumerable<Representation>)context.Arguments![REPRESENTATIONS_ARGUMENT].Value!;

        // now that the representations have been validated, we can use them to resolve the entities using
        //   the resolvers provided by the representations

        // note: context.Copy is implicit due to the returned object being a list; otherwise it would be necessary,
        //   as the context is referenced within a delegate passed to the SimpleDataLoader (see below)
        //context = context.Copy();

        var results = new List<RepresentationDataLoader>();
        foreach (var representation in representations)
        {
            // using a data loader here causes the resolvers to run in serial or parallel based on the selected execution strategy.
            // unfortunately this requires extra allocations whereas if the strategy was known this code could be optimized by
            // either awaiting each resolver or collecting them and performing WaitAll. Note that this code counts on the fact
            // that the context instance will not be reused due to a list being returned from this method.
            results.Add(new RepresentationDataLoader(context, representation));
        }

        return new(results);
    }
}<|MERGE_RESOLUTION|>--- conflicted
+++ resolved
@@ -1,4 +1,6 @@
+using System;
 using System.Collections;
+using System.Collections.Generic;
 using GraphQL.DataLoader;
 using GraphQL.Resolvers;
 using GraphQL.Types;
@@ -125,14 +127,10 @@
         return obj;
     }
 
-<<<<<<< HEAD
+    /// <summary>
+    /// Deserializes a value based on the graph type and value provided.
+    /// </summary>
     internal static object? Deserialize(string fieldName, IGraphType graphType, Type valueType, object? value)
-=======
-    /// <summary>
-    /// Deserializes a value based on the graph type and value provided.
-    /// </summary>
-    private static object? Deserialize(string fieldName, IGraphType graphType, Type valueType, object? value)
->>>>>>> fd119dc9
     {
         // unwrap non-null graph types
         if (graphType is NonNullGraphType nonNullGraphType)
@@ -179,6 +177,15 @@
             return ToObject(valueType, objectGraphType, dic);
         }
 
+        // below condition only used by FederationResolverAttribute.FederationStaticResolver.Context.ctor
+        if (graphType is IInputObjectGraphType inputObjectGraphType)
+        {
+            if (value is not Dictionary<string, object?> dic)
+                throw new InvalidOperationException($"The field '{fieldName}' is an object graph type but the value is not a dictionary");
+
+            return inputObjectGraphType.ParseDictionary(dic);
+        }
+
         // union and interface types are not supported
         throw new InvalidOperationException($"The field '{fieldName}' is not a scalar or object graph type.");
     }
