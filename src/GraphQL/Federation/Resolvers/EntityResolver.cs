--- conflicted
+++ resolved
@@ -92,16 +92,12 @@
     /// <summary>
     /// Selects the federation resolver to use based on the representation provided.
     /// </summary>
-<<<<<<< HEAD
-    internal static object? Deserialize(string fieldName, IGraphType graphType, Type valueType, object? value)
-=======
     /// <param name="resolvers">The resolvers to select from; either a <see cref="List{T}">List&lt;IFederationResolver&gt;</see> or an <see cref="IFederationResolver"/>.</param>
     /// <param name="typeName">The type name of the representation, used for exception messages.</param>
     /// <param name="representation">The representation to match against the resolvers.</param>
     /// <returns>The selected federation resolver.</returns>
     /// <exception cref="InvalidOperationException">Thrown when the type has not been configured for GraphQL Federation or the representation does not match any of the resolvers.</exception>
     private static IFederationResolver SelectFederationResolver(object resolvers, string typeName, IDictionary<string, object?> representation)
->>>>>>> c4b23f6b
     {
         if (resolvers == null)
             throw new InvalidOperationException($"The type '{typeName}' has not been configured for GraphQL Federation.");
@@ -121,21 +117,7 @@
                 return resolver;
         }
 
-<<<<<<< HEAD
-        // below condition only used by FederationResolverAttribute.FederationStaticResolver.Context.ctor
-        if (graphType is IInputObjectGraphType inputObjectGraphType)
-        {
-            if (value is not Dictionary<string, object?> dic)
-                throw new InvalidOperationException($"The field '{fieldName}' is an object graph type but the value is not a dictionary");
-
-            return inputObjectGraphType.ParseDictionary(dic);
-        }
-
-        // union and interface types are not supported
-        throw new InvalidOperationException($"The field '{fieldName}' is not a scalar or object graph type.");
-=======
         throw new InvalidOperationException($"Representation does not match any of the resolvers configured for {typeName}.");
->>>>>>> c4b23f6b
     }
 
     private class RepresentationDataLoader(IResolveFieldContext Context, Representation Representation) : IDataLoaderResult
