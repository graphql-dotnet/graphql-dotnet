using System.Collections;
using GraphQL.DI;
using GraphQL.Federation.Resolvers;
using GraphQL.Types;
using GraphQL.Utilities;
using static GraphQL.Federation.FederationHelper;

namespace GraphQL.Federation.Visitors;

/// <summary>
/// This adds the <c>_entities</c> field to the query type.
/// This cannot be added via an <see cref="IConfigureSchema"/> instance because the
/// <see cref="ISchema.Query"/> property will not yet be set. Requires the
/// <c>_Entity</c> and <c>_Any</c> types to have been already defined in the schema.
/// This visitor also adds types to the <c>_Entity</c> union type.
/// <para>
/// If no entities are resolvable, the <c>_Entity</c> type is removed from the schema
/// and the <c>_entities</c> field is not added to the query type.
/// </para>
/// </summary>
/// <remarks>
/// Since the schema node visitors run after the schema has been initialized, we must
/// set the ResolvedType property of the fields to type pulled from the schema, rather
/// than setting the Type property directly. It is also not possible to use the
/// <see cref="GraphQLTypeReference"/> meta type to reference the types, as it is
/// normally resolved during schema initialization, which has already occurred.
/// </remarks>
internal class FederationEntitiesSchemaNodeVisitor : BaseSchemaNodeVisitor
{
    private Func<AppliedDirective, bool> _keyDirectivePredicate = d => d.Name == KEY_DIRECTIVE;
    public override void VisitSchema(ISchema schema)
    {
        var linkedSchemas = schema.GetLinkedSchemas();
        var link = linkedSchemas?.Where(x => x.Url.StartsWith(FEDERATION_LINK_PREFIX)).FirstOrDefault();
        if (link != null)
        {
            var keyDirectiveName = link.NameForDirective(KEY_DIRECTIVE);
            if (keyDirectiveName == KEY_DIRECTIVE)
                return;
            _keyDirectivePredicate = d => d.Name == keyDirectiveName || (d.Name == KEY_DIRECTIVE && (d.FromSchemaUrl == FEDERATION_LINK_SCHEMA_URL || d.FromSchemaUrl == link.Url));
        }
    }

    public override void VisitObject(IObjectGraphType type, ISchema schema)
    {
        var directives = type.GetAppliedDirectives();
        if (directives == null)
            return;
<<<<<<< HEAD
        if (type.GetAppliedDirectives()?.Any(d => d.Name == KEY_DIRECTIVE && d.FromSchemaUrl == FEDERATION_LINK_SCHEMA_URL && !d.Any(arg => arg.Name == RESOLVABLE_ARGUMENT && arg.Value is bool b && !b)) == true)
=======
        if (type.GetAppliedDirectives()?.Any(d => _keyDirectivePredicate(d) && !d.Any(arg => arg.Name == RESOLVABLE_ARGUMENT && arg.Value is bool b && !b)) == true)
>>>>>>> 579c90d0
        {
            var entityType = schema.AllTypes["_Entity"] as UnionGraphType
                ?? throw new InvalidOperationException("The _Entity type is not defined in the schema.");
            entityType.AddPossibleType(type);
        }
    }

    public override void PostVisitSchema(ISchema schema)
    {
        var entityType = schema.AllTypes["_Entity"] as UnionGraphType
            ?? throw new InvalidOperationException("The _Entity type is not defined in the schema.");
        var anyScalarGraphType = schema.AllTypes["_Any"] as ScalarGraphType
            ?? throw new InvalidOperationException("The _Any scalar type is not defined in the schema.");
        if (entityType.PossibleTypes.Count == 0)
        {
            entityType.IsPrivate = true; // removes the _Entity type from the schema if no entities are resolvable
        }
        else
        {
            var representationsArgumentType = new NonNullGraphType(new ListGraphType(new NonNullGraphType(anyScalarGraphType)));
            var representationsArgument = new QueryArgument(representationsArgumentType) { Name = "representations" };
            representationsArgument.Parser += (value) => EntityResolver.Instance.ConvertRepresentations(schema, (IList)value);
            schema.Query.AddField(new FieldType
            {
                Name = "_entities",
                ResolvedType = new NonNullGraphType(new ListGraphType(entityType)),
                Arguments = new QueryArguments(representationsArgument),
                Resolver = EntityResolver.Instance,
            });
        }
    }
}<|MERGE_RESOLUTION|>--- conflicted
+++ resolved
@@ -46,11 +46,7 @@
         var directives = type.GetAppliedDirectives();
         if (directives == null)
             return;
-<<<<<<< HEAD
-        if (type.GetAppliedDirectives()?.Any(d => d.Name == KEY_DIRECTIVE && d.FromSchemaUrl == FEDERATION_LINK_SCHEMA_URL && !d.Any(arg => arg.Name == RESOLVABLE_ARGUMENT && arg.Value is bool b && !b)) == true)
-=======
         if (type.GetAppliedDirectives()?.Any(d => _keyDirectivePredicate(d) && !d.Any(arg => arg.Name == RESOLVABLE_ARGUMENT && arg.Value is bool b && !b)) == true)
->>>>>>> 579c90d0
         {
             var entityType = schema.AllTypes["_Entity"] as UnionGraphType
                 ?? throw new InvalidOperationException("The _Entity type is not defined in the schema.");
