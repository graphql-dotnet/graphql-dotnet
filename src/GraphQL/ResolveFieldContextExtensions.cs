using GraphQL.Subscription;
using GraphQL.Types;
using System;
using System.Collections.Generic;
using System.Threading.Tasks;

namespace GraphQL
{
    public static class ResolveFieldContextExtensions
    {
        /// <summary>Returns the value of the specified field argument, or defaultValue if none found</summary>
        public static TType GetArgument<TType>(this IResolveFieldContext context, string name, TType defaultValue = default)
        {
            bool exists = context.TryGetArgument(typeof(TType), name, out object result);
            return exists
                ? result == null && typeof(TType).IsValueType ? defaultValue : (TType)result
                : defaultValue;
        }

        /// <summary>Returns the value of the specified field argument, or defaultValue if none found</summary>
        public static object GetArgument(this IResolveFieldContext context, System.Type argumentType, string name, object defaultValue = null)
        {
            bool exists = context.TryGetArgument(argumentType, name, out object result);
            return exists
                ? result == null && argumentType.IsValueType ? defaultValue : result
                : defaultValue;
        }

        internal static bool TryGetArgument(this IResolveFieldContext context, System.Type argumentType, string name, out object result)
        {
            var isIntrospection = context.ParentType == null ? context.FieldDefinition.IsIntrospectionField() : context.ParentType.IsIntrospectionType();
            var argumentName = isIntrospection ? name : (context.Schema?.NameConverter.NameForArgument(name, context.ParentType, context.FieldDefinition) ?? name);

            if (context.Arguments == null || !context.Arguments.TryGetValue(argumentName, out var arg))
            {
                result = null;
                return false;
            }

            if (arg is Dictionary<string, object> inputObject)
            {
                if (argumentType == typeof(object))
                {
                    result = arg;
                    return true;
                }

                if (argumentType.IsPrimitive())
                    throw new InvalidOperationException($"Could not read primitive type '{argumentType.FullName}' from complex argument '{argumentName}'");

                result = inputObject.ToObject(argumentType);
                return true;
            }

            result = arg.GetPropertyValue(argumentType);
            return true;
        }

<<<<<<< HEAD
        public static bool HasArgument(this IResolveFieldContext context, string argumentName)
        {
            var isIntrospection = context.ParentType == null ? context.FieldDefinition.IsIntrospectionField() : context.ParentType.IsIntrospectionType();
            var argumentNameConverted = isIntrospection ? argumentName : (context.Schema?.NameConverter.NameForArgument(argumentName, context.ParentType, context.FieldDefinition) ?? argumentName);
            return context.Arguments?.ContainsKey(argumentNameConverted) ?? false;
        }
=======
        /// <summary>Determines if the specified field argument has been provided in the GraphQL query request</summary>
        public static bool HasArgument(this IResolveFieldContext context, string argumentName) => context.Arguments?.ContainsKey(argumentName) ?? false;
>>>>>>> 8d25ef27

        internal static IResolveFieldContext<TSourceType> As<TSourceType>(this IResolveFieldContext context)
        {
            if (context is IResolveFieldContext<TSourceType> typedContext)
                return typedContext;

            return new ResolveFieldContextAdapter<TSourceType>(context);
        }

        internal static IResolveEventStreamContext<T> As<T>(this IResolveEventStreamContext context)
        {
            if (context is IResolveEventStreamContext<T> typedContext)
                return typedContext;

            return new ResolveEventStreamContext<T>(context);
        }

        public static Task<object> TryAsyncResolve(this IResolveFieldContext context, Func<IResolveFieldContext, Task<object>> resolve, Func<ExecutionErrors, Task<object>> error = null)
        {
            return TryAsyncResolve<object>(context, resolve, error);
        }

        public static async Task<TResult> TryAsyncResolve<TResult>(this IResolveFieldContext context, Func<IResolveFieldContext, Task<TResult>> resolve, Func<ExecutionErrors, Task<TResult>> error = null)
        {
            try
            {
                return await resolve(context).ConfigureAwait(false);
            }
            catch (Exception ex)
            {
                if (error == null)
                {
                    var er = new ExecutionError(ex.Message, ex);
                    er.AddLocation(context.FieldAst, context.Document);
                    er.Path = context.Path;
                    context.Errors.Add(er);
                    return default;
                }
                else
                {
                    var result = error(context.Errors);
                    return result == null ? default : await result.ConfigureAwait(false);
                }
            }
        }
    }
}<|MERGE_RESOLUTION|>--- conflicted
+++ resolved
@@ -56,17 +56,13 @@
             return true;
         }
 
-<<<<<<< HEAD
+        /// <summary>Determines if the specified field argument has been provided in the GraphQL query request</summary>
         public static bool HasArgument(this IResolveFieldContext context, string argumentName)
         {
             var isIntrospection = context.ParentType == null ? context.FieldDefinition.IsIntrospectionField() : context.ParentType.IsIntrospectionType();
             var argumentNameConverted = isIntrospection ? argumentName : (context.Schema?.NameConverter.NameForArgument(argumentName, context.ParentType, context.FieldDefinition) ?? argumentName);
             return context.Arguments?.ContainsKey(argumentNameConverted) ?? false;
         }
-=======
-        /// <summary>Determines if the specified field argument has been provided in the GraphQL query request</summary>
-        public static bool HasArgument(this IResolveFieldContext context, string argumentName) => context.Arguments?.ContainsKey(argumentName) ?? false;
->>>>>>> 8d25ef27
 
         internal static IResolveFieldContext<TSourceType> As<TSourceType>(this IResolveFieldContext context)
         {
