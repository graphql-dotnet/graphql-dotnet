using System;
using System.Collections;
using System.Collections.Generic;

namespace GraphQL.Language.AST
{
    /// <summary>
    /// Represents a node containing a list of directive nodes within a document.
    /// </summary>
    public class Directives : AbstractNode, ICollection<Directive>
    {
        private List<Directive> _directives;
        private readonly Dictionary<string, Directive> _unique = new Dictionary<string, Directive>(StringComparer.Ordinal);

        internal Directives(int capacity)
        {
            _directives = new List<Directive>(capacity);
        }

        /// <summary>
        /// Creates an instance of directives node.
        /// </summary>
        public Directives()
        {
        }

        /// <inheritdoc/>
        public override IEnumerable<INode> Children => _directives;

        /// <inheritdoc/>
        public override void Visit<TState>(Action<INode, TState> action, TState state)
        {
            if (_directives != null)
            {
                foreach (var directive in _directives)
                    action(directive, state);
            }
        }

        /// <summary>
        /// Adds a directive node to the list.
        /// </summary>
        public void Add(Directive directive)
        {
<<<<<<< HEAD
            if (directive == null)
                throw new ArgumentNullException(nameof(directive));

            _directives ??= new List<Directive>();

            _directives.Add(directive);
=======
            (_directives ??= new List<Directive>()).Add(directive ?? throw new ArgumentNullException(nameof(directive)));
>>>>>>> 3001587a

            if (!_unique.ContainsKey(directive.Name))
            {
                _unique.Add(directive.Name, directive);
            }
        }

        /// <summary>
        /// Searches the list for a directive node specified by name and returns it.
        /// </summary>
        public Directive Find(string name) => _unique.TryGetValue(name, out Directive value) ? value : null;

        /// <summary>
        /// Returns the number of directive nodes in this list.
        /// </summary>
        public int Count => _directives?.Count ?? 0;

        /// <summary>
        /// Returns <see langword="true"/> if there are any duplicate directive nodes in this list when compared by name.
        /// </summary>
        public bool HasDuplicates => _directives?.Count != _unique.Count;

        /// <inheritdoc/>
        public bool IsReadOnly => false;

        /// <inheritdoc/>
        public IEnumerator<Directive> GetEnumerator() => (_directives ?? System.Linq.Enumerable.Empty<Directive>()).GetEnumerator();

        IEnumerator IEnumerable.GetEnumerator() => GetEnumerator();

        /// <inheritdoc/>
        public void Clear()
        {
            _directives.Clear();
            _unique.Clear();
        }

        /// <inheritdoc/>
        public bool Contains(Directive item) => _directives.Contains(item);

        /// <inheritdoc/>
        public void CopyTo(Directive[] array, int arrayIndex) => _directives.CopyTo(array, arrayIndex);

        /// <inheritdoc/>
        public bool Remove(Directive item) => _directives.Remove(item) && _unique.Remove(item.Name);

        /// <inheritdoc />
        public override string ToString() => _directives?.Count > 0 ? $"Directives{{{string.Join(", ", _directives)}}}" : "Directives(Empty)";
    }
}<|MERGE_RESOLUTION|>--- conflicted
+++ resolved
@@ -42,16 +42,7 @@
         /// </summary>
         public void Add(Directive directive)
         {
-<<<<<<< HEAD
-            if (directive == null)
-                throw new ArgumentNullException(nameof(directive));
-
-            _directives ??= new List<Directive>();
-
-            _directives.Add(directive);
-=======
             (_directives ??= new List<Directive>()).Add(directive ?? throw new ArgumentNullException(nameof(directive)));
->>>>>>> 3001587a
 
             if (!_unique.ContainsKey(directive.Name))
             {
