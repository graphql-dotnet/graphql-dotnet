using System;
using System.Collections;
using System.Collections.Generic;
using System.Linq;
using GraphQL.Execution;

namespace GraphQL.Language.AST
{
    /// <summary>
    /// Contains a list of variables (name &amp; value tuples) that have been gathered from the document and attached <see cref="Inputs"/>.
    /// </summary>
    public class Variables : IEnumerable<Variable>
    {
        private List<Variable> _variables;

        /// <summary>
        /// Initializes a new instance.
        /// </summary>
        public Variables()
        {
<<<<<<< HEAD
            if (variable == null)
                throw new ArgumentNullException(nameof(variable));

            _variables ??= new List<Variable>();
=======
        }
>>>>>>> 3001587a

        internal Variables(int initialCount)
        {
            _variables = new List<Variable>(initialCount);
        }

        /// <summary>
        /// Adds a variable to the list.
        /// </summary>
        public virtual void Add(Variable variable) => (_variables ??= new List<Variable>()).Add(variable ?? throw new ArgumentNullException(nameof(variable)));

        /// <summary>
        /// Returns the first variable with a matching name, or <paramref name="defaultValue"/> if none are found.
        /// </summary>
        public object ValueFor(string name, object defaultValue = null)
        {
            return ValueFor(name, out var value) ? value.Value : defaultValue;
        }

        /// <summary>
        /// Gets the first variable with a matching name. Returns <see langword="true"/> if a match is found.
        /// </summary>
        public bool ValueFor(string name, out ArgumentValue value)
        {
            // DO NOT USE LINQ ON HOT PATH
            if (_variables != null)
            {
                foreach (var v in _variables)
                {
                    if (v.Name == name)
                    {
                        value = new ArgumentValue(v.Value, v.IsDefault || !v.ValueSpecified ? ArgumentSource.VariableDefault : ArgumentSource.Variable);
                        return v.ValueSpecified;
                    }
                }
            }

            value = default;
            return false;
        }

        /// <inheritdoc/>
        public IEnumerator<Variable> GetEnumerator() => (_variables ?? Enumerable.Empty<Variable>()).GetEnumerator();

        IEnumerator IEnumerable.GetEnumerator() => GetEnumerator();

        /// <inheritdoc/>
        public override string ToString() => _variables?.Count > 0 ? $"Variables{{{string.Join(", ", _variables)}}}" : "Variables(Empty)";

        /// <summary>
        /// Returns a static instance that holds no variables.
        /// </summary>
        public static Variables None { get; } = new NoVariables();

        private sealed class NoVariables : Variables
        {
            public NoVariables() : base() { }
            public override void Add(Variable variable) => throw new InvalidOperationException("Cannot add variables to this instance.");
        }
    }

}<|MERGE_RESOLUTION|>--- conflicted
+++ resolved
@@ -18,14 +18,7 @@
         /// </summary>
         public Variables()
         {
-<<<<<<< HEAD
-            if (variable == null)
-                throw new ArgumentNullException(nameof(variable));
-
-            _variables ??= new List<Variable>();
-=======
         }
->>>>>>> 3001587a
 
         internal Variables(int initialCount)
         {
