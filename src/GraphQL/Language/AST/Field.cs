using System.Collections.Generic;

namespace GraphQL.Language.AST
{
    /// <summary>
    /// Represents a field selection node of a document.
    /// </summary>
    public class Field : AbstractNode, ISelection, IHaveSelectionSet
    {
        /// <summary>
        /// Initializes a new instance of a field selection node.
        /// </summary>
        public Field()
        {
        }

        /// <summary>
        /// Initializes a new instance of a field selection node with the specified parameters.
        /// </summary>
        public Field(NameNode alias, NameNode name)
        {
            Alias = alias?.Name;
            AliasNode = alias;
            NameNode = name;
        }

        /// <summary>
        /// Returns the name of the field.
        /// </summary>
        public string Name => NameNode?.Name;

        /// <summary>
        /// Returns the <see cref="NameNode"/> containing the name of this field.
        /// </summary>
        public NameNode NameNode { get; }

        /// <summary>
        /// Returns the alias for this field, if any.
        /// </summary>
        public string Alias { get; set; }

        /// <summary>
        /// Returns the <see cref="NameNode"/> containing the alias of this field, if any.
        /// </summary>
        public NameNode AliasNode { get; }

        /// <summary>
        /// Gets or sets a list of directive nodes for this field selection node.
        /// </summary>
        public Directives Directives { get; set; }

        /// <summary>
        /// Gets or sets a list of argument nodes for this field selection node.
        /// </summary>
        public Arguments Arguments { get; set; }

        /// <inheritdoc/>
        public SelectionSet SelectionSet { get; set; }

        /// <summary>
        /// Returns the argument nodes, directive nodes, and child fields selection nodes contained within this field selection node.
        /// </summary>
        public override IEnumerable<INode> Children
        {
            get
            {
                if (Arguments != null)
                {
                    yield return Arguments;
                }

                if (Directives != null)
                {
                    yield return Directives;
                }

                if (SelectionSet != null)
                {
                    yield return SelectionSet;
                }
            }
        }

        /// <inheritdoc />
        public override string ToString() => $"Field{{name='{Name}', alias='{Alias}', arguments={Arguments}, directives={Directives}, selectionSet={SelectionSet}}}";
<<<<<<< HEAD

        /// <summary>
        /// Determines if this instance is equal to another instance by comparing the <see cref="Name"/> and <see cref="Alias"/> properties.
        /// </summary>
        protected bool Equals(Field other)
        {
            return string.Equals(Name, other.Name, StringComparison.InvariantCulture) && string.Equals(Alias, other.Alias, StringComparison.InvariantCulture);
        }

        /// <inheritdoc/>
        public override bool IsEqualTo(INode obj)
        {
            if (obj is null)
                return false;
            if (ReferenceEquals(this, obj))
                return true;
            if (obj.GetType() != GetType())
                return false;
            return Equals((Field)obj);
        }
=======
>>>>>>> 6705f29a
    }
}<|MERGE_RESOLUTION|>--- conflicted
+++ resolved
@@ -83,28 +83,5 @@
 
         /// <inheritdoc />
         public override string ToString() => $"Field{{name='{Name}', alias='{Alias}', arguments={Arguments}, directives={Directives}, selectionSet={SelectionSet}}}";
-<<<<<<< HEAD
-
-        /// <summary>
-        /// Determines if this instance is equal to another instance by comparing the <see cref="Name"/> and <see cref="Alias"/> properties.
-        /// </summary>
-        protected bool Equals(Field other)
-        {
-            return string.Equals(Name, other.Name, StringComparison.InvariantCulture) && string.Equals(Alias, other.Alias, StringComparison.InvariantCulture);
-        }
-
-        /// <inheritdoc/>
-        public override bool IsEqualTo(INode obj)
-        {
-            if (obj is null)
-                return false;
-            if (ReferenceEquals(this, obj))
-                return true;
-            if (obj.GetType() != GetType())
-                return false;
-            return Equals((Field)obj);
-        }
-=======
->>>>>>> 6705f29a
     }
 }