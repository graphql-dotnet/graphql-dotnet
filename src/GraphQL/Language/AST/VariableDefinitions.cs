using System;
using System.Collections;
using System.Collections.Generic;
using System.Linq;

namespace GraphQL.Language.AST
{
    /// <summary>
    /// Represents a list of variable definition nodes within a document.
    /// </summary>
    public class VariableDefinitions : IEnumerable<VariableDefinition>
    {
        internal List<VariableDefinition> List { get; private set; }

        internal VariableDefinitions(int capacity)
        {
            List = new List<VariableDefinition>(capacity);
        }

        /// <summary>
        /// Creates an instance of a list of variable definition nodes within a document.
        /// </summary>
        public VariableDefinitions()
        {
<<<<<<< HEAD
            if (variable == null)
                throw new ArgumentNullException(nameof(variable));

            _variables ??= new List<VariableDefinition>();

            _variables.Add(variable);
=======
>>>>>>> 3001587a
        }

        /// <summary>
        /// Adds a variable definition node to the list.
        /// </summary>
        public void Add(VariableDefinition variable) => (List ??= new List<VariableDefinition>()).Add(variable ?? throw new ArgumentNullException(nameof(variable)));

        /// <inheritdoc/>
        public IEnumerator<VariableDefinition> GetEnumerator() => (List ?? Enumerable.Empty<VariableDefinition>()).GetEnumerator();

        IEnumerator IEnumerable.GetEnumerator() => GetEnumerator();

        /// <inheritdoc/>
        public override string ToString() => List?.Count > 0 ? $"VariableDefinitions{{{string.Join(", ", List)}}}" : "VariableDefinitions(Empty)";
    }
}<|MERGE_RESOLUTION|>--- conflicted
+++ resolved
@@ -22,15 +22,6 @@
         /// </summary>
         public VariableDefinitions()
         {
-<<<<<<< HEAD
-            if (variable == null)
-                throw new ArgumentNullException(nameof(variable));
-
-            _variables ??= new List<VariableDefinition>();
-
-            _variables.Add(variable);
-=======
->>>>>>> 3001587a
         }
 
         /// <summary>
