--- conflicted
+++ resolved
@@ -2,21 +2,16 @@
 
 namespace GraphQL.Language.AST
 {
-<<<<<<< HEAD
+    /// <summary>
+    /// Provides information regarding the location of a node within a document's original query text.
+    /// </summary>
     public readonly struct SourceLocation : IEquatable<SourceLocation>
     {
         public static readonly SourceLocation Empty = new SourceLocation(-1, -1, -1, -1);
 
-=======
-    /// <summary>
-    /// Provides information regarding the location of a node within a document's original query text.
-    /// </summary>
-    public class SourceLocation
-    {
         /// <summary>
         /// Initializes a new instance with the specified parameters.
         /// </summary>
->>>>>>> 8bfa94cb
         public SourceLocation(int line, int column, int start = -1, int end = -1)
         {
             Line = line;
@@ -48,7 +43,9 @@
         /// <inheritdoc/>
         public override string ToString() => $"line={Line}, column={Column}, start={Start}, end={End}";
 
-<<<<<<< HEAD
+        /// <summary>
+        /// Compares this instance to another based on the line and column values.
+        /// </summary>
         public bool Equals(SourceLocation other) => Line == other.Line && Column == other.Column; // TODO: where are start and end?
 
         public static bool operator ==(SourceLocation first, SourceLocation second) => first.Equals(second);
@@ -57,29 +54,7 @@
 
         public override bool Equals(object obj) => obj is SourceLocation loc && Equals(loc);
 
-=======
-        /// <summary>
-        /// Compares this instance to another based on the line and column values.
-        /// </summary>
-        protected bool Equals(SourceLocation other)
-        {
-            return Line == other.Line && Column == other.Column;
-        }
-
         /// <inheritdoc/>
-        public override bool Equals(object obj)
-        {
-            if (obj is null)
-                return false;
-            if (ReferenceEquals(this, obj))
-                return true;
-            if (obj.GetType() != GetType())
-                return false;
-            return Equals((SourceLocation)obj);
-        }
-
-        /// <inheritdoc/>
->>>>>>> 8bfa94cb
         public override int GetHashCode() => (Line, Column).GetHashCode();
     }
 }