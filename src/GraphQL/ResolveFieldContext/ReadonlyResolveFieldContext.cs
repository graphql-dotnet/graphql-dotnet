using System;
using System.Collections.Generic;
using GraphQL.Execution;
using GraphQL.Instrumentation;
using GraphQL.Language.AST;
using GraphQL.Types;
using Field = GraphQL.Language.AST.Field;

namespace GraphQL
{
    /// <summary>
    /// A readonly implementation of <see cref="IResolveFieldContext{object}"/>
    /// </summary>
    public class ReadonlyResolveFieldContext : IResolveFieldContext<object>
    {
        private readonly ExecutionNode _executionNode;
        private readonly ExecutionContext _executionContext;
        private IDictionary<string, object> _arguments;
        private IDictionary<string, Field> _subFields;

        public ReadonlyResolveFieldContext(ExecutionNode node, ExecutionContext context)
        {
            _executionNode = node ?? throw new ArgumentNullException(nameof(node));
            _executionContext = context ?? throw new ArgumentNullException(nameof(context));
        }

        private IDictionary<string, Field> GetSubFields()
            => ExecutionHelper.SubFieldsFor(_executionContext, _executionNode.FieldDefinition.ResolvedType, _executionNode.Field);

        private IDictionary<string, object> GetArguments()
            => ExecutionHelper.GetArgumentValues(_executionContext.Schema, _executionNode.FieldDefinition.Arguments, _executionNode.Field.Arguments, _executionContext.Variables);

        public object Source => _executionNode.Source;

        public string FieldName => _executionNode.Field.Name;

        public Field FieldAst => _executionNode.Field;

        public FieldType FieldDefinition => _executionNode.FieldDefinition;

        public IGraphType ReturnType => _executionNode.FieldDefinition.ResolvedType;

        public IObjectGraphType ParentType => _executionNode.GetParentType(_executionContext.Schema);

        public IDictionary<string, object> Arguments => _arguments ?? (_arguments = GetArguments());

        public object RootValue => _executionContext.RootValue;

        public ISchema Schema => _executionContext.Schema;

        public Document Document => _executionContext.Document;

        public Operation Operation => _executionContext.Operation;

        public Fragments Fragments => _executionContext.Fragments;

        public Variables Variables => _executionContext.Variables;

        public System.Threading.CancellationToken CancellationToken => _executionContext.CancellationToken;

        public Metrics Metrics => _executionContext.Metrics;

        public ExecutionErrors Errors => _executionContext.Errors;

        public IEnumerable<object> Path => _executionNode.Path;

<<<<<<< HEAD
        public IEnumerable<object> ResponsePath => _executionNode.ResponsePath;

        public IDictionary<string, Language.AST.Field> SubFields => _subFields ?? (_subFields = GetSubFields());
=======
        public IDictionary<string, Field> SubFields => _subFields ?? (_subFields = GetSubFields());
>>>>>>> 73d379ca

        public IDictionary<string, object> UserContext => _executionContext.UserContext;

        object IResolveFieldContext.Source => _executionNode.Source;

        public IDictionary<string, object> Extensions => _executionContext.Extensions;
    }
}<|MERGE_RESOLUTION|>--- conflicted
+++ resolved
@@ -64,13 +64,11 @@
 
         public IEnumerable<object> Path => _executionNode.Path;
 
-<<<<<<< HEAD
+        public IDictionary<string, Field> SubFields => _subFields ?? (_subFields = GetSubFields());
+
         public IEnumerable<object> ResponsePath => _executionNode.ResponsePath;
 
         public IDictionary<string, Language.AST.Field> SubFields => _subFields ?? (_subFields = GetSubFields());
-=======
-        public IDictionary<string, Field> SubFields => _subFields ?? (_subFields = GetSubFields());
->>>>>>> 73d379ca
 
         public IDictionary<string, object> UserContext => _executionContext.UserContext;
 
