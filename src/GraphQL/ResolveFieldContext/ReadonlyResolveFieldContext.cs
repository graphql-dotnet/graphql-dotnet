using System;
using System.Collections.Generic;
using GraphQL.Execution;
using GraphQL.Instrumentation;
using GraphQL.Language.AST;
using GraphQL.Types;
using Field = GraphQL.Language.AST.Field;

namespace GraphQL
{
    /// <summary>
    /// A readonly implementation of <see cref="IResolveFieldContext{object}"/>
    /// </summary>
    public class ReadonlyResolveFieldContext : IResolveFieldContext<object>
    {
        private readonly ExecutionNode _executionNode;
        private readonly ExecutionContext _executionContext;
        private IDictionary<string, object> _arguments;
        private IDictionary<string, Field> _subFields;

        public ReadonlyResolveFieldContext(ExecutionNode node, ExecutionContext context)
        {
            _executionNode = node ?? throw new ArgumentNullException(nameof(node));
            _executionContext = context ?? throw new ArgumentNullException(nameof(context));
        }

        private IDictionary<string, Field> GetSubFields()
            => ExecutionHelper.SubFieldsFor(_executionContext, _executionNode.FieldDefinition.ResolvedType, _executionNode.Field);

        private IDictionary<string, object> GetArguments()
            => ExecutionHelper.GetArgumentValues(_executionContext.Schema, _executionNode.FieldDefinition.Arguments, _executionNode.Field.Arguments, _executionContext.Variables);

        public object Source => _executionNode.Source;

        public string FieldName => _executionNode.Field.Name;

        public Language.AST.Field FieldAst => _executionNode.Field;

        public FieldType FieldDefinition => _executionNode.FieldDefinition;

        public IGraphType ReturnType => _executionNode.FieldDefinition.ResolvedType;

        public IObjectGraphType ParentType => _executionNode.GetParentType(_executionContext.Schema);

        public IDictionary<string, object> Arguments => _arguments ?? (_arguments = GetArguments());

        public object RootValue => _executionContext.RootValue;

        public ISchema Schema => _executionContext.Schema;

        public Document Document => _executionContext.Document;

        public Operation Operation => _executionContext.Operation;

        public Fragments Fragments => _executionContext.Fragments;

        public Variables Variables => _executionContext.Variables;

        public System.Threading.CancellationToken CancellationToken => _executionContext.CancellationToken;

        public Metrics Metrics => _executionContext.Metrics;

        public ExecutionErrors Errors => _executionContext.Errors;

        public IEnumerable<object> Path => _executionNode.Path;

        public IDictionary<string, Language.AST.Field> SubFields => _subFields ?? (_subFields = GetSubFields());

        public IDictionary<string, object> UserContext => _executionContext.UserContext;

        object IResolveFieldContext.Source => _executionNode.Source;

<<<<<<< HEAD
        public IServiceProvider RequestServices => _executionContext.RequestServices;
=======
        public IDictionary<string, object> Extensions => _executionContext.Extensions;
>>>>>>> 1e2154d4
    }
}<|MERGE_RESOLUTION|>--- conflicted
+++ resolved
@@ -70,10 +70,8 @@
 
         object IResolveFieldContext.Source => _executionNode.Source;
 
-<<<<<<< HEAD
+        public IDictionary<string, object> Extensions => _executionContext.Extensions;
+
         public IServiceProvider RequestServices => _executionContext.RequestServices;
-=======
-        public IDictionary<string, object> Extensions => _executionContext.Extensions;
->>>>>>> 1e2154d4
     }
 }