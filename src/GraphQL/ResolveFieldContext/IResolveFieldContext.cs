using System.Collections.Generic;
using System.Threading;
using GraphQL.Conversion;
using GraphQL.Execution;
using GraphQL.Instrumentation;
using GraphQL.Language.AST;
using GraphQL.Resolvers;
using GraphQL.Types;
using System;
using Field = GraphQL.Language.AST.Field;

namespace GraphQL
{
    /// <summary>
    /// Contains parameters pertaining to the currently executing <see cref="IFieldResolver"/>
    /// </summary>
    public interface IResolveFieldContext : IProvideUserContext
    {
        /// <summary>The name of the field being resolved</summary>
        string FieldName { get; }

        /// <summary>The <see cref="Field"/> AST as derived from the query request</summary>
        Field FieldAst { get; }

        /// <summary>The <see cref="FieldType"/> definition specified in the parent graph type</summary>
        FieldType FieldDefinition { get; }

        /// <summary>The return value's graph type</summary>
        IGraphType ReturnType { get; }

        /// <summary>The field's parent graph type</summary>
        IObjectGraphType ParentType { get; }

        /// <summary>
        /// A dictionary of arguments passed to the field. It is recommended to use the
        /// <see cref="GraphQL.ResolveFieldContextExtensions.GetArgument{TType}(IResolveFieldContext, string, TType)">GetArgument</see>
        /// and <see cref="GraphQL.ResolveFieldContextExtensions.HasArgument(IResolveFieldContext, string)">HasArgument</see> extension
        /// methods rather than this dictionary, so the names can be converted by the selected <see cref="INameConverter"/>.
        /// </summary>
        IDictionary<string, object> Arguments { get; }

        /// <summary>The root value of the graph, as defined by <see cref="ExecutionContext.RootValue"/></summary>
        object RootValue { get; }

        /// <summary>The value of the parent object in the graph</summary>
        object Source { get; }

        /// <summary>The graph schema</summary>
        ISchema Schema { get; }

        /// <summary>The current GraphQL request, parsed into an AST document</summary>
        Document Document { get; }

        /// <summary>The operation type (i.e. query, mutation, or subscription) of the current GraphQL request</summary>
        Operation Operation { get; }

        /// <summary>Returns the query fragments associated with the current GraphQL request</summary>
        Fragments Fragments { get; }

        /// <summary>The input variables of the current GraphQL request</summary>
        Variables Variables { get; }

        /// <summary>A <see cref="System.Threading.CancellationToken">CancellationToken</see> to indicate if and when the request has been canceled</summary>
        CancellationToken CancellationToken { get; }

        /// <summary>Allows logging of performance metrics</summary>
        Metrics Metrics { get; }

        /// <summary>Can be used to return specific errors back to the GraphQL request caller</summary>
        ExecutionErrors Errors { get; }

        /// <summary>The path to the current executing field from the request root</summary>
        IEnumerable<object> Path { get; }

        /// <summary>Returns a list of child fields requested for the current field</summary>
        IDictionary<string, Field> SubFields { get; }

<<<<<<< HEAD
        /// <summary>The service provider for the executing request</summary>
        IServiceProvider RequestServices { get; }
=======
        /// <summary>
        /// The response map may also contain an entry with key extensions. This entry is reserved for implementors to extend the
        /// protocol however they see fit, and hence there are no additional restrictions on its contents. This dictionary is shared
        /// by all running resolvers and is not thread safe. Also you may use <see cref="ResolveFieldContextExtensions.GetExtension(IResolveFieldContext, string)">GetExtension</see>
        /// and <see cref="ResolveFieldContextExtensions.SetExtension(IResolveFieldContext, string, object)">SetExtension</see>
        /// methods.
        /// </summary>
        IDictionary<string, object> Extensions { get; }
>>>>>>> 1e2154d4
    }

    /// <inheritdoc cref="IResolveFieldContext"/>
    public interface IResolveFieldContext<out TSource> : IResolveFieldContext
    {
        /// <inheritdoc cref="IResolveFieldContext.Source"/>
        new TSource Source { get; }
    }
}<|MERGE_RESOLUTION|>--- conflicted
+++ resolved
@@ -75,10 +75,6 @@
         /// <summary>Returns a list of child fields requested for the current field</summary>
         IDictionary<string, Field> SubFields { get; }
 
-<<<<<<< HEAD
-        /// <summary>The service provider for the executing request</summary>
-        IServiceProvider RequestServices { get; }
-=======
         /// <summary>
         /// The response map may also contain an entry with key extensions. This entry is reserved for implementors to extend the
         /// protocol however they see fit, and hence there are no additional restrictions on its contents. This dictionary is shared
@@ -87,7 +83,9 @@
         /// methods.
         /// </summary>
         IDictionary<string, object> Extensions { get; }
->>>>>>> 1e2154d4
+
+        /// <summary>The service provider for the executing request</summary>
+        IServiceProvider RequestServices { get; }
     }
 
     /// <inheritdoc cref="IResolveFieldContext"/>
