--- conflicted
+++ resolved
@@ -52,11 +52,9 @@
 
         public IDictionary<string, Field> SubFields { get; set; }
 
-<<<<<<< HEAD
         public IServiceProvider RequestServices { get; set; }
-=======
+
         public IDictionary<string, object> Extensions { get; set; }
->>>>>>> 1e2154d4
 
         public ResolveFieldContext() { }
 
@@ -84,11 +82,8 @@
             Errors = context.Errors;
             SubFields = context.SubFields;
             Path = context.Path;
-<<<<<<< HEAD
             RequestServices = context.RequestServices;
-=======
             Extensions = context.Extensions;
->>>>>>> 1e2154d4
         }
     }
 
