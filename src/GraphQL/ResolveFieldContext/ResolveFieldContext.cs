using System;
using System.Collections.Generic;
using System.Threading;
using GraphQL.Instrumentation;
using GraphQL.Language.AST;
using GraphQL.Types;
using Field = GraphQL.Language.AST.Field;

namespace GraphQL
{
    /// <summary>
    /// A mutable implementation of <see cref="IResolveFieldContext"/>
    /// </summary>
    public class ResolveFieldContext : IResolveFieldContext
    {
        public string FieldName { get; set; }

        public Field FieldAst { get; set; }

        public FieldType FieldDefinition { get; set; }

        public IGraphType ReturnType { get; set; }

        public IObjectGraphType ParentType { get; set; }

        public IDictionary<string, object> Arguments { get; set; }

        public object RootValue { get; set; }

        public IDictionary<string, object> UserContext { get; set; }

        public object Source { get; set; }

        public ISchema Schema { get; set; }

        public Document Document { get; set; }

        public Operation Operation { get; set; }

        public Fragments Fragments { get; set; }

        public Variables Variables { get; set; }

        public CancellationToken CancellationToken { get; set; }

        public Metrics Metrics { get; set; }

        public ExecutionErrors Errors { get; set; }

        public IEnumerable<object> Path { get; set; }

        public IEnumerable<object> ResponsePath { get; set; }

        public IDictionary<string, Field> SubFields { get; set; }

        public IServiceProvider RequestServices { get; set; }

        public IDictionary<string, object> Extensions { get; set; }

        public ResolveFieldContext() { }

        /// <summary>
        /// Clone the specified <see cref="IResolveFieldContext"/>
        /// </summary>
        public ResolveFieldContext(IResolveFieldContext context)
        {
            Source = context.Source;
            FieldName = context.FieldName;
            FieldAst = context.FieldAst;
            FieldDefinition = context.FieldDefinition;
            ReturnType = context.ReturnType;
            ParentType = context.ParentType;
            Arguments = context.Arguments;
            Schema = context.Schema;
            Document = context.Document;
            Fragments = context.Fragments;
            RootValue = context.RootValue;
            UserContext = context.UserContext;
            Operation = context.Operation;
            Variables = context.Variables;
            CancellationToken = context.CancellationToken;
            Metrics = context.Metrics;
            Errors = context.Errors;
            SubFields = context.SubFields;
            Path = context.Path;
<<<<<<< HEAD
=======
            ResponsePath = context.ResponsePath;
>>>>>>> 06cc50be
            RequestServices = context.RequestServices;
            Extensions = context.Extensions;
        }
    }

    /// <inheritdoc cref="ResolveFieldContext"/>
    public class ResolveFieldContext<TSource> : ResolveFieldContext, IResolveFieldContext<TSource>
    {
        public ResolveFieldContext()
        {
        }

        /// <summary>
        /// Clone the specified <see cref="IResolveFieldContext"/>
        /// </summary>
        /// <exception cref="ArgumentException">Thrown if the <see cref="IResolveFieldContext.Source"/> property cannot be cast to <see cref="TSource"/></exception>
        public ResolveFieldContext(IResolveFieldContext context) : base(context)
        {
            if (context.Source != null && !(context.Source is TSource))
                throw new ArgumentException($"IResolveFieldContext.Source must be an instance of type '{typeof(TSource).Name}'", nameof(context));
        }

        public new TSource Source
        {
            get => (TSource)base.Source;
            set => base.Source = value;
        }
<<<<<<< HEAD

        /// <summary>
        /// Initializes an instance of <see cref="ResolveFieldContext{TSource}"/> based on the specified <see cref="Execution.ExecutionContext"/> and other specified parameters
        /// </summary>
        /// <param name="context">The current <see cref="Execution.ExecutionContext"/> containing a number of parameters relating to the current GraphQL request</param>
        /// <param name="field">The field AST derived from the query request</param>
        /// <param name="type">The <see cref="FieldType"/> definition specified in the parent graph type</param>
        /// <param name="source">The value of the parent object in the graph</param>
        /// <param name="parentType">The field's parent graph type</param>
        /// <param name="arguments">A dictionary of arguments passed to the field</param>
        /// <param name="path">The path to the current executing field from the request root</param>
        public ResolveFieldContext(GraphQL.Execution.ExecutionContext context, Field field, FieldType type, TSource source, IObjectGraphType parentType, Dictionary<string, object> arguments, IEnumerable<string> path, IServiceProvider requestServices)
        {
            Source = source;
            FieldName = field.Name;
            FieldAst = field;
            FieldDefinition = type;
            ReturnType = type.ResolvedType;
            ParentType = parentType;
            Arguments = arguments;
            Schema = context.Schema;
            Document = context.Document;
            Fragments = context.Fragments;
            RootValue = context.RootValue;
            UserContext = context.UserContext;
            Operation = context.Operation;
            Variables = context.Variables;
            CancellationToken = context.CancellationToken;
            Metrics = context.Metrics;
            Errors = context.Errors;
            Extensions = context.Extensions;
            Path = path;
            RequestServices = requestServices;
        }
=======
>>>>>>> 06cc50be
    }
}<|MERGE_RESOLUTION|>--- conflicted
+++ resolved
@@ -83,10 +83,7 @@
             Errors = context.Errors;
             SubFields = context.SubFields;
             Path = context.Path;
-<<<<<<< HEAD
-=======
             ResponsePath = context.ResponsePath;
->>>>>>> 06cc50be
             RequestServices = context.RequestServices;
             Extensions = context.Extensions;
         }
@@ -114,42 +111,5 @@
             get => (TSource)base.Source;
             set => base.Source = value;
         }
-<<<<<<< HEAD
-
-        /// <summary>
-        /// Initializes an instance of <see cref="ResolveFieldContext{TSource}"/> based on the specified <see cref="Execution.ExecutionContext"/> and other specified parameters
-        /// </summary>
-        /// <param name="context">The current <see cref="Execution.ExecutionContext"/> containing a number of parameters relating to the current GraphQL request</param>
-        /// <param name="field">The field AST derived from the query request</param>
-        /// <param name="type">The <see cref="FieldType"/> definition specified in the parent graph type</param>
-        /// <param name="source">The value of the parent object in the graph</param>
-        /// <param name="parentType">The field's parent graph type</param>
-        /// <param name="arguments">A dictionary of arguments passed to the field</param>
-        /// <param name="path">The path to the current executing field from the request root</param>
-        public ResolveFieldContext(GraphQL.Execution.ExecutionContext context, Field field, FieldType type, TSource source, IObjectGraphType parentType, Dictionary<string, object> arguments, IEnumerable<string> path, IServiceProvider requestServices)
-        {
-            Source = source;
-            FieldName = field.Name;
-            FieldAst = field;
-            FieldDefinition = type;
-            ReturnType = type.ResolvedType;
-            ParentType = parentType;
-            Arguments = arguments;
-            Schema = context.Schema;
-            Document = context.Document;
-            Fragments = context.Fragments;
-            RootValue = context.RootValue;
-            UserContext = context.UserContext;
-            Operation = context.Operation;
-            Variables = context.Variables;
-            CancellationToken = context.CancellationToken;
-            Metrics = context.Metrics;
-            Errors = context.Errors;
-            Extensions = context.Extensions;
-            Path = path;
-            RequestServices = requestServices;
-        }
-=======
->>>>>>> 06cc50be
     }
 }