using System;
using System.Collections.Generic;
using System.Threading;
using GraphQL.Instrumentation;
using GraphQL.Language.AST;
using GraphQL.Types;
using Field = GraphQL.Language.AST.Field;

namespace GraphQL
{
    /// <summary>
    /// A mutable implementation of <see cref="IResolveFieldContext"/>
    /// </summary>
    public class ResolveFieldContext : IResolveFieldContext
    {
        public string FieldName { get; set; }

        public Field FieldAst { get; set; }

        public FieldType FieldDefinition { get; set; }

        public IGraphType ReturnType { get; set; }

        public IObjectGraphType ParentType { get; set; }

        public IDictionary<string, object> Arguments { get; set; }

        public object RootValue { get; set; }

        public IDictionary<string, object> UserContext { get; set; }

        public object Source { get; set; }

        public ISchema Schema { get; set; }

        public Document Document { get; set; }

        public Operation Operation { get; set; }

        public Fragments Fragments { get; set; }

        public Variables Variables { get; set; }

        public CancellationToken CancellationToken { get; set; }

        public Metrics Metrics { get; set; }

        public ExecutionErrors Errors { get; set; }

        public IEnumerable<object> Path { get; set; }

        public IEnumerable<object> ResponsePath { get; set; }

        public IDictionary<string, Field> SubFields { get; set; }

        public IServiceProvider RequestServices { get; set; }

        public IDictionary<string, object> Extensions { get; set; }

        public ResolveFieldContext() { }

        /// <summary>
        /// Clone the specified <see cref="IResolveFieldContext"/>
        /// </summary>
        public ResolveFieldContext(IResolveFieldContext context)
        {
            Source = context.Source;
            FieldName = context.FieldName;
            FieldAst = context.FieldAst;
            FieldDefinition = context.FieldDefinition;
            ReturnType = context.ReturnType;
            ParentType = context.ParentType;
            Arguments = context.Arguments;
            Schema = context.Schema;
            Document = context.Document;
            Fragments = context.Fragments;
            RootValue = context.RootValue;
            UserContext = context.UserContext;
            Operation = context.Operation;
            Variables = context.Variables;
            CancellationToken = context.CancellationToken;
            Metrics = context.Metrics;
            Errors = context.Errors;
            SubFields = context.SubFields;
            Path = context.Path;
<<<<<<< HEAD
            RequestServices = context.RequestServices;
=======
            ResponsePath = context.ResponsePath;
>>>>>>> f51e946b
            Extensions = context.Extensions;
        }
    }

    /// <inheritdoc cref="ResolveFieldContext"/>
    public class ResolveFieldContext<TSource> : ResolveFieldContext, IResolveFieldContext<TSource>
    {
        public ResolveFieldContext()
        {
        }

        /// <summary>
        /// Clone the specified <see cref="IResolveFieldContext"/>
        /// </summary>
        /// <exception cref="ArgumentException">Thrown if the <see cref="IResolveFieldContext.Source"/> property cannot be cast to <see cref="TSource"/></exception>
        public ResolveFieldContext(IResolveFieldContext context) : base(context)
        {
            if (context.Source != null && !(context.Source is TSource))
                throw new ArgumentException($"IResolveFieldContext.Source must be an instance of type '{typeof(TSource).Name}'", nameof(context));
        }

        public new TSource Source
        {
            get => (TSource)base.Source;
            set => base.Source = value;
        }

        /// <summary>
        /// Initializes an instance of <see cref="ResolveFieldContext{TSource}"/> based on the specified <see cref="Execution.ExecutionContext"/> and other specified parameters
        /// </summary>
        /// <param name="context">The current <see cref="Execution.ExecutionContext"/> containing a number of parameters relating to the current GraphQL request</param>
        /// <param name="field">The field AST derived from the query request</param>
        /// <param name="type">The <see cref="FieldType"/> definition specified in the parent graph type</param>
        /// <param name="source">The value of the parent object in the graph</param>
        /// <param name="parentType">The field's parent graph type</param>
        /// <param name="arguments">A dictionary of arguments passed to the field</param>
        /// <param name="path">The path to the current executing field from the request root</param>
        public ResolveFieldContext(GraphQL.Execution.ExecutionContext context, Field field, FieldType type, TSource source, IObjectGraphType parentType, Dictionary<string, object> arguments, IEnumerable<string> path, IServiceProvider requestServices)
        {
            Source = source;
            FieldName = field.Name;
            FieldAst = field;
            FieldDefinition = type;
            ReturnType = type.ResolvedType;
            ParentType = parentType;
            Arguments = arguments;
            Schema = context.Schema;
            Document = context.Document;
            Fragments = context.Fragments;
            RootValue = context.RootValue;
            UserContext = context.UserContext;
            Operation = context.Operation;
            Variables = context.Variables;
            CancellationToken = context.CancellationToken;
            Metrics = context.Metrics;
            Errors = context.Errors;
            Extensions = context.Extensions;
            Path = path;
            RequestServices = requestServices;
        }
    }
}<|MERGE_RESOLUTION|>--- conflicted
+++ resolved
@@ -83,11 +83,8 @@
             Errors = context.Errors;
             SubFields = context.SubFields;
             Path = context.Path;
-<<<<<<< HEAD
+            ResponsePath = context.ResponsePath;
             RequestServices = context.RequestServices;
-=======
-            ResponsePath = context.ResponsePath;
->>>>>>> f51e946b
             Extensions = context.Extensions;
         }
     }
