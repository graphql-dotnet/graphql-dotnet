--- conflicted
+++ resolved
@@ -13,20 +13,12 @@
             _resolver = resolver;
         }
 
-<<<<<<< HEAD
-        public Task<TReturnType> ResolveAsync(ResolveFieldContext context)
-=======
-        public TReturnType Resolve(IResolveFieldContext context)
->>>>>>> 89615b14
+        public Task<TReturnType> ResolveAsync(IResolveFieldContext context)
         {
             return Task.FromResult(_resolver(context));
         }
 
-<<<<<<< HEAD
-        Task<object> IFieldResolver.ResolveAsync(ResolveFieldContext context)
-=======
-        object IFieldResolver.Resolve(IResolveFieldContext context)
->>>>>>> 89615b14
+        Task<object> IFieldResolver.ResolveAsync(IResolveFieldContext context)
         {
             return Task.FromResult((object)_resolver(context));
         }
@@ -41,20 +33,12 @@
             _resolver = resolver ?? throw new ArgumentNullException(nameof(resolver), "A resolver function must be specified");
         }
 
-<<<<<<< HEAD
-        public Task<TReturnType> ResolveAsync(ResolveFieldContext context)
-=======
-        public TReturnType Resolve(IResolveFieldContext context)
->>>>>>> 89615b14
+        public Task<TReturnType> ResolveAsync(IResolveFieldContext context)
         {
             return Task.FromResult(_resolver(context.As<TSourceType>()));
         }
 
-<<<<<<< HEAD
-        Task<object> IFieldResolver.ResolveAsync(ResolveFieldContext context)
-=======
-        object IFieldResolver.Resolve(IResolveFieldContext context)
->>>>>>> 89615b14
+        Task<object> IFieldResolver.ResolveAsync(IResolveFieldContext context)
         {
             return Task.FromResult((object)_resolver(context.As<TSourceType>()));
         }
