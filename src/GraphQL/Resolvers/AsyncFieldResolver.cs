--- conflicted
+++ resolved
@@ -13,20 +13,12 @@
             _resolver = resolver;
         }
 
-<<<<<<< HEAD
-        public Task<TReturnType> ResolveAsync(ResolveFieldContext context)
-=======
-        public Task<TReturnType> Resolve(IResolveFieldContext context)
->>>>>>> 89615b14
+        public Task<TReturnType> ResolveAsync(IResolveFieldContext context)
         {
             return _resolver(context);
         }
 
-<<<<<<< HEAD
-        async Task<object> IFieldResolver.ResolveAsync(ResolveFieldContext context)
-=======
-        object IFieldResolver.Resolve(IResolveFieldContext context)
->>>>>>> 89615b14
+        async Task<object> IFieldResolver.ResolveAsync(IResolveFieldContext context)
         {
             return await ResolveAsync(context).ConfigureAwait(false);
         }
@@ -41,20 +33,12 @@
             _resolver = resolver ?? throw new ArgumentNullException(nameof(resolver), "A resolver function must be specified");
         }
 
-<<<<<<< HEAD
-        public Task<TReturnType> ResolveAsync(ResolveFieldContext context)
-=======
-        public Task<TReturnType> Resolve(IResolveFieldContext context)
->>>>>>> 89615b14
+        public Task<TReturnType> ResolveAsync(IResolveFieldContext context)
         {
             return _resolver(context.As<TSourceType>());
         }
 
-<<<<<<< HEAD
-        async Task<object> IFieldResolver.ResolveAsync(ResolveFieldContext context)
-=======
-        object IFieldResolver.Resolve(IResolveFieldContext context)
->>>>>>> 89615b14
+        async Task<object> IFieldResolver.ResolveAsync(IResolveFieldContext context)
         {
             return await ResolveAsync(context).ConfigureAwait(false);
         }
