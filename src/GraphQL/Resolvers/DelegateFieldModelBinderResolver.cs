--- conflicted
+++ resolved
@@ -17,11 +17,7 @@
             _parameters = _resolver.GetMethodInfo().GetParameters();
         }
 
-<<<<<<< HEAD
-        public async Task<object> ResolveAsync(ResolveFieldContext context)
-=======
-        public object Resolve(IResolveFieldContext context)
->>>>>>> 89615b14
+        public async Task<object> ResolveAsync(IResolveFieldContext context)
         {
             var arguments = ReflectionHelper.BuildArguments(_parameters, context);
             var ret = _resolver.DynamicInvoke(arguments);
