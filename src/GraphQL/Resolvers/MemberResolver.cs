using System.Linq.Expressions;
using System.Reflection;

namespace GraphQL.Resolvers
{
    /// <summary>
    /// A precompiled field resolver for a specific <see cref="MethodInfo"/>, <see cref="PropertyInfo"/> or <see cref="FieldInfo"/>.
    /// Returns the specified field or property, or for methods, calls the specified method (with the specified arguments)
    /// and returns the value of the method.
    /// </summary>
    public class MemberResolver : IFieldResolver
    {
        private readonly Func<IResolveFieldContext, ValueTask<object?>> _resolver;

        /// <summary>
        /// Initializes an instance for the specified field, using the specified instance expression to access the instance of the field.
        /// <br/><br/>
        /// An example of an instance expression would be as follows:
        /// <code>context =&gt; (TSourceType)context.Source</code>
        /// </summary>
        public MemberResolver(FieldInfo fieldInfo, LambdaExpression instanceExpression)
        {
            if (fieldInfo == null)
                throw new ArgumentNullException(nameof(fieldInfo));
            if (instanceExpression == null)
                throw new ArgumentNullException(nameof(instanceExpression));

            if (instanceExpression.Parameters.Count != 1 ||
                instanceExpression.Parameters[0].Type != typeof(IResolveFieldContext) ||
                !fieldInfo.DeclaringType!.IsAssignableFrom(instanceExpression.ReturnType))
            {
                throw new ArgumentException($"Source lambda must be of type Func<IResolveFieldContext, {fieldInfo.DeclaringType!.Name}>.", nameof(instanceExpression));
            }

            var methodCallExpr = Expression.MakeMemberAccess(
                fieldInfo.IsStatic ? null : instanceExpression.Body,
                fieldInfo);

            _resolver = BuildFieldResolver(instanceExpression.Parameters[0], methodCallExpr);
        }

        /// <summary>
        /// Initializes an instance for the specified property, using the specified instance expression to access the instance of the property.
        /// <br/><br/>
        /// An example of an instance expression would be as follows:
        /// <code>context =&gt; (TSourceType)context.Source</code>
        /// </summary>
        public MemberResolver(PropertyInfo propertyInfo, LambdaExpression instanceExpression)
            : this((propertyInfo ?? throw new ArgumentNullException(nameof(propertyInfo))).GetMethod ?? throw new ArgumentException($"No 'get' method for the supplied {propertyInfo.Name} property.", nameof(propertyInfo)), instanceExpression, Array.Empty<LambdaExpression>())
        {
        }

        /// <summary>
        /// Initializes an instance for the specified method, using the specified instance expression to access the instance of the method,
        /// along with a list of arguments to be passed to the method. The method argument expressions must have return types that match
        /// those of the method arguments.
        /// <br/><br/>
        /// An example of an instance expression would be as follows:
        /// <code>context =&gt; (TSourceType)context.Source</code>
        /// </summary>
        public MemberResolver(MethodInfo methodInfo, LambdaExpression instanceExpression, IList<LambdaExpression> methodArgumentExpressions)
        {
            if (methodInfo == null)
                throw new ArgumentNullException(nameof(methodInfo));
            if (instanceExpression == null)
                throw new ArgumentNullException(nameof(instanceExpression));
            if (methodArgumentExpressions == null)
                throw new ArgumentNullException(nameof(methodArgumentExpressions));
            // verify that the expressions provided match the number of parameters
            var methodParameters = methodInfo.GetParameters();
            if (methodArgumentExpressions.Count != methodParameters.Length)
            {
                throw new InvalidOperationException("The number of expressions must equal the number of method parameters.");
            }
            if (instanceExpression.Parameters.Count != 1 ||
                instanceExpression.Parameters[0].Type != typeof(IResolveFieldContext) ||
                !methodInfo.DeclaringType!.IsAssignableFrom(instanceExpression.ReturnType))
            {
                throw new ArgumentException($"Source lambda must be of type Func<IResolveFieldContext, {methodInfo.DeclaringType!.Name}>.", nameof(instanceExpression));
            }

            // create a parameter expression for IResolveFieldContext
            var resolveFieldContextParameter = Expression.Parameter(typeof(IResolveFieldContext), "context");

            // convert each of the provided lambda expressions and pull the expression bodies, replacing the existing lambda's
            // parameter with the new one, so each expression is using the same parameter
            var expressionBodies = new Expression[methodArgumentExpressions.Count];
            for (int i = 0; i < methodArgumentExpressions.Count; i++)
            {
                var expr = methodArgumentExpressions[i];
                if (expr.Parameters.Count != 1 || expr.Parameters[0].Type != typeof(IResolveFieldContext) || expr.ReturnType != methodParameters[i].ParameterType)
                {
                    throw new InvalidOperationException($"A supplied expression is not a lambda delegate of type Func<IResolveFieldContext, {methodParameters[i].ParameterType.Name}>.");
                }
                expressionBodies[i] = expr.Body.Replace(expr.Parameters[0], resolveFieldContextParameter);
            }

            // create the method call expression
            var methodCallExpr =
                Expression.Call(
                    methodInfo.IsStatic
                        ? null
                        : instanceExpression.Body.Replace(
                            instanceExpression.Parameters[0],
                            resolveFieldContextParameter),
                    methodInfo,
                    expressionBodies);

            _resolver = BuildFieldResolver(resolveFieldContextParameter, methodCallExpr);
        }

        /// <summary>
        /// Creates an appropriate resolver function based on the return type of the expression body.
        /// </summary>
        protected virtual Func<IResolveFieldContext, ValueTask<object?>> BuildFieldResolver(ParameterExpression resolveFieldContextParameter, Expression bodyExpression)
        {
            return BuildFieldResolverInternal(resolveFieldContextParameter, bodyExpression);
        }

        internal static Func<IResolveFieldContext, ValueTask<object?>> BuildFieldResolverInternal(ParameterExpression resolveFieldContextParameter, Expression bodyExpression)
        {
            Expression? valueTaskExpr = null;

            if (bodyExpression.Type == typeof(ValueTask<object?>))
            {
                valueTaskExpr = bodyExpression;
            }
            else if (bodyExpression.Type.IsGenericType)
            {
                var genericType = bodyExpression.Type.GetGenericTypeDefinition();
                if (genericType == typeof(ValueTask<>))
                {
                    var underlyingType = bodyExpression.Type.GetGenericArguments()[0];
                    var method = _marshalValueTaskAsyncMethod.MakeGenericMethod(underlyingType);
                    valueTaskExpr = Expression.Call(
                        method,
                        bodyExpression);
                }
                else if (genericType == typeof(Task<>))
                {
                    var underlyingType = bodyExpression.Type.GetGenericArguments()[0];
                    var method = _marshalTaskAsyncMethod.MakeGenericMethod(underlyingType);
                    valueTaskExpr = Expression.Call(
                        method,
                        bodyExpression);
                }
            }

            if (valueTaskExpr == null)
            {
                // convert the result to type object
                Expression convertExpr = bodyExpression.Type == typeof(object)
                    ? bodyExpression
                    : Expression.Convert(bodyExpression, typeof(object));

                var valueTaskType = typeof(ValueTask<object?>);
                var constructor = valueTaskType.GetConstructor(new Type[] { typeof(object) });
                valueTaskExpr = Expression.New(constructor, convertExpr);
            }

            // create the lambda
            var lambdaExpr = Expression.Lambda<Func<IResolveFieldContext, ValueTask<object?>>>(
                valueTaskExpr,
                resolveFieldContextParameter);

            // compile the lambda expression
            return lambdaExpr.Compile();
        }

<<<<<<< HEAD
        private static readonly PropertyInfo _sourcePropertyInfo = typeof(IResolveFieldContext).GetProperty(nameof(IResolveFieldContext.Source))!;
        /// <summary>
        /// Returns the following lambda:
        /// <code>context =&gt; (TType)context.Source</code>
        /// </summary>
        protected static LambdaExpression BuildDefaultInstanceExpression(Type type)
        {
            var param = Expression.Parameter(typeof(IResolveFieldContext), "context");
            var body = Expression.MakeMemberAccess(param, _sourcePropertyInfo);
            var castExpr = Expression.Convert(body, type);
            return Expression.Lambda(castExpr, param);
        }

        private static readonly MethodInfo _marshalTaskAsyncMethod = typeof(MemberResolver).GetMethod(nameof(MarshalTaskAsync), BindingFlags.Static | BindingFlags.NonPublic)!;
        private static async ValueTask<object?> MarshalTaskAsync<T>(Task<T> task) => await task.ConfigureAwait(false);

        private static readonly MethodInfo _marshalValueTaskAsyncMethod = typeof(MemberResolver).GetMethod(nameof(MarshalValueTaskAsync), BindingFlags.Static | BindingFlags.NonPublic)!;
        private static async ValueTask<object?> MarshalValueTaskAsync<T>(ValueTask<T> task) => await task.ConfigureAwait(false);

=======
>>>>>>> 4a2d60fd
        /// <inheritdoc/>
        public virtual ValueTask<object?> ResolveAsync(IResolveFieldContext context) => _resolver(context);
    }
}<|MERGE_RESOLUTION|>--- conflicted
+++ resolved
@@ -167,28 +167,12 @@
             return lambdaExpr.Compile();
         }
 
-<<<<<<< HEAD
-        private static readonly PropertyInfo _sourcePropertyInfo = typeof(IResolveFieldContext).GetProperty(nameof(IResolveFieldContext.Source))!;
-        /// <summary>
-        /// Returns the following lambda:
-        /// <code>context =&gt; (TType)context.Source</code>
-        /// </summary>
-        protected static LambdaExpression BuildDefaultInstanceExpression(Type type)
-        {
-            var param = Expression.Parameter(typeof(IResolveFieldContext), "context");
-            var body = Expression.MakeMemberAccess(param, _sourcePropertyInfo);
-            var castExpr = Expression.Convert(body, type);
-            return Expression.Lambda(castExpr, param);
-        }
-
         private static readonly MethodInfo _marshalTaskAsyncMethod = typeof(MemberResolver).GetMethod(nameof(MarshalTaskAsync), BindingFlags.Static | BindingFlags.NonPublic)!;
         private static async ValueTask<object?> MarshalTaskAsync<T>(Task<T> task) => await task.ConfigureAwait(false);
 
         private static readonly MethodInfo _marshalValueTaskAsyncMethod = typeof(MemberResolver).GetMethod(nameof(MarshalValueTaskAsync), BindingFlags.Static | BindingFlags.NonPublic)!;
         private static async ValueTask<object?> MarshalValueTaskAsync<T>(ValueTask<T> task) => await task.ConfigureAwait(false);
 
-=======
->>>>>>> 4a2d60fd
         /// <inheritdoc/>
         public virtual ValueTask<object?> ResolveAsync(IResolveFieldContext context) => _resolver(context);
     }
