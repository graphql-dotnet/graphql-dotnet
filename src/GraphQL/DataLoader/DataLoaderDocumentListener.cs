--- conflicted
+++ resolved
@@ -44,13 +44,7 @@
 
         public Task BeforeExecutionStepAwaitedAsync(IExecutionContext context)
         {
-<<<<<<< HEAD
             return Task.CompletedTask;
-=======
-            var dataLoaderContext = _accessor.Context;
-
-            return dataLoaderContext.DispatchAllAsync(context.CancellationToken);
->>>>>>> bb919ba9
         }
     }
 }