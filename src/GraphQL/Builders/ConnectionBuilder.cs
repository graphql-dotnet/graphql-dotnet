using System;
using System.Threading.Tasks;
using GraphQL.Types;
using GraphQL.Types.Relay;
using GraphQL.Utilities;

namespace GraphQL.Builders
{
    public static class ConnectionBuilder
    {
        public static ConnectionBuilder<TSourceType> Create<TNodeType, TSourceType>()
            where TNodeType : IGraphType
        {
            return ConnectionBuilder<TSourceType>.Create<TNodeType>();
        }

        public static ConnectionBuilder<TSourceType> Create<TNodeType, TEdgeType, TSourceType>()
            where TNodeType : IGraphType
            where TEdgeType : EdgeType<TNodeType>
        {
            return ConnectionBuilder<TSourceType>.Create<TNodeType, TEdgeType>();
        }

        public static ConnectionBuilder<TSourceType> Create<TNodeType, TEdgeType, TConnectionType, TSourceType>()
            where TNodeType : IGraphType
            where TEdgeType : EdgeType<TNodeType>
            where TConnectionType : ConnectionType<TNodeType, TEdgeType>
        {
            return ConnectionBuilder<TSourceType>.Create<TNodeType, TEdgeType, TConnectionType>();
        }
    }

    public class ConnectionBuilder<TSourceType>
    {
<<<<<<< HEAD
        private readonly Func<object, TSourceType> _objectResolver;

=======
>>>>>>> 3adbcfe1
        private bool _isUnidirectional;

        private bool _isBidirectional;

        private int? _pageSize;

        public FieldType FieldType { get; protected set; }

        private ConnectionBuilder(
            FieldType fieldType,
            bool isUnidirectional,
            bool isBidirectional,
            int? pageSize)
        {
            _isUnidirectional = isUnidirectional;
            _isBidirectional = isBidirectional;
            _pageSize = pageSize;
            FieldType = fieldType;
        }

        public static ConnectionBuilder<TSourceType> Create<TNodeType>(string name = "default")
            where TNodeType : IGraphType
        {
            return Create<TNodeType, EdgeType<TNodeType>>(name);
        }

        public static ConnectionBuilder<TSourceType> Create<TNodeType, TEdgeType>(string name = "default")
            where TNodeType : IGraphType
            where TEdgeType : EdgeType<TNodeType>
        {
            return Create<TNodeType, TEdgeType, ConnectionType<TNodeType, TEdgeType>>(name);
        }

        public static ConnectionBuilder<TSourceType> Create<TNodeType, TEdgeType, TConnectionType>(string name = "default")
            where TNodeType : IGraphType
            where TEdgeType : EdgeType<TNodeType>
            where TConnectionType : ConnectionType<TNodeType, TEdgeType>
        {
            var fieldType = new FieldType
            {
                Name = name,
                Type = typeof(TConnectionType),
                Arguments = new QueryArguments(new QueryArgument[0]),
            };
<<<<<<< HEAD
            return new ConnectionBuilder<TSourceType>(fieldType, null, false, false, null)
=======
            return new ConnectionBuilder<TGraphType, TSourceType>(fieldType, false, false, null)
>>>>>>> 3adbcfe1
                .Unidirectional();
        }

        public ConnectionBuilder<TSourceType> Unidirectional()
        {
            if (_isUnidirectional)
            {
                return this;
            }

            Argument<StringGraphType, string>("after",
                "Only look at connected edges with cursors greater than the value of `after`.");
            Argument<IntGraphType, int?>("first",
                "Specifies the number of edges to return starting from `after` or the first entry if `after` is not specified.");

            _isUnidirectional = true;
            _isBidirectional = false;

            return this;
        }

        public ConnectionBuilder<TSourceType> Bidirectional()
        {
            if (_isBidirectional)
            {
                return this;
            }

            Argument<StringGraphType, string>("before",
                "Only look at connected edges with cursors smaller than the value of `before`.");
            Argument<IntGraphType, int?>("last",
                "Specifies the number of edges to return counting reversely from `before`, or the last entry if `before` is not specified.");

            _isUnidirectional = false;
            _isBidirectional = true;

            return this;
        }

        public ConnectionBuilder<TSourceType> Name(string name)
        {
            NameValidator.ValidateName(name);

            FieldType.Name = name;
            return this;
        }

        public ConnectionBuilder<TSourceType> Description(string description)
        {
            FieldType.Description = description;
            return this;
        }

        public ConnectionBuilder<TSourceType> DeprecationReason(string deprecationReason)
        {
            FieldType.DeprecationReason = deprecationReason;
            return this;
        }

        public ConnectionBuilder<TSourceType> PageSize(int pageSize)
        {
            _pageSize = pageSize;
            return this;
        }

        public ConnectionBuilder<TSourceType> ReturnAll()
        {
            _pageSize = null;
            return this;
        }

        public ConnectionBuilder<TSourceType> Argument<TArgumentGraphType>(string name, string description)
            where TArgumentGraphType : IGraphType
        {
            FieldType.Arguments.Add(new QueryArgument(typeof(TArgumentGraphType))
            {
                Name = name,
                Description = description,
            });
            return this;
        }

        public ConnectionBuilder<TSourceType> Argument<TArgumentGraphType, TArgumentType>(string name, string description,
            TArgumentType defaultValue = default)
            where TArgumentGraphType : IGraphType
        {
            FieldType.Arguments.Add(new QueryArgument(typeof(TArgumentGraphType))
            {
                Name = name,
                Description = description,
                DefaultValue = defaultValue,
            });
            return this;
        }

        public void Resolve(Func<ResolveConnectionContext<TSourceType>, object> resolver)
        {
            FieldType.Resolver = new Resolvers.FuncFieldResolver<object>(context =>
            {
                var args = new ResolveConnectionContext<TSourceType>(context, _isUnidirectional, _pageSize);
                CheckForErrors(args);
                return resolver(args);
            });
        }

        public void ResolveAsync(Func<ResolveConnectionContext<TSourceType>, Task<object>> resolver)
        {
            FieldType.Resolver = new Resolvers.AsyncFieldResolver<object>(context =>
            {
                var args = new ResolveConnectionContext<TSourceType>(context, _isUnidirectional, _pageSize);
                CheckForErrors(args);
                return resolver(args);
            });
        }

        private void CheckForErrors(ResolveConnectionContext<TSourceType> args)
        {
            if (args.First.HasValue && args.Last.HasValue)
            {
                throw new ArgumentException("Cannot specify both `first` and `last`.");
            }
            if (args.IsUnidirectional && args.Last.HasValue)
            {
                throw new ArgumentException("Cannot use `last` with unidirectional connections.");
            }
            if (args.IsPartial && args.NumberOfSkippedEntries.HasValue)
            {
                throw new ArgumentException("Cannot specify `numberOfSkippedEntries` with partial connection resolvers.");
            }
        }
    }
}<|MERGE_RESOLUTION|>--- conflicted
+++ resolved
@@ -32,11 +32,6 @@
 
     public class ConnectionBuilder<TSourceType>
     {
-<<<<<<< HEAD
-        private readonly Func<object, TSourceType> _objectResolver;
-
-=======
->>>>>>> 3adbcfe1
         private bool _isUnidirectional;
 
         private bool _isBidirectional;
@@ -81,11 +76,7 @@
                 Type = typeof(TConnectionType),
                 Arguments = new QueryArguments(new QueryArgument[0]),
             };
-<<<<<<< HEAD
-            return new ConnectionBuilder<TSourceType>(fieldType, null, false, false, null)
-=======
-            return new ConnectionBuilder<TGraphType, TSourceType>(fieldType, false, false, null)
->>>>>>> 3adbcfe1
+            return new ConnectionBuilder<TSourceType>(fieldType, false, false, null)
                 .Unidirectional();
         }
 
