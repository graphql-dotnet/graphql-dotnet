--- conflicted
+++ resolved
@@ -6,40 +6,11 @@
 namespace GraphQL.Builders
 {
     /// <summary>
-<<<<<<< HEAD
-=======
-    /// Static methods to create field builders.
-    /// </summary>
-    [Obsolete("This class will be removed in v8.")]
-    public static class FieldBuilder
-    {
-        /// <summary>
-        /// Returns a builder for a new field with a specified source type, return type and graph type.
-        /// </summary>
-        /// <typeparam name="TSourceType">The type of <see cref="IResolveFieldContext.Source"/>.</typeparam>
-        /// <typeparam name="TReturnType">The type of the return value of the resolver.</typeparam>
-        /// <param name="type">The graph type of the field.</param>
-        [Obsolete("Please use FieldBuilder<TSourceType, TReturnType>.Create() method. This method will be removed in v8.")]
-        public static FieldBuilder<TSourceType, TReturnType> Create<[NotAGraphType] TSourceType, [NotAGraphType] TReturnType>(Type? type = null)
-            => FieldBuilder<TSourceType, TReturnType>.Create(type);
-
-        /// <inheritdoc cref="Create{TSourceType, TReturnType}(Type)"/>
-        [Obsolete("Please use FieldBuilder<TSourceType, TReturnType>.Create() method. This method will be removed in v8.")]
-        public static FieldBuilder<TSourceType, TReturnType> Create<[NotAGraphType] TSourceType, [NotAGraphType] TReturnType>(IGraphType type)
-            => FieldBuilder<TSourceType, TReturnType>.Create(type);
-    }
-
-    /// <summary>
->>>>>>> 9532ab6e
     /// Builds a field for a graph with a specified source type and return type.
     /// </summary>
     /// <typeparam name="TSourceType">The type of <see cref="IResolveFieldContext.Source"/>.</typeparam>
     /// <typeparam name="TReturnType">The type of the return value of the resolver.</typeparam>
-<<<<<<< HEAD
-    public class FieldBuilder<TSourceType, TReturnType> : IMetadataWriter
-=======
-    public class FieldBuilder<[NotAGraphType] TSourceType, [NotAGraphType] TReturnType>
->>>>>>> 9532ab6e
+    public class FieldBuilder<[NotAGraphType] TSourceType, [NotAGraphType] TReturnType> : IMetadataWriter
     {
         /// <summary>
         /// Returns the generated field.
