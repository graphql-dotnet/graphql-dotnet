--- conflicted
+++ resolved
@@ -155,15 +155,9 @@
             return this;
         }
 
-<<<<<<< HEAD
-        public FieldBuilder<TSourceType, TReturnType> Directive(string name, SchemaDirectiveVisitor directive)
-        {
-            FieldType.AddDirective(name, directive);
-=======
         public FieldBuilder<TSourceType, TReturnType> Directive(SchemaDirectiveVisitor directive)
         {
             FieldType.AddDirective(directive);
->>>>>>> 692f640d
             return this;
         }
     }
