--- conflicted
+++ resolved
@@ -189,16 +189,10 @@
                 schema.Subscription = GetType("Subscription") as IObjectGraphType;
             }
 
-<<<<<<< HEAD
-            var typeList = _types.Values.ToArray();
-            typeList.Apply(schema.RegisterType);
+            foreach (var type in _types)
+                schema.RegisterType(type.Value);
             foreach (var directive in directives)
                 schema.Directives.Register(directive);
-=======
-            foreach (var type in _types)
-                schema.RegisterType(type.Value);
-            schema.RegisterDirectives(directives);
->>>>>>> 2fdf304a
 
             return schema;
         }
