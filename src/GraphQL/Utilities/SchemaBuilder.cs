using System;
using System.Collections.Generic;
using System.Diagnostics;
using System.Linq;
using System.Numerics;
using GraphQL.Introspection;
using GraphQL.Types;
using GraphQLParser;
using GraphQLParser.AST;
using OperationType = GraphQLParser.AST.OperationType;

namespace GraphQL.Utilities
{
    public class SchemaBuilder
    {
        protected readonly IDictionary<string, IGraphType> _types = new Dictionary<string, IGraphType>();
        private readonly List<IVisitorSelector> _visitorSelectors = new List<IVisitorSelector>();

        public IServiceProvider ServiceProvider { get; set; } = new DefaultServiceProvider();

        public TypeSettings Types { get; } = new TypeSettings();

        public IDictionary<string, Type> Directives { get; } = new Dictionary<string, Type>
        {
            { "deprecated", typeof(DeprecatedDirectiveVisitor) }
        };

        public SchemaBuilder RegisterDirectiveVisitor<T>(string name) where T : SchemaDirectiveVisitor
        {
            Directives[name] = typeof(T);
            return this;
        }

        public SchemaBuilder RegisterVisitorSelector<T>(T selector) where T : IVisitorSelector
        {
            _visitorSelectors.Add(selector);
            return this;
        }

        public SchemaBuilder RegisterType(IGraphType type)
        {
            _types[type.Name] = type;
            return this;
        }

        public void RegisterTypes(IEnumerable<IGraphType> types)
        {
            types.Apply(t => _types[t.Name] = t);
        }

        public virtual ISchema Build(string[] typeDefinitions)
        {
            return Build(string.Join(Environment.NewLine, typeDefinitions));
        }

        public virtual ISchema Build(string typeDefinitions)
        {
            var document = Parse(typeDefinitions);
            Validate(document);
            return BuildSchemaFrom(document);
        }

        protected virtual void Validate(GraphQLDocument document)
        {
            var definitionsByName = document.Definitions.OfType<GraphQLTypeDefinition>().Where(def => !(def is GraphQLTypeExtensionDefinition)).ToLookup(def => def.Name.Value);
            var duplicates = definitionsByName.Where(grouping => grouping.Count() > 1).ToArray();
            if (duplicates.Length > 0)
                throw new ArgumentException(@$"All types within a GraphQL schema must have unique names. No two provided types may have the same name.
Schema contains a redefinition of these types: {string.Join(", ", duplicates.Select(item => item.Key))}", nameof(document));

            // checks for parsed SDL may be expanded in the future, see https://github.com/graphql/graphql-spec/issues/653 
        }

        private static GraphQLDocument Parse(string document)
        {
            var lexer = new Lexer();
            var parser = new Parser(lexer);
            return parser.Parse(new Source(document));
        }

        private ISchema BuildSchemaFrom(GraphQLDocument document)
        {
            if (Directives.Any())
            {
                _visitorSelectors.Add(new DirectiveVisitorSelector(Directives, t => (SchemaDirectiveVisitor)ServiceProvider.GetRequiredService(t)));
            }

            var schema = new Schema(ServiceProvider);

            PreConfigure(schema);

            var directives = new List<DirectiveGraphType>();

            GraphQLSchemaDefinition schemaDef = null;

            foreach (var def in document.Definitions)
            {
                switch (def.Kind)
                {
                    case ASTNodeKind.SchemaDefinition:
                    {
                        schemaDef = def as GraphQLSchemaDefinition;
<<<<<<< HEAD

                        schema.SetAstType(schemaDef);
=======
                        schema.SetAstType(schemaDef);

>>>>>>> 111c5da3
                        VisitNode(schema, v => v.VisitSchema(schema));
                        break;
                    }

                    case ASTNodeKind.ObjectTypeDefinition:
                    {
                        var type = ToObjectGraphType(def as GraphQLObjectTypeDefinition);
                        _types[type.Name] = type;
                        break;
                    }

                    case ASTNodeKind.TypeExtensionDefinition:
                    {
                        var type = ToObjectGraphType((def as GraphQLTypeExtensionDefinition).Definition, true);
                        _types[type.Name] = type;
                        break;
                    }

                    case ASTNodeKind.InterfaceTypeDefinition:
                    {
                        var type = ToInterfaceType(def as GraphQLInterfaceTypeDefinition);
                        _types[type.Name] = type;
                        break;
                    }

                    case ASTNodeKind.EnumTypeDefinition:
                    {
                        var type = ToEnumerationType(def as GraphQLEnumTypeDefinition);
                        _types[type.Name] = type;
                        break;
                    }

                    case ASTNodeKind.UnionTypeDefinition:
                    {
                        var type = ToUnionType(def as GraphQLUnionTypeDefinition);
                        _types[type.Name] = type;
                        break;
                    }

                    case ASTNodeKind.InputObjectTypeDefinition:
                    {
                        var type = ToInputObjectType(def as GraphQLInputObjectTypeDefinition);
                        _types[type.Name] = type;
                        break;
                    }

                    case ASTNodeKind.DirectiveDefinition:
                    {
                        var directive = ToDirective(def as GraphQLDirectiveDefinition);
                        directives.Add(directive);
                        break;
                    }
                }
            }

            if (schemaDef != null)
            {
                foreach (var operationTypeDef in schemaDef.OperationTypes)
                {
                    var typeName = operationTypeDef.Type.Name.Value;
                    var type = GetType(typeName) as IObjectGraphType;

                    switch (operationTypeDef.Operation)
                    {
                        case OperationType.Query:
                            schema.Query = type;
                            break;

                        case OperationType.Mutation:
                            schema.Mutation = type;
                            break;

                        case OperationType.Subscription:
                            schema.Subscription = type;
                            break;

                        default:
                            throw new ArgumentOutOfRangeException($"Unknown operation type {operationTypeDef.Operation}");
                    }
                }
            }
            else
            {
                schema.Query = GetType("Query") as IObjectGraphType;
                schema.Mutation = GetType("Mutation") as IObjectGraphType;
                schema.Subscription = GetType("Subscription") as IObjectGraphType;
            }

            var typeList = _types.Values.ToArray();
            typeList.Apply(schema.RegisterType);
            schema.RegisterDirectives(directives);

            return schema;
        }

        protected virtual void PreConfigure(Schema schema)
        {
        }

        protected virtual IGraphType GetType(string name)
        {
            _types.TryGetValue(name, out IGraphType type);
            return type;
        }

        protected virtual IObjectGraphType ToObjectGraphType(GraphQLObjectTypeDefinition astType, bool isExtensionType = false)
        {
            var typeConfig = Types.For(astType.Name.Value);

            ObjectGraphType type;
            if (!_types.ContainsKey(astType.Name.Value))
            {
                type = new ObjectGraphType { Name = astType.Name.Value };
            }
            else
            {
                type = _types[astType.Name.Value] as ObjectGraphType;
            }

            if (!isExtensionType)
            {
                type.Description = typeConfig.Description ?? astType.Comment?.Text;
                type.IsTypeOf = typeConfig.IsTypeOfFunc;
            }

            CopyMetadata(type, typeConfig);

            Func<string, GraphQLFieldDefinition, FieldType> constructFieldType;
            if (type.Name == "Subscription")
            {
                constructFieldType = ToSubscriptionFieldType;
            }
            else
            {
                constructFieldType = ToFieldType;
            }

            var fields = astType.Fields.Select(f => constructFieldType(type.Name, f));
            fields.Apply(f => type.AddField(f));

            var interfaces = astType
                .Interfaces
                .Select(i => new GraphQLTypeReference(i.Name.Value))
                .ToList();
            interfaces.Apply(type.AddResolvedInterface);

            if (isExtensionType)
            {
                type.AddExtensionAstType(astType);
            }
            else
            {
                type.SetAstType(astType);
            }

            VisitNode(type, v => v.VisitObject(type));

            return type;
        }

        protected virtual FieldType ToFieldType(string parentTypeName, GraphQLFieldDefinition fieldDef)
        {
            var typeConfig = Types.For(parentTypeName);
            var fieldConfig = typeConfig.FieldFor(fieldDef.Name.Value, ServiceProvider);

            var field = new FieldType
            {
                Name = fieldDef.Name.Value,
                Description = fieldConfig.Description ?? fieldDef.Comment?.Text,
                ResolvedType = ToGraphType(fieldDef.Type),
                Resolver = fieldConfig.Resolver
            };

            CopyMetadata(field, fieldConfig);

            var args = fieldDef.Arguments.Select(ToArguments);
            field.Arguments = new QueryArguments(args);
            field.DeprecationReason = fieldConfig.DeprecationReason;
            field.SetAstType(fieldDef);

            VisitNode(field, v => v.VisitFieldDefinition(field));

            return field;
        }

        protected virtual FieldType ToSubscriptionFieldType(string parentTypeName, GraphQLFieldDefinition fieldDef)
        {
            var typeConfig = Types.For(parentTypeName);
            var fieldConfig = typeConfig.SubscriptionFieldFor(fieldDef.Name.Value, ServiceProvider);

            var field = new EventStreamFieldType
            {
                Name = fieldDef.Name.Value,
                Description = fieldConfig.Description ?? fieldDef.Comment?.Text,
                ResolvedType = ToGraphType(fieldDef.Type),
                Resolver = fieldConfig.Resolver,
                Subscriber = fieldConfig.Subscriber,
                AsyncSubscriber = fieldConfig.AsyncSubscriber,
                DeprecationReason = fieldConfig.DeprecationReason
            };

            CopyMetadata(field, fieldConfig);

            var args = fieldDef.Arguments.Select(ToArguments);
            field.Arguments = new QueryArguments(args);
            field.SetAstType(fieldDef);

            VisitNode(field, v => v.VisitFieldDefinition(field));

            return field;
        }

        protected virtual FieldType ToFieldType(string parentTypeName, GraphQLInputValueDefinition inputDef)
        {
            var typeConfig = Types.For(parentTypeName);
            var fieldConfig = typeConfig.FieldFor(inputDef.Name.Value, ServiceProvider);

            var field = new FieldType
            {
                Name = inputDef.Name.Value,
                Description = fieldConfig.Description ?? inputDef.Comment?.Text,
                ResolvedType = ToGraphType(inputDef.Type),
                DefaultValue = inputDef.DefaultValue.ToValue()
            }.SetAstType(inputDef);
<<<<<<< HEAD
            VisitNode(field, v => v.VisitInputField(field));
=======

            VisitNode(field, v => v.VisitInputFieldDefinition(field));
>>>>>>> 111c5da3

            return field;
        }

        protected virtual InterfaceGraphType ToInterfaceType(GraphQLInterfaceTypeDefinition interfaceDef)
        {
            var typeConfig = Types.For(interfaceDef.Name.Value);

            var type = new InterfaceGraphType
            {
                Name = interfaceDef.Name.Value,
                Description = typeConfig.Description ?? interfaceDef.Comment?.Text,
                ResolveType = typeConfig.ResolveType
            }.SetAstType(interfaceDef);
<<<<<<< HEAD
=======

>>>>>>> 111c5da3
            VisitNode(type, v => v.VisitInterface(type));

            CopyMetadata(type, typeConfig);

            var fields = interfaceDef.Fields.Select(f => ToFieldType(type.Name, f));
            fields.Apply(f => type.AddField(f));

            return type;
        }

        protected virtual UnionGraphType ToUnionType(GraphQLUnionTypeDefinition unionDef)
        {
            var typeConfig = Types.For(unionDef.Name.Value);

            var type = new UnionGraphType
            {
                Name = unionDef.Name.Value,
                Description = typeConfig.Description ?? unionDef.Comment?.Text,
                ResolveType = typeConfig.ResolveType
            }.SetAstType(unionDef);
<<<<<<< HEAD
=======

>>>>>>> 111c5da3
            VisitNode(type, v => v.VisitUnion(type));

            CopyMetadata(type, typeConfig);

            var possibleTypes = unionDef.Types.Select(x => GetType(x.Name.Value) ?? new GraphQLTypeReference(x.Name.Value));
            possibleTypes.Apply(x => type.AddPossibleType(x as IObjectGraphType));
            return type;
        }

        protected virtual InputObjectGraphType ToInputObjectType(GraphQLInputObjectTypeDefinition inputDef)
        {
            var typeConfig = Types.For(inputDef.Name.Value);

            var type = new InputObjectGraphType
            {
                Name = inputDef.Name.Value,
                Description = typeConfig.Description ?? inputDef.Comment?.Text
            }.SetAstType(inputDef);
<<<<<<< HEAD
=======

>>>>>>> 111c5da3
            VisitNode(type, v => v.VisitInputObject(type));

            CopyMetadata(type, typeConfig);

            var fields = inputDef.Fields.Select(x => ToFieldType(type.Name, x));
            fields.Apply(f => type.AddField(f));

            return type;
        }

        protected virtual EnumerationGraphType ToEnumerationType(GraphQLEnumTypeDefinition enumDef)
        {
            var typeConfig = Types.For(enumDef.Name.Value);

            var type = new EnumerationGraphType
            {
                Name = enumDef.Name.Value,
                Description = typeConfig.Description ?? enumDef.Comment?.Text
            }.SetAstType(enumDef);
<<<<<<< HEAD
            VisitNode(type, v => v.VisitEnumeration(type));
=======

            VisitNode(type, v => v.VisitEnum(type));
>>>>>>> 111c5da3

            var values = enumDef.Values.Select(ToEnumValue);
            values.Apply(type.AddValue);
            return type;
        }

        protected virtual DirectiveGraphType ToDirective(GraphQLDirectiveDefinition directiveDef)
        {
            var locations = directiveDef.Locations.Select(l => ToDirectiveLocation(l.Value));
            var directive = new DirectiveGraphType(directiveDef.Name.Value, locations)
            {
                Description = directiveDef.Comment?.Text
            };

            var arguments = directiveDef.Arguments.Select(ToArguments);
            directive.Arguments = new QueryArguments(arguments);

            return directive;
        }

        private DirectiveLocation ToDirectiveLocation(string name)
        {
            var enums = new __DirectiveLocation();
            var result = enums.ParseValue(name);
            if (result != null)
            {
                return (DirectiveLocation)result;
            }

            throw new ExecutionError($"{name} is an unknown directive location");
        }

        private EnumValueDefinition ToEnumValue(GraphQLEnumValueDefinition valDef)
        {
            var val = new EnumValueDefinition
            {
                Value = valDef.Name.Value,
                Name = valDef.Name.Value,
                Description = valDef.Comment?.Text
            }.SetAstType(valDef);

<<<<<<< HEAD
            VisitNode(val, v => v.VisitEnumerationValue(val));
=======
            VisitNode(val, v => v.VisitEnumValue(val));
>>>>>>> 111c5da3

            return val;
        }

        protected virtual QueryArgument ToArguments(GraphQLInputValueDefinition inputDef)
        {
            var type = ToGraphType(inputDef.Type);

            var argument = new QueryArgument(type)
            {
                Name = inputDef.Name.Value,
                DefaultValue = inputDef.DefaultValue.ToValue(),
                ResolvedType = ToGraphType(inputDef.Type),
                Description = inputDef.Comment?.Text
            }.SetAstType(inputDef);
<<<<<<< HEAD
            VisitNode(argument, v => v.VisitArgument(argument));
=======

            VisitNode(argument, v => v.VisitArgumentDefinition(argument));
>>>>>>> 111c5da3

            return argument;
        }

        private IGraphType ToGraphType(GraphQLType astType)
        {
            switch (astType.Kind)
            {
                case ASTNodeKind.NonNullType:
                {
                    var type = ToGraphType(((GraphQLNonNullType)astType).Type);
                    return new NonNullGraphType(type);
                }

                case ASTNodeKind.ListType:
                {
                    var type = ToGraphType(((GraphQLListType)astType).Type);
                    return new ListGraphType(type);
                }

                case ASTNodeKind.NamedType:
                {
                    var namedType = (GraphQLNamedType)astType;
                    var type = GetType(namedType.Name.Value);
                    return type ?? new GraphQLTypeReference(namedType.Name.Value);
                }

                default:
                    throw new ArgumentOutOfRangeException($"Unknown GraphQL type {astType.Kind}");
            }
        }

        protected virtual void CopyMetadata(IProvideMetadata target, IProvideMetadata source)
        {
            source.Metadata.Apply(kv => target.Metadata[kv.Key] = kv.Value);
        }

        protected virtual void VisitNode(object node, Action<ISchemaNodeVisitor> action)
        {
            foreach (var selector in _visitorSelectors)
            {
                foreach (var visitor in selector.Select(node))
                {
                    action(visitor);
                }
            }
        }
    }

    internal static class SchemaExtensions
    {
        public static GraphQLDirective Directive(this IEnumerable<GraphQLDirective> directives, string name)
        {
            return directives?.FirstOrDefault(x => string.Equals(x.Name.Value, name, StringComparison.OrdinalIgnoreCase));
        }

        public static GraphQLArgument Argument(this IEnumerable<GraphQLArgument> arguments, string name)
        {
            return arguments?.FirstOrDefault(x => string.Equals(x.Name.Value, name, StringComparison.OrdinalIgnoreCase));
        }

        public static object ToValue(this GraphQLValue source)
        {
            if (source == null)
            {
                return null;
            }

            switch (source.Kind)
            {
                case ASTNodeKind.NullValue:
                {
                    return null;
                }
                case ASTNodeKind.StringValue:
                {
                    var str = source as GraphQLScalarValue;
                    Debug.Assert(str != null, nameof(str) + " != null");
                    return str.Value;
                }
                case ASTNodeKind.IntValue:
                {
                    var str = source as GraphQLScalarValue;

                    Debug.Assert(str != null, nameof(str) + " != null");
                    if (int.TryParse(str.Value, out var intResult))
                    {
                        return intResult;
                    }

                    // If the value doesn't fit in an integer, revert to using long...
                    if (long.TryParse(str.Value, out var longResult))
                    {
                        return longResult;
                    }

                    // If the value doesn't fit in an long, revert to using BigInteger...
                    if (BigInteger.TryParse(str.Value, out var bigIntegerResult))
                    {
                        return bigIntegerResult;
                    }

                    throw new ExecutionError($"Invalid number {str.Value}");
                }
                case ASTNodeKind.FloatValue:
                {
                    var str = source as GraphQLScalarValue;
                    Debug.Assert(str != null, nameof(str) + " != null");
                    return ValueConverter.ConvertTo<double>(str.Value);
                }
                case ASTNodeKind.BooleanValue:
                {
                    var str = source as GraphQLScalarValue;
                    Debug.Assert(str != null, nameof(str) + " != null");
                    return ValueConverter.ConvertTo<bool>(str.Value);
                }
                case ASTNodeKind.EnumValue:
                {
                    var str = source as GraphQLScalarValue;
                    Debug.Assert(str != null, nameof(str) + " != null");
                    return str.Value;
                }
                case ASTNodeKind.ObjectValue:
                {
                    var obj = source as GraphQLObjectValue;
                    var values = new Dictionary<string, object>();

                    Debug.Assert(obj != null, nameof(obj) + " != null");
                    obj.Fields.Apply(f => values[f.Name.Value] = ToValue(f.Value));
                    return values;
                }
                case ASTNodeKind.ListValue:
                {
                    var list = source as GraphQLListValue;
                    Debug.Assert(list != null, nameof(list) + " != null");
                    var values = list.Values.Select(ToValue).ToArray();
                    return values;
                }
                default:
                    throw new ExecutionError($"Unsupported value type {source.Kind}");
            }
        }
    }
}<|MERGE_RESOLUTION|>--- conflicted
+++ resolved
@@ -100,13 +100,8 @@
                     case ASTNodeKind.SchemaDefinition:
                     {
                         schemaDef = def as GraphQLSchemaDefinition;
-<<<<<<< HEAD
-
                         schema.SetAstType(schemaDef);
-=======
-                        schema.SetAstType(schemaDef);
-
->>>>>>> 111c5da3
+
                         VisitNode(schema, v => v.VisitSchema(schema));
                         break;
                     }
@@ -331,12 +326,8 @@
                 ResolvedType = ToGraphType(inputDef.Type),
                 DefaultValue = inputDef.DefaultValue.ToValue()
             }.SetAstType(inputDef);
-<<<<<<< HEAD
-            VisitNode(field, v => v.VisitInputField(field));
-=======
 
             VisitNode(field, v => v.VisitInputFieldDefinition(field));
->>>>>>> 111c5da3
 
             return field;
         }
@@ -351,10 +342,7 @@
                 Description = typeConfig.Description ?? interfaceDef.Comment?.Text,
                 ResolveType = typeConfig.ResolveType
             }.SetAstType(interfaceDef);
-<<<<<<< HEAD
-=======
-
->>>>>>> 111c5da3
+
             VisitNode(type, v => v.VisitInterface(type));
 
             CopyMetadata(type, typeConfig);
@@ -375,10 +363,7 @@
                 Description = typeConfig.Description ?? unionDef.Comment?.Text,
                 ResolveType = typeConfig.ResolveType
             }.SetAstType(unionDef);
-<<<<<<< HEAD
-=======
-
->>>>>>> 111c5da3
+
             VisitNode(type, v => v.VisitUnion(type));
 
             CopyMetadata(type, typeConfig);
@@ -397,10 +382,7 @@
                 Name = inputDef.Name.Value,
                 Description = typeConfig.Description ?? inputDef.Comment?.Text
             }.SetAstType(inputDef);
-<<<<<<< HEAD
-=======
-
->>>>>>> 111c5da3
+
             VisitNode(type, v => v.VisitInputObject(type));
 
             CopyMetadata(type, typeConfig);
@@ -420,12 +402,8 @@
                 Name = enumDef.Name.Value,
                 Description = typeConfig.Description ?? enumDef.Comment?.Text
             }.SetAstType(enumDef);
-<<<<<<< HEAD
-            VisitNode(type, v => v.VisitEnumeration(type));
-=======
 
             VisitNode(type, v => v.VisitEnum(type));
->>>>>>> 111c5da3
 
             var values = enumDef.Values.Select(ToEnumValue);
             values.Apply(type.AddValue);
@@ -467,11 +445,7 @@
                 Description = valDef.Comment?.Text
             }.SetAstType(valDef);
 
-<<<<<<< HEAD
-            VisitNode(val, v => v.VisitEnumerationValue(val));
-=======
             VisitNode(val, v => v.VisitEnumValue(val));
->>>>>>> 111c5da3
 
             return val;
         }
@@ -487,12 +461,8 @@
                 ResolvedType = ToGraphType(inputDef.Type),
                 Description = inputDef.Comment?.Text
             }.SetAstType(inputDef);
-<<<<<<< HEAD
-            VisitNode(argument, v => v.VisitArgument(argument));
-=======
 
             VisitNode(argument, v => v.VisitArgumentDefinition(argument));
->>>>>>> 111c5da3
 
             return argument;
         }
