--- conflicted
+++ resolved
@@ -34,16 +34,7 @@
             _converter = new CoreToVanillaConverter("");
         }
 
-<<<<<<< HEAD
         public string PrintFederatedDirectives(IGraphType type) => type.IsInputObjectType() ? "" : PrintFederatedDirectivesFromAst(type);
-=======
-        public string PrintFederatedDirectives(IGraphType type)
-        {
-            if (type.IsInputObjectType())
-                return "";
-            return PrintFederatedDirectivesFromAst(type);
-        }
->>>>>>> 32e61487
 
         public string PrintFederatedDirectivesFromAst(IProvideMetadata type)
         {
