--- conflicted
+++ resolved
@@ -38,15 +38,10 @@
             foreach (var dir in directives.Where(x => _directiveVisitors.ContainsKey(x.Name.Value)))
             {
                 var visitor = _typeResolver(_directiveVisitors[dir.Name.Value]);
-<<<<<<< HEAD
                 if (visitor.Name != dir.Name.Value)
                     throw new InvalidOperationException($"SchemaDirectiveVisitor '{visitor.GetType().Name}' has '{visitor.Name}' name but registered in {nameof(SchemaBuilder)} as '{dir.Name.Value}'. Names must match.");
-                visitor.Arguments = ToArguments(dir.Arguments);
-=======
-                visitor.Name = dir.Name.Value;
                 if (dir.Arguments != null)
                     visitor.Arguments = ToArguments(dir.Arguments);
->>>>>>> a6edefb1
                 yield return visitor;
             }
         }
