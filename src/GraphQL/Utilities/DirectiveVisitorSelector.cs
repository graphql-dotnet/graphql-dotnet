--- conflicted
+++ resolved
@@ -37,24 +37,19 @@
         {
             foreach (var dir in directives)
             {
-<<<<<<< HEAD
-                var visitor = _typeResolver(_directiveVisitors[dir.Name.Value]);
-                if (visitor.Name != dir.Name.Value)
-                    throw new InvalidOperationException($"SchemaDirectiveVisitor '{visitor.GetType().Name}' has '{visitor.Name}' name but registered in {nameof(SchemaBuilder)} as '{dir.Name.Value}'. Names must match.");
-                if (dir.Arguments != null)
-                    visitor.Arguments = ToArguments(dir.Arguments);
-                yield return visitor;
-=======
                 var name = (string)dir.Name.Value;
                 if (_directiveVisitors.TryGetValue(name, out var type))
                 {
                     var visitor = _typeResolver(type);
-                    visitor.Name = name;
+
+                    if (visitor.Name != name)
+                        throw new InvalidOperationException($"SchemaDirectiveVisitor '{visitor.GetType().Name}' has '{visitor.Name}' name but registered in {nameof(SchemaBuilder)} as '{name}'. Names must match.");
+
                     if (dir.Arguments != null)
                         visitor.Arguments = dir.Arguments.ToDictionary(x => (string)x.Name.Value, x => x.Value.ToValue());
+
                     yield return visitor;
                 }
->>>>>>> 70ac9e9b
             }
         }
     }
