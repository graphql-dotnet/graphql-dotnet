--- conflicted
+++ resolved
@@ -31,15 +31,6 @@
 
     public abstract class BaseSchemaNodeVisitor : ISchemaNodeVisitor
     {
-<<<<<<< HEAD
-        public virtual void VisitObjectGraphType(ObjectGraphType type)
-=======
-        protected SyncToAsyncResolverAdapter WrapResolver(IFieldResolver resolver)
-        {
-            var inner = resolver ?? NameFieldResolver.Instance;
-            return new SyncToAsyncResolverAdapter(inner);
-        }
-
         public virtual void VisitSchema(Schema schema)
         {
         }
@@ -57,7 +48,6 @@
         }
 
         public virtual void VisitArgumentDefinition(QueryArgument argument)
->>>>>>> 89615b14
         {
         }
 
