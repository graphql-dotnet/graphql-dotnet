using System;
using System.Collections.Generic;
using GraphQL.Types;

namespace GraphQL.Utilities
{
    public abstract class SchemaDirectiveVisitor : BaseSchemaNodeVisitor
    {
        public abstract string Name { get; }

        public Dictionary<string, object> Arguments { get; set; } = new Dictionary<string, object>();

        public TType GetArgument<TType>(string name, TType defaultValue = default)
        {
            return (TType)GetArgument(typeof(TType), name, defaultValue);
        }

        public object GetArgument(Type argumentType, string name, object defaultValue = null)
        {
            if (Arguments == null || !Arguments.TryGetValue(name, out var arg))
            {
                return defaultValue;
            }

            if (arg is Dictionary<string, object> inputObject)
            {
                var type = argumentType;
                if (type.Namespace?.StartsWith("System", StringComparison.InvariantCulture) == true)
                {
                    return arg;
                }

                return inputObject.ToObject(type);
            }

            return arg.GetPropertyValue(argumentType);
        }

        public override void VisitSchema(Schema schema)
        {
            base.VisitSchema(schema);
<<<<<<< HEAD
            schema.SetDirective(Name, this);
=======
            schema.SetDirective(this);
>>>>>>> 692f640d
        }

        public override void VisitScalar(ScalarGraphType scalar)
        {
            base.VisitScalar(scalar);
<<<<<<< HEAD
            scalar.SetDirective(Name, this);
=======
            scalar.SetDirective(this);
>>>>>>> 692f640d
        }

        public override void VisitObject(IObjectGraphType type)
        {
            base.VisitObject(type);
<<<<<<< HEAD
            type.SetDirective(Name, this);
=======
            type.SetDirective(this);
>>>>>>> 692f640d
        }

        public override void VisitField(FieldType field)
        {
            base.VisitField(field);
<<<<<<< HEAD
            field.SetDirective(Name, this);
=======
            field.SetDirective(this);
>>>>>>> 692f640d
        }

        public override void VisitArgument(QueryArgument argument)
        {
            base.VisitArgument(argument);
<<<<<<< HEAD
            argument.SetDirective(Name, this);
=======
            argument.SetDirective(this);
>>>>>>> 692f640d
        }

        public override void VisitInterface(InterfaceGraphType interfaceDefinition)
        {
            base.VisitInterface(interfaceDefinition);
<<<<<<< HEAD
            interfaceDefinition.SetDirective(Name, this);
=======
            interfaceDefinition.SetDirective(this);
>>>>>>> 692f640d
        }

        public override void VisitUnion(UnionGraphType union)
        {
            base.VisitUnion(union);
<<<<<<< HEAD
            union.SetDirective(Name, this);
=======
            union.SetDirective(this);
>>>>>>> 692f640d
        }

        public override void VisitEnumeration(EnumerationGraphType type)
        {
            base.VisitEnumeration(type);
<<<<<<< HEAD
            type.SetDirective(Name, this);
=======
            type.SetDirective(this);
>>>>>>> 692f640d
        }

        public override void VisitEnumerationValue(EnumValueDefinition value)
        {
            base.VisitEnumerationValue(value);
<<<<<<< HEAD
            value.SetDirective(Name, this);
=======
            value.SetDirective(this);
>>>>>>> 692f640d
        }

        public override void VisitInputObject(InputObjectGraphType type)
        {
            base.VisitInputObject(type);
<<<<<<< HEAD
            type.SetDirective(Name, this);
=======
            type.SetDirective(this);
>>>>>>> 692f640d
        }

        public override void VisitInputField(FieldType value)
        {
            base.VisitInputField(value);
<<<<<<< HEAD
            value.SetDirective(Name, this);
=======
            value.SetDirective(this);
>>>>>>> 692f640d
        }
    }
}<|MERGE_RESOLUTION|>--- conflicted
+++ resolved
@@ -39,111 +39,67 @@
         public override void VisitSchema(Schema schema)
         {
             base.VisitSchema(schema);
-<<<<<<< HEAD
-            schema.SetDirective(Name, this);
-=======
             schema.SetDirective(this);
->>>>>>> 692f640d
         }
 
         public override void VisitScalar(ScalarGraphType scalar)
         {
             base.VisitScalar(scalar);
-<<<<<<< HEAD
-            scalar.SetDirective(Name, this);
-=======
             scalar.SetDirective(this);
->>>>>>> 692f640d
         }
 
         public override void VisitObject(IObjectGraphType type)
         {
             base.VisitObject(type);
-<<<<<<< HEAD
-            type.SetDirective(Name, this);
-=======
             type.SetDirective(this);
->>>>>>> 692f640d
         }
 
         public override void VisitField(FieldType field)
         {
             base.VisitField(field);
-<<<<<<< HEAD
-            field.SetDirective(Name, this);
-=======
             field.SetDirective(this);
->>>>>>> 692f640d
         }
 
         public override void VisitArgument(QueryArgument argument)
         {
             base.VisitArgument(argument);
-<<<<<<< HEAD
-            argument.SetDirective(Name, this);
-=======
             argument.SetDirective(this);
->>>>>>> 692f640d
         }
 
         public override void VisitInterface(InterfaceGraphType interfaceDefinition)
         {
             base.VisitInterface(interfaceDefinition);
-<<<<<<< HEAD
-            interfaceDefinition.SetDirective(Name, this);
-=======
             interfaceDefinition.SetDirective(this);
->>>>>>> 692f640d
         }
 
         public override void VisitUnion(UnionGraphType union)
         {
             base.VisitUnion(union);
-<<<<<<< HEAD
-            union.SetDirective(Name, this);
-=======
             union.SetDirective(this);
->>>>>>> 692f640d
         }
 
         public override void VisitEnumeration(EnumerationGraphType type)
         {
             base.VisitEnumeration(type);
-<<<<<<< HEAD
-            type.SetDirective(Name, this);
-=======
             type.SetDirective(this);
->>>>>>> 692f640d
         }
 
         public override void VisitEnumerationValue(EnumValueDefinition value)
         {
             base.VisitEnumerationValue(value);
-<<<<<<< HEAD
-            value.SetDirective(Name, this);
-=======
             value.SetDirective(this);
->>>>>>> 692f640d
         }
 
         public override void VisitInputObject(InputObjectGraphType type)
         {
             base.VisitInputObject(type);
-<<<<<<< HEAD
-            type.SetDirective(Name, this);
-=======
             type.SetDirective(this);
->>>>>>> 692f640d
         }
 
         public override void VisitInputField(FieldType value)
         {
             base.VisitInputField(value);
-<<<<<<< HEAD
-            value.SetDirective(Name, this);
-=======
             value.SetDirective(this);
->>>>>>> 692f640d
         }
     }
 }