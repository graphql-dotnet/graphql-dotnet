--- conflicted
+++ resolved
@@ -31,14 +31,9 @@
             return type.GetMetadata<T>(__AST_MetaField__);
         }
 
-<<<<<<< HEAD
-        public static TMetadataProvider SetAstType<TMetadataProvider>(this TMetadataProvider type, ASTNode node)
-            where TMetadataProvider : IProvideMetadata => type.WithMetadata(__AST_MetaField__, node);
-=======
         public static TMetadataProvider SetAstType<TMetadataProvider>(this TMetadataProvider provider, ASTNode node)
             where TMetadataProvider : IProvideMetadata
             => provider.WithMetadata(__AST_MetaField__, node);
->>>>>>> 111c5da3
 
         public static bool HasExtensionAstTypes(this IProvideMetadata type)
         {
