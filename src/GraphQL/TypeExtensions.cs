using GraphQL.Types;
using GraphQL.Utilities;
using System;
using System.Collections.Generic;
using System.Linq;
using System.Reflection;

namespace GraphQL
{
    using System.Collections;

    public static class TypeExtensions
    {
        /// <summary>
        /// Conditionally casts the item into the indicated type using an "as" cast.
        /// </summary>
        /// <typeparam name="T">The desired type</typeparam>
        /// <param name="item">The item.</param>
        /// <returns><c>null</c> if the cast failed, otherwise item as T</returns>
        public static T As<T>(this object item)
            where T : class
        {
            return item as T;
        }

        /// <summary>
        /// Determines whether this instance is a concrete type.
        /// </summary>
        /// <param name="type">The type to check.</param>
        /// <returns>
        ///   <c>true</c> if the specified type is neither abstract nor an interface; otherwise, <c>false</c>.
        /// </returns>
        public static bool IsConcrete(this Type type)
        {
            if (type == null) return false;

            return !type.IsAbstract && !type.IsInterface;
        }

        /// <summary>
        /// Determines whether this instance is a subclass of Nullable&lt;T&gt;.
        /// </summary>
        /// <param name="type">The type.</param>
        /// <returns>
        ///   <c>true</c> if the specified type is a subclass of Nullable&lt;T&gt;; otherwise, <c>false</c>.
        /// </returns>
        public static bool IsNullable(this Type type)
        {
            return type == typeof(string) || (type.IsGenericType && type.GetGenericTypeDefinition() == typeof(Nullable<>));
        }

        /// <summary>
        /// Returns the first non-null value from executing the func against the enumerable
        /// </summary>
        /// <returns><c>null</c> is all values were null.</returns>
        public static TReturn FirstValue<TItem, TReturn>(this IEnumerable<TItem> enumerable, Func<TItem, TReturn> func)
            where TReturn : class
        {
            foreach (TItem item in enumerable)
            {
                TReturn @object = func(item);
                if (@object != null) return @object;
            }

            return null;
        }

        /// <summary>
        /// Determines whether the indicated type implements IGraphType.
        /// </summary>
        /// <param name="type">The type.</param>
        /// <returns>
        ///   <c>true</c> if the indicated type implements IGraphType; otherwise, <c>false</c>.
        /// </returns>
        public static bool IsGraphType(this Type type)
        {
            return type.GetInterfaces().Contains(typeof(IGraphType));
        }

        /// <summary>
        /// Gets the GraphQL name of the type. This is derived from the type name and can be overridden by the GraphQLMetadata Attribute.
        /// </summary>
        /// <param name="type">The indicated type.</param>
        /// <returns>A string containing a GraphQL compatible type name.</returns>
        public static string GraphQLName(this Type type)
        {
            var attr = type.GetCustomAttribute<GraphQLMetadataAttribute>();

            if (!string.IsNullOrEmpty(attr?.Name))
            {
                return attr.Name;
            }

            var typeName = type.Name;

            if (type.IsGenericType)
            {
                typeName = typeName.Substring(0, typeName.IndexOf('`'));
            }

            typeName = typeName.Replace(nameof(GraphType), nameof(Type));

            return typeName.EndsWith(nameof(Type))
                ? typeName.Remove(typeName.Length - nameof(Type).Length)
                : typeName;
        }

        /// <summary>
        /// Gets the graph type for the indicated type.
        /// </summary>
        /// <param name="type">The type for which a graph type is desired.</param>
        /// <param name="isNullable">if set to <c>false</c> if the type explicitly non-nullable.</param>
        /// <returns>A Type object representing a GraphType that matches the indicated type.</returns>
        /// <remarks>This can handle arrays and lists, but not other collection types.</remarks>
        public static Type GetGraphTypeFromType(this Type type, bool isNullable = false)
        {
            if (type.IsGenericType && type.GetGenericTypeDefinition() == typeof(Nullable<>))
            {
                type = type.GetGenericArguments()[0];
                if (isNullable == false)
                {
                    throw new ArgumentOutOfRangeException(nameof(isNullable),
                        $"Explicitly nullable type: Nullable<{type.Name}> cannot be coerced to a non nullable GraphQL type. \n");
                }
            }

            Type graphType;

            if (type.IsArray)
            {
                var clrElementType = type.GetElementType();
                var elementType = GetGraphTypeFromType(clrElementType, clrElementType.IsNullable()); // isNullable from elementType, not from parent array
                graphType = typeof(ListGraphType<>).MakeGenericType(elementType);
            }
            else if (IsAnIEnumerable(type))
            {
                var clrElementType = GetEnumerableElementType(type);
                var elementType = GetGraphTypeFromType(clrElementType, clrElementType.IsNullable()); // isNullable from elementType, not from parent container
                graphType = typeof(ListGraphType<>).MakeGenericType(elementType);
            }
            else
            {
                graphType = GraphTypeTypeRegistry.Get(type);
            }

            if (graphType == null)
            {
                throw new ArgumentOutOfRangeException(nameof(type),
                    $"The type: {type.Name} cannot be coerced effectively to a GraphQL type");
            }

            if (!isNullable)
            {
                graphType = typeof(NonNullGraphType<>).MakeGenericType(graphType);
            }

            return graphType;
        }

        /// <summary>
        /// Returns the friendly name of a type, using C# angle-bracket syntax for generics.
        /// </summary>
        /// <param name="type">The type of which you are inquiring.</param>
        /// <returns>A string representing the friendly name.</returns>
        internal static string GetFriendlyName(this Type type)
        {
            string friendlyName = type.Name;

            var genericArgs = type.GetGenericArguments();

            if (genericArgs.Any())
            {
                int iBacktick = friendlyName.IndexOf('`');
                if (iBacktick > 0)
                {
                    friendlyName = friendlyName.Remove(iBacktick);
                }
                friendlyName += "<";
                Type[] typeParameters = genericArgs;
                for (int i = 0; i < typeParameters.Length; ++i)
                {
                    string typeParamName = GetFriendlyName(typeParameters[i]);
                    friendlyName += (i == 0 ? typeParamName : "," + typeParamName);
                }
                friendlyName += ">";
            }

            return friendlyName;
        }

        private static bool IsAnIEnumerable(Type type) =>
            type != typeof(string) && typeof(IEnumerable).IsAssignableFrom(type) && !type.IsArray;

<<<<<<< HEAD
        /// <summary>
        /// Returns whether or not the given <paramref name="type"/> implements <paramref name="genericType"/>
        /// by testing itself, and then recursively up it's base types hierarchy.
        /// </summary>
        /// <param name="type">Type to test.</param>
        /// <param name="genericType">Type to test for.</param>
        /// <returns>
        ///   <c>true</c> if the indicated type implements <paramref name="genericType"/>; otherwise, <c>false</c>.
        /// </returns>
        public static bool ImplementsGenericType(this Type type, Type genericType)
        {

            if (type.IsGenericType && type.GetGenericTypeDefinition() == genericType)
            {
                return true;
            }

            var interfaceTypes = type.GetInterfaces();

            foreach (var it in interfaceTypes)
            {
                if (it.IsGenericType && it.GetGenericTypeDefinition() == genericType)
                {
                    return true;
                }
            }

            var baseType = type.BaseType;
            return baseType == null ? false : ImplementsGenericType(baseType, genericType);
        }
=======
        public static Type GetEnumerableElementType(this Type type)
        {
            if (_untypedContainers.Contains(type)) return typeof(object);

            if (type.IsConstructedGenericType)
            {
                var definition = type.GetGenericTypeDefinition();
                if (_typedContainers.Contains(definition))
                {
                    return type.GenericTypeArguments[0];
                }
            }

            throw new ArgumentOutOfRangeException(nameof(type), $"The element type for {type.Name} cannot be coerced effectively");
        }

        private static readonly Type[] _untypedContainers = new[] { typeof(IEnumerable), typeof(IList), typeof(ICollection) };

        private static readonly Type[] _typedContainers = new [] { typeof(IEnumerable<>), typeof(List<>), typeof(IList<>), typeof(ICollection<>), typeof(IReadOnlyCollection<>) };
>>>>>>> 3adbcfe1
    }
}<|MERGE_RESOLUTION|>--- conflicted
+++ resolved
@@ -191,7 +191,26 @@
         private static bool IsAnIEnumerable(Type type) =>
             type != typeof(string) && typeof(IEnumerable).IsAssignableFrom(type) && !type.IsArray;
 
-<<<<<<< HEAD
+        public static Type GetEnumerableElementType(this Type type)
+        {
+            if (_untypedContainers.Contains(type)) return typeof(object);
+
+            if (type.IsConstructedGenericType)
+            {
+                var definition = type.GetGenericTypeDefinition();
+                if (_typedContainers.Contains(definition))
+                {
+                    return type.GenericTypeArguments[0];
+                }
+            }
+
+            throw new ArgumentOutOfRangeException(nameof(type), $"The element type for {type.Name} cannot be coerced effectively");
+        }
+
+        private static readonly Type[] _untypedContainers = new[] { typeof(IEnumerable), typeof(IList), typeof(ICollection) };
+
+        private static readonly Type[] _typedContainers = new [] { typeof(IEnumerable<>), typeof(List<>), typeof(IList<>), typeof(ICollection<>), typeof(IReadOnlyCollection<>) };
+
         /// <summary>
         /// Returns whether or not the given <paramref name="type"/> implements <paramref name="genericType"/>
         /// by testing itself, and then recursively up it's base types hierarchy.
@@ -203,14 +222,12 @@
         /// </returns>
         public static bool ImplementsGenericType(this Type type, Type genericType)
         {
-
             if (type.IsGenericType && type.GetGenericTypeDefinition() == genericType)
             {
                 return true;
             }
 
             var interfaceTypes = type.GetInterfaces();
-
             foreach (var it in interfaceTypes)
             {
                 if (it.IsGenericType && it.GetGenericTypeDefinition() == genericType)
@@ -222,26 +239,5 @@
             var baseType = type.BaseType;
             return baseType == null ? false : ImplementsGenericType(baseType, genericType);
         }
-=======
-        public static Type GetEnumerableElementType(this Type type)
-        {
-            if (_untypedContainers.Contains(type)) return typeof(object);
-
-            if (type.IsConstructedGenericType)
-            {
-                var definition = type.GetGenericTypeDefinition();
-                if (_typedContainers.Contains(definition))
-                {
-                    return type.GenericTypeArguments[0];
-                }
-            }
-
-            throw new ArgumentOutOfRangeException(nameof(type), $"The element type for {type.Name} cannot be coerced effectively");
-        }
-
-        private static readonly Type[] _untypedContainers = new[] { typeof(IEnumerable), typeof(IList), typeof(ICollection) };
-
-        private static readonly Type[] _typedContainers = new [] { typeof(IEnumerable<>), typeof(List<>), typeof(IList<>), typeof(ICollection<>), typeof(IReadOnlyCollection<>) };
->>>>>>> 3adbcfe1
     }
 }