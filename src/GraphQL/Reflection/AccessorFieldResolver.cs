using System;
using System.Threading.Tasks;
using GraphQL.Resolvers;
using GraphQL.Types;

namespace GraphQL.Reflection
{
    internal class AccessorFieldResolver : IFieldResolver
    {
        private readonly IAccessor _accessor;
        private readonly IServiceProvider _serviceProvider;

        public AccessorFieldResolver(IAccessor accessor, IServiceProvider serviceProvider)
        {
            _accessor = accessor;
            _serviceProvider = serviceProvider;
        }

<<<<<<< HEAD
        public async Task<object> ResolveAsync(ResolveFieldContext context)
=======
        public object Resolve(IResolveFieldContext context)
>>>>>>> 89615b14
        {
            var arguments = ReflectionHelper.BuildArguments(_accessor.Parameters, context);

            var target = _accessor.DeclaringType.IsInstanceOfType(context.Source)
                    ? context.Source
                    : _serviceProvider.GetService(_accessor.DeclaringType);

            if (target == null)
            {
                var parentType = context.ParentType != null ? $"{context.ParentType.Name}." : null;
                throw new InvalidOperationException($"Could not resolve an instance of {_accessor.DeclaringType.Name} to execute {parentType}{context.FieldName}");
            }

            var value = _accessor.GetValue(target, arguments);
            if (value is Task task)
            {
                await task.ConfigureAwait(false);
                return task.GetResult();
            }
            return value;
        }
    }
}<|MERGE_RESOLUTION|>--- conflicted
+++ resolved
@@ -16,11 +16,7 @@
             _serviceProvider = serviceProvider;
         }
 
-<<<<<<< HEAD
-        public async Task<object> ResolveAsync(ResolveFieldContext context)
-=======
-        public object Resolve(IResolveFieldContext context)
->>>>>>> 89615b14
+        public async Task<object> ResolveAsync(IResolveFieldContext context)
         {
             var arguments = ReflectionHelper.BuildArguments(_accessor.Parameters, context);
 
