--- conflicted
+++ resolved
@@ -7,12 +7,8 @@
 
 namespace GraphQL.Types
 {
-<<<<<<< HEAD
-    public class Schema : MetadataProvider, ISchema, IServiceProvider
-=======
     /// <inheritdoc cref="ISchema"/>
-    public class Schema : MetadataProvider, ISchema, IDisposable
->>>>>>> 8d25ef27
+    public class Schema : MetadataProvider, ISchema, IServiceProvider, IDisposable
     {
         private IServiceProvider _services;
         private Lazy<GraphTypesLookup> _lookup;
@@ -80,13 +76,19 @@
 
         public IObjectGraphType Subscription { get; set; }
 
-<<<<<<< HEAD
         /// <summary>
-        /// Gets the service object of the specified type.
-        /// 
+        /// Gets the service object of the specified type. Schema itself acts as a service provider used to
+        /// create objects, such as graph types, requested by the schema.
+        /// <br/>
+        /// Note that most objects are created during schema initialization, which then have the same lifetime
+        /// as the schema's lifetime.
+        /// <br/>
+        /// Other types created by the service provider may include directive visitors, middlewares, validation
+        /// rules, and name converters, among others.
+        /// <br/>
         /// Explicit implementation of the <see cref="IServiceProvider.GetService"/> method makes this method
-        /// less visible to the calling code, which reduces the likelihood of using it as ServiceLocator.
-        /// However, in some advanced scenarios this may be necessary.
+        /// less visible to the calling code, which reduces the likelihood of using it as so called ServiceLocator
+        /// anti-pattern. However, in some advanced scenarios this may be necessary.
         /// </summary>
         /// <param name="serviceType">An object that specifies the type of service object to get.</param>
         /// <returns>
@@ -95,12 +97,10 @@
         /// </returns>
         object IServiceProvider.GetService(Type serviceType) => _services.GetService(serviceType);
 
-=======
->>>>>>> 8d25ef27
         /// <summary>
-        /// The service provider used to create objects, such as graph types, requested by the schema.<br/>
-        /// <br/>
-        /// Note that most objects are created during schema initialization, which then have the same lifetime as the schema's lifetime.<br/>
+        /// The service provider used to create objects, such as graph types, requested by the schema.
+        /// <br/>
+        /// Note that most objects are created during schema initialization, which then have the same lifetime as the schema's lifetime.
         /// <br/>
         /// Other types created by the service provider may include directives, middleware, validation rules, and name converters, among others.
         /// </summary>
