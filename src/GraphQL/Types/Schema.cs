using GraphQL.Conversion;
using GraphQL.Introspection;
using GraphQL.Utilities;
using System;
using System.Collections.Generic;
using System.Linq;

namespace GraphQL.Types
{
    /// <inheritdoc cref="ISchema"/>
    public class Schema : MetadataProvider, ISchema, IServiceProvider, IDisposable
    {
        private IServiceProvider _services;
        private Lazy<GraphTypesLookup> _lookup;
        private readonly List<Type> _additionalTypes;
        private readonly List<IGraphType> _additionalInstances;
        private readonly List<DirectiveGraphType> _directives;
        private readonly List<IAstFromValueConverter> _converters;

        /// <summary>
        /// Create an instance of <see cref="Schema"/> with the <see cref="DefaultServiceProvider"/>, which
        /// uses <see cref="Activator.CreateInstance(Type)"/> to create required objects
        /// </summary>
        public Schema()
            : this(new DefaultServiceProvider())
        {
        }

        /// <summary>
        /// Create an instance of <see cref="Schema"/> with a specified <see cref="IServiceProvider"/>, used
        /// to create required objects
        /// </summary>
        public Schema(IServiceProvider services)
        {
            _services = services;

            _lookup = new Lazy<GraphTypesLookup>(CreateTypesLookup);
            _additionalTypes = new List<Type>();
            _additionalInstances = new List<IGraphType>();
            _directives = new List<DirectiveGraphType>
            {
                DirectiveGraphType.Include,
                DirectiveGraphType.Skip,
                DirectiveGraphType.Deprecated
            };
            _converters = new List<IAstFromValueConverter>();
        }

        public static ISchema For(string[] typeDefinitions, Action<SchemaBuilder> configure = null)
        {
            var defs = string.Join("\n", typeDefinitions);
            return For(defs, configure);
        }

        public static ISchema For(string typeDefinitions, Action<SchemaBuilder> configure = null)
        {
            var builder = new SchemaBuilder();
            configure?.Invoke(builder);
            return builder.Build(typeDefinitions);
        }

        public INameConverter NameConverter { get; set; } = CamelCaseNameConverter.Instance;

        public bool Initialized => _lookup?.IsValueCreated == true;

        public void Initialize()
        {
            CheckDisposed();

            FindType("____");
        }

        public IObjectGraphType Query { get; set; }

        public IObjectGraphType Mutation { get; set; }

        public IObjectGraphType Subscription { get; set; }

        /// <summary>
        /// Gets the service object of the specified type. Schema itself acts as a service provider used to
        /// create objects, such as graph types, requested by the schema.
        /// <br/><br/>
        /// Note that most objects are created during schema initialization, which then have the same lifetime
        /// as the schema's lifetime.
        /// <br/><br/>
        /// Other types created by the service provider may include directive visitors, middlewares, validation
        /// rules, and name converters, among others.
        /// <br/><br/>
        /// Explicit implementation of the <see cref="IServiceProvider.GetService"/> method makes this method
        /// less visible to the calling code, which reduces the likelihood of using it as so called ServiceLocator
        /// anti-pattern. However, in some advanced scenarios this may be necessary.
        /// </summary>
        /// <param name="serviceType">An object that specifies the type of service object to get.</param>
        /// <returns>
        /// A service object of type <paramref name="serviceType"/> or <c>null</c> if there is no service
        /// object of type serviceType.
        /// </returns>
        object IServiceProvider.GetService(Type serviceType) => _services.GetService(serviceType);

        /// <summary>
        /// The service provider used to create objects, such as graph types, requested by the schema.
        /// <br/><br/>
        /// Note that most objects are created during schema initialization, which then have the same lifetime as the schema's lifetime.
        /// <br/><br/>
        /// Other types created by the service provider may include directives, middleware, validation rules, and name converters, among others.
        /// </summary>
        public IServiceProvider Services { get; set; }

        public ISchemaFilter Filter { get; set; } = new DefaultSchemaFilter();

        public IEnumerable<DirectiveGraphType> Directives
        {
            get => _directives;
            set
            {
                CheckDisposed();

                _directives.Clear();

                if (value != null)
                    _directives.AddRange(value);
            }
        }

        public IEnumerable<IGraphType> AllTypes =>
            _lookup?
                .Value
                .All()
                .ToList() ?? (IEnumerable<IGraphType>)Array.Empty<IGraphType>();

        public IEnumerable<Type> AdditionalTypes => _additionalTypes;

        public void RegisterType(IGraphType type)
        {
            CheckDisposed();

            _additionalInstances.Add(type ?? throw new ArgumentNullException(nameof(type)));
        }

        public void RegisterTypes(params IGraphType[] types)
        {
            CheckDisposed();

            foreach (var type in types)
                RegisterType(type);
        }

        public void RegisterTypes(params Type[] types)
        {
            CheckDisposed();

            if (types == null)
            {
                throw new ArgumentNullException(nameof(types));
            }

            foreach (var type in types)
            {
                RegisterType(type);
            }
        }

        public void RegisterType<T>() where T : IGraphType
        {
            CheckDisposed();

            RegisterType(typeof(T));
        }

        public void RegisterDirective(DirectiveGraphType directive)
        {
            CheckDisposed();

            _directives.Add(directive ?? throw new ArgumentNullException(nameof(directive)));
        }

        public void RegisterDirectives(IEnumerable<DirectiveGraphType> directives)
        {
            CheckDisposed();

            foreach (var directive in directives)
                RegisterDirective(directive);
        }

        public void RegisterDirectives(params DirectiveGraphType[] directives)
        {
            CheckDisposed();

            foreach (var directive in directives)
                RegisterDirective(directive);
        }

        public DirectiveGraphType FindDirective(string name)
        {
            return _directives.FirstOrDefault(x => x.Name == name);
        }

        public void RegisterValueConverter(IAstFromValueConverter converter)
        {
            CheckDisposed();

            _converters.Add(converter ?? throw new ArgumentNullException(nameof(converter)));
        }

        public IAstFromValueConverter FindValueConverter(object value, IGraphType type)
        {
            return _converters.FirstOrDefault(x => x.Matches(value, type));
        }

        public IGraphType FindType(string name)
        {
            if (string.IsNullOrWhiteSpace(name))
            {
                throw new ArgumentOutOfRangeException(nameof(name), "A type name is required to lookup.");
            }

            return _lookup?.Value[name];
        }

        public void Dispose()
        {
            Dispose(true);
            GC.SuppressFinalize(this);
        }

        protected virtual void Dispose(bool disposing)
        {
            if (disposing)
            {
                if (_lookup != null)
                {
                    _services = null;
                    Query = null;
                    Mutation = null;
                    Subscription = null;
                    Filter = null;

                    _additionalInstances.Clear();
                    _additionalTypes.Clear();
                    _directives.Clear();
                    _converters.Clear();

                    if (_lookup.IsValueCreated)
                    {
                        _lookup.Value.Clear(true);
                    }

                    _lookup = null;
                }
            }
        }

        private void CheckDisposed()
        {
            if (_lookup == null)
                throw new ObjectDisposedException(nameof(Schema));
        }

        private void RegisterType(Type type)
        {
            if (type == null)
                throw new ArgumentNullException(nameof(type));

            if (!typeof(IGraphType).IsAssignableFrom(type))
            {
                throw new ArgumentOutOfRangeException(nameof(type), "Type must be of IGraphType.");
            }

            if (!_additionalTypes.Contains(type))
            {
                _additionalTypes.Add(type);
            }
        }

        private IEnumerable<IGraphType> GetRootTypes()
        {
            //TODO: According to the specification, Query is a required type. But if you uncomment these lines, then the mass of tests begin to fail, because they do not set Query.
            // if (Query == null)
            //    throw new InvalidOperationException("Query root type must be provided. See https://graphql.github.io/graphql-spec/June2018/#sec-Schema-Introspection");

            if (Query != null)
                yield return Query;

            if (Mutation != null)
                yield return Mutation;

            if (Subscription != null)
                yield return Subscription;
        }

        private GraphTypesLookup CreateTypesLookup()
        {
            var types = _additionalInstances
                .Union(GetRootTypes())
                .Union(_additionalTypes.Select(type => (IGraphType)_services.GetRequiredService(type.GetNamedType())));

            return GraphTypesLookup.Create(
                types,
                _directives,
<<<<<<< HEAD
                type => (IGraphType)Services.GetRequiredService(type),
                NameConverter,
=======
                type => (IGraphType)_services.GetRequiredService(type),
                FieldNameConverter,
>>>>>>> a6edefb1
                seal: true);
        }
    }
}<|MERGE_RESOLUTION|>--- conflicted
+++ resolved
@@ -297,13 +297,8 @@
             return GraphTypesLookup.Create(
                 types,
                 _directives,
-<<<<<<< HEAD
                 type => (IGraphType)Services.GetRequiredService(type),
                 NameConverter,
-=======
-                type => (IGraphType)_services.GetRequiredService(type),
-                FieldNameConverter,
->>>>>>> a6edefb1
                 seal: true);
         }
     }
