--- conflicted
+++ resolved
@@ -6,9 +6,6 @@
     {
         public UShortGraphType() => Name = "UShort";
 
-<<<<<<< HEAD
-        public override object ParseLiteral(IValue value) => (value as UShortValue)?.Value;
-=======
         public override object ParseLiteral(IValue value)
         {
             switch (value)
@@ -25,7 +22,6 @@
                     return null;
             }
         }
->>>>>>> cfc764b5
 
         public override object ParseValue(object value) => ValueConverter.ConvertTo(value, typeof(ushort));
 
