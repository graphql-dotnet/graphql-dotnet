using System.Linq.Expressions;
using GraphQL.Builders;
using GraphQL.Resolvers;
using GraphQL.Types.Relay;
using GraphQL.Utilities;
using GraphQLParser;

namespace GraphQL.Types
{
    /// <summary>
    /// Represents a default base class for all complex (that is, having their own properties) input and output graph types.
    /// </summary>
    public abstract class ComplexGraphType<TSourceType> : GraphType, IComplexGraphType
    {
        internal const string ORIGINAL_EXPRESSION_PROPERTY_NAME = nameof(ORIGINAL_EXPRESSION_PROPERTY_NAME);

        /// <inheritdoc/>
        protected ComplexGraphType()
        {
            Description ??= typeof(TSourceType).Description();
            DeprecationReason ??= typeof(TSourceType).ObsoleteMessage();
        }

        /// <inheritdoc/>
        public TypeFields Fields { get; } = new();

        /// <inheritdoc/>
        public bool HasField(string name)
        {
            if (string.IsNullOrWhiteSpace(name))
                return false;

            // DO NOT USE LINQ ON HOT PATH
            foreach (var field in Fields.List)
            {
                if (string.Equals(field.Name, name, StringComparison.Ordinal))
                    return true;
            }

            return false;
        }

        /// <inheritdoc/>
        public FieldType? GetField(ROM name)
        {
            // DO NOT USE LINQ ON HOT PATH
            foreach (var field in Fields.List)
            {
                if (field.Name == name)
                    return field;
            }

            return null;
        }

        /// <inheritdoc/>
        public virtual FieldType AddField(FieldType fieldType)
        {
            if (fieldType == null)
                throw new ArgumentNullException(nameof(fieldType));

            NameValidator.ValidateNameNotNull(fieldType.Name, NamedElement.Field);

            if (!fieldType.ResolvedType.IsGraphQLTypeReference())
            {
                if (this is IInputObjectGraphType)
                {
                    if (fieldType.ResolvedType != null ? fieldType.ResolvedType.IsInputType() == false : fieldType.Type?.IsInputType() == false)
                        throw new ArgumentOutOfRangeException(nameof(fieldType),
                            $"Input type '{Name ?? GetType().GetFriendlyName()}' can have fields only of input types: ScalarGraphType, EnumerationGraphType or IInputObjectGraphType. Field '{fieldType.Name}' has an output type.");
                }
                else
                {
                    if (fieldType.ResolvedType != null ? fieldType.ResolvedType.IsOutputType() == false : fieldType.Type?.IsOutputType() == false)
                        throw new ArgumentOutOfRangeException(nameof(fieldType),
                            $"Output type '{Name ?? GetType().GetFriendlyName()}' can have fields only of output types: ScalarGraphType, ObjectGraphType, InterfaceGraphType, UnionGraphType or EnumerationGraphType. Field '{fieldType.Name}' has an input type.");
                }
            }

            if (HasField(fieldType.Name))
            {
                throw new ArgumentOutOfRangeException(nameof(fieldType),
                    $"A field with the name '{fieldType.Name}' is already registered for GraphType '{Name ?? GetType().Name}'");
            }

            if (fieldType.ResolvedType == null)
            {
                if (fieldType.Type == null)
                {
                    throw new ArgumentOutOfRangeException(nameof(fieldType),
                        $"The declared field '{fieldType.Name ?? fieldType.GetType().GetFriendlyName()}' on '{Name ?? GetType().GetFriendlyName()}' requires a field '{nameof(fieldType.Type)}' when no '{nameof(fieldType.ResolvedType)}' is provided.");
                }
                else if (!fieldType.Type.IsGraphType())
                {
                    throw new ArgumentOutOfRangeException(nameof(fieldType),
                        $"The declared Field type '{fieldType.Type.Name}' should derive from GraphType.");
                }
            }

            Fields.Add(fieldType);

            return fieldType;
        }

        /// <summary>
        /// Creates a field builder used by Field() methods.
        /// </summary>
        protected virtual FieldBuilder<TSourceType, TReturnType> CreateBuilder<TReturnType>(Type type)
        {
            return FieldBuilder<TSourceType, TReturnType>.Create(type);
        }

        /// <summary>
        /// Creates a field builder used by Field() methods.
        /// </summary>
        protected virtual FieldBuilder<TSourceType, TReturnType> CreateBuilder<TReturnType>(IGraphType type)
        {
            return FieldBuilder<TSourceType, TReturnType>.Create(type);
        }

        /// <summary>
        /// Adds a field with the specified properties to this graph type.
        /// </summary>
        /// <param name="type">The .NET type of the graph type of this field.</param>
        /// <param name="name">The name of the field.</param>
        /// <param name="description">The description of the field.</param>
        /// <param name="arguments">A list of arguments for the field.</param>
        /// <param name="resolve">A field resolver delegate. Only applicable to fields of output graph types. If not specified, <see cref="NameFieldResolver"/> will be used.</param>
        /// <param name="deprecationReason">The deprecation reason for the field. Applicable only for output graph types.</param>
        /// <returns>The newly added <see cref="FieldType"/> instance.</returns>
        [Obsolete("Please use one of the Field() methods returning FieldBuilder and then methods defined on it or just use AddField() method directly. This method will be removed in v8.")]
        public FieldType Field(
            Type type,
            string name,
            string? description = null,
            QueryArguments? arguments = null,
            Func<IResolveFieldContext<TSourceType>, object?>? resolve = null,
            string? deprecationReason = null)
        {
            return AddField(new FieldType
            {
                Name = name,
                Description = description,
                DeprecationReason = deprecationReason,
                Type = type,
                Arguments = arguments,
                Resolver = resolve != null
                    ? new FuncFieldResolver<TSourceType, object>(resolve)
                    : null
            });
        }

        /// <summary>
        /// Adds a field with the specified properties to this graph type.
        /// </summary>
        /// <typeparam name="TGraphType">The .NET type of the graph type of this field.</typeparam>
        /// <param name="name">The name of the field.</param>
        /// <param name="description">The description of the field.</param>
        /// <param name="arguments">A list of arguments for the field.</param>
        /// <param name="resolve">A field resolver delegate. Only applicable to fields of output graph types. If not specified, <see cref="NameFieldResolver"/> will be used.</param>
        /// <param name="deprecationReason">The deprecation reason for the field. Applicable only for output graph types.</param>
        /// <returns>The newly added <see cref="FieldType"/> instance.</returns>
        [Obsolete("Please use one of the Field() methods returning FieldBuilder and then methods defined on it or just use AddField() method directly. This method will be removed in v8.")]
        public FieldType Field<TGraphType>(
            string name,
            string? description = null,
            QueryArguments? arguments = null,
            Func<IResolveFieldContext<TSourceType>, object?>? resolve = null,
            string? deprecationReason = null)
            where TGraphType : IGraphType
        {
            return AddField(new FieldType
            {
                Name = name,
                Description = description,
                DeprecationReason = deprecationReason,
                Type = typeof(TGraphType),
                Arguments = arguments,
                Resolver = resolve != null
                    ? new FuncFieldResolver<TSourceType, object>(resolve)
                    : null
            });
        }

        /// <summary>
        /// Adds a field with the specified properties to this graph type.
        /// </summary>
        /// <typeparam name="TGraphType">The .NET type of the graph type of this field.</typeparam>
        /// <param name="name">The name of the field.</param>
        /// <param name="description">The description of the field.</param>
        /// <param name="arguments">A list of arguments for the field.</param>
        /// <param name="resolve">A field resolver delegate. Only applicable to fields of output graph types. If not specified, <see cref="NameFieldResolver"/> will be used.</param>
        /// <param name="deprecationReason">The deprecation reason for the field. Applicable only for output graph types.</param>
        /// <returns>The newly added <see cref="FieldType"/> instance.</returns>
        [Obsolete("Please use one of the Field() methods returning FieldBuilder and then methods defined on it or just use AddField() method directly. This method will be removed in v8.")]
        public FieldType FieldDelegate<TGraphType>(
            string name,
            string? description = null,
            QueryArguments? arguments = null,
            Delegate? resolve = null,
            string? deprecationReason = null)
            where TGraphType : IGraphType
        {
            IFieldResolver? resolver = null;

            if (resolve != null)
            {
                // create an instance expression that points to the instance represented by the delegate
                // for instance, if the delegate represents obj.MyMethod,
                // then the lambda would be: _ => obj
                var param = Expression.Parameter(typeof(IResolveFieldContext), "context");
                var body = Expression.Constant(resolve.Target, resolve.Method.DeclaringType!);
                var lambda = Expression.Lambda(body, param);
                resolver = AutoRegisteringHelper.BuildFieldResolver(resolve.Method, null, null, lambda);
            }

            return AddField(new FieldType
            {
                Name = name,
                Description = description,
                DeprecationReason = deprecationReason,
                Type = typeof(TGraphType),
                Arguments = arguments,
                Resolver = resolver,
            });
        }

        /// <summary>
        /// Adds a field with the specified properties to this graph type.
        /// </summary>
        /// <param name="type">The .NET type of the graph type of this field.</param>
        /// <param name="name">The name of the field.</param>
        /// <param name="description">The description of the field.</param>
        /// <param name="arguments">A list of arguments for the field.</param>
        /// <param name="resolve">A field resolver delegate. Only applicable to fields of output graph types. If not specified, <see cref="NameFieldResolver"/> will be used.</param>
        /// <param name="deprecationReason">The deprecation reason for the field. Applicable only for output graph types.</param>
        /// <returns>The newly added <see cref="FieldType"/> instance.</returns>
        [Obsolete("Please use one of the Field() methods returning FieldBuilder and then methods defined on it or just use AddField() method directly. This method will be removed in v8.")]
        public FieldType FieldAsync(
            Type type,
            string name,
            string? description = null,
            QueryArguments? arguments = null,
            Func<IResolveFieldContext<TSourceType>, Task<object?>>? resolve = null,
            string? deprecationReason = null)
        {
            return AddField(new FieldType
            {
                Name = name,
                Description = description,
                DeprecationReason = deprecationReason,
                Type = type,
                Arguments = arguments,
                Resolver = resolve != null
                    ? new FuncFieldResolver<TSourceType, object>(context => new ValueTask<object?>(resolve(context)))
                    : null
            });
        }

        /// <summary>
        /// Adds a field with the specified properties to this graph type.
        /// </summary>
        /// <typeparam name="TGraphType">The .NET type of the graph type of this field.</typeparam>
        /// <param name="name">The name of the field.</param>
        /// <param name="description">The description of the field.</param>
        /// <param name="arguments">A list of arguments for the field.</param>
        /// <param name="resolve">A field resolver delegate. Only applicable to fields of output graph types. If not specified, <see cref="NameFieldResolver"/> will be used.</param>
        /// <param name="deprecationReason">The deprecation reason for the field. Applicable only for output graph types.</param>
        /// <returns>The newly added <see cref="FieldType"/> instance.</returns>
        [Obsolete("Please use one of the Field() methods returning FieldBuilder and then methods defined on it or just use AddField() method directly. This method will be removed in v8.")]
        public FieldType FieldAsync<TGraphType>(
            string name,
            string? description = null,
            QueryArguments? arguments = null,
            Func<IResolveFieldContext<TSourceType>, Task<object?>>? resolve = null,
            string? deprecationReason = null)
            where TGraphType : IGraphType
        {
            return AddField(new FieldType
            {
                Name = name,
                Description = description,
                DeprecationReason = deprecationReason,
                Type = typeof(TGraphType),
                Arguments = arguments,
                Resolver = resolve != null
                    ? new FuncFieldResolver<TSourceType, object>(context => new ValueTask<object?>(resolve(context)))
                    : null
            });
        }

        /// <summary>
        /// Adds a field with the specified properties to this graph type.
        /// </summary>
        /// <typeparam name="TGraphType">The .NET type of the graph type of this field.</typeparam>
        /// <typeparam name="TReturnType">The type of the return value of the field resolver delegate.</typeparam>
        /// <param name="name">The name of the field.</param>
        /// <param name="description">The description of the field.</param>
        /// <param name="arguments">A list of arguments for the field.</param>
        /// <param name="resolve">A field resolver delegate. Only applicable to fields of output graph types. If not specified, <see cref="NameFieldResolver"/> will be used.</param>
        /// <param name="deprecationReason">The deprecation reason for the field. Applicable only for output graph types.</param>
        /// <returns>The newly added <see cref="FieldType"/> instance.</returns>
        [Obsolete("Please use one of the Field() methods returning FieldBuilder and then methods defined on it or just use AddField() method directly. This method will be removed in v8.")]
        public FieldType FieldAsync<TGraphType, TReturnType>(
            string name,
            string? description = null,
            QueryArguments? arguments = null,
            Func<IResolveFieldContext<TSourceType>, Task<TReturnType?>>? resolve = null,
            string? deprecationReason = null)
            where TGraphType : IGraphType
        {
            return AddField(new FieldType
            {
                Name = name,
                Description = description,
                DeprecationReason = deprecationReason,
                Type = typeof(TGraphType),
                Arguments = arguments,
                Resolver = resolve != null
                    ? new FuncFieldResolver<TSourceType, TReturnType>(context => new ValueTask<TReturnType?>(resolve(context)))
                    : null
            });
        }

        /// <summary>
        /// Adds a subscription field with the specified properties to this graph type.
        /// </summary>
        /// <typeparam name="TGraphType">The .NET type of the graph type of this field.</typeparam>
        /// <param name="name">The name of the field.</param>
        /// <param name="description">The description of this field.</param>
        /// <param name="arguments">A list of arguments for the field.</param>
        /// <param name="resolve">A field resolver delegate. Data from an event stream is processed by this field resolver as the source before being passed to the field's children as the source. Typically this would be <c>context => context.Source</c>.</param>
        /// <param name="subscribe">A source stream resolver delegate.</param>
        /// <param name="deprecationReason">The deprecation reason for the field.</param>
        /// <returns>The newly added <see cref="FieldType"/> instance.</returns>
        [Obsolete("Please use one of the Field() methods returning FieldBuilder and then methods defined on it or just use AddField() method directly. This method will be removed in v8.")]
        public FieldType FieldSubscribe<TGraphType>(
            string name,
            string? description = null,
            QueryArguments? arguments = null,
            Func<IResolveFieldContext<TSourceType>, object?>? resolve = null, // TODO: remove?
            Func<IResolveFieldContext, IObservable<object?>>? subscribe = null,
            string? deprecationReason = null)
            where TGraphType : IGraphType
        {
            return AddField(new FieldType
            {
                Name = name,
                Description = description,
                DeprecationReason = deprecationReason,
                Type = typeof(TGraphType),
                Arguments = arguments,
                Resolver = resolve != null
                    ? new FuncFieldResolver<TSourceType, object>(resolve)
                    : null,
                StreamResolver = subscribe != null
                    ? new SourceStreamResolver<object>(subscribe)
                    : null
            });
        }

        /// <summary>
        /// Adds a subscription field with the specified properties to this graph type.
        /// </summary>
        /// <typeparam name="TGraphType">The .NET type of the graph type of this field.</typeparam>
        /// <param name="name">The name of the field.</param>
        /// <param name="description">The description of this field.</param>
        /// <param name="arguments">A list of arguments for the field.</param>
        /// <param name="resolve">A field resolver delegate. Data from an event stream is processed by this field resolver as the source before being passed to the field's children as the source. Typically this would be <c>context => context.Source</c>.</param>
        /// <param name="subscribeAsync">A source stream resolver delegate.</param>
        /// <param name="deprecationReason">The deprecation reason for the field.</param>
        /// <returns>The newly added <see cref="FieldType"/> instance.</returns>
        [Obsolete("Please use one of the Field() methods returning FieldBuilder and then methods defined on it or just use AddField() method directly. This method will be removed in v8.")]
        public FieldType FieldSubscribeAsync<TGraphType>(
            string name,
            string? description = null,
            QueryArguments? arguments = null,
            Func<IResolveFieldContext<TSourceType>, object?>? resolve = null, // TODO: remove?
            Func<IResolveFieldContext, Task<IObservable<object?>>>? subscribeAsync = null,
            string? deprecationReason = null)
            where TGraphType : IGraphType
        {
            return AddField(new FieldType
            {
                Name = name,
                Description = description,
                DeprecationReason = deprecationReason,
                Type = typeof(TGraphType),
                Arguments = arguments,
                Resolver = resolve != null
                    ? new FuncFieldResolver<TSourceType, object>(resolve)
                    : null,
                StreamResolver = subscribeAsync != null
                    ? new SourceStreamResolver<object>(context => new ValueTask<IObservable<object?>>(subscribeAsync(context)))
                    : null
            });
        }

        /// <summary>
        /// Adds a new field to the complex graph type and returns a builder for this newly added field.
        /// </summary>
        /// <typeparam name="TGraphType">The .NET type of the graph type of this field.</typeparam>
        /// <typeparam name="TReturnType">The return type of the field resolver.</typeparam>
        /// <param name="name">The name of the field.</param>
        public virtual FieldBuilder<TSourceType, TReturnType> Field<TGraphType, TReturnType>(string name = "default")
            where TGraphType : IGraphType
        {
            var builder = CreateBuilder<TReturnType>(typeof(TGraphType)).Name(name);
            AddField(builder.FieldType);
            return builder;
        }

        /// <summary>
        /// Adds a new field to the complex graph type and returns a builder for this newly added field.
        /// </summary>
        /// <typeparam name="TGraphType">The .NET type of the graph type of this field.</typeparam>
        /// <param name="name">The name of the field.</param>
<<<<<<< HEAD
        public virtual FieldBuilder<TSourceType, object> Field<TGraphType>(string name = "default")
=======
        public virtual FieldBuilder<TSourceType, object> Field<TGraphType>(string name)
>>>>>>> f1f8348c
            where TGraphType : IGraphType
            => Field<TGraphType, object>(name);

        /// <summary>
        /// Adds a new field to the complex graph type and returns a builder for this newly added field.
        /// </summary>
        /// <param name="type">The .NET type of the graph type of this field.</param>
        /// <param name="name">The name of the field.</param>
<<<<<<< HEAD
        public virtual FieldBuilder<TSourceType, object> Field(Type type, string name = "default")
=======
        public virtual FieldBuilder<TSourceType, object> Field(string name, Type type)
>>>>>>> f1f8348c
        {
            var builder = CreateBuilder<object>(type).Name(name);
            AddField(builder.FieldType);
            return builder;
        }

        /// <summary>
        /// Adds a new field to the complex graph type and returns a builder for this newly added field.
        /// </summary>
        /// <param name="type">The graph type of this field.</param>
        /// <param name="name">The name of the field.</param>
        public virtual FieldBuilder<TSourceType, object> Field(string name, IGraphType type)
        {
            var builder = CreateBuilder<object>(type).Name(name);
            AddField(builder.FieldType);
            return builder;
        }

        /// <summary>
        /// Adds a new field to the complex graph type and returns a builder for this newly added field that is linked to a property of the source object.
        /// <br/><br/>
        /// Note: this method uses dynamic compilation and therefore allocates a relatively large amount of
        /// memory in managed heap, ~1KB. Do not use this method in cases with limited memory requirements.
        /// </summary>
        /// <typeparam name="TProperty">The return type of the field.</typeparam>
        /// <param name="name">The name of this field.</param>
        /// <param name="expression">The property of the source object represented within an expression.</param>
        /// <param name="nullable">Indicates if this field should be nullable or not. Ignored when <paramref name="type"/> is specified.</param>
        /// <param name="type">The graph type of the field; if <see langword="null"/> then will be inferred from the specified expression via registered schema mappings.</param>
        public virtual FieldBuilder<TSourceType, TProperty> Field<TProperty>(
           string name,
           Expression<Func<TSourceType, TProperty>> expression,
           bool nullable = false,
           Type? type = null)
        {
            try
            {
                if (type == null)
                    type = typeof(TProperty).GetGraphTypeFromType(nullable, this is IInputObjectGraphType ? TypeMappingMode.InputType : TypeMappingMode.OutputType);
            }
            catch (ArgumentOutOfRangeException exp)
            {
                throw new ArgumentException($"The GraphQL type for field '{Name ?? GetType().Name}.{name}' could not be derived implicitly from expression '{expression}'.", exp);
            }

            var builder = CreateBuilder<TProperty>(type)
                .Name(name)
                .Resolve(new ExpressionFieldResolver<TSourceType, TProperty>(expression))
                .Description(expression.DescriptionOf())
                .DeprecationReason(expression.DeprecationReasonOf())
                .DefaultValue(expression.DefaultValueOf());

            if (expression.Body is MemberExpression expr)
            {
                builder.FieldType.Metadata[ORIGINAL_EXPRESSION_PROPERTY_NAME] = expr.Member.Name;
            }

            AddField(builder.FieldType);
            return builder;
        }

        /// <summary>
        /// Adds a new field to the complex graph type and returns a builder for this newly added field that is linked to a property of the source object.
        /// The default name of this field is inferred by the property represented within the expression.
        /// <br/><br/>
        /// Note: this method uses dynamic compilation and therefore allocates a relatively large amount of
        /// memory in managed heap, ~1KB. Do not use this method in cases with limited memory requirements.
        /// </summary>
        /// <typeparam name="TProperty">The return type of the field.</typeparam>
        /// <param name="expression">The property of the source object represented within an expression.</param>
        /// <param name="nullable">Indicates if this field should be nullable or not. Ignored when <paramref name="type"/> is specified.</param>
        /// <param name="type">The graph type of the field; if <see langword="null"/> then will be inferred from the specified expression via registered schema mappings.</param>
        public virtual FieldBuilder<TSourceType, TProperty> Field<TProperty>(
            Expression<Func<TSourceType, TProperty>> expression,
            bool nullable = false,
            Type? type = null)
        {
            string name;
            try
            {
                name = expression.NameOf();
            }
            catch
            {
                throw new ArgumentException(
                    $"Cannot infer a Field name from the expression: '{expression.Body}' " +
                    $"on parent GraphQL type: '{Name ?? GetType().Name}'.");
            }
            return Field(name, expression, nullable, type);
        }

        /// <inheritdoc cref="ConnectionBuilder{TSourceType}.Create{TNodeType}(string)"/>
        public ConnectionBuilder<TSourceType> Connection<TNodeType>()
            where TNodeType : IGraphType
        {
            var builder = ConnectionBuilder.Create<TNodeType, TSourceType>();
            AddField(builder.FieldType);
            return builder;
        }

        /// <inheritdoc cref="ConnectionBuilder{TSourceType}.Create{TNodeType, TEdgeType}(string)"/>
        public ConnectionBuilder<TSourceType> Connection<TNodeType, TEdgeType>()
            where TNodeType : IGraphType
            where TEdgeType : EdgeType<TNodeType>
        {
            var builder = ConnectionBuilder.Create<TNodeType, TEdgeType, TSourceType>();
            AddField(builder.FieldType);
            return builder;
        }

        /// <inheritdoc cref="ConnectionBuilder{TSourceType}.Create{TNodeType, TEdgeType, TConnectionType}(string)"/>
        public ConnectionBuilder<TSourceType> Connection<TNodeType, TEdgeType, TConnectionType>()
            where TNodeType : IGraphType
            where TEdgeType : EdgeType<TNodeType>
            where TConnectionType : ConnectionType<TNodeType, TEdgeType>
        {
            var builder = ConnectionBuilder.Create<TNodeType, TEdgeType, TConnectionType, TSourceType>();
            AddField(builder.FieldType);
            return builder;
        }
    }
}<|MERGE_RESOLUTION|>--- conflicted
+++ resolved
@@ -128,7 +128,6 @@
         /// <param name="resolve">A field resolver delegate. Only applicable to fields of output graph types. If not specified, <see cref="NameFieldResolver"/> will be used.</param>
         /// <param name="deprecationReason">The deprecation reason for the field. Applicable only for output graph types.</param>
         /// <returns>The newly added <see cref="FieldType"/> instance.</returns>
-        [Obsolete("Please use one of the Field() methods returning FieldBuilder and then methods defined on it or just use AddField() method directly. This method will be removed in v8.")]
         public FieldType Field(
             Type type,
             string name,
@@ -160,7 +159,6 @@
         /// <param name="resolve">A field resolver delegate. Only applicable to fields of output graph types. If not specified, <see cref="NameFieldResolver"/> will be used.</param>
         /// <param name="deprecationReason">The deprecation reason for the field. Applicable only for output graph types.</param>
         /// <returns>The newly added <see cref="FieldType"/> instance.</returns>
-        [Obsolete("Please use one of the Field() methods returning FieldBuilder and then methods defined on it or just use AddField() method directly. This method will be removed in v8.")]
         public FieldType Field<TGraphType>(
             string name,
             string? description = null,
@@ -192,7 +190,6 @@
         /// <param name="resolve">A field resolver delegate. Only applicable to fields of output graph types. If not specified, <see cref="NameFieldResolver"/> will be used.</param>
         /// <param name="deprecationReason">The deprecation reason for the field. Applicable only for output graph types.</param>
         /// <returns>The newly added <see cref="FieldType"/> instance.</returns>
-        [Obsolete("Please use one of the Field() methods returning FieldBuilder and then methods defined on it or just use AddField() method directly. This method will be removed in v8.")]
         public FieldType FieldDelegate<TGraphType>(
             string name,
             string? description = null,
@@ -235,7 +232,6 @@
         /// <param name="resolve">A field resolver delegate. Only applicable to fields of output graph types. If not specified, <see cref="NameFieldResolver"/> will be used.</param>
         /// <param name="deprecationReason">The deprecation reason for the field. Applicable only for output graph types.</param>
         /// <returns>The newly added <see cref="FieldType"/> instance.</returns>
-        [Obsolete("Please use one of the Field() methods returning FieldBuilder and then methods defined on it or just use AddField() method directly. This method will be removed in v8.")]
         public FieldType FieldAsync(
             Type type,
             string name,
@@ -267,7 +263,6 @@
         /// <param name="resolve">A field resolver delegate. Only applicable to fields of output graph types. If not specified, <see cref="NameFieldResolver"/> will be used.</param>
         /// <param name="deprecationReason">The deprecation reason for the field. Applicable only for output graph types.</param>
         /// <returns>The newly added <see cref="FieldType"/> instance.</returns>
-        [Obsolete("Please use one of the Field() methods returning FieldBuilder and then methods defined on it or just use AddField() method directly. This method will be removed in v8.")]
         public FieldType FieldAsync<TGraphType>(
             string name,
             string? description = null,
@@ -300,7 +295,6 @@
         /// <param name="resolve">A field resolver delegate. Only applicable to fields of output graph types. If not specified, <see cref="NameFieldResolver"/> will be used.</param>
         /// <param name="deprecationReason">The deprecation reason for the field. Applicable only for output graph types.</param>
         /// <returns>The newly added <see cref="FieldType"/> instance.</returns>
-        [Obsolete("Please use one of the Field() methods returning FieldBuilder and then methods defined on it or just use AddField() method directly. This method will be removed in v8.")]
         public FieldType FieldAsync<TGraphType, TReturnType>(
             string name,
             string? description = null,
@@ -333,7 +327,6 @@
         /// <param name="subscribe">A source stream resolver delegate.</param>
         /// <param name="deprecationReason">The deprecation reason for the field.</param>
         /// <returns>The newly added <see cref="FieldType"/> instance.</returns>
-        [Obsolete("Please use one of the Field() methods returning FieldBuilder and then methods defined on it or just use AddField() method directly. This method will be removed in v8.")]
         public FieldType FieldSubscribe<TGraphType>(
             string name,
             string? description = null,
@@ -370,7 +363,6 @@
         /// <param name="subscribeAsync">A source stream resolver delegate.</param>
         /// <param name="deprecationReason">The deprecation reason for the field.</param>
         /// <returns>The newly added <see cref="FieldType"/> instance.</returns>
-        [Obsolete("Please use one of the Field() methods returning FieldBuilder and then methods defined on it or just use AddField() method directly. This method will be removed in v8.")]
         public FieldType FieldSubscribeAsync<TGraphType>(
             string name,
             string? description = null,
@@ -415,11 +407,7 @@
         /// </summary>
         /// <typeparam name="TGraphType">The .NET type of the graph type of this field.</typeparam>
         /// <param name="name">The name of the field.</param>
-<<<<<<< HEAD
-        public virtual FieldBuilder<TSourceType, object> Field<TGraphType>(string name = "default")
-=======
         public virtual FieldBuilder<TSourceType, object> Field<TGraphType>(string name)
->>>>>>> f1f8348c
             where TGraphType : IGraphType
             => Field<TGraphType, object>(name);
 
@@ -428,11 +416,7 @@
         /// </summary>
         /// <param name="type">The .NET type of the graph type of this field.</param>
         /// <param name="name">The name of the field.</param>
-<<<<<<< HEAD
-        public virtual FieldBuilder<TSourceType, object> Field(Type type, string name = "default")
-=======
         public virtual FieldBuilder<TSourceType, object> Field(string name, Type type)
->>>>>>> f1f8348c
         {
             var builder = CreateBuilder<object>(type).Name(name);
             AddField(builder.FieldType);
