--- conflicted
+++ resolved
@@ -128,11 +128,7 @@
         /// <param name="resolve">A field resolver delegate. Only applicable to fields of output graph types. If not specified, <see cref="NameFieldResolver"/> will be used.</param>
         /// <param name="deprecationReason">The deprecation reason for the field. Applicable only for output graph types.</param>
         /// <returns>The newly added <see cref="FieldType"/> instance.</returns>
-<<<<<<< HEAD
-        [Obsolete("Please use one of the Field() methods returning FieldBuilder and then methods defined on it or just use AddField() method directly. This method will be removed in v8.")]
-=======
-        [Obsolete("Please use one of the Field() methods returning FieldBuilder and the methods defined on it or just use AddField() method directly. This method may be removed in a future release. For now you can continue to use this API but we do not encourage this.")]
->>>>>>> db281644
+        [Obsolete("Please use one of the Field() methods returning FieldBuilder and the methods defined on it or just use AddField() method directly. This method may be removed in a future release. For now you can continue to use this API but we do not encourage this.")]
         public FieldType Field(
             Type type,
             string name,
@@ -164,11 +160,7 @@
         /// <param name="resolve">A field resolver delegate. Only applicable to fields of output graph types. If not specified, <see cref="NameFieldResolver"/> will be used.</param>
         /// <param name="deprecationReason">The deprecation reason for the field. Applicable only for output graph types.</param>
         /// <returns>The newly added <see cref="FieldType"/> instance.</returns>
-<<<<<<< HEAD
-        [Obsolete("Please use one of the Field() methods returning FieldBuilder and then methods defined on it or just use AddField() method directly. This method will be removed in v8.")]
-=======
-        [Obsolete("Please use one of the Field() methods returning FieldBuilder and the methods defined on it or just use AddField() method directly. This method may be removed in a future release. For now you can continue to use this API but we do not encourage this.")]
->>>>>>> db281644
+        [Obsolete("Please use one of the Field() methods returning FieldBuilder and the methods defined on it or just use AddField() method directly. This method may be removed in a future release. For now you can continue to use this API but we do not encourage this.")]
         public FieldType Field<TGraphType>(
             string name,
             string? description = null,
@@ -200,11 +192,7 @@
         /// <param name="resolve">A field resolver delegate. Only applicable to fields of output graph types. If not specified, <see cref="NameFieldResolver"/> will be used.</param>
         /// <param name="deprecationReason">The deprecation reason for the field. Applicable only for output graph types.</param>
         /// <returns>The newly added <see cref="FieldType"/> instance.</returns>
-<<<<<<< HEAD
-        [Obsolete("Please use one of the Field() methods returning FieldBuilder and then methods defined on it or just use AddField() method directly. This method will be removed in v8.")]
-=======
-        [Obsolete("Please use one of the Field() methods returning FieldBuilder and the methods defined on it or just use AddField() method directly. This method may be removed in a future release. For now you can continue to use this API but we do not encourage this.")]
->>>>>>> db281644
+        [Obsolete("Please use one of the Field() methods returning FieldBuilder and the methods defined on it or just use AddField() method directly. This method may be removed in a future release. For now you can continue to use this API but we do not encourage this.")]
         public FieldType FieldDelegate<TGraphType>(
             string name,
             string? description = null,
@@ -247,11 +235,7 @@
         /// <param name="resolve">A field resolver delegate. Only applicable to fields of output graph types. If not specified, <see cref="NameFieldResolver"/> will be used.</param>
         /// <param name="deprecationReason">The deprecation reason for the field. Applicable only for output graph types.</param>
         /// <returns>The newly added <see cref="FieldType"/> instance.</returns>
-<<<<<<< HEAD
-        [Obsolete("Please use one of the Field() methods returning FieldBuilder and then methods defined on it or just use AddField() method directly. This method will be removed in v8.")]
-=======
-        [Obsolete("Please use one of the Field() methods returning FieldBuilder and the methods defined on it or just use AddField() method directly. This method may be removed in a future release. For now you can continue to use this API but we do not encourage this.")]
->>>>>>> db281644
+        [Obsolete("Please use one of the Field() methods returning FieldBuilder and the methods defined on it or just use AddField() method directly. This method may be removed in a future release. For now you can continue to use this API but we do not encourage this.")]
         public FieldType FieldAsync(
             Type type,
             string name,
@@ -283,11 +267,7 @@
         /// <param name="resolve">A field resolver delegate. Only applicable to fields of output graph types. If not specified, <see cref="NameFieldResolver"/> will be used.</param>
         /// <param name="deprecationReason">The deprecation reason for the field. Applicable only for output graph types.</param>
         /// <returns>The newly added <see cref="FieldType"/> instance.</returns>
-<<<<<<< HEAD
-        [Obsolete("Please use one of the Field() methods returning FieldBuilder and then methods defined on it or just use AddField() method directly. This method will be removed in v8.")]
-=======
-        [Obsolete("Please use one of the Field() methods returning FieldBuilder and the methods defined on it or just use AddField() method directly. This method may be removed in a future release. For now you can continue to use this API but we do not encourage this.")]
->>>>>>> db281644
+        [Obsolete("Please use one of the Field() methods returning FieldBuilder and the methods defined on it or just use AddField() method directly. This method may be removed in a future release. For now you can continue to use this API but we do not encourage this.")]
         public FieldType FieldAsync<TGraphType>(
             string name,
             string? description = null,
@@ -320,11 +300,7 @@
         /// <param name="resolve">A field resolver delegate. Only applicable to fields of output graph types. If not specified, <see cref="NameFieldResolver"/> will be used.</param>
         /// <param name="deprecationReason">The deprecation reason for the field. Applicable only for output graph types.</param>
         /// <returns>The newly added <see cref="FieldType"/> instance.</returns>
-<<<<<<< HEAD
-        [Obsolete("Please use one of the Field() methods returning FieldBuilder and then methods defined on it or just use AddField() method directly. This method will be removed in v8.")]
-=======
-        [Obsolete("Please use one of the Field() methods returning FieldBuilder and the methods defined on it or just use AddField() method directly. This method may be removed in a future release. For now you can continue to use this API but we do not encourage this.")]
->>>>>>> db281644
+        [Obsolete("Please use one of the Field() methods returning FieldBuilder and the methods defined on it or just use AddField() method directly. This method may be removed in a future release. For now you can continue to use this API but we do not encourage this.")]
         public FieldType FieldAsync<TGraphType, TReturnType>(
             string name,
             string? description = null,
@@ -357,11 +333,7 @@
         /// <param name="subscribe">A source stream resolver delegate.</param>
         /// <param name="deprecationReason">The deprecation reason for the field.</param>
         /// <returns>The newly added <see cref="FieldType"/> instance.</returns>
-<<<<<<< HEAD
-        [Obsolete("Please use one of the Field() methods returning FieldBuilder and then methods defined on it or just use AddField() method directly. This method will be removed in v8.")]
-=======
-        [Obsolete("Please use one of the Field() methods returning FieldBuilder and the methods defined on it or just use AddField() method directly. This method may be removed in a future release. For now you can continue to use this API but we do not encourage this.")]
->>>>>>> db281644
+        [Obsolete("Please use one of the Field() methods returning FieldBuilder and the methods defined on it or just use AddField() method directly. This method may be removed in a future release. For now you can continue to use this API but we do not encourage this.")]
         public FieldType FieldSubscribe<TGraphType>(
             string name,
             string? description = null,
@@ -398,11 +370,7 @@
         /// <param name="subscribeAsync">A source stream resolver delegate.</param>
         /// <param name="deprecationReason">The deprecation reason for the field.</param>
         /// <returns>The newly added <see cref="FieldType"/> instance.</returns>
-<<<<<<< HEAD
-        [Obsolete("Please use one of the Field() methods returning FieldBuilder and then methods defined on it or just use AddField() method directly. This method will be removed in v8.")]
-=======
-        [Obsolete("Please use one of the Field() methods returning FieldBuilder and the methods defined on it or just use AddField() method directly. This method may be removed in a future release. For now you can continue to use this API but we do not encourage this.")]
->>>>>>> db281644
+        [Obsolete("Please use one of the Field() methods returning FieldBuilder and the methods defined on it or just use AddField() method directly. This method may be removed in a future release. For now you can continue to use this API but we do not encourage this.")]
         public FieldType FieldSubscribeAsync<TGraphType>(
             string name,
             string? description = null,
