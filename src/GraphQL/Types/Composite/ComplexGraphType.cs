--- conflicted
+++ resolved
@@ -401,11 +401,7 @@
         /// <param name="name">The name of this field.</param>
         /// <param name="expression">The property of the source object represented within an expression.</param>
         /// <param name="nullable">Indicates if this field should be nullable or not. Ignored when <paramref name="type"/> is specified.</param>
-<<<<<<< HEAD
-        /// <param name="type">The graph type of the field; in <see langword="null"/> then will be inferred from the specified expression via registered schema mappings.</param>
-=======
-        /// <param name="type">The graph type of the field; inferred via <see cref="GraphTypeTypeRegistry"/> if <see langword="null"/>.</param>
->>>>>>> 0af6237d
+        /// <param name="type">The graph type of the field; if <see langword="null"/> then will be inferred from the specified expression via registered schema mappings.</param>
         public virtual FieldBuilder<TSourceType, TProperty> Field<TProperty>(
            string name,
            Expression<Func<TSourceType, TProperty>> expression,
@@ -448,11 +444,7 @@
         /// <typeparam name="TProperty">The return type of the field.</typeparam>
         /// <param name="expression">The property of the source object represented within an expression.</param>
         /// <param name="nullable">Indicates if this field should be nullable or not. Ignored when <paramref name="type"/> is specified.</param>
-<<<<<<< HEAD
-        /// <param name="type">The graph type of the field; in <see langword="null"/> then will be inferred from the specified expression via registered schema mappings.</param>
-=======
-        /// <param name="type">The graph type of the field; inferred via <see cref="GraphTypeTypeRegistry"/> if <see langword="null"/>.</param>
->>>>>>> 0af6237d
+        /// <param name="type">The graph type of the field; if <see langword="null"/> then will be inferred from the specified expression via registered schema mappings.</param>
         public virtual FieldBuilder<TSourceType, TProperty> Field<TProperty>(
             Expression<Func<TSourceType, TProperty>> expression,
             bool nullable = false,
