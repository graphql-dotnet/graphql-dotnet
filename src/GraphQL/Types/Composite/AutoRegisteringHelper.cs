--- conflicted
+++ resolved
@@ -44,11 +44,7 @@
         /// An example of an instance expression would be as follows:
         /// <code>context =&gt; (TSourceType)context.Source</code>
         /// </summary>
-<<<<<<< HEAD
-        public static IEventStreamResolver BuildEventStreamResolver(MethodInfo methodInfo, Type? sourceType, FieldType? fieldType, LambdaExpression? instanceExpression)
-=======
-        public static IAsyncEventStreamResolver BuildEventStreamResolver(MethodInfo methodInfo, Type? sourceType, FieldType? fieldType, LambdaExpression instanceExpression)
->>>>>>> 4a2d60fd
+        public static IEventStreamResolver BuildEventStreamResolver(MethodInfo methodInfo, Type? sourceType, FieldType? fieldType, LambdaExpression instanceExpression)
         {
             var arguments = BuildFieldResolver_BuildMethodArguments(methodInfo, sourceType, fieldType);
             return new EventStreamMethodResolver(methodInfo, instanceExpression, arguments);
