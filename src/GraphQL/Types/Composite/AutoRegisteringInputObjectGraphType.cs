--- conflicted
+++ resolved
@@ -57,13 +57,9 @@
                 bool include = true;
                 foreach (var attr in memberInfo.GetCustomAttributes<GraphQLAttribute>())
                 {
-<<<<<<< HEAD
-                    include &= attr.ShouldInclude(memberInfo, true);
-=======
-                    include = attr.ShouldInclude(propertyInfo, true);
+                    include = attr.ShouldInclude(memberInfo, true);
                     if (!include)
                         break;
->>>>>>> 2b5ce07a
                 }
                 if (!include)
                     continue;
