--- conflicted
+++ resolved
@@ -83,25 +83,16 @@
         AutoRegisteringHelper.ApplyGraphQLAttributes<TSourceType>(this);
     }
 
-<<<<<<< HEAD
     /// <inheritdoc cref="AutoRegisteringHelper.ProvideFields(IEnumerable{MemberInfo}, Func{MemberInfo, FieldType?}, bool)"/>
     protected virtual IEnumerable<FieldType> ProvideFields()
         => AutoRegisteringHelper.ProvideFields(GetRegisteredMembers(), CreateField, true);
-=======
-        /// <summary>
-        /// Processes the specified property or field and returns a <see cref="FieldType"/>.
-        /// May return <see langword="null"/> to skip a property.
-        /// </summary>
-        protected virtual FieldType? CreateField(MemberInfo memberInfo)
-            => AutoRegisteringHelper.CreateField(this, memberInfo, GetTypeInformation, null, true);
->>>>>>> 453c2a03
 
     /// <summary>
     /// Processes the specified property or field and returns a <see cref="FieldType"/>.
     /// May return <see langword="null"/> to skip a property.
     /// </summary>
     protected virtual FieldType? CreateField(MemberInfo memberInfo)
-        => AutoRegisteringHelper.CreateField(memberInfo, GetTypeInformation, null, true);
+        => AutoRegisteringHelper.CreateField(this, memberInfo, GetTypeInformation, null, true);
 
     /// <summary>
     /// Returns a list of properties or fields that should have fields created for them.
