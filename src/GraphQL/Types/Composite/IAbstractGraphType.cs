using System;

namespace GraphQL.Types
{
    /// <summary>
    /// An interface for such graph types that do not represent concrete graph types, that is, for interfaces and unions.
    /// </summary>
    public interface IAbstractGraphType : IGraphType
    {
        /// <summary>
        /// Gets or sets a delegate that can be used to determine the proper graph type for the specified object value. See
        /// <see cref="AbstractGraphTypeExtensions.GetObjectType(IAbstractGraphType, object, ISchema)"/> for more details.
        /// </summary>
        Func<object, IObjectGraphType> ResolveType { get; set; }

        /// <summary>
        /// Returns a set of possible types for this abstract graph type.
        /// </summary>
        PossibleTypes PossibleTypes { get; }

        /// <summary>
        /// Adds the specified graph type to a list of possible graph types for this abstract graph type.
        /// </summary>
        void AddPossibleType(IObjectGraphType type);
    }

    /// <summary>
    /// Provides extension methods for <see cref="IAbstractGraphType"/> instances.
    /// </summary>
    public static class AbstractGraphTypeExtensions
    {
        /// <summary>
        /// Returns true if the specified graph type is one of the possible graph types for this abstract graph type.
        /// </summary>
        public static bool IsPossibleType(this IAbstractGraphType abstractType, IGraphType type)
        {
            foreach (var possible in abstractType.PossibleTypes.List)
            {
                if (possible.Equals(type))
                    return true;
            }

            return false;
        }

<<<<<<< HEAD
        public static IObjectGraphType GetObjectType(this IAbstractGraphType abstractType, object value)
=======
        /// <summary>
        /// Returns the proper graph type for the specified object for this abstract graph type. If the abstract
        /// graph type implements <see cref="IAbstractGraphType.ResolveType"/>, then this method is called to determine
        /// the best graph type to use. Otherwise, <see cref="IObjectGraphType.IsTypeOf"/> is called on each possible
        /// graph type supported by the abstract graph type to determine if a match can be found.
        /// </summary>
        public static IObjectGraphType GetObjectType(this IAbstractGraphType abstractType, object value, ISchema schema)
>>>>>>> bd557c95
        {
            var result = abstractType.ResolveType != null
                ? abstractType.ResolveType(value)
                : GetTypeOf(abstractType, value);

            return result;

            static IObjectGraphType GetTypeOf(IAbstractGraphType abstractType, object value)
            {
                foreach (var possible in abstractType.PossibleTypes.List)
                {
                    if (possible.IsTypeOf != null && possible.IsTypeOf(value))
                        return possible;
                }

                return null;
            }
        }
    }
}<|MERGE_RESOLUTION|>--- conflicted
+++ resolved
@@ -43,17 +43,13 @@
             return false;
         }
 
-<<<<<<< HEAD
-        public static IObjectGraphType GetObjectType(this IAbstractGraphType abstractType, object value)
-=======
         /// <summary>
         /// Returns the proper graph type for the specified object for this abstract graph type. If the abstract
         /// graph type implements <see cref="IAbstractGraphType.ResolveType"/>, then this method is called to determine
         /// the best graph type to use. Otherwise, <see cref="IObjectGraphType.IsTypeOf"/> is called on each possible
         /// graph type supported by the abstract graph type to determine if a match can be found.
         /// </summary>
-        public static IObjectGraphType GetObjectType(this IAbstractGraphType abstractType, object value, ISchema schema)
->>>>>>> bd557c95
+        public static IObjectGraphType GetObjectType(this IAbstractGraphType abstractType, object value)
         {
             var result = abstractType.ResolveType != null
                 ? abstractType.ResolveType(value)
