--- conflicted
+++ resolved
@@ -54,16 +54,12 @@
         {
             foreach (var memberInfo in GetRegisteredMembers())
             {
-<<<<<<< HEAD
-                if (memberInfo.IsDefined(typeof(IgnoreAttribute)))
-=======
                 bool include = true;
-                foreach (var attr in propertyInfo.GetCustomAttributes<GraphQLAttribute>())
+                foreach (var attr in memberInfo.GetCustomAttributes<GraphQLAttribute>())
                 {
-                    include &= attr.ShouldInclude(propertyInfo, true);
+                    include &= attr.ShouldInclude(memberInfo, true);
                 }
                 if (!include)
->>>>>>> d6dc5431
                     continue;
                 var fieldType = CreateField(memberInfo);
                 if (fieldType != null)
