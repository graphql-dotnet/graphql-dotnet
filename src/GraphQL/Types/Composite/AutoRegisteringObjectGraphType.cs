--- conflicted
+++ resolved
@@ -96,16 +96,10 @@
         }
 
         /// <summary>
-<<<<<<< HEAD
-        /// Analyzes a property or method and returns an instance of <see cref="TypeInformation"/>
-        /// containing information necessary to select a graph type. Any <see cref="GraphQLAttribute"/>
-        /// attributes marked on the property are applied.
-=======
-        /// Analyzes a property and returns an instance of <see cref="TypeInformation"/>
+        /// Analyzes a property, method or field and returns an instance of <see cref="TypeInformation"/>
         /// containing information necessary to select a graph type. Nullable reference annotations
         /// are read, if they exist, as well as the <see cref="RequiredAttribute"/> attribute.
         /// Then any <see cref="GraphQLAttribute"/> attributes marked on the property are applied.
->>>>>>> b737dccd
         /// <br/><br/>
         /// Override this method to enforce specific graph types for specific CLR types, or to implement custom
         /// attributes to change graph type selection behavior.
