--- conflicted
+++ resolved
@@ -123,23 +123,19 @@
                         queryArgument ?? throw new InvalidOperationException("Invalid response from ConstructQueryArgument: queryArgument and expression cannot both be null"));
                     expressions.Add(expression);
                 }
-<<<<<<< HEAD
                 var memberInstanceExpression = BuildMemberInstanceExpression(methodInfo);
                 if (IsObservable(methodInfo.ReturnType))
                 {
-                    var resolver = new EventStreamMethodResolver(methodInfo, expressions, memberInstanceExpression);
+                    var resolver = new EventStreamMethodResolver(methodInfo, memberInstanceExpression, expressions);
                     fieldType.Resolver = resolver;
                     fieldType.AsyncSubscriber = resolver;
                 }
                 else
                 {
-                    var resolver = new MemberResolver(methodInfo, expressions, memberInstanceExpression);
+                    var resolver = new MemberResolver(methodInfo, memberInstanceExpression, expressions);
                     fieldType.Resolver = resolver;
                     fieldType.AsyncSubscriber = null;
                 }
-=======
-                var resolver = new MemberResolver(methodInfo, BuildMemberInstanceExpression(memberInfo), expressions);
->>>>>>> 8d860fcc
                 fieldType.Arguments = queryArguments;
             }
             else if (memberInfo is FieldInfo fieldInfo)
