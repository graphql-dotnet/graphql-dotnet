--- conflicted
+++ resolved
@@ -72,16 +72,9 @@
                 return value;
 
             // for InputObjectGraphType<TSourceType>, convert to TSourceType via ToObject.
-<<<<<<< HEAD
-            //return value.ToObject(typeof(TSourceType), this);
-
-            _parseDictionary ??= InputObjectGraphTypeHelper.BuildParseDictionaryMethod(this, typeof(TSourceType));
-            return _parseDictionary(value);
-=======
 #pragma warning disable IL2087 // Target parameter argument does not satisfy 'DynamicallyAccessedMembersAttribute' in call to target method. The generic parameter of the source method or type does not have matching annotations.
             return value.ToObject(typeof(TSourceType), this);
 #pragma warning restore IL2087 // Target parameter argument does not satisfy 'DynamicallyAccessedMembersAttribute' in call to target method. The generic parameter of the source method or type does not have matching annotations.
->>>>>>> df894a8c
         }
 
         private Func<IDictionary<string, object?>, object>? _parseDictionary;
