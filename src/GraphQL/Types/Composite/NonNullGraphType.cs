--- conflicted
+++ resolved
@@ -59,11 +59,5 @@
 public sealed class NonNullGraphType<[DynamicallyAccessedMembers(DynamicallyAccessedMemberTypes.PublicConstructors)] T> : NonNullGraphType
     where T : IGraphType
 {
-<<<<<<< HEAD
-    private NonNullGraphType() : base(null!)
-    {
-    }
-=======
     private NonNullGraphType() : base(null!) { }
->>>>>>> 3412640f
 }