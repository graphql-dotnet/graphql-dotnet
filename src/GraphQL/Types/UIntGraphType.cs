--- conflicted
+++ resolved
@@ -6,9 +6,6 @@
     {
         public UIntGraphType() => Name = "UInt";
 
-<<<<<<< HEAD
-        public override object ParseLiteral(IValue value) => (value as UIntValue)?.Value;
-=======
         public override object ParseLiteral(IValue value)
         {
             switch (value)
@@ -30,7 +27,6 @@
                     return null;
             }
         }
->>>>>>> cfc764b5
 
         public override object ParseValue(object value) => ValueConverter.ConvertTo(value, typeof(uint));
 
