using System.Diagnostics;
using GraphQL.Conversion;
using GraphQL.Introspection;
using GraphQL.Types.Collections;
using GraphQL.Utilities;

namespace GraphQL.Types;

/// <summary>
/// A class that represents a list of all the graph types utilized by a schema.
/// Also provides lookup for all schema types and has algorithms for discovering them.
/// <br/>
/// NOTE: After creating an instance of this class, its contents cannot be changed.
/// </summary>
[Obsolete("LegacySchemaTypes is obsolete and will be removed in a future version. Please use NewSchemaTypes instead.")]
public class LegacySchemaTypes : SchemaTypes
{
    private const string INITIALIZATIION_TRACE_KEY = "__INITIALIZATIION_TRACE_KEY__";

    // Introspection types https://spec.graphql.org/October2021/#sec-Schema-Introspection
    private Dictionary<Type, IGraphType> _introspectionTypes;

    private TypeCollectionContext _context;
    private INameConverter _nameConverter;
    private readonly Action<IGraphType>? _onBeforeInitialize;

    /// <summary>
    /// Initializes a new instance with no types registered.
    /// </summary>
#pragma warning disable CS8618 // Non-nullable field must contain a non-null value when exiting constructor. Consider declaring as nullable.
    protected LegacySchemaTypes()
#pragma warning restore CS8618 // Non-nullable field must contain a non-null value when exiting constructor. Consider declaring as nullable.
    {
    }

    /// <summary>
    /// Initializes a new instance for the specified schema, and with the specified type resolver.
    /// </summary>
    /// <param name="schema">A schema for which this instance is created.</param>
    /// <param name="serviceProvider">A service provider used to resolve graph types.</param>
    public LegacySchemaTypes(ISchema schema, IServiceProvider serviceProvider)
        : this(schema, serviceProvider, (IEnumerable<IGraphTypeMappingProvider>?)serviceProvider.GetService(typeof(IEnumerable<IGraphTypeMappingProvider>)))
    {
    }

    /// <summary>
    /// Initializes a new instance for the specified schema, with the specified type resolver,
    /// with the specified set of <see cref="IGraphTypeMappingProvider"/> instances.
    /// </summary>
    /// <param name="schema">A schema for which this instance is created.</param>
    /// <param name="serviceProvider">A service provider used to resolve graph types.</param>
    /// <param name="graphTypeMappings">A list of <see cref="IGraphTypeMappingProvider"/> instances used to map CLR types to graph types.</param>
    public LegacySchemaTypes(ISchema schema, IServiceProvider serviceProvider, IEnumerable<IGraphTypeMappingProvider>? graphTypeMappings)
        : this(schema, serviceProvider, graphTypeMappings, null)
    {
    }

    /// <summary>
    /// Initializes a new instance for the specified schema, with the specified type resolver,
    /// with the specified set of <see cref="IGraphTypeMappingProvider"/> instances, and with
    /// an optional delegate to call before initializing each graph type.
    /// </summary>
    /// <param name="schema">A schema for which this instance is created.</param>
    /// <param name="serviceProvider">A service provider used to resolve graph types.</param>
    /// <param name="graphTypeMappings">A list of <see cref="IGraphTypeMappingProvider"/> instances used to map CLR types to graph types.</param>
    /// <param name="onBeforeInitialize">An optional delegate to call before initializing each graph type.</param>
#pragma warning disable CS8618 // Non-nullable field must contain a non-null value when exiting constructor. Consider declaring as nullable.
    public LegacySchemaTypes(ISchema schema, IServiceProvider serviceProvider, IEnumerable<IGraphTypeMappingProvider>? graphTypeMappings, Action<IGraphType>? onBeforeInitialize)
#pragma warning restore CS8618 // Non-nullable field must contain a non-null value when exiting constructor. Consider declaring as nullable.
    {
        _onBeforeInitialize = onBeforeInitialize;
        Initialize(schema, serviceProvider, graphTypeMappings);
    }

    private bool _initialized;
    /// <summary>
    /// Initializes the instance for the specified schema, and with the specified type resolver.
    /// </summary>
    /// <param name="schema">A schema for which this instance is created.</param>
    /// <param name="serviceProvider">A service provider used to resolve graph types.</param>
    /// <param name="graphTypeMappings">A service used to map CLR types to graph types.</param>
    protected void Initialize(ISchema schema, IServiceProvider serviceProvider, IEnumerable<IGraphTypeMappingProvider>? graphTypeMappings)
    {
        if (schema == null)
            throw new ArgumentNullException(nameof(schema));
        if (serviceProvider == null)
            throw new ArgumentNullException(nameof(serviceProvider));
        if (_initialized)
            throw new InvalidOperationException("SchemaTypes has already been initialized.");
        _initialized = true;

        var (typeInstances, types) = GetSchemaTypes(schema, serviceProvider);
        if (schema.TypeMappings != null)
        {
            // this code could be moved into Schema
            var additionalMappings = schema.TypeMappings.Select(x => new ManualGraphTypeMappingProvider(x.clrType, x.graphType));
            graphTypeMappings = graphTypeMappings != null ? graphTypeMappings.Concat(additionalMappings).ToList() : additionalMappings.ToList();
        }
        var directives = schema.Directives ?? throw new ArgumentNullException(nameof(schema) + "." + nameof(ISchema.Directives));

        _typeDictionary = [];
        if (schema.Features.DeprecationOfInputValues)
        {
            // TODO: remove this code block when the next version of the spec will be released
            schema.Directives.Deprecated.Locations.Add(GraphQLParser.AST.DirectiveLocation.ArgumentDefinition);
            schema.Directives.Deprecated.Locations.Add(GraphQLParser.AST.DirectiveLocation.InputFieldDefinition);
        }
        _introspectionTypes = CreateIntrospectionTypes(schema.Features.AppliedDirectives, schema.Features.RepeatableDirectives, schema.Features.DeprecationOfInputValues);

        _context = new TypeCollectionContext(
           type => BuildGraphQLType(
               type,
               t => _introspectionTypes.TryGetValue(t, out var graphType)
               ? graphType
               : (IGraphType?)serviceProvider.GetService(t)
               ?? (BuiltInScalars.TryGetValue(t, out var scalarType)
               ? scalarType
               : throw new Exception($"Invalid introspection type '{t.GetFriendlyName()}'"))),
           (name, type, ctx) =>
           {
               SetGraphType(name, type);
               ctx.AddType(name, type, null!);
           },
           graphTypeMappings,
           schema);

        // Add manually-added scalar types. To allow overriding of built-in scalars, these must be added
        // prior to adding any other types (including introspection types).
        using (_context.Trace("Loop over manually-added scalar types from AdditionalTypeInstances"))
        {
            foreach (var type in typeInstances)
            {
                if (type is ScalarGraphType)
                    AddType(type, _context);
            }
        }

        // Add introspection types. Note that introspection types rely on the
        // CamelCaseNameConverter, as some fields are defined in pascal case - e.g. Field(x => x.Name)
        _nameConverter = CamelCaseNameConverter.Instance;

        using (_context.Trace("__Schema root type"))
            AddType(_introspectionTypes[typeof(__Schema)], _context);

        // set the name converter properly
        _nameConverter = schema.NameConverter ?? CamelCaseNameConverter.Instance;

        var ctx = new TypeCollectionContext(
            serviceType =>
            {
                // attempt to pull the required service from the service provider
                // if the service provider does not provide an instance, and if
                // the type is a GraphQL.NET built-in type, create an instance of it
                return (IGraphType?)serviceProvider.GetService(serviceType)
<<<<<<< HEAD
                    ?? (BuiltInScalars.TryGetValue(serviceType, out var scalarType)
                        ? scalarType
=======
                    ?? (BuiltInScalars.TryGetValue(serviceType, out var graphType)
                        ? graphType
>>>>>>> 71501e39
                        : throw new InvalidOperationException($"No service for type '{serviceType.GetFriendlyName()}' has been registered."));
            },
            (name, graphType, context) =>
            {
                if (this[name] == null)
                {
                    using var _ = context.Trace("TypeCollectionContext.AddType delegate");
                    AddType(graphType, context);
                }
            },
            graphTypeMappings,
            schema);

        using (ctx.Trace("Loop over manually-added non-scalar types from AdditionalTypeInstances"))
        {
            foreach (var type in typeInstances)
            {
                if (type is not ScalarGraphType)
                    AddTypeIfNotRegistered(type, ctx);
            }
        }

        using (ctx.Trace("Loop over manually-added types from AdditionalTypes"))
        {
            foreach (var type in types)
            {
                _ = AddTypeIfNotRegistered(type, ctx);
            }
        }

        // these fields must not have their field names translated by INameConverter; see HandleField
        using (ctx.Trace("__schema root field"))
            HandleField(null, SchemaMetaFieldType, ctx, false);
        using (ctx.Trace("__type root field"))
            HandleField(null, TypeMetaFieldType, ctx, false);
        using (ctx.Trace("__typename root field"))
            HandleField(null, TypeNameMetaFieldType, ctx, false);

        using (ctx.Trace("Loop for directives"))
        {
            foreach (var directive in directives)
            {
                using var _ = ctx.Trace("Directive '{0}'", directive.Name);
                HandleDirective(directive, ctx);
            }
        }

        ApplyTypeReferences();

        // https://github.com/graphql-dotnet/graphql-dotnet/issues/1004
        InheritInterfaceDescriptions();

        Debug.Assert(ctx.InFlightRegisteredTypes.Count == 0);
        Debug.Assert((ctx.InitializationTrace?.Count ?? 0) == 0);
        Debug.Assert((_context.InitializationTrace?.Count ?? 0) == 0);

        _typeDictionary = null!; // not needed once initialization is complete

        foreach (var type in Dictionary.Values)
        {
            type.Initialize(schema);
        }
    }

    private static (IEnumerable<IGraphType>, IEnumerable<Type>) GetSchemaTypes(ISchema schema, IServiceProvider serviceProvider)
    {
        return (GetSchemaTypeInstances(schema, serviceProvider),
            schema.AdditionalTypes.Select(x => x.GetNamedType()).Where(x => !typeof(ScalarGraphType).IsAssignableFrom(x)));
    }

    private static IEnumerable<IGraphType> GetSchemaTypeInstances(ISchema schema, IServiceProvider serviceProvider)
    {
        // Manually registered AdditionalTypeInstances and AdditionalTypes should be handled first.
        // This is necessary for the correct processing of overridden built-in scalars.

        foreach (var instance in schema.AdditionalTypeInstances)
            yield return instance;

        foreach (var type in schema.AdditionalTypes)
        {
            var type2 = type.GetNamedType();
            if (typeof(ScalarGraphType).IsAssignableFrom(type2))
            {
                yield return (IGraphType)serviceProvider.GetRequiredService(type2);
            }
        }

        if (schema.Query == null)
            throw new InvalidOperationException("Query root type must be provided. See https://spec.graphql.org/October2021/#sec-Schema-Introspection");

        if (schema.Query != null)
            yield return schema.Query;

        if (schema.Mutation != null)
            yield return schema.Mutation;

        if (schema.Subscription != null)
            yield return schema.Subscription;
    }

    private static Dictionary<Type, IGraphType> CreateIntrospectionTypes(bool allowAppliedDirectives, bool allowRepeatable, bool deprecationOfInputValues)
    {
        return (allowAppliedDirectives
            ? new IGraphType[]
            {
                new __DirectiveLocation(),
                new __DirectiveArgument(),
                new __AppliedDirective(),
                new __TypeKind(),
                new __EnumValue(true),
                new __Directive(true, allowRepeatable),
                new __Field(true, deprecationOfInputValues),
                new __InputValue(true, deprecationOfInputValues),
                new __Type(true, deprecationOfInputValues),
                new __Schema(true)
            }
            : new IGraphType[]
            {
                new __DirectiveLocation(),
                //new __DirectiveArgument(), forbidden
                //new __AppliedDirective(),  forbidden
                new __TypeKind(),
                new __EnumValue(false),
                new __Directive(false, allowRepeatable),
                new __Field(false, deprecationOfInputValues),
                new __InputValue(false, deprecationOfInputValues),
                new __Type(false, deprecationOfInputValues),
                new __Schema(false)
            })
        .ToDictionary(t => t.GetType());
    }

    private Dictionary<Type, IGraphType> _typeDictionary;

    private IGraphType BuildGraphQLType(Type type, IGraphType resolvedType)
        => BuildGraphQLType(type, _ => resolvedType);

    /// <summary>
    /// Returns a new instance of the specified graph type, using the specified resolver to
    /// instantiate a new instance if the required type cannot be found from the lookup table.
    /// Defaults to <see cref="Activator.CreateInstance(Type)"/> if no <paramref name="resolve"/>
    /// parameter is specified. List and non-null graph types are instantiated and their
    /// <see cref="IProvideResolvedType.ResolvedType"/> property is set to a new instance of
    /// the base (wrapped) type.
    /// </summary>
    protected internal virtual IGraphType BuildGraphQLType(Type type, Func<Type, IGraphType> resolve)
    {
        var local = resolve;
        local ??= t => (IGraphType)Activator.CreateInstance(t)!;
        resolve = t => FindGraphType(t) ?? local(t);

        if (type.IsGenericType)
        {
            if (type.GetGenericTypeDefinition() == typeof(NonNullGraphType<>))
            {
                var innerType = type.GenericTypeArguments[0];
                var resolvedInner = BuildGraphQLType(innerType, resolve);
                return new NonNullGraphType(resolvedInner);
            }

            if (type.GetGenericTypeDefinition() == typeof(ListGraphType<>))
            {
                var innerType = type.GenericTypeArguments[0];
                var resolvedInner = BuildGraphQLType(innerType, resolve);
                return new ListGraphType(resolvedInner);
            }
        }

        return resolve(type) ??
               throw new InvalidOperationException(
                   $"Expected non-null value, but {nameof(resolve)} delegate return null for '{type.Name}'");
    }


    /// <summary>
    /// Returns a graph type instance from the lookup table by its .NET type.
    /// </summary>
    /// <param name="type">The .NET type of the graph type.</param>
    private IGraphType? FindGraphType(Type type)
    {
        return _typeDictionary == null
            ? null
            : _typeDictionary.TryGetValue(type, out var value) ? value : null;
    }

    private void AddType(IGraphType type, TypeCollectionContext context)
    {
        if (type == null || type is GraphQLTypeReference)
        {
            return;
        }

        if (type is NonNullGraphType || type is ListGraphType)
        {
            throw new ArgumentOutOfRangeException(nameof(type), "Only add root types.");
        }

        OnBeforeInitialize(type);

        if (context.InitializationTrace != null)
            type.WithMetadata(INITIALIZATIION_TRACE_KEY, string.Join(Environment.NewLine, context.InitializationTrace));
        SetGraphType(type.Name, type);

        if (type is IComplexGraphType complexType)
        {
            using var _ = context.Trace("Loop for fields of complex type '{0}'", complexType.Name);
            foreach (var field in complexType.Fields)
            {
                using var __ = context.Trace("Field '{0}.{1}'", complexType.Name, field.Name);
                HandleField(complexType, field, context, true);
            }
        }

        if (type is IObjectGraphType obj)
        {
            using var _ = context.Trace("Loop for interfaces of object type '{0}'", obj.Name);
            foreach (var objectInterface in obj.Interfaces.List)
            {
                using var __ = context.Trace("Interface '{0}'", objectInterface.Name);
                object typeOrError = RebuildType(objectInterface, false, context.ClrToGraphTypeMappings);
                if (typeOrError is string error)
                    throw new InvalidOperationException($"The GraphQL implemented type '{objectInterface.GetFriendlyName()}' for object graph type '{type.Name}' could not be derived implicitly. " + error);
                var objectInterface2 = (Type)typeOrError;
                if (AddTypeIfNotRegistered(objectInterface2, context) is IInterfaceGraphType interfaceInstance)
                {
                    obj.AddResolvedInterface(interfaceInstance);
                    interfaceInstance.AddPossibleType(obj);
                }
            }
        }

        if (type is IInterfaceGraphType iface)
        {
            using var _ = context.Trace("Loop for interfaces of interface type '{0}'", iface.Name);
            foreach (var objectInterface in iface.Interfaces.List)
            {
                using var __ = context.Trace("Interface '{0}'", objectInterface.Name);
                object typeOrError = RebuildType(objectInterface, false, context.ClrToGraphTypeMappings);
                if (typeOrError is string error)
                    throw new InvalidOperationException($"The GraphQL implemented type '{objectInterface.GetFriendlyName()}' for object graph type '{type.Name}' could not be derived implicitly. " + error);
                var objectInterface2 = (Type)typeOrError;
                if (AddTypeIfNotRegistered(objectInterface2, context) is IInterfaceGraphType interfaceInstance)
                {
                    iface.AddResolvedInterface(interfaceInstance);
                }
            }

            if (type is IInterfaceGraphType iface2)
            {
                foreach (var possibleType in iface2.Types)
                {
                    using var __ = context.Trace("Possible clr type '{0}'", possibleType.Name);
                    object typeOrError = RebuildType(possibleType, false, context.ClrToGraphTypeMappings);
                    if (typeOrError is string error)
                        throw new InvalidOperationException($"The GraphQL type '{possibleType.GetFriendlyName()}' for interface graph type '{type.Name}' could not be derived implicitly. " + error);
                    var unionedType2 = (Type)typeOrError;
                    if (AddTypeIfNotRegistered(unionedType2, context) is not IObjectGraphType objType)
                        throw new InvalidOperationException($"The GraphQL type '{possibleType.GetFriendlyName()}' for interface graph type '{type.Name}' could not be derived implicitly. The resolved type is not an {nameof(IObjectGraphType)}.");

                    if (iface2.ResolveType == null && objType != null && objType.IsTypeOf == null)
                    {
                        throw new InvalidOperationException(
                           $"Interface type '{iface2.Name}' does not provide a 'resolveType' function " +
                           $"and possible Type '{objType.Name}' does not provide a 'isTypeOf' function. " +
                            "There is no way to resolve this possible type during execution.");
                    }

                    iface2.AddPossibleType(objType!);
                }
            }
        }

        if (type is UnionGraphType union)
        {
            using var _ = context.Trace("Loop for possible types of union type '{0}'", union.Name);

            foreach (var unionedType in union.PossibleTypes)
            {
                using var __ = context.Trace("Possible graph type '{0}'", unionedType.Name);
                // skip references
                if (unionedType is GraphQLTypeReference)
                    continue;

                AddTypeIfNotRegistered(unionedType, context);

                if (union.ResolveType == null && unionedType.IsTypeOf == null)
                {
                    throw new InvalidOperationException(
                       $"Union type '{union.Name}' does not provide a 'resolveType' function " +
                       $"and possible Type '{unionedType.Name}' does not provide a 'isTypeOf' function. " +
                        "There is no way to resolve this possible type during execution.");
                }
            }

            foreach (var unionedType in union.Types)
            {
                using var __ = context.Trace("Possible clr type '{0}'", unionedType.Name);
                object typeOrError = RebuildType(unionedType, false, context.ClrToGraphTypeMappings);
                if (typeOrError is string error)
                    throw new InvalidOperationException($"The GraphQL type '{unionedType.GetFriendlyName()}' for union graph type '{type.Name}' could not be derived implicitly. " + error);
                var unionedType2 = (Type)typeOrError;
                if (AddTypeIfNotRegistered(unionedType2, context) is not IObjectGraphType objType)
                    throw new InvalidOperationException($"The GraphQL type '{unionedType.GetFriendlyName()}' for union graph type '{type.Name}' could not be derived implicitly. The resolved type is not an {nameof(IObjectGraphType)}.");

                if (union.ResolveType == null && objType != null && objType.IsTypeOf == null)
                {
                    throw new InvalidOperationException(
                       $"Union type '{union.Name}' does not provide a 'resolveType' function " +
                       $"and possible Type '{objType.Name}' does not provide a 'isTypeOf' function. " +
                        "There is no way to resolve this possible type during execution.");
                }

                union.AddPossibleType(objType!);
            }
        }
    }

    private void HandleField(IComplexGraphType? parentType, FieldType field, TypeCollectionContext context, bool applyNameConverter)
    {
        // applyNameConverter will be false while processing the three root introspection query fields: __schema, __type, and __typename
        //
        // During processing of those three root fields, the NameConverter will be set to the schema's selected NameConverter,
        //   and the field names must not be processed by the NameConverter
        //
        // For other introspection types and fields, the NameConverter will be set to CamelCaseNameConverter at the time this
        //   code executes, and applyNameConverter will be true
        //
        // For any other fields, the NameConverter will be set to the schema's selected NameConverter at the time this code
        //   executes, and applyNameConverter will be true

        if (applyNameConverter)
        {
            field.Name = _nameConverter.NameForField(field.Name, parentType!);
            NameValidator.ValidateNameOnSchemaInitialize(field.Name, NamedElement.Field);
        }

        if (field.ResolvedType == null)
        {
            if (field.Type == null)
                throw new InvalidOperationException($"Both ResolvedType and Type properties on field '{parentType?.Name}.{field.Name}' are null.");

            object typeOrError = RebuildType(field.Type, parentType is IInputObjectGraphType, context.ClrToGraphTypeMappings);
            if (typeOrError is string error)
                throw new InvalidOperationException($"The GraphQL type for field '{parentType?.Name}.{field.Name}' could not be derived implicitly. " + error);
            field.Type = (Type)typeOrError;

            var namedType = AddTypeIfNotRegistered(field.Type, context);
            field.ResolvedType = BuildGraphQLType(field.Type, namedType);
        }
        else
        {
            AddTypeIfNotRegistered(field.ResolvedType, context);
        }

        if (field.Arguments?.Count > 0)
        {
            using var _ = context.Trace("Loop for arguments of field '{0}'", field.Name);
            foreach (var arg in field.Arguments.List!)
            {
                using var __ = context.Trace("Argument '{0}'", arg.Name);

                if (applyNameConverter)
                {
                    arg.Name = _nameConverter.NameForArgument(arg.Name, parentType!, field);
                    NameValidator.ValidateNameOnSchemaInitialize(arg.Name, NamedElement.Argument);
                }

                if (arg.ResolvedType == null)
                {
                    if (arg.Type == null)
                        throw new InvalidOperationException($"Both ResolvedType and Type properties on argument '{parentType?.Name}.{field.Name}.{arg.Name}' are null.");

                    object typeOrError = RebuildType(arg.Type, true, context.ClrToGraphTypeMappings);
                    if (typeOrError is string error)
                        throw new InvalidOperationException($"The GraphQL type for argument '{parentType?.Name}.{field.Name}.{arg.Name}' could not be derived implicitly. " + error);
                    arg.Type = (Type)typeOrError;

                    var namedType = AddTypeIfNotRegistered(arg.Type, context);
                    arg.ResolvedType = BuildGraphQLType(arg.Type, namedType);
                }
                else
                {
                    AddTypeIfNotRegistered(arg.ResolvedType, context);
                }
            }
        }
    }

    private void HandleDirective(Directive directive, TypeCollectionContext context)
    {
        if (directive.Arguments?.Count > 0)
        {
            using var _ = context.Trace("Loop for arguments of directive '{0}'", directive.Name);
            foreach (var arg in directive.Arguments.List!)
            {
                using var __ = context.Trace("Argument '{0}'", arg.Name);
                if (arg.ResolvedType == null)
                {
                    if (arg.Type == null)
                        throw new InvalidOperationException($"Both ResolvedType and Type properties on argument '{directive.Name}.{arg.Name}' are null.");

                    object typeOrError = RebuildType(arg.Type, true, context.ClrToGraphTypeMappings);
                    if (typeOrError is string error)
                        throw new InvalidOperationException($"The GraphQL type for argument '{directive.Name}.{arg.Name}' could not be derived implicitly. " + error);
                    arg.Type = (Type)typeOrError;

                    var namedType = AddTypeIfNotRegistered(arg.Type, context);
                    arg.ResolvedType = BuildGraphQLType(arg.Type, namedType);
                }
                else
                {
                    AddTypeIfNotRegistered(arg.ResolvedType, context);
                    arg.ResolvedType = ConvertTypeReference(directive, arg.ResolvedType);
                }
            }
        }
    }

    // https://github.com/graphql-dotnet/graphql-dotnet/pull/1010
    private void AddTypeWithLoopCheck(IGraphType resolvedType, TypeCollectionContext context, Type namedType)
    {
        if (context.InFlightRegisteredTypes.Any(t => t == namedType))
        {
            throw new InvalidOperationException($@"A loop has been detected while registering schema types.
There was an attempt to re-register '{namedType.FullName}' with instance of '{resolvedType.GetType().FullName}'.
Make sure that your ServiceProvider is configured correctly.");
        }

        context.InFlightRegisteredTypes.Push(namedType);
        try
        {
            using var _ = context.Trace("AddTypeWithLoopCheck for type '{0}'", namedType.Name);
            AddType(resolvedType, context);
        }
        finally
        {
            _ = context.InFlightRegisteredTypes.Pop();
        }
    }

    private IGraphType AddTypeIfNotRegistered(Type type, TypeCollectionContext context)
    {
        using var _ = context.Trace("AddTypeIfNotRegistered(Type, TypeCollectionContext) for type '{0}'", type.Name);
        var namedType = type.GetNamedType();
        var foundType = FindGraphType(namedType);
        if (foundType == null)
        {
            foundType = context.ResolveType(namedType);
            AddTypeWithLoopCheck(foundType, context, namedType);
        }
        return foundType;
    }

    private void AddTypeIfNotRegistered(IGraphType type, TypeCollectionContext context)
    {
        var namedType = type.GetNamedType();

        using var _ = context.Trace("AddTypeIfNotRegistered(IGraphType, TypeCollectionContext) for type '{0}'", namedType.Name);

        var existingType = this[namedType.Name];
        if (existingType is null)
        {
            AddType(namedType, context);
        }
        else
        {
            EnsureTypeEquality(existingType, namedType, context);
        }
    }

    private void EnsureTypeEquality(IGraphType existingType, IGraphType newType, TypeCollectionContext context)
    {
        if (ReferenceEquals(existingType, newType))
        {
            return;
        }

        // Ignore scalars
        if (existingType is ScalarGraphType && newType is ScalarGraphType)
        {
            return;
        }

        if (existingType.GetType() != newType.GetType())
        {
            throw new InvalidOperationException($"Unable to register GraphType '{newType.GetType().GetFriendlyName()}' with the name '{newType.Name}'. The name '{newType.Name}' is already registered to '{existingType.GetType().GetFriendlyName()}'. Check your schema configuration.");
        }

        // All other types are considered "potentially wrong" when being re-registered, throw detailed exception
        throw new InvalidOperationException(ErrorMessage());

        string ErrorMessage()
        {
            string error = $"A different instance of the GraphType '{newType.GetType().GetFriendlyName()}' with the name '{newType.Name}' has already been registered within the schema. Please use the same instance for all references within the schema, or use {nameof(GraphQLTypeReference)} to reference a type instantiated elsewhere.";
            string traceInfo = $"To view additional trace enable {nameof(GlobalSwitches)}.{nameof(GlobalSwitches.TrackGraphTypeInitialization)} switch.";
            if (GlobalSwitches.TrackGraphTypeInitialization)
            {
                string trace1 = $"Existing type trace:{Environment.NewLine}{Environment.NewLine}{existingType.GetMetadata<string>(INITIALIZATIION_TRACE_KEY)}";
                string trace2 = $"New type trace:{Environment.NewLine}{Environment.NewLine}{(context.InitializationTrace == null ? "" : string.Join(Environment.NewLine, context.InitializationTrace))}";
                traceInfo = $"{trace1}{Environment.NewLine}{Environment.NewLine}{trace2}";
            }

            return $"{error}{Environment.NewLine}{traceInfo}";
        }
    }

    private object RebuildType(Type type, bool input, IEnumerable<IGraphTypeMappingProvider>? typeMappings)
    {
        if (!type.IsGenericType)
            return type;

        var genericDef = type.GetGenericTypeDefinition();
        if (genericDef == typeof(GraphQLClrOutputTypeReference<>) || genericDef == typeof(GraphQLClrInputTypeReference<>))
        {
            return GetGraphType(type.GetGenericArguments()[0], input, typeMappings);
        }
        else
        {
            var typeList = type.GetGenericArguments();
            bool changed = false;
            for (int i = 0; i < typeList.Length; i++)
            {
                object typeOrError = RebuildType(typeList[i], input, typeMappings);
                if (typeOrError is string)
                    return typeOrError;
                var changedType = (Type)typeOrError;
                changed |= changedType != typeList[i];
                typeList[i] = changedType;
            }
            return changed ? genericDef.MakeGenericType(typeList) : type;
        }
    }

    private object GetGraphType(Type clrType, bool input, IEnumerable<IGraphTypeMappingProvider>? typeMappings)
    {
        var ret = GetGraphTypeFromClrType(clrType, input, typeMappings);

        if (ret == null)
        {
            string additionalMessage = typeof(IGraphType).IsAssignableFrom(clrType)
                ? $" Note that '{clrType.FullName}' is already a GraphType (i.e. not CLR type like System.DateTime or System.String). Most likely you need to specify corresponding CLR type instead of GraphType."
                : "";
            return $"Could not find type mapping from CLR type '{clrType.FullName}' to GraphType. Did you forget to register the type mapping with the '{nameof(ISchema)}.{nameof(ISchema.RegisterTypeMapping)}'?{additionalMessage}";
        }

        return ret;
    }

    /// <summary>
    /// Returns a graph type for a specified input or output CLR type.
    /// This method is called when a graph type is specified as a <see cref="GraphQLClrInputTypeReference{T}"/> or <see cref="GraphQLClrOutputTypeReference{T}"/>.
    /// </summary>
    /// <param name="clrType">The CLR type to be mapped.</param>
    /// <param name="isInputType">Indicates if the CLR type should be mapped to an input or output graph type.</param>
    /// <param name="typeMappings">The list of registered type mappings on the schema.</param>
    /// <returns>The graph type to be used, or <see langword="null"/> if no match can be found.</returns>
    /// <remarks>
    /// This method should not return wrapped types such as <see cref="ListGraphType"/> or <see cref="NonNullGraphType"/>.
    /// These are handled within <see cref="GraphQL.TypeExtensions.GetGraphTypeFromType(Type, bool, TypeMappingMode)"/>,
    /// and should already have been wrapped around the type reference.
    /// </remarks>
    protected virtual Type? GetGraphTypeFromClrType(Type clrType, bool isInputType, IEnumerable<IGraphTypeMappingProvider>? typeMappings)
    {
        Type? mappedType = null;

        // check custom mappings first
        if (typeMappings != null)
        {
            foreach (var mapping in typeMappings)
            {
                mappedType = mapping.GetGraphTypeFromClrType(clrType, isInputType, mappedType);
            }
        }

        if (mappedType != null)
            return mappedType;

        // then built-in mappings
        if (BuiltInScalarMappings.TryGetValue(clrType, out var graphType))
            return graphType;

        // create an enumeration graph type if applicable
        if (clrType.IsEnum)
            return typeof(EnumerationGraphType<>).MakeGenericType(clrType);

        return null;
    }

    private void ApplyTypeReferences()
    {
        // ToList() is a necessary measure here since otherwise we get System.InvalidOperationException: 'Collection was modified; enumeration operation may not execute.'
        foreach (var type in Dictionary.Values.ToList())
        {
            ApplyTypeReference(type);
        }
    }

    private void ApplyTypeReference(IGraphType type)
    {
        if (type is IComplexGraphType complexType)
        {
            foreach (var field in complexType.Fields)
            {
                field.ResolvedType = ConvertTypeReference(type, field.ResolvedType!);

                if (field.Arguments?.Count > 0)
                {
                    foreach (var arg in field.Arguments.List!)
                    {
                        arg.ResolvedType = ConvertTypeReference(type, arg.ResolvedType!);
                    }
                }
            }
        }

        if (type is IObjectGraphType objectType)
        {
            var list = objectType.ResolvedInterfaces.List;
            for (int i = 0; i < list.Count; ++i)
            {
                var interfaceType = (IInterfaceGraphType)ConvertTypeReference(objectType, list[i]);

                interfaceType.AddPossibleType(objectType);

                list[i] = interfaceType;
            }
        }

        if (type is IInterfaceGraphType iface)
        {
            var list = iface.ResolvedInterfaces.List;
            for (int i = 0; i < list.Count; ++i)
            {
                list[i] = (IInterfaceGraphType)ConvertTypeReference(iface, list[i]);
            }
        }

        if (type is UnionGraphType union)
        {
            var list = union.PossibleTypes.List;
            for (int i = 0; i < list.Count; ++i)
            {
                var unionType = ConvertTypeReference(union, list[i]) as IObjectGraphType;

                if (union.ResolveType == null && unionType != null && unionType.IsTypeOf == null)
                {
                    throw new InvalidOperationException(
                       $"Union type '{union.Name}' does not provide a 'resolveType' function " +
                       $"and possible Type '{union.Name}' does not provide a 'isTypeOf' function. " +
                        "There is no way to resolve this possible type during execution.");
                }

                list[i] = unionType!;
            }
        }
    }

    private IGraphType ConvertTypeReference(INamedType parentType, IGraphType type)
    {
        if (type is NonNullGraphType nonNull)
        {
            nonNull.ResolvedType = ConvertTypeReference(parentType, nonNull.ResolvedType!);
            return nonNull;
        }

        if (type is ListGraphType list)
        {
            list.ResolvedType = ConvertTypeReference(parentType, list.ResolvedType!);
            return list;
        }

        if (type is GraphQLTypeReference reference)
        {
            var type2 = this[reference.TypeName];
            if (type2 == null)
            {
<<<<<<< HEAD
                type2 = BuiltInScalars.Values.FirstOrDefault(t => t.Name == reference.TypeName);
=======
                type2 = BuiltInScalarsByName.TryGetValue(reference.TypeName, out var scalar) ? scalar : null;
>>>>>>> 71501e39
                if (type2 != null)
                    SetGraphType(type2.Name, type2);
            }
            if (type2 == null)
            {
                throw new InvalidOperationException($"Unable to resolve reference to type '{reference.TypeName}' on '{parentType.Name}'");
            }
            type = type2;
        }

        return type;
    }

    private void SetGraphType(string typeName, IGraphType graphType)
    {
        if (string.IsNullOrWhiteSpace(typeName))
        {
            throw new ArgumentOutOfRangeException(nameof(typeName), "A type name is required to lookup.");
        }

        var type = graphType.GetType();
        if (Dictionary.TryGetValue(typeName, out var existingGraphType))
        {
            if (ReferenceEquals(existingGraphType, graphType) || existingGraphType.GetType() == type)
            {
                // Soft schema configuration error.
                // Intentionally or inadvertently, a situation may arise when the same GraphType is registered more that one time.
                // This may be due to the simultaneous registration of GraphType instances and the GraphType types. In this case
                // the duplicate MUST be ignored, otherwise errors will occur.
            }
            else if (type.IsAssignableFrom(existingGraphType.GetType()) && typeof(ScalarGraphType).IsAssignableFrom(type))
            {
                // This can occur when a built-in scalar graph type is overridden by preregistering a replacement graph type that
                // has the same name and inherits from it.

                if (!_typeDictionary.ContainsKey(type))
                    _typeDictionary.Add(type, existingGraphType);
            }
            else
            {
                // Fatal schema configuration error.
                throw new InvalidOperationException($"Unable to register GraphType '{type.GetFriendlyName()}' with the name '{typeName}'. The name '{typeName}' is already registered to '{existingGraphType.GetType().GetFriendlyName()}'. Check your schema configuration.");
            }
        }
        else
        {
            Dictionary.Add(typeName, graphType);
            // if building a schema from code, the .NET types will not be unique, which should be ignored
            if (!_typeDictionary.ContainsKey(type))
                _typeDictionary.Add(type, graphType);
        }
    }

    private void InheritInterfaceDescriptions()
    {
        foreach (var fieldOwner in Dictionary.Values.OfType<IComplexGraphType>())
        {
            if (fieldOwner is IImplementInterfaces implementation && implementation.ResolvedInterfaces.Count > 0)
            {
                foreach (var field in fieldOwner.Fields.Where(field => field.Description == null))
                {
                    foreach (var iface in implementation.ResolvedInterfaces.List)
                    {
                        var fieldFromInterface = iface.GetField(field.Name);
                        if (fieldFromInterface?.Description != null)
                        {
                            field.Description = fieldFromInterface.Description;
                            break;
                        }
                    }
                }
            }
        }
    }

    /// <summary>
    /// Called before a graph type is initialized. By default, calls the delegate
    /// specified in the constructor if supplied.
    /// </summary>
    /// <param name="graphType">The graph type that is about to be initialized.</param>
    protected virtual void OnBeforeInitialize(IGraphType graphType)
    {
        _onBeforeInitialize?.Invoke(graphType);
    }
}<|MERGE_RESOLUTION|>--- conflicted
+++ resolved
@@ -152,13 +152,8 @@
                 // if the service provider does not provide an instance, and if
                 // the type is a GraphQL.NET built-in type, create an instance of it
                 return (IGraphType?)serviceProvider.GetService(serviceType)
-<<<<<<< HEAD
-                    ?? (BuiltInScalars.TryGetValue(serviceType, out var scalarType)
-                        ? scalarType
-=======
                     ?? (BuiltInScalars.TryGetValue(serviceType, out var graphType)
                         ? graphType
->>>>>>> 71501e39
                         : throw new InvalidOperationException($"No service for type '{serviceType.GetFriendlyName()}' has been registered."));
             },
             (name, graphType, context) =>
@@ -835,11 +830,7 @@
             var type2 = this[reference.TypeName];
             if (type2 == null)
             {
-<<<<<<< HEAD
-                type2 = BuiltInScalars.Values.FirstOrDefault(t => t.Name == reference.TypeName);
-=======
                 type2 = BuiltInScalarsByName.TryGetValue(reference.TypeName, out var scalar) ? scalar : null;
->>>>>>> 71501e39
                 if (type2 != null)
                     SetGraphType(type2.Name, type2);
             }
