--- conflicted
+++ resolved
@@ -90,18 +90,10 @@
                 lookup.AddType(type, ctx);
             }
 
-<<<<<<< HEAD
-            var introspectionType = typeof(SchemaIntrospection);
-
-            lookup.HandleField(introspectionType, lookup.SchemaMetaFieldType, ctx);
-            lookup.HandleField(introspectionType, lookup.TypeMetaFieldType, ctx);
-            lookup.HandleField(introspectionType, lookup.TypeNameMetaFieldType, ctx);
-=======
             // these fields must not have their field names translated by INameConverter; see HandleField
-            lookup.HandleField(null, SchemaIntrospection.SchemaMeta, ctx, false);
-            lookup.HandleField(null, SchemaIntrospection.TypeMeta, ctx, false);
-            lookup.HandleField(null, SchemaIntrospection.TypeNameMeta, ctx, false);
->>>>>>> 8ba70307
+            lookup.HandleField(null, lookup.SchemaMetaFieldType, ctx, false);
+            lookup.HandleField(null, lookup.TypeMetaFieldType, ctx, false);
+            lookup.HandleField(null, lookup.TypeNameMetaFieldType, ctx, false);
 
             foreach (var directive in directives)
             {
