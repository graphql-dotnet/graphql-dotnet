using System;
using System.Collections.Generic;
using System.Diagnostics;
using System.Linq;
using GraphQL.Conversion;
using GraphQL.Introspection;
using GraphQL.Types.Relay;

namespace GraphQL.Types
{
    /// <summary>
    /// Provides lookup for all schema types and has algorithms for discovering them.
    /// </summary>
    public class GraphTypesLookup
    {
        // Introspection types http://spec.graphql.org/June2018/#sec-Schema-Introspection
        private readonly Dictionary<Type, IGraphType> _introspectionTypes = new IGraphType[]
        {
            new __DirectiveLocation(),
            new __TypeKind(),
            new __EnumValue(),
            new __Directive(),
            new __Field(),
            new __InputValue(),
            new __Type(),
            new __Schema()
        }
        .ToDictionary(t => t.GetType());

        protected virtual IReadOnlyDictionary<Type, IGraphType> IntrospectionTypes => _introspectionTypes;

        // Standard scalars https://graphql.github.io/graphql-spec/June2018/#sec-Scalars
        private readonly Dictionary<Type, IGraphType> _builtInScalars = new IGraphType[]
        {
            new StringGraphType(),
            new BooleanGraphType(),
            new FloatGraphType(),
            new IntGraphType(),
            new IdGraphType(),
        }
        .ToDictionary(t => t.GetType());

        protected virtual IReadOnlyDictionary<Type, IGraphType> BuiltInScalars => _builtInScalars;

        // .NET custom scalars
        private readonly Dictionary<Type, IGraphType> _builtInCustomScalars = new IGraphType[]
        {
            new DateGraphType(),
            new DateTimeGraphType(),
            new DateTimeOffsetGraphType(),
            new TimeSpanSecondsGraphType(),
            new TimeSpanMillisecondsGraphType(),
            new DecimalGraphType(),
            new UriGraphType(),
            new GuidGraphType(),
            new ShortGraphType(),
            new UShortGraphType(),
            new UIntGraphType(),
            new LongGraphType(),
            new BigIntGraphType(),
            new ULongGraphType(),
            new ByteGraphType(),
            new SByteGraphType(),
        }
        .ToDictionary(t => t.GetType());

        protected virtual IReadOnlyDictionary<Type, IGraphType> BuiltInCustomScalars => _builtInCustomScalars;

        private readonly IDictionary<string, IGraphType> _types = new Dictionary<string, IGraphType>();
        private readonly TypeCollectionContext _context;
        private readonly object _lock = new object();
        private bool _sealed;

        public GraphTypesLookup() : this(CamelCaseNameConverter.Instance) { }

        public GraphTypesLookup(INameConverter nameConverter)
        {
            if (nameConverter == null)
                throw new ArgumentNullException(nameof(nameConverter));

            _context = new TypeCollectionContext(
               type => BuildNamedType(type, t => BuiltInScalars.TryGetValue(t, out var graphType) ? graphType : IntrospectionTypes.TryGetValue(t, out graphType) ? graphType : (IGraphType)Activator.CreateInstance(t)),
               (name, type, ctx) =>
               {
                   string trimmed = name.TrimGraphQLTypes();
                   lock (_lock)
                   {
                       SetGraphType(trimmed, type);
                   }
                   ctx.AddType(trimmed, type, null);
               });
            
            // Add introspection types. Note that introspection types rely on the
            // CamelCaseNameConverter, as some fields are defined in pascal case - e.g. Field(x => x.Name)
            NameConverter = CamelCaseNameConverter.Instance;

            foreach (var introspectionType in IntrospectionTypes.Values)
                AddType(introspectionType, _context);

            // set the name converter properly
            NameConverter = nameConverter;
        }

        private void CheckSealed()
        {
            if (_sealed)
                throw new InvalidOperationException("GraphTypesLookup is sealed for modifications. You attempt to modify schema after it was initialized.");
        }

        private IGraphType BuildNamedType(Type type, Func<Type, IGraphType> resolver) => type.BuildNamedType(t => this[t] ?? resolver(t));

        [Obsolete("Please use a constructor along with the Initialize method.")]
        public static GraphTypesLookup Create(
            IEnumerable<IGraphType> types,
            IEnumerable<DirectiveGraphType> directives,
            Func<Type, IGraphType> resolveType,
            INameConverter nameConverter,
            bool seal = false)
        {
            var lookup = nameConverter == null ? new GraphTypesLookup() : new GraphTypesLookup(nameConverter);

<<<<<<< HEAD
            lookup.Initialize(types, directives, resolveType, seal);

            return lookup;
        }

        public virtual void Initialize(
            IEnumerable<IGraphType> types,
            IEnumerable<DirectiveGraphType> directives,
            Func<Type, IGraphType> resolveType,
            bool seal = false)
        {
            var ctx = new TypeCollectionContext(t => BuiltInScalars.TryGetValue(t, out var graphType) ? graphType : resolveType(t), (name, graphType, context) =>
=======
            var ctx = new TypeCollectionContext(t => lookup._builtInScalars.TryGetValue(t, out var graphType) ? graphType : resolveType(t), (name, graphType, context) =>
>>>>>>> c1c9f721
            {
                if (this[name] == null)
                {
                    AddType(graphType, context);
                }
            });

            foreach (var type in types)
            {
                AddType(type, ctx);
            }

            // these fields must not have their field names translated by INameConverter; see HandleField
            HandleField(null, SchemaMetaFieldType, ctx, false);
            HandleField(null, TypeMetaFieldType, ctx, false);
            HandleField(null, TypeNameMetaFieldType, ctx, false);

            foreach (var directive in directives)
            {
                if (directive.Arguments == null)
                    continue;

                foreach (var arg in directive.Arguments)
                {
                    if (arg.ResolvedType != null)
                    {
                        arg.ResolvedType = ConvertTypeReference(directive, arg.ResolvedType);
                    }
                    else
                    {
                        arg.ResolvedType = BuildNamedType(arg.Type, ctx.ResolveType);
                    }
                }
            }

            ApplyTypeReferences();

            Debug.Assert(ctx.InFlightRegisteredTypes.Count == 0);
            _sealed = seal;
        }

        public INameConverter NameConverter { get; set; }

        internal void Clear(bool internalCall)
        {
            if (!internalCall)
                CheckSealed();

            lock (_lock)
            {
                _types.Clear();
            }
        }

        /// <summary>
        /// Removes all discovered types from lookup. 
        /// </summary>
        public void Clear() => Clear(false);

        public IEnumerable<IGraphType> All()
        {
            lock (_lock)
            {
                return _types.Values.ToList();
            }
        }

        public IGraphType this[string typeName]
        {
            get
            {
                if (string.IsNullOrWhiteSpace(typeName))
                {
                    throw new ArgumentOutOfRangeException(nameof(typeName), "A type name is required to lookup.");
                }

                IGraphType type;
                var name = typeName.TrimGraphQLTypes();
                lock (_lock)
                {
                    _types.TryGetValue(name, out type);
                }
                return type;
            }
            set
            {
                CheckSealed();

                lock (_lock)
                {
                    SetGraphType(typeName.TrimGraphQLTypes(), value);
                }
            }
        }

        /// <summary>
        /// Gets GraphType from lookup by its .NET type.
        /// </summary>
        /// <param name="type"> .NET type of GraphType. </param>
        /// <returns> Found GraphType if any. </returns>
        public IGraphType this[Type type]
        {
            get
            {
                lock (_lock)
                {
                    var result = _types.FirstOrDefault(x => x.Value.GetType() == type);
                    return result.Value;
                }
            }
        }

        /// <summary>
        /// Adds specified GraphType to lookup.
        /// </summary>
        /// <typeparam name="TType"> GraphType to add. </typeparam>
        public void AddType<TType>()
            where TType : IGraphType, new()
        {
            CheckSealed();

            AddType<TType>(_context);

            Debug.Assert(_context.InFlightRegisteredTypes.Count == 0);
        }

        public void AddType<TType>(TypeCollectionContext context)
            where TType : IGraphType
        {
            CheckSealed();

            var type = typeof(TType).GetNamedType();
            var instance = context.ResolveType(type);
            AddType(instance, context);
        }

        public void AddType(IGraphType type, TypeCollectionContext context)
        {
            CheckSealed();

            if (type == null || type is GraphQLTypeReference)
            {
                return;
            }

            if (type is NonNullGraphType || type is ListGraphType)
            {
                throw new ArgumentOutOfRangeException(nameof(type), "Only add root types.");
            }

            var name = type.CollectTypes(context).TrimGraphQLTypes();
            lock (_lock)
            {
                SetGraphType(name, type);
            }

            if (type is IComplexGraphType complexType)
            {
                foreach (var field in complexType.Fields)
                {
                    HandleField(complexType, field, context, true);
                }
            }

            if (type is IObjectGraphType obj)
            {
                foreach (var objectInterface in obj.Interfaces)
                {
                    AddTypeIfNotRegistered(objectInterface, context);

                    if (this[objectInterface] is IInterfaceGraphType interfaceInstance)
                    {
                        obj.AddResolvedInterface(interfaceInstance);
                        interfaceInstance.AddPossibleType(obj);

                        if (interfaceInstance.ResolveType == null && obj.IsTypeOf == null)
                        {
                            throw new InvalidOperationException((
                                "Interface type {0} does not provide a \"resolveType\" function " +
                                "and possible Type \"{1}\" does not provide a \"isTypeOf\" function. " +
                                "There is no way to resolve this possible type during execution.")
                                .ToFormat(interfaceInstance.Name, obj.Name));
                        }
                    }
                }
            }

            if (type is UnionGraphType union)
            {
                if (!union.Types.Any() && !union.PossibleTypes.Any())
                {
                    throw new InvalidOperationException("Must provide types for Union {0}.".ToFormat(union));
                }

                foreach (var unionedType in union.PossibleTypes)
                {
                    // skip references
                    if (unionedType is GraphQLTypeReference) continue;

                    AddTypeIfNotRegistered(unionedType, context);

                    if (union.ResolveType == null && unionedType.IsTypeOf == null)
                    {
                        throw new InvalidOperationException((
                            "Union type {0} does not provide a \"resolveType\" function " +
                            "and possible Type \"{1}\" does not provide a \"isTypeOf\" function. " +
                            "There is no way to resolve this possible type during execution.")
                            .ToFormat(union.Name, unionedType.Name));
                    }
                }

                foreach (var unionedType in union.Types)
                {
                    AddTypeIfNotRegistered(unionedType, context);

                    var objType = this[unionedType] as IObjectGraphType;

                    if (union.ResolveType == null && objType != null && objType.IsTypeOf == null)
                    {
                        throw new InvalidOperationException((
                            "Union type {0} does not provide a \"resolveType\" function " +
                            "and possible Type \"{1}\" does not provide a \"isTypeOf\" function. " +
                            "There is no way to resolve this possible type during execution.")
                            .ToFormat(union.Name, objType.Name));
                    }

                    union.AddPossibleType(objType);
                }
            }
        }

        private void HandleField(IComplexGraphType parentType, FieldType field, TypeCollectionContext context, bool applyNameConverter)
        {
            // applyNameConverter will be false while processing the three root introspection query fields: __schema, __type, and __typename
            //
            // During processing of those three root fields, the NameConverter will be set to the schema's selected NameConverter,
            //   and the field names must not be processed by the NameConverter
            //
            // For other introspection types and fields, the NameConverter will be set to CamelCaseNameConverter at the time this
            //   code executes, and applyNameConverter will be true
            //
            // For any other fields, the NameConverter will be set to the schema's selected NameConverter at the time this code
            //   executes, and applyNameConverter will be true

            if (applyNameConverter)
            {
                field.Name = NameConverter.NameForField(field.Name, parentType);
            }

            if (field.ResolvedType == null)
            {
                AddTypeIfNotRegistered(field.Type, context);
                field.ResolvedType = BuildNamedType(field.Type, context.ResolveType);
            }
            else
            {
                AddTypeIfNotRegistered(field.ResolvedType, context);
            }

            if (field.Arguments == null)
                return;

            foreach (var arg in field.Arguments)
            {
                if (applyNameConverter)
                {
                    arg.Name = NameConverter.NameForArgument(arg.Name, parentType, field);
                }

                if (arg.ResolvedType != null)
                {
                    AddTypeIfNotRegistered(arg.ResolvedType, context);
                    continue;
                }

                AddTypeIfNotRegistered(arg.Type, context);
                arg.ResolvedType = BuildNamedType(arg.Type, context.ResolveType);
            }
        }

        // https://github.com/graphql-dotnet/graphql-dotnet/pull/1010
        private void AddTypeWithLoopCheck(IGraphType resolvedType, TypeCollectionContext context, Type namedType)
        {
            if (context.InFlightRegisteredTypes.Any(t => t == namedType))
                throw new InvalidOperationException($@"A loop has been detected while registering schema types.
There was an attempt to re-register '{namedType.FullName}' with instance of '{resolvedType.GetType().FullName}'.
Make sure that your ServiceProvider is configured correctly.");

            context.InFlightRegisteredTypes.Push(namedType);
            try
            {
                AddType(resolvedType, context);
            }
            finally
            {
                context.InFlightRegisteredTypes.Pop();
            }
        }

        private void AddTypeIfNotRegistered(Type type, TypeCollectionContext context)
        {
            var namedType = type.GetNamedType();
            var foundType = this[namedType];
            if (foundType == null)
            {
                if (namedType == typeof(PageInfoType))
                {
                    AddType(new PageInfoType(), context);
                }
                else if (namedType.IsGenericType && (namedType.ImplementsGenericType(typeof(EdgeType<>)) || namedType.ImplementsGenericType(typeof(ConnectionType<,>))))
                {
                    AddType((IGraphType)Activator.CreateInstance(namedType), context);
                }
                else if (BuiltInCustomScalars.TryGetValue(namedType, out var builtInCustomScalar))
                {
                    AddType(builtInCustomScalar, _context);
                }
                else
                {
                    AddTypeWithLoopCheck(context.ResolveType(namedType), context, namedType);
                }
            }
        }

        private void AddTypeIfNotRegistered(IGraphType type, TypeCollectionContext context)
        {
            var namedType = type.GetNamedType();
            var foundType = this[namedType.Name];
            if (foundType == null)
            {
                AddType(namedType, context);
            }
        }

        public void ApplyTypeReferences()
        {
            CheckSealed();

            foreach (var type in _types.Values.ToList())
            {
                ApplyTypeReference(type);
            }
        }

        public void ApplyTypeReference(IGraphType type)
        {
            CheckSealed();

            if (type is IComplexGraphType complexType)
            {
                foreach (var field in complexType.Fields)
                {
                    field.ResolvedType = ConvertTypeReference(type, field.ResolvedType);

                    if (field.Arguments == null)
                        continue;

                    foreach (var arg in field.Arguments)
                    {
                        arg.ResolvedType = ConvertTypeReference(type, arg.ResolvedType);
                    }
                }
            }

            if (type is IObjectGraphType objectType)
            {
                objectType.ResolvedInterfaces = objectType
                    .ResolvedInterfaces
                    .Select(i =>
                    {
                        var interfaceType = (IInterfaceGraphType)ConvertTypeReference(objectType, i);

                        if (objectType.IsTypeOf == null && interfaceType.ResolveType == null)
                        {
                            throw new InvalidOperationException((
                                    "Interface type {0} does not provide a \"resolveType\" function " +
                                    "and possible Type \"{1}\" does not provide a \"isTypeOf\" function.  " +
                                    "There is no way to resolve this possible type during execution.")
                                .ToFormat(interfaceType.Name, objectType.Name));
                        }

                        interfaceType.AddPossibleType(objectType);

                        return interfaceType;
                    })
                    .ToList();
            }

            if (type is UnionGraphType union)
            {
                union.PossibleTypes = union
                    .PossibleTypes
                    .Select(t =>
                    {
                        var unionType = ConvertTypeReference(union, t) as IObjectGraphType;

                        if (union.ResolveType == null && unionType != null && unionType.IsTypeOf == null)
                        {
                            throw new InvalidOperationException((
                                "Union type {0} does not provide a \"resolveType\" function " +
                                "and possible Type \"{1}\" does not provide a \"isTypeOf\" function. " +
                                "There is no way to resolve this possible type during execution.")
                                .ToFormat(union.Name, unionType.Name));
                        }

                        return unionType;
                    })
                    .ToList();
            }
        }

        private IGraphType ConvertTypeReference(INamedType parentType, IGraphType type)
        {
            if (type is NonNullGraphType nonNull)
            {
                nonNull.ResolvedType = ConvertTypeReference(parentType, nonNull.ResolvedType);
                return nonNull;
            }

            if (type is ListGraphType list)
            {
                list.ResolvedType = ConvertTypeReference(parentType, list.ResolvedType);
                return list;
            }

            var reference = type as GraphQLTypeReference;
            if (reference != null)
            {
                type = this[reference.TypeName];
                if (type == null)
                {
                    type = BuiltInScalars.Values.FirstOrDefault(t => t.Name == reference.TypeName) ?? BuiltInCustomScalars.Values.FirstOrDefault(t => t.Name == reference.TypeName);
                    if (type != null)
                        this[type.Name] = type;
                }
            }

            if (reference != null && type == null)
            {
                throw new InvalidOperationException($"Unable to resolve reference to type '{reference.TypeName}' on '{parentType.Name}'");
            }

            return type;
        }

        private void SetGraphType(string typeName, IGraphType type)
        {
            if (string.IsNullOrWhiteSpace(typeName))
            {
                throw new ArgumentOutOfRangeException(nameof(typeName), "A type name is required to lookup.");
            }

            if (_types.TryGetValue(typeName, out var existingGraphType))
            {
                if (ReferenceEquals(existingGraphType, type))
                {
                    // nothing to do
                }
                else if (existingGraphType.GetType() == type.GetType())
                {
                    _types[typeName] = type; // this case worked before overwriting the old value
                }
                else
                {
                    throw new InvalidOperationException($@"Unable to register GraphType '{type.GetType().FullName}' with the name '{typeName}';
the name '{typeName}' is already registered to '{existingGraphType.GetType().FullName}'.");
                }
            }
            else
            {
                _types.Add(typeName, type);
            }
        }

        public FieldType SchemaMetaFieldType { get; } = new SchemaMetaFieldType();

        public FieldType TypeMetaFieldType { get; } = new TypeMetaFieldType();

        public FieldType TypeNameMetaFieldType { get; } = new TypeNameMetaFieldType();
    }
}<|MERGE_RESOLUTION|>--- conflicted
+++ resolved
@@ -119,7 +119,6 @@
         {
             var lookup = nameConverter == null ? new GraphTypesLookup() : new GraphTypesLookup(nameConverter);
 
-<<<<<<< HEAD
             lookup.Initialize(types, directives, resolveType, seal);
 
             return lookup;
@@ -132,9 +131,6 @@
             bool seal = false)
         {
             var ctx = new TypeCollectionContext(t => BuiltInScalars.TryGetValue(t, out var graphType) ? graphType : resolveType(t), (name, graphType, context) =>
-=======
-            var ctx = new TypeCollectionContext(t => lookup._builtInScalars.TryGetValue(t, out var graphType) ? graphType : resolveType(t), (name, graphType, context) =>
->>>>>>> c1c9f721
             {
                 if (this[name] == null)
                 {
