--- conflicted
+++ resolved
@@ -26,15 +26,12 @@
             AddType<TimeSpanSecondsGraphType>();
             AddType<TimeSpanMillisecondsGraphType>();
             AddType<DecimalGraphType>();
-<<<<<<< HEAD
+            AddType<UriGraphType>();
             AddType<GuidGraphType>();
             AddType<ShortGraphType>();
             AddType<UShortGraphType>();
             AddType<UIntGraphType>();
             AddType<ULongGraphType>();
-=======
-            AddType<UriGraphType>();
->>>>>>> aeb8eb32
 
             AddType<__Schema>();
             AddType<__Type>();
