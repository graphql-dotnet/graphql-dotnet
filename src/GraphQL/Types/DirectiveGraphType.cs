using System;
using System.Collections.Generic;
using System.ComponentModel;
using GraphQL.Utilities;

namespace GraphQL.Types
{
    /// <summary>
    /// Directives must only be used in the locations they are declared to belong in.
    /// https://graphql.github.io/graphql-spec/June2018/#sec-Type-System.Directives
    /// </summary>
    public enum DirectiveLocation
    {
        // ExecutableDirectiveLocation

        /// <summary>Location adjacent to a query operation.</summary>
        [Description("Location adjacent to a query operation.")]
        Query,
        /// <summary>Location adjacent to a mutation operation.</summary>
        [Description("Location adjacent to a mutation operation.")]
        Mutation,
        /// <summary>Location adjacent to a subscription operation.</summary>
        [Description("Location adjacent to a subscription operation.")]
        Subscription,
        /// <summary>Location adjacent to a field.</summary>
        [Description("Location adjacent to a field.")]
        Field,
        /// <summary>Location adjacent to a fragment definition.</summary>
        [Description("Location adjacent to a fragment definition.")]
        FragmentDefinition,
        /// <summary>Location adjacent to a fragment spread.</summary>
        [Description("Location adjacent to a fragment spread.")]
        FragmentSpread,
        /// <summary>Location adjacent to an inline fragment.</summary>
        [Description("Location adjacent to an inline fragment.")]
        InlineFragment,

        // TypeSystemDirectiveLocation

        /// <summary>Location adjacent to a schema definition.</summary>
        [Description("Location adjacent to a schema definition.")]
        Schema,
        /// <summary>Location adjacent to a scalar definition.</summary>
        [Description("Location adjacent to a scalar definition.")]
        Scalar,
        /// <summary>Location adjacent to an object type definition.</summary>
        [Description("Location adjacent to an object type definition.")]
        Object,
        /// <summary>Location adjacent to a field definition.</summary>
        [Description("Location adjacent to a field definition.")]
        FieldDefinition,
        /// <summary>Location adjacent to an argument definition.</summary>
        [Description("Location adjacent to an argument definition.")]
        ArgumentDefinition,
        /// <summary>Location adjacent to an interface definition.</summary>
        [Description("Location adjacent to an interface definition.")]
        Interface,
        /// <summary>Location adjacent to a union definition.</summary>
        [Description("Location adjacent to a union definition.")]
        Union,
        /// <summary>Location adjacent to an enum definition.</summary>
        [Description("Location adjacent to an enum definition")]
        Enum,
        /// <summary>Location adjacent to an enum value definition.</summary>
        [Description("Location adjacent to an enum value definition")]
        EnumValue,
        /// <summary>Location adjacent to an input object type definition.</summary>
        [Description("Location adjacent to an input object type definition.")]
        InputObject,
        /// <summary>Location adjacent to an input object field definition.</summary>
        [Description("Location adjacent to an input object field definition.")]
        InputFieldDefinition
    }

    /// <summary>
    /// Directives are used by the GraphQL runtime as a way of modifying execution
    /// behavior. Type system creators will usually not create these directly.
    /// </summary>
    public class DirectiveGraphType : MetadataProvider, INamedType
    {
        /// <summary>
        /// Returns a static instance of the predefined 'include' directive.
        /// </summary>
        public static readonly IncludeDirective Include = new IncludeDirective();

        /// <summary>
        /// Returns a static instance of the predefined 'skip' directive.
        /// </summary>
        public static readonly SkipDirective Skip = new SkipDirective();

        /// <summary>
        /// Returns a static instance of the predefined 'deprecated' directive.
        /// </summary>
        public static readonly GraphQLDeprecatedDirective Deprecated = new GraphQLDeprecatedDirective();

        /// <summary>
        /// Initializes a new instance with the specified parameters.
        /// </summary>
        /// <param name="name">The directive name within the GraphQL schema.</param>
        /// <param name="locations">A list of locations where the directive can be applied.</param>
        public DirectiveGraphType(string name, IEnumerable<DirectiveLocation> locations)
        {
            if (locations == null)
                throw new ArgumentNullException(nameof(locations));

            Name = name;
            Locations.AddRange(locations);

            if (Locations.Count == 0)
                throw new ArgumentException("Directive must have locations", nameof(locations));
        }

        /// <summary>
        /// Initializes a new instance with the specified parameters.
        /// </summary>
        /// <param name="name">The directive name within the GraphQL schema.</param>
        /// <param name="locations">A list of locations where the directive can be applied.</param>
        public DirectiveGraphType(string name, params DirectiveLocation[] locations)
        {
            if (locations == null)
                throw new ArgumentNullException(nameof(locations));
            if (locations.Length == 0)
                throw new ArgumentException("Directive must have locations", nameof(locations));

            Name = name;
            Locations.AddRange(locations);
        }

        /// <inheritdoc/>
        public string Name { get; set; }

        /// <summary>
        /// Gets or sets the description of the directive.
        /// </summary>
        public string Description { get; set; }

        /// <summary>
        /// Indicates whether the directive and its usages for schema elements should return in response
        /// to an introspection request. By default (null) if the directive has all its locations of
        /// type ExecutableDirectiveLocation, only then it will be present in the introspection response.
        /// </summary>
        public virtual bool? Introspectable => null;

        /// <summary>
        /// Gets or sets a list of arguments for the directive.
        /// </summary>
        public QueryArguments Arguments { get; set; }

        /// <summary>
        /// Returns a list of locations where the directive can be applied.
        /// </summary>
        public List<DirectiveLocation> Locations { get; } = new List<DirectiveLocation>();
    }

    /// <summary>
    /// Used to conditionally include fields or fragments.
    /// </summary>
    public class IncludeDirective : DirectiveGraphType
    {
        /// <summary>
        /// Initializes a new instance of the 'include' directive.
        /// </summary>
        public IncludeDirective()
<<<<<<< HEAD
            : base("include", DirectiveLocation.Field, DirectiveLocation.FragmentSpread, DirectiveLocation.InlineFragment)
=======
           : base("include", DirectiveLocation.Field, DirectiveLocation.FragmentSpread, DirectiveLocation.InlineFragment)
>>>>>>> be7c1107
        {
            Description = "Directs the executor to include this field or fragment only when the 'if' argument is true.";
            Arguments = new QueryArguments(new QueryArgument<NonNullGraphType<BooleanGraphType>>
            {
                Name = "if",
                Description = "Included when true."
            });
        }
    }

    /// <summary>
    /// Used to conditionally skip (exclude) fields or fragments.
    /// </summary>
    public class SkipDirective : DirectiveGraphType
    {
        /// <summary>
        /// Initializes a new instance of the 'skip' directive.
        /// </summary>
        public SkipDirective()
<<<<<<< HEAD
            : base("skip", DirectiveLocation.Field, DirectiveLocation.FragmentSpread, DirectiveLocation.InlineFragment)
=======
           : base("skip", DirectiveLocation.Field, DirectiveLocation.FragmentSpread, DirectiveLocation.InlineFragment)
>>>>>>> be7c1107
        {
            Description = "Directs the executor to skip this field or fragment when the 'if' argument is true.";
            Arguments = new QueryArguments(new QueryArgument<NonNullGraphType<BooleanGraphType>>
            {
                Name = "if",
                Description = "Skipped when true."
            });
        }
    }

    /// <summary>
    /// Used to declare element of a GraphQL schema as deprecated.
    /// </summary>
    public class GraphQLDeprecatedDirective : DirectiveGraphType
    {
        /// <inheritdoc/>
        public override bool? Introspectable => true;

        /// <summary>
        /// Initializes a new instance of the 'deprecated' directive.
        /// </summary>
        public GraphQLDeprecatedDirective()
            : base("deprecated", DirectiveLocation.FieldDefinition, DirectiveLocation.EnumValue)
        {
            Description = "Marks an element of a GraphQL schema as no longer supported.";
            Arguments = new QueryArguments(new QueryArgument<StringGraphType>
            {
                Name = "reason",
                Description =
                    "Explains why this element was deprecated, usually also including a " +
                    "suggestion for how to access supported similar data. Formatted " +
                    "in [Markdown](https://daringfireball.net/projects/markdown/).",
                DefaultValue = "No longer supported"
            });
        }
    }
}<|MERGE_RESOLUTION|>--- conflicted
+++ resolved
@@ -126,6 +126,22 @@
             Locations.AddRange(locations);
         }
 
+        /// <summary>
+        /// Initializes a new instance with the specified parameters.
+        /// </summary>
+        /// <param name="name">The directive name within the GraphQL schema.</param>
+        /// <param name="locations">A list of locations where the directive can be applied.</param>
+        public DirectiveGraphType(string name, params DirectiveLocation[] locations)
+        {
+            if (locations == null)
+                throw new ArgumentNullException(nameof(locations));
+            if (locations.Length == 0)
+                throw new ArgumentException("Directive must have locations", nameof(locations));
+
+            Name = name;
+            Locations.AddRange(locations);
+        }
+
         /// <inheritdoc/>
         public string Name { get; set; }
 
@@ -161,11 +177,7 @@
         /// Initializes a new instance of the 'include' directive.
         /// </summary>
         public IncludeDirective()
-<<<<<<< HEAD
             : base("include", DirectiveLocation.Field, DirectiveLocation.FragmentSpread, DirectiveLocation.InlineFragment)
-=======
-           : base("include", DirectiveLocation.Field, DirectiveLocation.FragmentSpread, DirectiveLocation.InlineFragment)
->>>>>>> be7c1107
         {
             Description = "Directs the executor to include this field or fragment only when the 'if' argument is true.";
             Arguments = new QueryArguments(new QueryArgument<NonNullGraphType<BooleanGraphType>>
@@ -185,11 +197,7 @@
         /// Initializes a new instance of the 'skip' directive.
         /// </summary>
         public SkipDirective()
-<<<<<<< HEAD
             : base("skip", DirectiveLocation.Field, DirectiveLocation.FragmentSpread, DirectiveLocation.InlineFragment)
-=======
-           : base("skip", DirectiveLocation.Field, DirectiveLocation.FragmentSpread, DirectiveLocation.InlineFragment)
->>>>>>> be7c1107
         {
             Description = "Directs the executor to skip this field or fragment when the 'if' argument is true.";
             Arguments = new QueryArguments(new QueryArgument<NonNullGraphType<BooleanGraphType>>
