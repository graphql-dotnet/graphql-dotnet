--- conflicted
+++ resolved
@@ -5,15 +5,10 @@
 
 namespace GraphQL.Types
 {
-<<<<<<< HEAD
     // TODO: better to rename QueryArguments and QueryArgument to something like GraphQLArguments and GraphQLArgument.
-    // [Obsolete]
-    // public class QueryArgument : GraphQLArgument { }
-=======
     /// <summary>
     /// Represents a list of arguments to a field or directive.
     /// </summary>
->>>>>>> a86d6eee
     public class QueryArguments : IEnumerable<QueryArgument>
     {
         /// <summary>
