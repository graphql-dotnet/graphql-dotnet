using System;
using GraphQL.Language.AST;
using GraphQL.Utilities;

namespace GraphQL.Types
{
    /// <summary>
    /// The DateTimeOffset scalar graph type represents a date, time and offset from UTC.
    /// By default <see cref="GraphTypeTypeRegistry"/> maps all <see cref="DateTimeOffset"/> .NET values to this scalar graph type.
    /// </summary>
    public class DateTimeOffsetGraphType : ScalarGraphType
    {
        /// <summary>
        /// Initializes a new instance of the <see cref="DateTimeOffsetGraphType"/> class.
        /// </summary>
        public DateTimeOffsetGraphType()
        {
            Description =
                "The `DateTimeOffset` scalar type represents a date, time and offset from UTC. `DateTimeOffset` expects timestamps " +
                "to be formatted in accordance with the [ISO-8601](https://en.wikipedia.org/wiki/ISO_8601) standard.";
        }

<<<<<<< HEAD
        /// <inheritdoc/>
        public override object ParseValue(object value) => ValueConverter.ConvertTo(value, typeof(DateTimeOffset));

        /// <inheritdoc/>
=======
>>>>>>> dff36f52
        public override object ParseLiteral(IValue value) => value switch
        {
            DateTimeOffsetValue offsetValue => offsetValue.Value,
            StringValue stringValue => ParseValue(stringValue.Value),
            _ => null
        };

        public override object ParseValue(object value) => ValueConverter.ConvertTo(value, typeof(DateTimeOffset));
    }
}<|MERGE_RESOLUTION|>--- conflicted
+++ resolved
@@ -20,13 +20,7 @@
                 "to be formatted in accordance with the [ISO-8601](https://en.wikipedia.org/wiki/ISO_8601) standard.";
         }
 
-<<<<<<< HEAD
         /// <inheritdoc/>
-        public override object ParseValue(object value) => ValueConverter.ConvertTo(value, typeof(DateTimeOffset));
-
-        /// <inheritdoc/>
-=======
->>>>>>> dff36f52
         public override object ParseLiteral(IValue value) => value switch
         {
             DateTimeOffsetValue offsetValue => offsetValue.Value,
@@ -34,6 +28,7 @@
             _ => null
         };
 
+        /// <inheritdoc/>
         public override object ParseValue(object value) => ValueConverter.ConvertTo(value, typeof(DateTimeOffset));
     }
 }