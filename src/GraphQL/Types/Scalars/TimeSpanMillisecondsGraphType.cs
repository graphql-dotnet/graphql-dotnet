using System;
using GraphQL.Language.AST;

namespace GraphQL.Types
{
    /// <summary>
    /// The Milliseconds scalar graph type represents a period of time represented as an integer value of the total number of milliseconds.
    /// </summary>
    public class TimeSpanMillisecondsGraphType : ScalarGraphType
    {
        /// <summary>
        /// Initializes a new instance of the <see cref="TimeSpanMillisecondsGraphType"/> class.
        /// </summary>
        public TimeSpanMillisecondsGraphType()
        {
            Name = "Milliseconds";
            Description =
                "The `Milliseconds` scalar type represents a period of time represented as the total number of milliseconds.";
        }

        /// <inheritdoc/>
        public override object Serialize(object value) => value switch
        {
            TimeSpan timeSpan => (long)timeSpan.TotalMilliseconds,
            int i => i,
            long l => l,
            _ => null
        };

<<<<<<< HEAD
        /// <inheritdoc/>
        public override object ParseValue(object value) => value switch
=======
        public override object ParseLiteral(IValue value) => value switch
>>>>>>> dff36f52
        {
            TimeSpanValue spanValue => spanValue.Value,
            IntValue intValue => TimeSpan.FromMilliseconds(intValue.Value),
            LongValue longValue => TimeSpan.FromMilliseconds(longValue.Value),
            _ => null
        };

<<<<<<< HEAD
        /// <inheritdoc/>
        public override object ParseLiteral(IValue value) => value switch
=======
        public override object ParseValue(object value) => value switch
>>>>>>> dff36f52
        {
            TimeSpan t => t,
            int i => TimeSpan.FromMilliseconds(i),
            long l => TimeSpan.FromMilliseconds(l),
            _ => null
        };
    }
}<|MERGE_RESOLUTION|>--- conflicted
+++ resolved
@@ -27,12 +27,8 @@
             _ => null
         };
 
-<<<<<<< HEAD
         /// <inheritdoc/>
-        public override object ParseValue(object value) => value switch
-=======
         public override object ParseLiteral(IValue value) => value switch
->>>>>>> dff36f52
         {
             TimeSpanValue spanValue => spanValue.Value,
             IntValue intValue => TimeSpan.FromMilliseconds(intValue.Value),
@@ -40,12 +36,8 @@
             _ => null
         };
 
-<<<<<<< HEAD
         /// <inheritdoc/>
-        public override object ParseLiteral(IValue value) => value switch
-=======
         public override object ParseValue(object value) => value switch
->>>>>>> dff36f52
         {
             TimeSpan t => t,
             int i => TimeSpan.FromMilliseconds(i),
