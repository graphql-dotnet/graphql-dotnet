--- conflicted
+++ resolved
@@ -9,13 +9,7 @@
     /// </summary>
     public class FloatGraphType : ScalarGraphType
     {
-<<<<<<< HEAD
         /// <inheritdoc/>
-        public override object ParseValue(object value) => ValueConverter.ConvertTo(value, typeof(double));
-
-        /// <inheritdoc/>
-=======
->>>>>>> dff36f52
         public override object ParseLiteral(IValue value) => value switch
         {
             FloatValue floatVal => floatVal.Value,
@@ -26,6 +20,7 @@
             _ => null
         };
 
+        /// <inheritdoc/>
         public override object ParseValue(object value) => ValueConverter.ConvertTo(value, typeof(double));
     }
 }