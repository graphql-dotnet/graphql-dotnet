--- conflicted
+++ resolved
@@ -10,13 +10,7 @@
     /// </summary>
     public class UriGraphType : ScalarGraphType
     {
-<<<<<<< HEAD
         /// <inheritdoc/>
-        public override object ParseValue(object value) => ValueConverter.ConvertTo(value, typeof(Uri));
-
-        /// <inheritdoc/>
-=======
->>>>>>> dff36f52
         public override object ParseLiteral(IValue value) => value switch
         {
             UriValue uriValue => uriValue.Value,
@@ -24,6 +18,7 @@
             _ => null
         };
 
+        /// <inheritdoc/>
         public override object ParseValue(object value) => ValueConverter.ConvertTo(value, typeof(Uri));
     }
 }