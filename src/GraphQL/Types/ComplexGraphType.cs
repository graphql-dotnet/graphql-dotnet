using GraphQL.Builders;
using GraphQL.Resolvers;
using System;
using System.Collections.Generic;
using System.Linq;
using System.Linq.Expressions;
using System.Threading.Tasks;
using GraphQL.Subscription;
using GraphQL.Utilities;

namespace GraphQL.Types
{
    public interface IComplexGraphType : IGraphType
    {
        IEnumerable<FieldType> Fields { get; }

        FieldType AddField(FieldType fieldType);

        bool HasField(string name);
    }

    public abstract class ComplexGraphType<TSourceType> : GraphType, IComplexGraphType
    {
        private readonly List<FieldType> _fields = new List<FieldType>();

        public IEnumerable<FieldType> Fields
        {
            get => _fields;
            private set
            {
                _fields.Clear();
                _fields.AddRange(value);
            }
        }

        public bool HasField(string name)
        {
            return _fields.Any(x => string.Equals(x.Name, name));
        }
<<<<<<< HEAD
        
        public FieldType AddField(FieldType fieldType)
=======

        public virtual FieldType AddField(FieldType fieldType)
>>>>>>> ba812e71
        {
            FieldValidator.ValidateName(fieldType.Name);

            if (HasField(fieldType.Name))
            {
                throw new ArgumentOutOfRangeException(nameof(fieldType.Name),
                    $"A field with the name: {fieldType.Name} is already registered for GraphType: {Name ?? this.GetType().Name}");
            }

            if (fieldType.ResolvedType == null && !fieldType.Type.IsGraphType())
            {
                throw new ArgumentOutOfRangeException(nameof(fieldType.Type),
                    $"The declared Field type: {fieldType.Type.Name} should derive from GraphType, but doesn't.");
            }

            _fields.Add(fieldType);

            return fieldType;
        }

        public FieldType Field(
            Type type,
            string name,
            string description = null,
            QueryArguments arguments = null,
            Func<ResolveFieldContext<TSourceType>, object> resolve = null,
            string deprecationReason = null)
        {
            return AddField(new FieldType
            {
                Name = name,
                Description = description,
                DeprecationReason = deprecationReason,
                Type = type,
                Arguments = arguments,
                Resolver = resolve != null
                    ? new FuncFieldResolver<TSourceType, object>(resolve)
                    : null
            });
        }

        public FieldType Field<TGraphType>(
            string name,
            string description = null,
            QueryArguments arguments = null,
            Func<ResolveFieldContext<TSourceType>, object> resolve = null,
            string deprecationReason = null)
            where TGraphType : IGraphType
        {
            return AddField(new FieldType
            {
                Name = name,
                Description = description,
                DeprecationReason = deprecationReason,
                Type = typeof(TGraphType),
                Arguments = arguments,
                Resolver = resolve != null
                    ? new FuncFieldResolver<TSourceType, object>(resolve)
                    : null
            });
        }

        public FieldType FieldDelegate<TGraphType>(
            string name,
            string description = null,
            QueryArguments arguments = null,
            Delegate resolve = null,
            string deprecationReason = null)
            where TGraphType : IGraphType
        {
            return AddField(new FieldType
            {
                Name = name,
                Description = description,
                DeprecationReason = deprecationReason,
                Type = typeof(TGraphType),
                Arguments = arguments,
                Resolver = resolve != null
                    ? new DelegateFieldModelBinderResolver(resolve)
                    : null
            });
        }

        public FieldType FieldAsync(
            Type type,
            string name,
            string description = null,
            QueryArguments arguments = null,
            Func<ResolveFieldContext<TSourceType>, Task<object>> resolve = null,
            string deprecationReason = null)
        {
            return AddField(new FieldType
            {
                Name = name,
                Description = description,
                DeprecationReason = deprecationReason,
                Type = type,
                Arguments = arguments,
                Resolver = resolve != null
                    ? new AsyncFieldResolver<TSourceType, object>(resolve)
                    : null
            });
        }

        public FieldType FieldAsync<TGraphType>(
            string name,
            string description = null,
            QueryArguments arguments = null,
            Func<ResolveFieldContext<TSourceType>, Task<object>> resolve = null,
            string deprecationReason = null)
            where TGraphType : IGraphType
        {
            return AddField(new FieldType
            {
                Name = name,
                Description = description,
                DeprecationReason = deprecationReason,
                Type = typeof(TGraphType),
                Arguments = arguments,
                Resolver = resolve != null
                    ? new AsyncFieldResolver<TSourceType, object>(resolve)
                    : null
            });
        }

        public FieldType FieldAsync<TGraphType, TReturnType>(
            string name,
            string description = null,
            QueryArguments arguments = null,
            Func<ResolveFieldContext<TSourceType>, Task<TReturnType>> resolve = null,
            string deprecationReason = null)
            where TGraphType : IGraphType
        {
            return AddField(new FieldType
            {
                Name = name,
                Description = description,
                DeprecationReason = deprecationReason,
                Type = typeof(TGraphType),
                Arguments = arguments,
                Resolver = resolve != null
                    ? new AsyncFieldResolver<TSourceType, TReturnType>(resolve)
                    : null
            });
        }

        public FieldType FieldSubscribe<TGraphType>(
            string name,
            string description = null,
            QueryArguments arguments = null,
            Func<ResolveFieldContext<TSourceType>, object> resolve = null,
            Func<ResolveEventStreamContext, IObservable<object>> subscribe = null,
            string deprecationReason = null)
            where TGraphType : IGraphType
        {
            return AddField(new EventStreamFieldType
            {
                Name = name,
                Description = description,
                DeprecationReason = deprecationReason,
                Type = typeof(TGraphType),
                Arguments = arguments,
                Resolver = resolve != null
                    ? new FuncFieldResolver<TSourceType, object>(resolve)
                    : null,
                Subscriber = subscribe != null
                    ? new EventStreamResolver<object>(subscribe)
                    : null
            });
        }

        public FieldType FieldSubscribeAsync<TGraphType>(
            string name,
            string description = null,
            QueryArguments arguments = null,
            Func<ResolveFieldContext<TSourceType>, object> resolve = null,
            Func<ResolveEventStreamContext, Task<IObservable<object>>> subscribeAsync = null,
            string deprecationReason = null)
            where TGraphType : IGraphType
        {
            return AddField(new EventStreamFieldType
            {
                Name = name,
                Description = description,
                DeprecationReason = deprecationReason,
                Type = typeof(TGraphType),
                Arguments = arguments,
                Resolver = resolve != null
                    ? new FuncFieldResolver<TSourceType, object>(resolve)
                    : null,
                AsyncSubscriber = subscribeAsync != null
                    ? new AsyncEventStreamResolver<object>(subscribeAsync)
                    : null
            });
        }

        public FieldBuilder<TSourceType, TReturnType> Field<TGraphType, TReturnType>(string name = "default")
        {
            var builder = FieldBuilder.Create<TSourceType, TReturnType>(typeof(TGraphType))
                .Name(name);
            AddField(builder.FieldType);
            return builder;
        }

        public FieldBuilder<TSourceType, object> Field<TGraphType>()
            => Field<TGraphType, object>();

        public FieldBuilder<TSourceType, TProperty> Field<TProperty>(
           string name,
           Expression<Func<TSourceType, TProperty>> expression,
           bool nullable = false,
           Type type = null)
        {
            try
            {
                if (type == null)
                    type = typeof(TProperty).GetGraphTypeFromType(nullable);
            }
            catch (ArgumentOutOfRangeException exp)
            {
                throw new ArgumentException(
                    $"The GraphQL type for Field: '{name}' on parent type: '{Name ?? GetType().Name}' could not be derived implicitly. \n",
                    exp
                 );
            }

            var builder = FieldBuilder.Create<TSourceType, TProperty>(type)
                .Resolve(new ExpressionFieldResolver<TSourceType, TProperty>(expression))
                .Name(name);

            AddField(builder.FieldType);
            return builder;
        }

        public FieldBuilder<TSourceType, TProperty> Field<TProperty>(
            Expression<Func<TSourceType, TProperty>> expression,
            bool nullable = false,
            Type type = null)
        {
            string name;
            try {
                name = expression.NameOf();
            }
            catch {
                throw new ArgumentException(
                    $"Cannot infer a Field name from the expression: '{expression.Body.ToString()}' " +
                    $"on parent GraphQL type: '{Name ?? GetType().Name}'.");
            }
            return Field(name, expression, nullable, type);
        }

        public ConnectionBuilder<TNodeType, TSourceType> Connection<TNodeType>()
            where TNodeType : IGraphType
        {
            var builder = ConnectionBuilder.Create<TNodeType, TSourceType>();
            AddField(builder.FieldType);
            return builder;
        }
    }
}<|MERGE_RESOLUTION|>--- conflicted
+++ resolved
@@ -37,13 +37,8 @@
         {
             return _fields.Any(x => string.Equals(x.Name, name));
         }
-<<<<<<< HEAD
-        
-        public FieldType AddField(FieldType fieldType)
-=======
 
         public virtual FieldType AddField(FieldType fieldType)
->>>>>>> ba812e71
         {
             FieldValidator.ValidateName(fieldType.Name);
 
