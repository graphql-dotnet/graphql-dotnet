using GraphQL.Conversion;
using GraphQL.Execution;
using GraphQL.Instrumentation;
using GraphQL.Introspection;
using GraphQL.Utilities;

namespace GraphQL.Types;

/// <summary>
/// The schema for the GraphQL request. Contains references to the 'query', 'mutation', and 'subscription' base graph types.
/// <br/><br/>
/// Also allows for adding custom directives, additional graph types, and custom value converters.
/// <br/><br/>
/// <see cref="Schema"/> only requires the <see cref="Schema.Query">Query</see> property to be set; although commonly the <see cref="Schema.Mutation">Mutation</see> and/or <see cref="Schema.Subscription">Subscription</see> properties are also set.
/// </summary>
public interface ISchema : IMetadataReader, IMetadataWriter, IProvideDescription
{
    /// <inheritdoc cref="ExperimentalFeatures"/>
    public ExperimentalFeatures Features { get; set; }

    /// <summary>
    /// Returns <see langword="true"/> once the schema has been initialized.
    /// </summary>
    public bool Initialized { get; }

    /// <summary>
    /// Initializes the schema. Called by <see cref="IDocumentExecuter"/> before validating or executing the request.
    /// <br/><br/>
    /// Note that middleware cannot be applied once the schema has been initialized. See <see cref="FieldMiddleware"/>.
    /// <br/><br/>
    /// This method should be safe to be called from multiple threads simultaneously.
    /// </summary>
    public void Initialize();

    /// <summary>
    /// Field and argument names are sanitized by the provided <see cref="INameConverter"/>; defaults to <see cref="CamelCaseNameConverter"/>
    /// </summary>
    public INameConverter NameConverter { get; }

    /// <summary>
    /// Note that field middlewares from this property apply only to an uninitialized schema. If the schema is initialized
    /// then adding additional middleware through the builder does nothing. The schema is initialized (if not yet)
    /// at the beginning of the first call to <see cref="DocumentExecuter"/>.<see cref="DocumentExecuter.ExecuteAsync(ExecutionOptions)">ExecuteAsync</see>.
    /// However, you can also apply middlewares at any time in runtime using SchemaTypes.ApplyMiddleware method.
    /// </summary>
    public IFieldMiddlewareBuilder FieldMiddleware { get; }

    /// <summary>
    /// The 'query' base graph type; required.
    /// </summary>
    public IObjectGraphType Query { get; set; }

    /// <summary>
    /// The 'mutation' base graph type; optional.
    /// </summary>
    public IObjectGraphType? Mutation { get; set; }

    /// <summary>
    /// The 'subscription' base graph type; optional.
    /// </summary>
    public IObjectGraphType? Subscription { get; set; }

    /// <summary>
    /// Returns a list of directives supported by the schema.
    /// <br/><br/>
    /// Directives are used by the GraphQL runtime as a way of modifying execution
    /// behavior. Type system creators do not usually create them directly.
    /// <br/><br/>
    /// <see cref="Schema"/> initializes the list to include <see cref="SchemaDirectives.Include"/>, <see cref="SchemaDirectives.Skip"/> and <see cref="SchemaDirectives.Deprecated"/> by default.
    /// </summary>
    public SchemaDirectives Directives { get; }

    /// <summary>
    /// Returns a list of all the graph types utilized by this schema.
    /// </summary>
    public SchemaTypes AllTypes { get; }

    /// <summary>
    /// A list of additional graph types manually added to the schema by a <see cref="RegisterType(Type)"/> call.
    /// </summary>
    public IEnumerable<Type> AdditionalTypes { get; }

    /// <summary>
    /// A list of additional graph type instances manually added to the schema by a <see cref="RegisterType(IGraphType)"/> call.
    /// </summary>
    public IEnumerable<IGraphType> AdditionalTypeInstances { get; }

    /// <summary>
    /// Adds the specified instance of an <see cref="ISchemaNodeVisitor"/> to the schema.
    /// When initializing a schema, all registered visitors will be executed on each
    /// schema element when it is traversed.
    /// </summary>
    public void RegisterVisitor(ISchemaNodeVisitor visitor);

    /// <summary>
    /// Adds the specified visitor type to the schema. When initializing a schema, all
    /// registered visitors will be executed on each schema element when it is traversed.
    /// </summary>
    public void RegisterVisitor(Type type);

    /// <summary>
    /// Adds the specified specific instance of an <see cref="IGraphType"/> to the schema.
    /// <br/><br/>
    /// Not typically required as schema initialization will scan the <see cref="Query"/>, <see cref="Mutation"/> and <see cref="Subscription"/> graphs,
    /// creating instances of <see cref="IGraphType"/>s referenced therein as necessary.
    /// </summary>
    public void RegisterType(IGraphType type);

    /// <summary>
    /// Adds the specified graph type to the schema. Type must implement <see cref="IGraphType"/>.
    /// <br/><br/>
    /// Not typically required as schema initialization will scan the <see cref="Query"/>, <see cref="Mutation"/> and <see cref="Subscription"/> graphs,
    /// creating instances of <see cref="IGraphType"/>s referenced therein as necessary.
    /// </summary>
    public void RegisterType([DynamicallyAccessedMembers(DynamicallyAccessedMemberTypes.PublicConstructors)] Type type);

    /// <summary>
    /// Registers type mapping from CLR type to GraphType.
    /// <br/>
    /// These mappings are used for type inference when constructing fields using expressions:
    /// <br/>
    /// <c>
    /// Field(x => x.Filters);
    /// </c>
    /// </summary>
    /// <param name="clrType">The CLR property type from which to infer the GraphType.</param>
    /// <param name="graphType">Inferred GraphType.</param>
    public void RegisterTypeMapping(Type clrType, [DynamicallyAccessedMembers(DynamicallyAccessedMemberTypes.PublicConstructors)] Type graphType);

    /// <summary>
    /// Returns all registered by <see cref="RegisterTypeMapping"/> type mappings.
    /// </summary>
    public IEnumerable<(Type clrType, Type graphType)> TypeMappings { get; }

    /// <summary>
    /// Returns all built-in type mappings for scalars.
    /// </summary>
    public IEnumerable<(Type clrType, Type graphType)> BuiltInTypeMappings { get; }

    /// <summary>
    /// Provides the ability to filter the schema upon introspection to hide types, fields, arguments, enum values, directives.
    /// By default nothing is hidden. Note that this filter in fact does not prohibit the execution of queries that contain
    /// hidden types/fields. To limit access to the particular fields, you should use some authorization logic.
    /// </summary>
    public ISchemaFilter Filter { get; set; }

    /// <summary>
    /// Provides the ability to order the schema elements upon introspection.
    /// By default all elements are returned as is, no sorting is applied.
    /// </summary>
    public ISchemaComparer Comparer { get; set; }

    /// <summary>
    /// Returns a reference to the __schema introspection field available on the query graph type.
    /// </summary>
    public FieldType SchemaMetaFieldType { get; }

    /// <summary>
    /// Returns a reference to the __type introspection field available on the query graph type.
    /// </summary>
    public FieldType TypeMetaFieldType { get; }

    /// <summary>
    /// Returns a reference to the __typename introspection field available on any object, interface, or union graph type.
    /// </summary>
<<<<<<< HEAD
    FieldType TypeNameMetaFieldType { get; }

    /// <summary>
    /// Gets or sets the <see cref="IResolveFieldContextAccessor"/> instance to be used for populating
    /// the current field context during execution. When set, middleware will be automatically applied
    /// to all fields to populate the accessor.
    /// </summary>
    IResolveFieldContextAccessor? ResolveFieldContextAccessor { get; set; }
=======
    public FieldType TypeNameMetaFieldType { get; }
>>>>>>> d0fa8576
}<|MERGE_RESOLUTION|>--- conflicted
+++ resolved
@@ -163,16 +163,12 @@
     /// <summary>
     /// Returns a reference to the __typename introspection field available on any object, interface, or union graph type.
     /// </summary>
-<<<<<<< HEAD
-    FieldType TypeNameMetaFieldType { get; }
+    public FieldType TypeNameMetaFieldType { get; }
 
     /// <summary>
     /// Gets or sets the <see cref="IResolveFieldContextAccessor"/> instance to be used for populating
     /// the current field context during execution. When set, middleware will be automatically applied
     /// to all fields to populate the accessor.
     /// </summary>
-    IResolveFieldContextAccessor? ResolveFieldContextAccessor { get; set; }
-=======
-    public FieldType TypeNameMetaFieldType { get; }
->>>>>>> d0fa8576
+    public IResolveFieldContextAccessor? ResolveFieldContextAccessor { get; set; }
 }