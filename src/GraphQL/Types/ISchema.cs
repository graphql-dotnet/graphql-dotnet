using GraphQL.Conversion;
using GraphQL.Introspection;
using System;
using System.Collections.Generic;

namespace GraphQL.Types
{
    /// <summary>
    /// The schema for the GraphQL request. Contains references to the 'query', 'mutation', and 'subscription' base graph types.<br/>
    /// <br/>
    /// Also allows for adding custom directives, additional graph types, and custom value converters.<br/>
    /// <br/>
    /// <see cref="Schema"/> only requires the <see cref="Schema.Query">Query</see> property to be set; although commonly the <see cref="Schema.Mutation">Mutation</see> and/or <see cref="Schema.Subscription">Subscription</see> properties are also set.
    /// </summary>
    public interface ISchema
    {
        /// <summary>
        /// Returns true once the schema has been initialized
        /// </summary>
        bool Initialized { get; }

        /// <summary>
        /// Initializes the schema. Called by <see cref="IDocumentExecuter"/> before validating or executing the request.<br/>
        /// <br/>
        /// Note that middleware cannot be applied once the schema has been initialized. See <see cref="ExecutionOptions.FieldMiddleware"/>.
        /// </summary>
        void Initialize();

<<<<<<< HEAD
        INameConverter NameConverter { get; set; }
=======
        /// <summary>
        /// The <see cref="IFieldNameConverter"/> used by the schema. This is set by <see cref="IDocumentExecuter"/> to the converter passed to it within <see cref="ExecutionOptions.FieldNameConverter"/>.
        /// </summary>
        IFieldNameConverter FieldNameConverter { get; set; }
>>>>>>> 8d25ef27

        /// <summary>
        /// The 'query' base graph type; required
        /// </summary>
        IObjectGraphType Query { get; set; }

        /// <summary>
        /// The 'mutation' base graph type; optional
        /// </summary>
        IObjectGraphType Mutation { get; set; }

        /// <summary>
        /// The 'subscription' base graph type; optional
        /// </summary>
        IObjectGraphType Subscription { get; set; }

        /// <summary>
        /// Returns a list of directives supported by the schema.<br/>
        /// <br/>
        /// Directives are used by the GraphQL runtime as a way of modifying execution
        /// behavior. Type system creators do not usually create them directly.<br/>
        /// <br/>
        /// <see cref="Schema"/> intializes the list to include <see cref="DirectiveGraphType.Include"/>, <see cref="DirectiveGraphType.Skip"/> and <see cref="DirectiveGraphType.Deprecated"/> by default.
        /// </summary>
        IEnumerable<DirectiveGraphType> Directives { get; set; }

        /// <summary>
        /// Returns a list of all the graph types utilized by this schema
        /// </summary>
        IEnumerable<IGraphType> AllTypes { get; }

        /// <summary>
        /// Returns a <see cref="IGraphType"/> for a given name
        /// </summary>
        IGraphType FindType(string name);

        /// <summary>
        /// Returns a <see cref="DirectiveGraphType"/> for a given name
        /// </summary>
        DirectiveGraphType FindDirective(string name);

        /// <summary>
        /// A list of additional graph types manually added to the schema by RegisterType call.
        /// </summary>
        IEnumerable<Type> AdditionalTypes { get; }

        /// <summary>
        /// Add a specific instance of an <see cref="IGraphType"/> to the schema.<br/>
        /// <br/>
        /// Not typically required as schema initialization will scan the <see cref="Query"/>, <see cref="Mutation"/> and <see cref="Subscription"/> graphs,
        /// creating instances of <see cref="IGraphType"/>s referenced therein as necessary.
        /// </summary>
        void RegisterType(IGraphType type);

        /// <summary>
        /// Add specific instances of <see cref="IGraphType"/>s to the schema.<br/>
        /// <br/>
        /// Not typically required as schema initialization will scan the <see cref="Query"/>, <see cref="Mutation"/> and <see cref="Subscription"/> graphs,
        /// creating instances of <see cref="IGraphType"/>s referenced therein as necessary.
        /// </summary>
        void RegisterTypes(params IGraphType[] types);

        /// <summary>
        /// Add specific graph types to the schema. Each type must implement <see cref="IGraphType"/>.<br/>
        /// <br/>
        /// Not typically required as schema initialization will scan the <see cref="Query"/>, <see cref="Mutation"/> and <see cref="Subscription"/> graphs,
        /// creating instances of <see cref="IGraphType"/>s referenced therein as necessary.
        /// </summary>
        void RegisterTypes(params Type[] types);

        /// <summary>
        /// Add a specific graph type to the schema.<br/>
        /// <br/>
        /// Not typically required as schema initialization will scan the <see cref="Query"/>, <see cref="Mutation"/> and <see cref="Subscription"/> graphs,
        /// creating instances of <see cref="IGraphType"/>s referenced therein as necessary.
        /// </summary>
        void RegisterType<T>() where T : IGraphType;

        /// <summary>
        /// Add a specific directive to the schema.<br/>
        /// <br/>
        /// Directives are used by the GraphQL runtime as a way of modifying execution
        /// behavior. Type system creators do not usually create them directly.
        /// </summary>
        void RegisterDirective(DirectiveGraphType directive);

        /// <summary>
        /// Add specific directives to the schema.<br/>
        /// <br/>
        /// Directives are used by the GraphQL runtime as a way of modifying execution
        /// behavior. Type system creators do not usually create them directly.
        /// </summary>
        void RegisterDirectives(params DirectiveGraphType[] directives);

        /// <summary>
        /// Register a custom value converter to the schema.
        /// </summary>
        void RegisterValueConverter(IAstFromValueConverter converter);

        /// <summary>
        /// Search the schema for a <see cref="IAstFromValueConverter"/> that matches the provided object and graph type, and return the converter.
        /// </summary>
        IAstFromValueConverter FindValueConverter(object value, IGraphType type);

        /// <summary>
        /// Provides the ability to filter the schema upon introspection to hide types. This is set by <see cref="IDocumentExecuter"/>
        /// to the filter passed to it within <see cref="ExecutionOptions.SchemaFilter"/>. By default, no types are hidden.
        /// Note that this filter in fact does not prohibit the execution of queries that contain hidden types. To limit
        /// access to the particular fields, you should use some authorization logic.
        /// </summary>
        ISchemaFilter Filter { get; set; }
    }
}<|MERGE_RESOLUTION|>--- conflicted
+++ resolved
@@ -26,14 +26,10 @@
         /// </summary>
         void Initialize();
 
-<<<<<<< HEAD
+        /// <summary>
+        /// The <see cref="INameConverter"/> used by the schema. This is set by <see cref="IDocumentExecuter"/> to the converter passed to it within <see cref="ExecutionOptions.NameConverter"/>.
+        /// </summary>
         INameConverter NameConverter { get; set; }
-=======
-        /// <summary>
-        /// The <see cref="IFieldNameConverter"/> used by the schema. This is set by <see cref="IDocumentExecuter"/> to the converter passed to it within <see cref="ExecutionOptions.FieldNameConverter"/>.
-        /// </summary>
-        IFieldNameConverter FieldNameConverter { get; set; }
->>>>>>> 8d25ef27
 
         /// <summary>
         /// The 'query' base graph type; required
