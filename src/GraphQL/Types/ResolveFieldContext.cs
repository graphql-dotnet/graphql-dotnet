--- conflicted
+++ resolved
@@ -3,7 +3,6 @@
 using System;
 using System.Collections.Generic;
 using System.Threading;
-using System.Threading.Tasks;
 using Field = GraphQL.Language.AST.Field;
 using GraphQL.Execution;
 
@@ -76,85 +75,6 @@
             SubFields = context.SubFields;
             Path = context.Path;
         }
-
-<<<<<<< HEAD
-        public TType GetArgument<TType>(string name, TType defaultValue = default)
-        {
-            bool exists = TryGetArgument(typeof(TType), name, out object result);
-            return exists
-                ? result == null && typeof(TType).IsValueType ? defaultValue : (TType)result
-                : defaultValue;
-        }
-
-        public object GetArgument(System.Type argumentType, string name, object defaultValue = null)
-        {
-            bool exists = TryGetArgument(argumentType, name, out object result);
-            return exists
-                ? result == null && argumentType.IsValueType ? defaultValue : result
-                : defaultValue;
-        }
-
-        private bool TryGetArgument(System.Type argumentType, string name, out object result)
-        {
-            var argumentName = Schema?.FieldNameConverter.NameFor(name, null) ?? name;
-
-            if (Arguments == null || !Arguments.TryGetValue(argumentName, out var arg))
-            {
-                result = null;
-                return false;
-            }
-
-            if (arg is Dictionary<string, object> inputObject)
-            {
-                if (argumentType == typeof(object))
-                {
-                    result = arg;
-                    return true;
-                }
-
-                if (argumentType.IsPrimitive())
-                    throw new InvalidOperationException($"Could not read primitive type '{argumentType.FullName}' from complex argument '{argumentName}'");
-
-                result = inputObject.ToObject(argumentType);
-                return true;
-            }
-
-            result = arg.GetPropertyValue(argumentType);
-            return true;
-        }
-
-        public bool HasArgument(string argumentName) => Arguments?.ContainsKey(argumentName) ?? false;
-
-        public Task<object> TryAsyncResolve(Func<ResolveFieldContext<TSource>, Task<object>> resolve, Func<ExecutionErrors, Task<object>> error = null)
-        {
-            return TryAsyncResolve<object>(resolve, error);
-        }
-
-        public async Task<TResult> TryAsyncResolve<TResult>(Func<ResolveFieldContext<TSource>, Task<TResult>> resolve, Func<ExecutionErrors, Task<TResult>> error = null)
-        {
-            try
-            {
-                return await resolve(this).ConfigureAwait(false);
-            }
-            catch (Exception ex)
-            {
-                if (error == null)
-                {
-                    var er = new ExecutionError(ex.Message, ex);
-                    er.AddLocation(FieldAst, Document);
-                    er.Path = Path;
-                    Errors.Add(er);
-                    return default;
-                }
-                else
-                {
-                    var result = error(Errors);
-                    return result == null ? default : await result.ConfigureAwait(false);
-                }
-            }
-        }
-=======
->>>>>>> f5ddaa3e
     }
 
     public class ResolveFieldContext<TSource> : ResolveFieldContext, IResolveFieldContext<TSource>
