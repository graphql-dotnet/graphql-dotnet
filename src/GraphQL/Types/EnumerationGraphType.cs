--- conflicted
+++ resolved
@@ -69,18 +69,13 @@
         }
     }
 
-<<<<<<< HEAD
     /// <summary>
     /// Allows you to automatically register the necessary enumeration members for the specified enum.
     /// Supports <see cref="DescriptionAttribute"/> and <see cref="ObsoleteAttribute"/>.
     /// Also it can get descriptions for enum fields from the xml comments.
     /// </summary>
     /// <typeparam name="TEnum"> The enum to take values from. </typeparam>
-    public class EnumerationGraphType<TEnum> : EnumerationGraphType
-        where TEnum : Enum
-=======
     public class EnumerationGraphType<TEnum> : EnumerationGraphType where TEnum : Enum
->>>>>>> 974d0de2
     {
         public EnumerationGraphType()
         {
@@ -92,13 +87,8 @@
             var enumGraphData = enumMembers.Select(e => (
                 name: ChangeEnumCase(e.name),
                 value: Enum.Parse(type, e.name),
-<<<<<<< HEAD
-                description: (e.member.GetCustomAttributes(typeof(DescriptionAttribute), false).FirstOrDefault() as DescriptionAttribute)?.Description ?? e.member.GetXmlDocumentation(),
-                deprecation: (e.member.GetCustomAttributes(typeof(ObsoleteAttribute), false).FirstOrDefault() as ObsoleteAttribute)?.Message
-=======
                 description: e.member.Description(),
                 deprecation: e.member.ObsoleteMessage()
->>>>>>> 974d0de2
             ));
 
             Name = Name ?? StringUtils.ToPascalCase(type.Name);
