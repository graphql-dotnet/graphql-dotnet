using GraphQL.Language.AST;
using GraphQL.Utilities;
using System;
using System.Collections;
using System.Collections.Generic;
using System.ComponentModel;
using System.Linq;
using System.Reflection;

namespace GraphQL.Types
{
    public class EnumerationGraphType : ScalarGraphType
    {
        public EnumerationGraphType()
        {
            Values = new EnumValues();
        }

        public void AddValue(string name, string description, object value, string deprecationReason = null)
        {
            AddValue(new EnumValueDefinition
            {
                Name = name,
                Description = description,
                Value = value,
                DeprecationReason = deprecationReason
            });
        }

        public void AddValue(EnumValueDefinition value)
        {
            if (value == null)
                throw new ArgumentNullException(nameof(value));

            NameValidator.ValidateName(value.Name, "enum");
            Values.Add(value);
        }

        public EnumValues Values { get; }

        public override object Serialize(object value)
        {
            var valueString = value.ToString();
            var foundByName = Values.FirstOrDefault(v => v.Name.Equals(valueString, StringComparison.OrdinalIgnoreCase));
            if (foundByName != null)
            {
                return foundByName.Name;
            }

            var found = Values.FirstOrDefault(v => v.Value.Equals(value));
            return found?.Name;
        }

        public override object ParseValue(object value)
        {
            if (value == null)
            {
                return null;
            }

            var found = Values.FirstOrDefault(v =>
                StringComparer.OrdinalIgnoreCase.Equals(v.Name, value.ToString()));
            return found?.Value;
        }

        public override object ParseLiteral(IValue value)
        {
            return !(value is EnumValue enumValue) ? null : ParseValue(enumValue.Name);
        }
    }

    public class EnumerationGraphType<TEnum> : EnumerationGraphType where TEnum : Enum
    {
        public EnumerationGraphType()
        {
            var type = typeof(TEnum);
            var names = Enum.GetNames(type);
            var enumMembers = names.Select(n => (name: n, member: type
                    .GetMember(n, BindingFlags.Static | BindingFlags.Public | BindingFlags.DeclaredOnly)
                    .First()));
            var enumGraphData = enumMembers.Select(e => (
                name: ChangeEnumCase(e.name),
                value: Enum.Parse(type, e.name),
                description: (e.member.GetCustomAttributes(typeof(DescriptionAttribute), false).FirstOrDefault() as DescriptionAttribute)?.Description,
                deprecation: (e.member.GetCustomAttributes(typeof(ObsoleteAttribute), false).FirstOrDefault() as ObsoleteAttribute)?.Message
            ));

            Name = Name ?? StringUtils.ToPascalCase(type.Name);

            foreach (var (name, value, description, deprecation) in enumGraphData)
            {
                AddValue(name, description, value, deprecation);
            }
        }

        protected virtual string ChangeEnumCase(string val) => StringUtils.ToConstantCase(val);
    }

    public class EnumValues : IEnumerable<EnumValueDefinition>
    {
        private readonly List<EnumValueDefinition> _values = new List<EnumValueDefinition>();

<<<<<<< HEAD
        public void Add(EnumValueDefinition value) => _values.Add(value);
=======
        public EnumValueDefinition this[string name] => _values.FirstOrDefault(enumDef => enumDef.Name == name);

        public void Add(EnumValueDefinition value)
        {
            _values.Add(value ?? throw new ArgumentNullException(nameof(value)));
        }
>>>>>>> cfc764b5

        public IEnumerator<EnumValueDefinition> GetEnumerator() => _values.GetEnumerator();

        IEnumerator IEnumerable.GetEnumerator() => GetEnumerator();
    }

    public class EnumValueDefinition
    {
        public string Name { get; set; }
        public string Description { get; set; }
        public string DeprecationReason { get; set; }
        public object Value { get; set; }
    }
}<|MERGE_RESOLUTION|>--- conflicted
+++ resolved
@@ -100,16 +100,12 @@
     {
         private readonly List<EnumValueDefinition> _values = new List<EnumValueDefinition>();
 
-<<<<<<< HEAD
-        public void Add(EnumValueDefinition value) => _values.Add(value);
-=======
         public EnumValueDefinition this[string name] => _values.FirstOrDefault(enumDef => enumDef.Name == name);
 
         public void Add(EnumValueDefinition value)
         {
             _values.Add(value ?? throw new ArgumentNullException(nameof(value)));
         }
->>>>>>> cfc764b5
 
         public IEnumerator<EnumValueDefinition> GetEnumerator() => _values.GetEnumerator();
 
