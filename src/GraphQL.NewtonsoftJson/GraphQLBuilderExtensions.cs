--- conflicted
+++ resolved
@@ -16,24 +16,18 @@
         /// </summary>
         public static IGraphQLBuilder AddNewtonsoftJson(this IGraphQLBuilder builder, Action<JsonSerializerSettings>? action = null)
         {
-<<<<<<< HEAD
             builder.AddDocumentWriter<DocumentWriter>();
             builder.AddGraphQLRequestReader<GraphQLRequestReader>();
-            builder.Configure(action);
+            builder.Services.Configure(action);
             return builder;
-=======
-            builder.Services.Configure(action);
-            return builder.AddDocumentWriter<DocumentWriter>();
->>>>>>> c2cf63e3
         }
 
         /// <inheritdoc cref="AddNewtonsoftJson(IGraphQLBuilder, Action{JsonSerializerSettings})"/>
         public static IGraphQLBuilder AddNewtonsoftJson(this IGraphQLBuilder builder, Action<JsonSerializerSettings, IServiceProvider>? action)
         {
-<<<<<<< HEAD
             builder.AddDocumentWriter<DocumentWriter>();
             builder.AddGraphQLRequestReader<GraphQLRequestReader>();
-            builder.Configure(action);
+            builder.Services.Configure(action);
             return builder;
         }
 
@@ -43,10 +37,6 @@
             builder.AddDocumentWriter(new DocumentWriter(configureWriter));
             builder.AddGraphQLRequestReader(new GraphQLRequestReader(configureReader));
             return builder;
-=======
-            builder.Services.Configure(action);
-            return builder.AddDocumentWriter<DocumentWriter>();
->>>>>>> c2cf63e3
         }
     }
 }