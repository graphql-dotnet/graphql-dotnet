--- conflicted
+++ resolved
@@ -8,15 +8,11 @@
   </PropertyGroup>
 
   <ItemGroup>
-<<<<<<< HEAD
-    <PackageReference Include="Newtonsoft.Json" Version="13.0.1" />
-=======
     <Compile Include="..\GraphQL\Shim\DecimalData.cs" Link="DecimalData.cs" />
   </ItemGroup>
 
   <ItemGroup>
-    <PackageReference Include="Newtonsoft.Json" Version="12.0.3" />
->>>>>>> e0470b2f
+    <PackageReference Include="Newtonsoft.Json" Version="13.0.1" />
     <PackageReference Include="System.Buffers" Version="4.5.1" />
   </ItemGroup>
 
