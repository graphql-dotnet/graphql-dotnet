--- conflicted
+++ resolved
@@ -43,17 +43,14 @@
             services.AddSingleton<CharacterInterface>();
             services.AddSingleton<EpisodeEnum>();
 
-<<<<<<< HEAD
-            // services.AddSingleton<IHttpContextAccessor, HttpContextAccessor>(); no longer required explicitly
-            services.AddHttpScope();
-=======
             // add schema
             services.AddSingleton<ISchema, StarWarsSchema>();
->>>>>>> 04234565
 
             // add infrastructure stuff
             services.AddHttpContextAccessor();
             services.AddLogging(builder => builder.AddConsole());
+            // services.AddSingleton<IHttpContextAccessor, HttpContextAccessor>(); no longer required explicitly
+            services.AddHttpScope();
 
             // add options configuration
             services.Configure<GraphQLSettings>(Configuration);
