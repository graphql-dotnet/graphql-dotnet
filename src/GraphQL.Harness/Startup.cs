--- conflicted
+++ resolved
@@ -14,24 +14,6 @@
 
     public IConfiguration Configuration { get; }
 
-<<<<<<< HEAD
-        // This method gets called by the runtime. Use this method to add services to the container.
-        public void ConfigureServices(IServiceCollection services)
-        {
-            // add execution components
-            services.AddGraphQL(builder => builder
-                .AddSystemTextJson()
-                .AddErrorInfoProvider((opts, serviceProvider) =>
-                {
-                    var settings = serviceProvider.GetRequiredService<IOptions<GraphQLSettings>>();
-                    opts.ExposeExceptionDetails = settings.Value.ExposeExceptions;
-                })
-                .AddSchema<StarWarsSchema>()
-                .AddGraphTypes(typeof(StarWarsQuery).Assembly)
-                .AddMiddleware<CountFieldMiddleware>(false) // do not auto-install middleware
-                .AddMiddleware<InstrumentFieldsMiddleware>(false) // do not auto-install middleware
-                .ConfigureSchema((schema, serviceProvider) =>
-=======
     // This method gets called by the runtime. Use this method to add services to the container.
     public void ConfigureServices(IServiceCollection services)
     {
@@ -41,7 +23,7 @@
             .AddErrorInfoProvider((opts, serviceProvider) =>
             {
                 var settings = serviceProvider.GetRequiredService<IOptions<GraphQLSettings>>();
-                opts.ExposeExceptionStackTrace = settings.Value.ExposeExceptions;
+                opts.ExposeExceptionDetails = settings.Value.ExposeExceptions;
             })
             .AddSchema<StarWarsSchema>()
             .AddGraphTypes(typeof(StarWarsQuery).Assembly)
@@ -52,7 +34,6 @@
                 // install middleware only when the custom EnableMetrics option is set
                 var settings = serviceProvider.GetRequiredService<IOptions<GraphQLSettings>>();
                 if (settings.Value.EnableMetrics)
->>>>>>> 566b564b
                 {
                     var middlewares = serviceProvider.GetRequiredService<IEnumerable<IFieldMiddleware>>();
                     foreach (var middleware in middlewares)
