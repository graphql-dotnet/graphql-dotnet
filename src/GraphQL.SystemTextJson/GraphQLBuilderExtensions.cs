--- conflicted
+++ resolved
@@ -16,24 +16,18 @@
         /// </summary>
         public static IGraphQLBuilder AddSystemTextJson(this IGraphQLBuilder builder, Action<JsonSerializerOptions>? action = null)
         {
-<<<<<<< HEAD
             builder.AddDocumentWriter<DocumentWriter>();
             builder.AddGraphQLRequestReader<GraphQLRequestReader>();
-            builder.Configure(action);
+            builder.Services.Configure(action);
             return builder;
-=======
-            builder.Services.Configure(action);
-            return builder.AddDocumentWriter<DocumentWriter>();
->>>>>>> c2cf63e3
         }
 
         /// <inheritdoc cref="AddSystemTextJson(IGraphQLBuilder, Action{JsonSerializerOptions})"/>
         public static IGraphQLBuilder AddSystemTextJson(this IGraphQLBuilder builder, Action<JsonSerializerOptions, IServiceProvider>? action)
         {
-<<<<<<< HEAD
             builder.AddDocumentWriter<DocumentWriter>();
             builder.AddGraphQLRequestReader<GraphQLRequestReader>();
-            builder.Configure(action);
+            builder.Services.Configure(action);
             return builder;
         }
 
@@ -43,10 +37,6 @@
             builder.AddDocumentWriter(new DocumentWriter(configureWriter));
             builder.AddGraphQLRequestReader(new GraphQLRequestReader(configureReader));
             return builder;
-=======
-            builder.Services.Configure(action);
-            return builder.AddDocumentWriter<DocumentWriter>();
->>>>>>> c2cf63e3
         }
     }
 }