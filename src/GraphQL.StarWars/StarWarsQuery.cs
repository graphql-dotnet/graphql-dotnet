using GraphQL.StarWars.Types;
using GraphQL.Types;

namespace GraphQL.StarWars;

public class StarWarsQuery : ObjectGraphType<object>
{
    public StarWarsQuery(StarWarsData data)
    {
        Name = "Query";

<<<<<<< HEAD
            FieldAsync<CharacterInterface>("hero", resolve: async context => await data.GetDroidByIdAsync("3"));
            FieldAsync<HumanType>(
                "human",
                arguments: new QueryArguments(
                    new QueryArgument<NonNullGraphType<StringGraphType>> { Name = "id", Description = "id of the human" }
                ),
                resolve: async context => await data.GetHumanByIdAsync(context.GetArgument<string>("id"))
            );
=======
        Field<CharacterInterface>("hero", resolve: context => data.GetDroidByIdAsync("3"));
        Field<HumanType>(
            "human",
            arguments: new QueryArguments(
                new QueryArgument<NonNullGraphType<StringGraphType>> { Name = "id", Description = "id of the human" }
            ),
            resolve: context => data.GetHumanByIdAsync(context.GetArgument<string>("id"))
        );
>>>>>>> 4544dbc1

        Func<IResolveFieldContext, string, object> func = (context, id) => data.GetDroidByIdAsync(id);

        FieldDelegate<DroidType>(
            "droid",
            arguments: new QueryArguments(
                new QueryArgument<NonNullGraphType<StringGraphType>> { Name = "id", Description = "id of the droid" }
            ),
            resolve: func
        );
    }
}<|MERGE_RESOLUTION|>--- conflicted
+++ resolved
@@ -9,25 +9,14 @@
     {
         Name = "Query";
 
-<<<<<<< HEAD
-            FieldAsync<CharacterInterface>("hero", resolve: async context => await data.GetDroidByIdAsync("3"));
-            FieldAsync<HumanType>(
-                "human",
-                arguments: new QueryArguments(
-                    new QueryArgument<NonNullGraphType<StringGraphType>> { Name = "id", Description = "id of the human" }
-                ),
-                resolve: async context => await data.GetHumanByIdAsync(context.GetArgument<string>("id"))
-            );
-=======
-        Field<CharacterInterface>("hero", resolve: context => data.GetDroidByIdAsync("3"));
-        Field<HumanType>(
+        FieldAsync<CharacterInterface>("hero", resolve: async context => await data.GetDroidByIdAsync("3"));
+        FieldAsync<HumanType>(
             "human",
             arguments: new QueryArguments(
                 new QueryArgument<NonNullGraphType<StringGraphType>> { Name = "id", Description = "id of the human" }
             ),
-            resolve: context => data.GetHumanByIdAsync(context.GetArgument<string>("id"))
+            resolve: async context => await data.GetHumanByIdAsync(context.GetArgument<string>("id"))
         );
->>>>>>> 4544dbc1
 
         Func<IResolveFieldContext, string, object> func = (context, id) => data.GetDroidByIdAsync(id);
 
