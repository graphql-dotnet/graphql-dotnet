--- conflicted
+++ resolved
@@ -56,21 +56,9 @@
             TotalCount = list.Count,
             PageInfo = new PageInfo
             {
-<<<<<<< HEAD
                 EndCursor = endCursor,
-                HasNextPage = endCursor == null ? false : cursor != endCursor,
+                HasNextPage = endCursor != null && cursor != endCursor,
             }
         };
-=======
-                Edges = list.Select(x => new Edge<U> { Cursor = x.Cursor, Node = x }).ToList(),
-                TotalCount = list.Count,
-                PageInfo = new PageInfo
-                {
-                    EndCursor = endCursor,
-                    HasNextPage = endCursor != null && cursor != endCursor,
-                }
-            };
-        }
->>>>>>> 077e69db
     }
 }