{
  "profiles": {
    "Profiler": {
      "commandName": "Project",
<<<<<<< HEAD
      "commandLineArgs": "test"
    },
    "Benchmarks": {
      "commandName": "Project"
=======
      "commandLineArgs": "/P"
    },
    "Benchmarks": {
      "commandName": "Project"
    },
    "DetailedBenchmarks": {
      "commandName": "Project",
      "commandLineArgs": "DetailedBenchmark"
>>>>>>> 161f465a
    }
  }
}<|MERGE_RESOLUTION|>--- conflicted
+++ resolved
@@ -2,12 +2,6 @@
   "profiles": {
     "Profiler": {
       "commandName": "Project",
-<<<<<<< HEAD
-      "commandLineArgs": "test"
-    },
-    "Benchmarks": {
-      "commandName": "Project"
-=======
       "commandLineArgs": "/P"
     },
     "Benchmarks": {
@@ -16,7 +10,6 @@
     "DetailedBenchmarks": {
       "commandName": "Project",
       "commandLineArgs": "DetailedBenchmark"
->>>>>>> 161f465a
     }
   }
 }