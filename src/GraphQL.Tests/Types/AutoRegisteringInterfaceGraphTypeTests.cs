--- conflicted
+++ resolved
@@ -686,21 +686,6 @@
         [Id]
         public int IdField { get; set; }
         [Id]
-<<<<<<< HEAD
-        int? NullableIdField { get; set; }
-        IEnumerable EnumerableField { get; set; }
-        ICollection CollectionField { get; set; }
-        IEnumerable? NullableEnumerableField { get; set; }
-        ICollection? NullableCollectionField { get; set; }
-        int?[]?[]? ListOfListOfIntsField { get; set; }
-        Task<string> TaskStringField();
-        Task<int> TaskIntFieldAsync();
-        ValueTask<string> ValueTaskStringFieldAsync();
-        IAsyncEnumerable<int> AsyncEnumerableIntFieldAsync();
-        IDataLoaderResult<string?> DataLoaderNullableStringField();
-        IDataLoaderResult<string>? NullableDataLoaderStringField();
-        Task<IDataLoaderResult<string?[]>> TaskDataLoaderStringArrayField();
-=======
         public int? NullableIdField { get; set; }
         public IEnumerable EnumerableField { get; set; }
         public ICollection CollectionField { get; set; }
@@ -709,10 +694,11 @@
         public int?[]?[]? ListOfListOfIntsField { get; set; }
         public Task<string> TaskStringField();
         public Task<int> TaskIntFieldAsync();
+        public ValueTask<string> ValueTaskStringFieldAsync();
+        public IAsyncEnumerable<int> AsyncEnumerableIntFieldAsync();
         public IDataLoaderResult<string?> DataLoaderNullableStringField();
         public IDataLoaderResult<string>? NullableDataLoaderStringField();
         public Task<IDataLoaderResult<string?[]>> TaskDataLoaderStringArrayField();
->>>>>>> d0fa8576
     }
 
     private class ArgumentTestsClass : ArgumentTestsInterface
