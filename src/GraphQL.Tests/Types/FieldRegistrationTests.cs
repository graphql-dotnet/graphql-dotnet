--- conflicted
+++ resolved
@@ -19,11 +19,7 @@
     public void can_register_field_of_compatible_type()
     {
         var graphType = new ObjectGraphType();
-<<<<<<< HEAD
-        graphType.Field(typeof(BooleanGraphType), "isValid").FieldType.Type.ShouldBe(typeof(BooleanGraphType));
-=======
         graphType.Field("isValid", typeof(BooleanGraphType)).FieldType.Type.ShouldBe(typeof(BooleanGraphType));
->>>>>>> f1f8348c
     }
 
     [Fact]
