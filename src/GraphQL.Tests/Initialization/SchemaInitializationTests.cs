using GraphQL.MicrosoftDI;
using GraphQL.Types;
using GraphQL.Utilities;
using GraphQLParser.AST;

namespace GraphQL.Tests.Initialization;

public class SchemaInitializationTests : SchemaInitializationTestBase
{
    [Fact]
    public void EmptyQuerySchema_Should_Throw()
    {
        ShouldThrow<EmptyQuerySchema, InvalidOperationException>("An Object type 'Empty' must define one or more fields.");
    }

    [Fact]
    public void SchemaWithDuplicateFields_Should_Throw()
    {
        ShouldThrow<SchemaWithDuplicateFields, InvalidOperationException>("The field 'field' must have a unique name within Object type 'Dup'; no two fields may share the same name.");
    }

    [Fact]
    public void SchemaWithDuplicateArguments_Should_Throw()
    {
        ShouldThrow<SchemaWithDuplicateArguments, InvalidOperationException>("The argument 'arg' must have a unique name within field 'Dup.field'; no two field arguments may share the same name.");
    }

    [Fact]
    public void SchemaWithDuplicateArgumentsInDirective_Should_Throw()
    {
        ShouldThrow<SchemaWithDuplicateArgumentsInDirective, InvalidOperationException>("The argument 'arg' must have a unique name within directive 'my'; no two directive arguments may share the same name.");
    }

    [Fact]
    public void EmptyInterfaceSchema_Should_Throw()
    {
        ShouldThrow<EmptyInterfaceSchema, InvalidOperationException>("An Interface type 'Empty' must define one or more fields.");
    }

    [Fact]
    public void SchemaWithDuplicateInterfaceFields_Should_Throw()
    {
        ShouldThrow<SchemaWithDuplicateInterfaceFields, InvalidOperationException>("The field 'field' must have a unique name within Interface type 'Dup'; no two fields may share the same name.");
    }

    [Fact]
    public void SchemaWithDeprecatedAppliedDirective_Should_Not_Throw()
    {
        ShouldNotThrow<SchemaWithDeprecatedAppliedDirective>();
    }

    [Fact]
    public void SchemaWithNullDirectiveArgumentWhenShouldBeNonNull_Should_Throw()
    {
        ShouldThrow<SchemaWithNullDirectiveArgumentWhenShouldBeNonNull, InvalidOperationException>("Directive 'test' applied to field 'MyQuery.field' explicitly specifies 'null' value for required argument 'arg'. The value must be non-null.");
    }

    [Fact]
    public void SchemaWithArgumentsOnInputField_Should_Throw()
    {
        ShouldThrow<SchemaWithArgumentsOnInputField, InvalidOperationException>("The field 'id' of an Input Object type 'MyInput' must not have any arguments specified.");
    }

    // https://github.com/graphql-dotnet/graphql-dotnet/pull/2707/files#r757949833
    [Fact]
    public void SchemaWithInvalidDefault_Should_Throw()
    {
        ShouldThrow<SchemaWithInvalidDefault1, InvalidOperationException>("The default value of argument 'argOne' of field 'Object.field' is invalid.");
        ShouldThrow<SchemaWithInvalidDefault2, InvalidOperationException>("The default value of argument 'argOne' of field 'Object.field' is invalid.");
    }

    [Fact]
    public void SchemaWithEnumWithoutValues_Should_Throw()
    {
        ShouldThrow<SchemaWithEnumWithoutValues1, InvalidOperationException>("An Enum type 'EnumWithoutValues' must define one or more unique enum values.");
        ShouldThrow<SchemaWithEnumWithoutValues2, InvalidOperationException>("An Enum type 'Enumeration' must define one or more unique enum values.");
    }

    [Fact]
    public void SchemaWithDirective_Should_Not_Throw()
    {
        ShouldNotThrow<SchemaWithDirective>();
    }

    // https://github.com/graphql-dotnet/graphql-dotnet/issues/3507
    [Fact]
    public void Passing_GraphType_InsteadOf_ClrType_Should_Produce_Friendly_Error()
    {
        Should.Throw<ArgumentException>(() => new Bug3507Schema()).Message.ShouldStartWith("The GraphQL type for argument 'updateDate.newDate' could not be derived implicitly from type 'DateGraphType'. The graph type 'DateGraphType' cannot be used as a CLR type.");
    }

    [Fact]
    public void SchemaWithoutQuery_Should_Throw()
    {
        ShouldThrow<Schema, InvalidOperationException>("Query root type must be provided. See https://spec.graphql.org/October2021/#sec-Schema-Introspection");
    }

    // https://github.com/graphql-dotnet/graphql-dotnet/pull/3571
    [Fact]
    public void Deprecate_Required_Arguments_And_Input_Fields_Should_Produce_Friendly_Error()
    {
        ShouldThrow<Issue3571Schema1, InvalidOperationException>("The required argument 'flag' of field 'MyQuery.str' has no default value so `@deprecated` directive must not be applied to this argument. To deprecate a required argument, it must first be made optional by either changing the type to nullable or adding a default value.");
        ShouldThrow<Issue3571Schema2, InvalidOperationException>("The required input field 'age' of an Input Object 'PersonInput' has no default value so `@deprecated` directive must not be applied to this input field. To deprecate an input field, it must first be made optional by either changing the type to nullable or adding a default value.");
    }

    // https://github.com/graphql-dotnet/graphql-dotnet/issues/2994
    [Fact]
    public void StreamResolver_On_Wrong_Fields_Should_Produce_Friendly_Error()
    {
        ShouldThrow<SchemaWithFieldStreamResolverOnNonRootSubscriptionField, InvalidOperationException>("The field 'str' of an Object type 'MyQuery' must not have StreamResolver set. You should set StreamResolver only for the root fields of subscriptions.");
        var ex1 = ShouldThrowMultiple<SchemaWithFieldStreamResolverOnFieldOfInterface>();
        ex1.InnerExceptions.Count.ShouldBe(2);
        ex1.InnerExceptions[0].ShouldBeOfType<InvalidOperationException>().Message.ShouldBe("The field 'id' of an Interface type 'My' must not have StreamResolver set. You should set StreamResolver only for the root fields of subscriptions.");
        ex1.InnerExceptions[1].ShouldBeOfType<InvalidOperationException>().Message.ShouldBe("The field 'id' of an Interface type 'My' must not have Resolver set. Each interface is translated to a concrete type during request execution. You should set Resolver only for fields of object output types.");
        var ex2 = ShouldThrowMultiple<SchemaWithFieldStreamResolverOnFieldOfInputObject>();
        ex2.InnerExceptions.Count.ShouldBe(2);
        ex2.InnerExceptions[0].ShouldBeOfType<InvalidOperationException>().Message.ShouldBe("The field 'name' of an Input Object type 'PersonInput' must not have StreamResolver set. You should set StreamResolver only for the root fields of subscriptions.");
        ex2.InnerExceptions[1].ShouldBeOfType<InvalidOperationException>().Message.ShouldBe("The field 'name' of an Input Object type 'PersonInput' must not have Resolver set. You should set Resolver only for fields of object output types.");
    }

    // https://github.com/graphql-dotnet/graphql-dotnet/issues/1176
    [Fact]
    public void Resolver_On_InputField_Should_Produce_Friendly_Error()
    {
        ShouldThrow<SchemaWithInputFieldResolver, InvalidOperationException>("The field 'name' of an Input Object type 'PersonInput' must not have Resolver set. You should set Resolver only for fields of object output types.");
    }

    [Fact]
    public void Resolver_On_InterfaceField_Should_Produce_Friendly_Error()
    {
        ShouldThrow<SchemaWithFieldResolverOnFieldOfInterface, InvalidOperationException>("The field 'id' of an Interface type 'My' must not have Resolver set. Each interface is translated to a concrete type during request execution. You should set Resolver only for fields of object output types.");
    }

    [Fact]
    public void SchemaWithTheSameRootOperationTypes_Should_Throw()
    {
        ShouldThrow<SchemaWithTheSameRootOperationTypes, InvalidOperationException>("The query, mutation, and subscription root types must all be different types if provided.");
    }
}

public class EmptyQuerySchema : Schema
{
    public EmptyQuerySchema()
    {
        Query = new ObjectGraphType { Name = "Empty" };
    }
}

public class SchemaWithDuplicateArgumentsInDirective : Schema
{
    public SchemaWithDuplicateArgumentsInDirective()
    {
        Query = new ObjectGraphType { Name = "q" };
        Query.Fields.Add(new FieldType { Name = "f", ResolvedType = new StringGraphType() });

        Directives.Register(new MyDirective());
    }

    public class MyDirective : Directive
    {
        public MyDirective()
            : base("my", DirectiveLocation.Field)
        {
            Arguments = new QueryArguments(
                new QueryArgument<BooleanGraphType> { Name = "arg" },
                new QueryArgument<BooleanGraphType> { Name = "arg" }
            );
        }
    }
}

public class SchemaWithDuplicateFields : Schema
{
    public SchemaWithDuplicateFields()
    {
        Query = new ObjectGraphType { Name = "Dup" };
        Query.AddField(new FieldType { Name = "field", ResolvedType = new StringGraphType() });
        Query.AddField(new FieldType { Name = "field_2", ResolvedType = new StringGraphType() }); // bypass HasField check
        Query.Fields.List[1].Name = "field";
    }
}

public class SchemaWithDuplicateArguments : Schema
{
    public SchemaWithDuplicateArguments()
    {
        var query = new ObjectGraphType { Name = "Dup" };
        query.Field("field", new StringGraphType())
            .Argument<StringGraphType>("arg")
            .Argument<StringGraphType>("arg");
        Query = query;
    }
}

public class EmptyInterfaceSchema : Schema
{
    public EmptyInterfaceSchema()
    {
        Query = new ObjectGraphType { Name = "Query" };
        Query.AddField(new FieldType { Name = "field", ResolvedType = new StringGraphType() });

        var iface = new InterfaceGraphType { Name = "Empty", ResolveType = _ => null };
        RegisterType(iface);
        Query.ResolvedInterfaces.Add(iface);
    }
}

public class SchemaWithDuplicateInterfaceFields : Schema
{
    public SchemaWithDuplicateInterfaceFields()
    {
        Query = new ObjectGraphType { Name = "Query" };

        var iface = new InterfaceGraphType { Name = "Dup", ResolveType = _ => null };
        iface.AddField(new FieldType { Name = "field", ResolvedType = new StringGraphType() });
        iface.AddField(new FieldType { Name = "field_2", ResolvedType = new StringGraphType() }); // bypass HasField check
        iface.Fields.List[1].Name = "field";

        Query.AddField(new FieldType { Name = "field", ResolvedType = new StringGraphType() });
        RegisterType(iface);
        Query.ResolvedInterfaces.Add(iface);
    }
}

public class SchemaWithDeprecatedAppliedDirective : Schema
{
    public SchemaWithDeprecatedAppliedDirective()
    {
        Query = new ObjectGraphType { Name = "Query" };

        var f = Query.AddField(new FieldType { Name = "field1", ResolvedType = new StringGraphType() }).ApplyDirective("deprecated", "reason", "aaa");
        f.DeprecationReason.ShouldBe("aaa");
        f.DeprecationReason = "bbb";
        f.FindAppliedDirective("deprecated").ShouldNotBeNull().FindArgument("reason").ShouldNotBeNull().Value.ShouldBe("bbb");
    }
}

public class SchemaWithNullDirectiveArgumentWhenShouldBeNonNull : Schema
{
    public class TestDirective : Directive
    {
        public TestDirective()
            : base("test", DirectiveLocation.Schema, DirectiveLocation.FieldDefinition)
        {
            Arguments = new QueryArguments(new QueryArgument<NonNullGraphType<StringGraphType>>
            {
                Name = "arg"
            });
        }
    }

    public SchemaWithNullDirectiveArgumentWhenShouldBeNonNull()
    {
        Query = new ObjectGraphType { Name = "MyQuery" };
        Query.AddField(new FieldType { Name = "field", ResolvedType = new StringGraphType() }).ApplyDirective("test", "arg", null);

        Directives.Register(new TestDirective());
    }
}

public class SchemaWithArgumentsOnInputField : Schema
{
    public class MyInputGraphType : InputObjectGraphType
    {
        public MyInputGraphType()
        {
            Field<NonNullGraphType<StringGraphType>>("id").Argument<StringGraphType>("x");
        }
    }

    public SchemaWithArgumentsOnInputField()
    {
        Query = new ObjectGraphType { Name = "MyQuery" };
        Query.AddField(new FieldType
        {
            Name = "field",
            ResolvedType = new StringGraphType(),
            Arguments = new QueryArguments(new QueryArgument<MyInputGraphType> { Name = "arg" })
        });
    }
}

<<<<<<< HEAD
// https://github.com/graphql-dotnet/graphql-dotnet/issues/2675
public class SchemaWithNotFullSpecifiedResolvedType : Schema
{
    public SchemaWithNotFullSpecifiedResolvedType()
    {
        var stringFilterInputType = new InputObjectGraphType { Name = "InputString" };

        stringFilterInputType.AddField(new FieldType
        {
            Name = "eq",
            ResolvedType = new StringGraphType()
        });
        stringFilterInputType.AddField(new FieldType
        {
            Name = "in",
            ResolvedType = new ListGraphType(new StringGraphType())
        });
        stringFilterInputType.AddField(new FieldType
        {
            Name = "not",
            ResolvedType = new NonNullGraphType(new StringGraphType())
        });

        var query = new ObjectGraphType();
        query.Field("test", new StringGraphType())
            .Arguments(new QueryArgument(stringFilterInputType) { Name = "a" })
            .Resolve(_ => "ok");
        Query = query;
    }
}

=======
>>>>>>> 375b1f62
public class SchemaWithInvalidDefault1 : Schema
{
    public SchemaWithInvalidDefault1()
    {
        var root = new ObjectGraphType();
        root.Field<NonNullGraphType<StringGraphType>>("field")
            .Argument<NonNullGraphType<SomeInputType>>("argOne", arg => arg.DefaultValue = new SomeInput { Names = null });
        Query = root;
    }

    public class SomeInputType : InputObjectGraphType<SomeInput>
    {
        public SomeInputType()
        {
            Name = "SomeInput";
            Field<NonNullGraphType<ListGraphType<NonNullGraphType<StringGraphType>>>>("names");
        }
    }

    public class SomeInput
    {
        public IList<string?>? Names { get; set; }
    }
}

public class SchemaWithInvalidDefault2 : Schema
{
    public SchemaWithInvalidDefault2()
    {
        var root = new ObjectGraphType();
        root.Field<NonNullGraphType<StringGraphType>>("field")
            .Argument<NonNullGraphType<SchemaWithInvalidDefault1.SomeInputType>>("argOne", arg => arg.DefaultValue = new SchemaWithInvalidDefault1.SomeInput { Names = ["a", null, "b"] });
        Query = root;
    }
}

public class SchemaWithEnumWithoutValues1 : Schema
{
    public enum EnumWithoutValues
    {
    }

    public SchemaWithEnumWithoutValues1()
    {
        var type = new EnumerationGraphType<EnumWithoutValues>();
        RegisterType(type);
        Query = new DummyType();
    }
}

public class SchemaWithEnumWithoutValues2 : Schema
{
    public SchemaWithEnumWithoutValues2()
    {
        var type = new EnumerationGraphType();
        RegisterType(type);
        Query = new DummyType();
    }
}

// https://github.com/graphql-dotnet/graphql-dotnet/issues/3301
public class SchemaWithDirective : Schema
{
    public class MaxLength : Directive
    {
        public MaxLength()
            : base("maxLength", DirectiveLocation.Mutation, DirectiveLocation.InputFieldDefinition)
        {
            Description = "Used to specify the minimum and/or maximum length for an input field or argument.";
            Arguments = new QueryArguments(
                new QueryArgument<IntGraphType>
                {
                    Name = "min",
                    Description = "If specified, specifies the minimum length that the input field or argument must have."
                },
                new QueryArgument<IntGraphType>
                {
                    Name = "max",
                    Description = "If specified, specifies the maximum length that the input field or argument must have."
                }
            );
        }
    }

    public class MaxLengthDirectiveVisitor : BaseSchemaNodeVisitor
    {
        public override void VisitObjectFieldDefinition(FieldType field, IObjectGraphType type, ISchema schema)
        {
            var applied = field.FindAppliedDirective("maxLength");
            applied.ShouldBeNull();
        }

        public override void VisitInputObjectFieldDefinition(FieldType field, IInputObjectGraphType type, ISchema schema)
        {
            if (field.Name == "count")
            {
                var applied = field.FindAppliedDirective("maxLength");
                applied.ShouldNotBeNull();
                applied.ArgumentsCount.ShouldBe(2);
            }
        }
    }

    public class BookSummaryCreateArgInputType : InputObjectGraphType<BookSummaryCreateArg>
    {
        public BookSummaryCreateArgInputType()
        {
            Name = "BookSummaryCreateArg";
            Field(_ => _.Count).ApplyDirective("maxLength", x =>
                x.AddArgument(new DirectiveArgument("min") { Name = "min", Value = 1 })
                .AddArgument(new DirectiveArgument("max") { Name = "max", Value = 10 }));
        }
    }

    public class BookSummaryCreateArg
    {
        public int Count { get; set; }
    }

    public SchemaWithDirective()
    {
        var root = new ObjectGraphType();
        root.Field<StringGraphType>("field").Argument<BookSummaryCreateArgInputType>("arg");
        Query = root;

        Directives.Register(new MaxLength());
        this.RegisterVisitor<MaxLengthDirectiveVisitor>();
    }
}

public class Bug3507Schema : Schema
{
    public Bug3507Schema()
    {
        var type = new ObjectGraphType { Name = "MyQuery" };
        type.Field<BooleanGraphType>("updateDate")
            .Argument<DateGraphType>("newDate", true)
            .Resolve()
            .WithScope()
            .ResolveAsync(_ => Task.FromResult((object?)true));
        Query = type;
    }
}

public class Issue3571Schema1 : Schema
{
    public Issue3571Schema1()
    {
        var type = new ObjectGraphType { Name = "MyQuery" };
        type.Field<StringGraphType>("str")
            .Argument<NonNullGraphType<BooleanGraphType>>("flag", arg => arg.DeprecationReason = "Use some other argument.")
            .Resolve(_ => "abc");
        Query = type;
    }
}

public class Issue3571Schema2 : Schema
{
    public Issue3571Schema2()
    {
        var type = new ObjectGraphType { Name = "MyQuery" };
        type.Field<StringGraphType>("str")
            .Argument<PersonInput>("person")
            .Resolve(_ => "abc");
        Query = type;
    }

    private class PersonInput : InputObjectGraphType<Person>
    {
        public PersonInput()
        {
            Field(x => x.Name);
            Field(x => x.Age).DeprecationReason("Use some other input field.");
        }
    }

    private class Person
    {
        public string Name { get; set; }

        public int Age { get; set; }
    }
}

public class SchemaWithFieldStreamResolverOnNonRootSubscriptionField : Schema
{
    public SchemaWithFieldStreamResolverOnNonRootSubscriptionField()
    {
        var type = new ObjectGraphType { Name = "MyQuery" };
        type.Field<StringGraphType>("str")
            .ResolveStream(_ => new Subscription.SampleObservable<string>())
            .Resolve(_ => "abc");
        Query = type;
    }
}

public class SchemaWithFieldStreamResolverOnFieldOfInterface : Schema
{
    public SchemaWithFieldStreamResolverOnFieldOfInterface()
    {
        var type = new ObjectGraphType { Name = "MyQuery" };
        type.Field<MyInterface>("hero");
        Query = type;
    }

    private class MyInterface : InterfaceGraphType
    {
        public MyInterface()
        {
            Name = "My";

            Field<StringGraphType>("id").ResolveStream(_ => new Subscription.SampleObservable<string>());
        }
    }
}

public class SchemaWithFieldResolverOnFieldOfInterface : Schema
{
    public SchemaWithFieldResolverOnFieldOfInterface()
    {
        var type = new ObjectGraphType { Name = "MyQuery" };
        type.Field<MyInterface>("hero").Resolve(_ => null);
        Query = type;
    }

    private class MyInterface : InterfaceGraphType
    {
        public MyInterface()
        {
            Name = "My";

            Field<StringGraphType>("id").Resolve(_ => "abc");
        }
    }
}

public class SchemaWithFieldStreamResolverOnFieldOfInputObject : Schema
{
    public SchemaWithFieldStreamResolverOnFieldOfInputObject()
    {
        var type = new ObjectGraphType { Name = "MyQuery" };
        type.Field<StringGraphType>("str")
            .Argument<PersonInput>("person")
            .Resolve(_ => "abc");
        Query = type;
    }

    private class PersonInput : InputObjectGraphType<Person>
    {
        public PersonInput()
        {
            Field(x => x.Name).ResolveStream(_ => new Subscription.SampleObservable<string>());
            Field(x => x.Age);
        }
    }

    private class Person
    {
        public string Name { get; set; }

        public int Age { get; set; }
    }
}

public class SchemaWithInputFieldResolver : Schema
{
    public SchemaWithInputFieldResolver()
    {
        var type = new ObjectGraphType { Name = "MyQuery" };
        type.Field<StringGraphType>("str")
            .Argument<PersonInput>("person")
            .Resolve(_ => "abc");
        Query = type;
    }

    private class PersonInput : InputObjectGraphType<Person>
    {
        public PersonInput()
        {
            Field(x => x.Name).Resolve(_ => "abc");
            Field(x => x.Age);
        }
    }

    private class Person
    {
        public string Name { get; set; }

        public int Age { get; set; }
    }
}

public class SchemaWithTheSameRootOperationTypes : Schema
{
    public SchemaWithTheSameRootOperationTypes()
    {
        var type = new ObjectGraphType { Name = "MyQuery" };
        type.Field<StringGraphType>("str")
            .Resolve(_ => "abc");
        Query = type;
        Mutation = type;
    }
}<|MERGE_RESOLUTION|>--- conflicted
+++ resolved
@@ -280,40 +280,6 @@
     }
 }
 
-<<<<<<< HEAD
-// https://github.com/graphql-dotnet/graphql-dotnet/issues/2675
-public class SchemaWithNotFullSpecifiedResolvedType : Schema
-{
-    public SchemaWithNotFullSpecifiedResolvedType()
-    {
-        var stringFilterInputType = new InputObjectGraphType { Name = "InputString" };
-
-        stringFilterInputType.AddField(new FieldType
-        {
-            Name = "eq",
-            ResolvedType = new StringGraphType()
-        });
-        stringFilterInputType.AddField(new FieldType
-        {
-            Name = "in",
-            ResolvedType = new ListGraphType(new StringGraphType())
-        });
-        stringFilterInputType.AddField(new FieldType
-        {
-            Name = "not",
-            ResolvedType = new NonNullGraphType(new StringGraphType())
-        });
-
-        var query = new ObjectGraphType();
-        query.Field("test", new StringGraphType())
-            .Arguments(new QueryArgument(stringFilterInputType) { Name = "a" })
-            .Resolve(_ => "ok");
-        Query = query;
-    }
-}
-
-=======
->>>>>>> 375b1f62
 public class SchemaWithInvalidDefault1 : Schema
 {
     public SchemaWithInvalidDefault1()
