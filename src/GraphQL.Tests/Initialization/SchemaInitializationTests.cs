using GraphQL.MicrosoftDI;
using GraphQL.Types;
using GraphQL.Utilities;
using GraphQLParser.AST;

namespace GraphQL.Tests.Initialization;

public class SchemaInitializationTests : SchemaInitializationTestBase
{
    [Fact]
    public void EmptyQuerySchema_Should_Throw()
    {
        ShouldThrow<EmptyQuerySchema, InvalidOperationException>("An Object type 'Empty' must define one or more fields.");
    }

    [Fact]
    public void SchemaWithDuplicateFields_Should_Throw()
    {
        ShouldThrow<SchemaWithDuplicateFields, InvalidOperationException>("The field 'field' must have a unique name within Object type 'Dup'; no two fields may share the same name.");
    }

    [Fact]
    public void SchemaWithDuplicateArguments_Should_Throw()
    {
        ShouldThrow<SchemaWithDuplicateArguments, InvalidOperationException>("The argument 'arg' must have a unique name within field 'Dup.field'; no two field arguments may share the same name.");
    }

    [Fact]
    public void SchemaWithDuplicateArgumentsInDirective_Should_Throw()
    {
        ShouldThrow<SchemaWithDuplicateArgumentsInDirective, InvalidOperationException>("The argument 'arg' must have a unique name within directive 'my'; no two directive arguments may share the same name.");
    }

    [Fact]
    public void EmptyInterfaceSchema_Should_Throw()
    {
        ShouldThrow<EmptyInterfaceSchema, InvalidOperationException>("An Interface type 'Empty' must define one or more fields.");
    }

    [Fact]
    public void SchemaWithDuplicateInterfaceFields_Should_Throw()
    {
        ShouldThrow<SchemaWithDuplicateInterfaceFields, InvalidOperationException>("The field 'field' must have a unique name within Interface type 'Dup'; no two fields may share the same name.");
    }

    [Fact]
    public void SchemaWithDeprecatedAppliedDirective_Should_Not_Throw()
    {
        ShouldNotThrow<SchemaWithDeprecatedAppliedDirective>();
    }

    [Fact]
    public void SchemaWithNullDirectiveArgumentWhenShouldBeNonNull_Should_Throw()
    {
        ShouldThrow<SchemaWithNullDirectiveArgumentWhenShouldBeNonNull, InvalidOperationException>("Directive 'test' applied to field 'MyQuery.field' explicitly specifies 'null' value for required argument 'arg'. The value must be non-null.");
    }

    [Fact]
    public void SchemaWithArgumentsOnInputField_Should_Throw()
    {
        ShouldThrow<SchemaWithArgumentsOnInputField, InvalidOperationException>("The field 'id' of an Input Object type 'MyInput' must not have any arguments specified.");
    }

    [Fact]
    public void SchemaWithNotFullSpecifiedResolvedType_Should_Throw()
    {
        ShouldThrow<SchemaWithNotFullSpecifiedResolvedType, InvalidOperationException>("The field 'in' of an Input Object type 'InputString' must have non-null 'ResolvedType' property for all types in the chain.");
    }

    // https://github.com/graphql-dotnet/graphql-dotnet/pull/2707/files#r757949833
    [Fact]
    public void SchemaWithInvalidDefault_Should_Throw()
    {
        ShouldThrow<SchemaWithInvalidDefault1, InvalidOperationException>("The default value of argument 'argOne' of field 'Object.field' is invalid.");
        ShouldThrow<SchemaWithInvalidDefault2, InvalidOperationException>("The default value of argument 'argOne' of field 'Object.field' is invalid.");
    }

    [Fact]
    public void SchemaWithEnumWithoutValues_Should_Throw()
    {
        ShouldThrow<SchemaWithEnumWithoutValues1, InvalidOperationException>("An Enum type 'EnumWithoutValues' must define one or more unique enum values.");
        ShouldThrow<SchemaWithEnumWithoutValues2, InvalidOperationException>("An Enum type 'Enumeration' must define one or more unique enum values.");
    }

    [Fact]
    public void SchemaWithDirective_Should_Not_Throw()
    {
        ShouldNotThrow<SchemaWithDirective>();
    }

<<<<<<< HEAD
    [Fact]
    public void SchemaWithoutQuery_Should_Throw()
    {
        ShouldThrow<Schema, InvalidOperationException>("Query root type must be provided. See https://spec.graphql.org/October2021/#sec-Schema-Introspection");
=======
    // https://github.com/graphql-dotnet/graphql-dotnet/issues/3507
    [Fact]
    public void Passing_GraphType_InsteadOf_ClrType_Should_Produce_Friendly_Error()
    {
        Should.Throw<ArgumentException>(() => new Bug3507Schema()).Message.ShouldStartWith("The GraphQL type for argument 'updateDate.newDate' could not be derived implicitly from type 'DateGraphType'. The graph type 'DateGraphType' cannot be used as a CLR type.");
>>>>>>> 398b86c8
    }
}

public class EmptyQuerySchema : Schema
{
    public EmptyQuerySchema()
    {
        Query = new ObjectGraphType { Name = "Empty" };
    }
}

public class SchemaWithDuplicateArgumentsInDirective : Schema
{
    public SchemaWithDuplicateArgumentsInDirective()
    {
        Query = new ObjectGraphType { Name = "q" };
        Query.Fields.Add(new FieldType { Name = "f", ResolvedType = new StringGraphType() });

        Directives.Register(new MyDirective());
    }

    public class MyDirective : Directive
    {
        public MyDirective()
            : base("my", DirectiveLocation.Field)
        {
            Arguments = new QueryArguments(
                new QueryArgument<BooleanGraphType> { Name = "arg" },
                new QueryArgument<BooleanGraphType> { Name = "arg" }
            );
        }
    }
}

public class SchemaWithDuplicateFields : Schema
{
    public SchemaWithDuplicateFields()
    {
        Query = new ObjectGraphType { Name = "Dup" };
        Query.AddField(new FieldType { Name = "field", ResolvedType = new StringGraphType() });
        Query.AddField(new FieldType { Name = "field_2", ResolvedType = new StringGraphType() }); // bypass HasField check
        Query.Fields.List[1].Name = "field";
    }
}

public class SchemaWithDuplicateArguments : Schema
{
    public SchemaWithDuplicateArguments()
    {
        var query = new ObjectGraphType { Name = "Dup" };
        query.Field("field", new StringGraphType())
            .Argument<StringGraphType>("arg")
            .Argument<StringGraphType>("arg");
        Query = query;
    }
}

public class EmptyInterfaceSchema : Schema
{
    public EmptyInterfaceSchema()
    {
        Query = new ObjectGraphType { Name = "Query" };
        Query.AddField(new FieldType { Name = "field", ResolvedType = new StringGraphType() });

        var iface = new InterfaceGraphType { Name = "Empty", ResolveType = _ => null };
        RegisterType(iface);
        Query.ResolvedInterfaces.Add(iface);
    }
}

public class SchemaWithDuplicateInterfaceFields : Schema
{
    public SchemaWithDuplicateInterfaceFields()
    {
        Query = new ObjectGraphType { Name = "Query" };

        var iface = new InterfaceGraphType { Name = "Dup", ResolveType = _ => null };
        iface.AddField(new FieldType { Name = "field", ResolvedType = new StringGraphType() });
        iface.AddField(new FieldType { Name = "field_2", ResolvedType = new StringGraphType() }); // bypass HasField check
        iface.Fields.List[1].Name = "field";

        Query.AddField(new FieldType { Name = "field", ResolvedType = new StringGraphType() });
        RegisterType(iface);
        Query.ResolvedInterfaces.Add(iface);
    }
}

public class SchemaWithDeprecatedAppliedDirective : Schema
{
    public SchemaWithDeprecatedAppliedDirective()
    {
        Query = new ObjectGraphType { Name = "Query" };

        var f = Query.AddField(new FieldType { Name = "field1", ResolvedType = new StringGraphType() }).ApplyDirective("deprecated", "reason", "aaa");
        f.DeprecationReason.ShouldBe("aaa");
        f.DeprecationReason = "bbb";
        f.FindAppliedDirective("deprecated").FindArgument("reason").Value.ShouldBe("bbb");
    }
}

public class SchemaWithNullDirectiveArgumentWhenShouldBeNonNull : Schema
{
    public class TestDirective : Directive
    {
        public TestDirective()
            : base("test", DirectiveLocation.Schema, DirectiveLocation.FieldDefinition)
        {
            Arguments = new QueryArguments(new QueryArgument<NonNullGraphType<StringGraphType>>
            {
                Name = "arg"
            });
        }
    }

    public SchemaWithNullDirectiveArgumentWhenShouldBeNonNull()
    {
        Query = new ObjectGraphType { Name = "MyQuery" };
        Query.AddField(new FieldType { Name = "field", ResolvedType = new StringGraphType() }).ApplyDirective("test", "arg", null);

        Directives.Register(new TestDirective());
    }
}

public class SchemaWithArgumentsOnInputField : Schema
{
    public class MyInputGraphType : InputObjectGraphType
    {
        public MyInputGraphType()
        {
            Field<NonNullGraphType<StringGraphType>>("id").Argument<StringGraphType>("x");
        }
    }

    public SchemaWithArgumentsOnInputField()
    {
        Query = new ObjectGraphType { Name = "MyQuery" };
        Query.AddField(new FieldType
        {
            Name = "field",
            ResolvedType = new StringGraphType(),
            Arguments = new QueryArguments(new QueryArgument<MyInputGraphType> { Name = "arg" })
        });
    }
}

// https://github.com/graphql-dotnet/graphql-dotnet/issues/2675
public class SchemaWithNotFullSpecifiedResolvedType : Schema
{
    public SchemaWithNotFullSpecifiedResolvedType()
    {
        var stringFilterInputType = new InputObjectGraphType { Name = "InputString" };

        stringFilterInputType.AddField(new FieldType
        {
            Name = "eq",
            ResolvedType = new StringGraphType()
        });
        stringFilterInputType.AddField(new FieldType
        {
            Name = "in",
            ResolvedType = new ListGraphType<StringGraphType>()
        });
        stringFilterInputType.AddField(new FieldType
        {
            Name = "not",
            ResolvedType = new NonNullGraphType<StringGraphType>()
        });

        var query = new ObjectGraphType();
        query.Field("test", new StringGraphType())
            .Arguments(new QueryArgument(stringFilterInputType) { Name = "a" })
            .Resolve(_ => "ok");
        Query = query;
    }
}

public class SchemaWithInvalidDefault1 : Schema
{
    public SchemaWithInvalidDefault1()
    {
        var root = new ObjectGraphType();
        root.Field<NonNullGraphType<StringGraphType>>("field")
            .Argument<NonNullGraphType<SomeInputType>>("argOne", arg => arg.DefaultValue = new SomeInput { Names = null });
        Query = root;
    }

    public class SomeInputType : InputObjectGraphType<SomeInput>
    {
        public SomeInputType()
        {
            Name = "SomeInput";
            Field<NonNullGraphType<ListGraphType<NonNullGraphType<StringGraphType>>>>("names");
        }
    }

    public class SomeInput
    {
        public IList<string> Names { get; set; }
    }
}

public class SchemaWithInvalidDefault2 : Schema
{
    public SchemaWithInvalidDefault2()
    {
        var root = new ObjectGraphType();
        root.Field<NonNullGraphType<StringGraphType>>("field")
            .Argument<NonNullGraphType<SchemaWithInvalidDefault1.SomeInputType>>("argOne", arg => arg.DefaultValue = new SchemaWithInvalidDefault1.SomeInput { Names = new List<string> { "a", null, "b" } });
        Query = root;
    }
}

public class SchemaWithEnumWithoutValues1 : Schema
{
    public enum EnumWithoutValues
    {
    }

    public SchemaWithEnumWithoutValues1()
    {
        var type = new EnumerationGraphType<EnumWithoutValues>();
        RegisterType(type);
        Query = new DummyType();
    }
}

public class SchemaWithEnumWithoutValues2 : Schema
{
    public SchemaWithEnumWithoutValues2()
    {
        var type = new EnumerationGraphType();
        RegisterType(type);
        Query = new DummyType();
    }
}

// https://github.com/graphql-dotnet/graphql-dotnet/issues/3301
public class SchemaWithDirective : Schema
{
    public class MaxLength : Directive
    {
        public MaxLength()
            : base("maxLength", DirectiveLocation.Mutation, DirectiveLocation.InputFieldDefinition)
        {
            Description = "Used to specify the minimum and/or maximum length for an input field or argument.";
            Arguments = new QueryArguments(
                new QueryArgument<IntGraphType>
                {
                    Name = "min",
                    Description = "If specified, specifies the minimum length that the input field or argument must have."
                },
                new QueryArgument<IntGraphType>
                {
                    Name = "max",
                    Description = "If specified, specifies the maximum length that the input field or argument must have."
                }
            );
        }
    }

    public class MaxLengthDirectiveVisitor : BaseSchemaNodeVisitor
    {
        public override void VisitObjectFieldDefinition(FieldType field, IObjectGraphType type, ISchema schema)
        {
            var applied = field.FindAppliedDirective("maxLength");
            applied.ShouldBeNull();
        }

        public override void VisitInputObjectFieldDefinition(FieldType field, IInputObjectGraphType type, ISchema schema)
        {
            if (field.Name == "count")
            {
                var applied = field.FindAppliedDirective("maxLength");
                applied.ShouldNotBeNull();
                applied.ArgumentsCount.ShouldBe(2);
            }
        }
    }

    public class BookSummaryCreateArgInputType : InputObjectGraphType<BookSummaryCreateArg>
    {
        public BookSummaryCreateArgInputType()
        {
            Name = "BookSummaryCreateArg";
            Field(_ => _.Count).Directive("maxLength", x =>
                x.AddArgument(new DirectiveArgument("min") { Name = "min", Value = 1 })
                .AddArgument(new DirectiveArgument("max") { Name = "max", Value = 10 }));
        }
    }

    public class BookSummaryCreateArg
    {
        public int Count { get; set; }
    }

    public SchemaWithDirective()
    {
        var root = new ObjectGraphType();
        root.Field<StringGraphType>("field").Argument<BookSummaryCreateArgInputType>("arg");
        Query = root;

        Directives.Register(new MaxLength());
        this.RegisterVisitor<MaxLengthDirectiveVisitor>();
    }
}

public class Bug3507Schema : Schema
{
    public Bug3507Schema()
    {
        var type = new ObjectGraphType { Name = "MyQuery" };
        type.Field<BooleanGraphType>("updateDate")
            .Argument<DateGraphType>("newDate", true)
            .Resolve()
            .WithScope()
            .ResolveAsync(_ => Task.FromResult((object)true));
        Query = type;
    }
}<|MERGE_RESOLUTION|>--- conflicted
+++ resolved
@@ -88,18 +88,17 @@
         ShouldNotThrow<SchemaWithDirective>();
     }
 
-<<<<<<< HEAD
+    // https://github.com/graphql-dotnet/graphql-dotnet/issues/3507
+    [Fact]
+    public void Passing_GraphType_InsteadOf_ClrType_Should_Produce_Friendly_Error()
+    {
+        Should.Throw<ArgumentException>(() => new Bug3507Schema()).Message.ShouldStartWith("The GraphQL type for argument 'updateDate.newDate' could not be derived implicitly from type 'DateGraphType'. The graph type 'DateGraphType' cannot be used as a CLR type.");
+    }
+
     [Fact]
     public void SchemaWithoutQuery_Should_Throw()
     {
         ShouldThrow<Schema, InvalidOperationException>("Query root type must be provided. See https://spec.graphql.org/October2021/#sec-Schema-Introspection");
-=======
-    // https://github.com/graphql-dotnet/graphql-dotnet/issues/3507
-    [Fact]
-    public void Passing_GraphType_InsteadOf_ClrType_Should_Produce_Friendly_Error()
-    {
-        Should.Throw<ArgumentException>(() => new Bug3507Schema()).Message.ShouldStartWith("The GraphQL type for argument 'updateDate.newDate' could not be derived implicitly from type 'DateGraphType'. The graph type 'DateGraphType' cannot be used as a CLR type.");
->>>>>>> 398b86c8
     }
 }
 
