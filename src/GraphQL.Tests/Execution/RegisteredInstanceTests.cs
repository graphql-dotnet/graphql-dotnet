--- conflicted
+++ resolved
@@ -1,10 +1,4 @@
-<<<<<<< HEAD
-using System;
-using System.Collections.Generic;
-using System.IO;
 using GraphQL.Introspection;
-=======
->>>>>>> bfbaeb0e
 using GraphQL.Types;
 using GraphQL.Utilities;
 
@@ -205,7 +199,7 @@
                 Comparer = new AlphabeticalSchemaComparer()
             });
             var writer = new StringWriter();
-            printer.PrintAsync(s, writer).GetAwaiter().GetResult();
+            printer.PrintSchemaAsync(s, writer).GetAwaiter().GetResult();
             return writer.ToString();
         }
 
