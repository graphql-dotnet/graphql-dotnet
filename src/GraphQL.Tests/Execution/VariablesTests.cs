--- conflicted
+++ resolved
@@ -185,10 +185,6 @@
               fieldWithObjectInput(input: ["foo", "bar", "baz"])
             }
             """;
-<<<<<<< HEAD
-=======
-        const string expected = "{ \"fieldWithObjectInput\": null }";
->>>>>>> 749ebeeb
 
         var result = AssertQueryWithErrors(query, null, rules: Enumerable.Empty<IValidationRule>(), expectedErrorCount: 1, executed: false);
         result.Errors[0].Message.ShouldBe("Error trying to resolve field 'fieldWithObjectInput'.");
