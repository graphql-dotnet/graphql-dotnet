using System;
using System.Collections;
using System.Collections.Generic;
using System.Linq;
using GraphQL.Execution;
using Shouldly;
using Xunit;

namespace GraphQL.Tests.Errors
{
    public class ErrorInfoProviderTests
    {
        [Fact]
        public void null_executionError_throws()
        {
            var provider = new ErrorInfoProvider();
            Should.Throw<ArgumentNullException>(() => provider.GetInfo(null));
        }

        [Fact]
        public void simple_message()
        {
            var error = new ExecutionError("test message");

            var info = new ErrorInfoProvider().GetInfo(error);
            info.Message.ShouldBe("test message");
            info.Extensions.ShouldBeNull();
        }

        [Fact]
        public void null_message_ok()
        {
            var error = new ExecutionError(null); // create executionerror with a default message
            error.Message.ShouldNotBeNull();

            var info = new ErrorInfoProvider().GetInfo(error);
            info.Message.ShouldBe(error.Message);
        }

        [Fact]
        public void message_and_data()
        {
            var data = new Dictionary<string, object>()
            {
                { "test1", "object1" },
                { "test2", 15 },
                { "test3", new Dictionary<string, object>() { { "test4", "object4" } } },
            };
            var error = new ExecutionError(null, data);
            error.Data.ShouldNotBeNull();
            error.Data.Count.ShouldBe(3);
            error.Data["test1"].ShouldBe("object1");
            error.Data["test2"].ShouldBe(15);
            error.Data["test3"].ShouldBe(new Dictionary<string, object>() { { "test4", "object4" } });

            var info = new ErrorInfoProvider().GetInfo(error);
            info.Message.ShouldBe(error.Message);
            info.Extensions.ShouldNotBeNull();
            info.Extensions.Count.ShouldBe(1);
            info.Extensions.ShouldContainKey("data");
            info.Extensions["data"].ShouldBeAssignableTo<IDictionary>().ShouldBe(error.Data);
        }

        [Fact]
        public void message_and_code()
        {
            var error = new ExecutionError(null) { Code = "test code" };

            var info = new ErrorInfoProvider().GetInfo(error);
            info.Message.ShouldBe(error.Message);
            info.Extensions.ShouldNotBeNull();
            info.Extensions.Count.ShouldBe(2);
            info.Extensions.ShouldContainKeyAndValue("code", "test code");
            info.Extensions.ShouldContainKey("codes");
            info.Extensions["codes"].ShouldBeAssignableTo<IEnumerable<string>>().ShouldBe(new[] { "test code" });
        }

        [Fact]
        public void message_and_inner_exception()
        {
            var innerException = new ArgumentNullException(null, new ArgumentOutOfRangeException());
            var error = new ExecutionError(innerException.Message, innerException);
            error.Code.ShouldBe(ErrorInfoProvider.GetErrorCode<ArgumentNullException>());
            error.Code.ShouldNotBeNull();

            var info = new ErrorInfoProvider().GetInfo(error);
            info.Message.ShouldBe(error.Message);
            info.Extensions.ShouldNotBeNull();
            info.Extensions.Count.ShouldBe(2);
            info.Extensions.ShouldContainKeyAndValue("code", error.Code);
            info.Extensions.ShouldContainKey("codes");
            info.Extensions["codes"].ShouldBeAssignableTo<IEnumerable<string>>().ShouldBe(
                new[] { ErrorInfoProvider.GetErrorCode<ArgumentNullException>(), ErrorInfoProvider.GetErrorCode<ArgumentOutOfRangeException>() });
        }

        [Fact]
        public void drops_extensions_when_no_data()
        {
            var error = new ExecutionError(null);
            error.Code.ShouldBeNull();
            error.Data.ShouldNotBeNull();
            error.Data.Count.ShouldBe(0);

            var info = new ErrorInfoProvider().GetInfo(error);
            info.Extensions.ShouldBeNull();
        }

        [Fact]
        public void multiple_innerExceptions()
        {
            var error = new ExecutionError("Test error message", new ArgumentNullException(null, new ArgumentOutOfRangeException()));
            error.Data.Add("test1", "object1");
            error.Data.Add("test2", 15);
            error.Data.Add("test3", new Dictionary<string, object>() { { "test4", "object4" } });
            error.AddLocation(5, 6);
            error.AddLocation(7, 8);

            var info = new ErrorInfoProvider().GetInfo(error);
            info.Message.ShouldBe(error.Message);
            info.Extensions.ShouldNotBeNull();
            info.Extensions.Count.ShouldBe(3);
            info.Extensions.ShouldContainKeyAndValue("code", error.Code);
            info.Extensions.ShouldContainKey("codes");
            info.Extensions["codes"].ShouldBeAssignableTo<IEnumerable<string>>().ShouldBe(
                new[] { ErrorInfoProvider.GetErrorCode<ArgumentNullException>(), ErrorInfoProvider.GetErrorCode<ArgumentOutOfRangeException>() });
            info.Extensions.ShouldContainKey("data");
            info.Extensions["data"].ShouldBeAssignableTo<IDictionary>().ShouldBe(error.Data);
        }

        [Fact]
        public void exposeExceptions()
        {
            var innerException = new ArgumentNullException(null, new ArgumentOutOfRangeException());
            var error = new ExecutionError(innerException.Message, innerException);

            var info = new ErrorInfoProvider(new ErrorInfoProviderOptions { ExposeExceptionStackTrace = true }).GetInfo(error);
            info.Message.ShouldBe(error.ToString());
        }

        [Fact]
        public void exposeExceptions_with_real_stack_trace()
        {
            // generate a real stack trace to serialize
            ExecutionError error;
            try
            {
                try
                {
                    throw new ArgumentNullException(null, new ArgumentOutOfRangeException());
                }
                catch (Exception innerException)
                {
                    throw new ExecutionError(innerException.Message, innerException);
                }
            }
            catch (ExecutionError e)
            {
                error = e;
            }

            var info = new ErrorInfoProvider(new ErrorInfoProviderOptions { ExposeExceptionStackTrace = true }).GetInfo(error);
            info.Message.ShouldBe(error.ToString());
        }

        [Fact]
        public void blank_codes_do_serialize()
        {
            var error = new ExecutionError(null)
            {
                Code = "",
            };
            error.Code.ShouldBe("");

            var info = new ErrorInfoProvider(new ErrorInfoProviderOptions { ExposeExceptionStackTrace = true }).GetInfo(error);
            info.Extensions.ShouldNotBeNull();
            info.Extensions.ShouldContainKey("code");
            info.Extensions["code"].ShouldBe("");
            info.Extensions.ShouldContainKey("codes");
            info.Extensions["codes"].ShouldBeAssignableTo<IEnumerable<object>>().ShouldBe(new object[] { "" });
        }

        [Fact]
        public void inner_exception_of_type_exception_does_serialize_extensions()
        {
            var error = new ExecutionError("Test execution error", new Exception("Test exception"));
            error.Code.ShouldBe(ErrorInfoProvider.GetErrorCode<Exception>());

            var info = new ErrorInfoProvider().GetInfo(error);
            info.Extensions.ShouldNotBeNull();
            info.Extensions.ShouldContainKey("code");
            info.Extensions["code"].ShouldBe(ErrorInfoProvider.GetErrorCode<Exception>());
            info.Extensions.ShouldContainKey("codes");
            info.Extensions["codes"].ShouldBeAssignableTo<IEnumerable<object>>().ShouldBe(new[] { ErrorInfoProvider.GetErrorCode<Exception>() });
        }

        [Fact]
        public void codes_with_blank_code_always_serialize()
        {
            var error = new ExecutionError(null, new Exception(null, new ArgumentNullException("param")));
            error.Code.ShouldBe(ErrorInfoProvider.GetErrorCode<Exception>());

            var info = new ErrorInfoProvider().GetInfo(error);
            info.Extensions.ShouldNotBeNull();
            info.Extensions.ShouldContainKey("code");
            info.Extensions["code"].ShouldBe(ErrorInfoProvider.GetErrorCode<Exception>());
            info.Extensions.ShouldContainKey("codes");
            info.Extensions["codes"].ShouldBeAssignableTo<IEnumerable<object>>().ShouldBe(
                new[] { ErrorInfoProvider.GetErrorCode<Exception>(), ErrorInfoProvider.GetErrorCode<ArgumentNullException>() });

            error.Data.Add("test1", "object1");

            info = new ErrorInfoProvider().GetInfo(error);
            info.Extensions.ShouldNotBeNull();
            info.Extensions.ShouldContainKey("code");
            info.Extensions["code"].ShouldBe("");
            info.Extensions.ShouldContainKey("data");
            info.Extensions.ShouldContainKey("codes");
            info.Extensions["codes"].ShouldBeAssignableTo<IEnumerable<object>>().ShouldBe(
                new[] { ErrorInfoProvider.GetErrorCode<Exception>(), ErrorInfoProvider.GetErrorCode<ArgumentNullException>() });
        }

<<<<<<< HEAD
        [Fact]
        public void verify_exposeextensions_functionality_code()
        {
            var error = new ExecutionError("test")
            {
                Code = "test code"
            };
            var info = new ErrorInfoProvider(opts => opts.ExposeExtensions = false).GetInfo(error);
            info.Extensions.ShouldBeNull();
        }

        [Fact]
        public void verify_exposeextensions_functionality_codes()
        {
            var error = new ExecutionError("test", new ArgumentNullException())
            {
                Code = null
            };
            var info = new ErrorInfoProvider(opts => opts.ExposeExtensions = false).GetInfo(error);
            info.Extensions.ShouldBeNull();
        }

        [Fact]
        public void verify_exposeextensions_functionality_data()
        {
            var error = new ExecutionError("test");
            error.Data["test"] = "abc";
            var info = new ErrorInfoProvider(opts => opts.ExposeExtensions = false).GetInfo(error);
            info.Extensions.ShouldBeNull();
        }

        [Theory]
        [InlineData(false, false, false)]
        [InlineData(false, false, true)]
        [InlineData(false, true, false)]
        [InlineData(false, true, true)]
        [InlineData(true, false, false)]
        [InlineData(true, false, true)]
        [InlineData(true, true, false)]
        [InlineData(true, true, true)]
        public void verify_exposeextensions_functionality_ignore_other_properties(bool exposeCode, bool exposeCodes, bool exposeData)
        {
            var error = new ExecutionError("test", new ArgumentNullException())
            {
                Code = "code"
            };
            error.Data["test"] = "abc";
            var info = new ErrorInfoProvider(opts => {
                opts.ExposeExtensions = false;
                opts.ExposeCode = exposeCode;
                opts.ExposeCodes = exposeCodes;
                opts.ExposeData = exposeData;
            }).GetInfo(error);
            info.Extensions.ShouldBeNull();
        }

        [Fact]
        public void verify_exposecode_functionality()
        {
            var error = new ExecutionError("message")
            {
                Code = "code"
            };
            var info = new ErrorInfoProvider(opts => opts.ExposeCode = false).GetInfo(error);
            info.Extensions.ShouldNotBeNull();
            info.Extensions.ShouldNotContainKey("code");
            info.Extensions.ShouldContainKey("codes");
            info.Extensions["codes"].ShouldBeAssignableTo<IEnumerable<object>>().ShouldBe(new[] { "code" });
        }

        [Fact]
        public void verify_exposecodes_functionality_no_other_data()
        {
            var error = new ExecutionError("message", new ArgumentNullException())
            {
                Code = null
            };
            var info = new ErrorInfoProvider(opts => opts.ExposeCodes = false).GetInfo(error);
            info.Extensions.ShouldBeNull();
        }

        [Fact]
        public void verify_exposecodes_functionality_with_other_data()
        {
            var error = new ExecutionError("message", new ArgumentNullException())
            {
                Code = "code"
            };
            var info = new ErrorInfoProvider(opts => opts.ExposeCodes = false).GetInfo(error);
            info.Extensions.ShouldNotBeNull();
            info.Extensions.ShouldContainKey("code");
            info.Extensions.ShouldNotContainKey("codes");
        }

        [Fact]
        public void verify_exposedata_functionality_no_other_data()
        {
            var error = new ExecutionError("message");
            error.Data["test"] = "abc";
            var info = new ErrorInfoProvider(opts => opts.ExposeData = false).GetInfo(error);
            info.Extensions.ShouldBeNull();
        }

        [Fact]
        public void verify_exposedata_functionality_with_other_data()
        {
            var error = new ExecutionError("message")
            {
                Code = "code"
            };
            error.Data["test"] = "abc";
            var info = new ErrorInfoProvider(opts => opts.ExposeData = false).GetInfo(error);
            info.Extensions.ShouldNotBeNull();
            info.Extensions.ShouldContainKey("code");
            info.Extensions.ShouldNotContainKey("data");
        }
=======
        [Theory]
        [InlineData(typeof(Exception), "")]
        [InlineData(typeof(ArgumentException), "ARGUMENT")]
        [InlineData(typeof(ArgumentNullException), "ARGUMENT_NULL")]
        [InlineData(typeof(GraphQLParser.Exceptions.GraphQLSyntaxErrorException), "SYNTAX_ERROR")]
        [InlineData(typeof(GraphQLException), "")]
        [InlineData(typeof(GraphQlException), "GRAPH_QL")]
        [InlineData(typeof(ExecutionError), "EXECUTION_ERROR")]
        [InlineData(typeof(GraphQL.Validation.ValidationError), "VALIDATION_ERROR")]
        public void geterrorcode_tests(Type type, string code)
        {
            ErrorInfoProvider.GetErrorCode(type).ShouldBe(code);
        }

        [Fact]
        public void geterrorcode_null_throws()
        {
            Assert.Throws<ArgumentNullException>(() => ErrorInfoProvider.GetErrorCode((Type)null));
        }

        [Fact]
        public void geterrorcode_instance_works()
        {
            ErrorInfoProvider.GetErrorCode(new ArgumentNullException()).ShouldBe("ARGUMENT_NULL");
        }

        [Fact]
        public void geterrorcode_generic_works()
        {
            ErrorInfoProvider.GetErrorCode<ArgumentNullException>().ShouldBe("ARGUMENT_NULL");
        }

        private class GraphQLException : Exception { }
        private class GraphQlException : Exception { }
>>>>>>> f3457910
    }
}<|MERGE_RESOLUTION|>--- conflicted
+++ resolved
@@ -219,7 +219,6 @@
                 new[] { ErrorInfoProvider.GetErrorCode<Exception>(), ErrorInfoProvider.GetErrorCode<ArgumentNullException>() });
         }
 
-<<<<<<< HEAD
         [Fact]
         public void verify_exposeextensions_functionality_code()
         {
@@ -336,7 +335,7 @@
             info.Extensions.ShouldContainKey("code");
             info.Extensions.ShouldNotContainKey("data");
         }
-=======
+
         [Theory]
         [InlineData(typeof(Exception), "")]
         [InlineData(typeof(ArgumentException), "ARGUMENT")]
@@ -371,6 +370,5 @@
 
         private class GraphQLException : Exception { }
         private class GraphQlException : Exception { }
->>>>>>> f3457910
     }
 }