{
  "data": {
    "__schema": {
      "description": null,
      "queryType": {
        "name": "TestQuery"
      },
      "mutationType": null,
      "subscriptionType": null,
      "types": [
        {
          "kind": "ENUM",
          "name": "__DirectiveLocation",
          "description": "A Directive can be adjacent to many parts of the GraphQL language, a __DirectiveLocation describes one such possible adjacencies.",
          "fields": null,
          "inputFields": null,
          "interfaces": null,
          "enumValues": [
            {
              "name": "QUERY",
              "description": "Location adjacent to a query operation.",
              "isDeprecated": false,
              "deprecationReason": null
            },
            {
              "name": "MUTATION",
              "description": "Location adjacent to a mutation operation.",
              "isDeprecated": false,
              "deprecationReason": null
            },
            {
              "name": "SUBSCRIPTION",
              "description": "Location adjacent to a subscription operation.",
              "isDeprecated": false,
              "deprecationReason": null
            },
            {
              "name": "FIELD",
              "description": "Location adjacent to a field.",
              "isDeprecated": false,
              "deprecationReason": null
            },
            {
              "name": "FRAGMENT_DEFINITION",
              "description": "Location adjacent to a fragment definition.",
              "isDeprecated": false,
              "deprecationReason": null
            },
            {
              "name": "FRAGMENT_SPREAD",
              "description": "Location adjacent to a fragment spread.",
              "isDeprecated": false,
              "deprecationReason": null
            },
            {
              "name": "INLINE_FRAGMENT",
              "description": "Location adjacent to an inline fragment.",
              "isDeprecated": false,
              "deprecationReason": null
            },
            {
              "name": "SCHEMA",
              "description": "Location adjacent to a schema definition.",
              "isDeprecated": false,
              "deprecationReason": null
            },
            {
              "name": "SCALAR",
              "description": "Location adjacent to a scalar definition.",
              "isDeprecated": false,
              "deprecationReason": null
            },
            {
              "name": "OBJECT",
              "description": "Location adjacent to an object type definition.",
              "isDeprecated": false,
              "deprecationReason": null
            },
            {
              "name": "FIELD_DEFINITION",
              "description": "Location adjacent to a field definition.",
              "isDeprecated": false,
              "deprecationReason": null
            },
            {
              "name": "ARGUMENT_DEFINITION",
              "description": "Location adjacent to an argument definition.",
              "isDeprecated": false,
              "deprecationReason": null
            },
            {
              "name": "INTERFACE",
              "description": "Location adjacent to an interface definition.",
              "isDeprecated": false,
              "deprecationReason": null
            },
            {
              "name": "UNION",
              "description": "Location adjacent to a union definition.",
              "isDeprecated": false,
              "deprecationReason": null
            },
            {
              "name": "ENUM",
              "description": "Location adjacent to an enum definition",
              "isDeprecated": false,
              "deprecationReason": null
            },
            {
              "name": "ENUM_VALUE",
              "description": "Location adjacent to an enum value definition",
              "isDeprecated": false,
              "deprecationReason": null
            },
            {
              "name": "INPUT_OBJECT",
              "description": "Location adjacent to an input object type definition.",
              "isDeprecated": false,
              "deprecationReason": null
            },
            {
              "name": "INPUT_FIELD_DEFINITION",
              "description": "Location adjacent to an input object field definition.",
              "isDeprecated": false,
              "deprecationReason": null
            }
          ],
          "possibleTypes": null
        },
        {
          "kind": "OBJECT",
          "name": "__DirectiveArgument",
          "description": "Value of an argument provided to directive",
          "fields": [
            {
              "name": "name",
              "description": "Argument name",
              "args": [],
              "type": {
                "kind": "NON_NULL",
                "name": null,
                "ofType": {
                  "kind": "SCALAR",
                  "name": "String",
                  "ofType": null
                }
              },
              "isDeprecated": false,
              "deprecationReason": null,
              "directives": []
            },
            {
              "name": "value",
              "description": "A GraphQL-formatted string representing the value for argument.",
              "args": [],
              "type": {
                "kind": "SCALAR",
                "name": "String",
                "ofType": null
              },
              "isDeprecated": false,
              "deprecationReason": null,
              "directives": []
            }
          ],
          "inputFields": null,
          "interfaces": [],
          "enumValues": null,
          "possibleTypes": null
        },
        {
          "kind": "SCALAR",
          "name": "String",
          "description": null,
          "fields": null,
          "inputFields": null,
          "interfaces": null,
          "enumValues": null,
          "possibleTypes": null
        },
        {
          "kind": "OBJECT",
          "name": "__DirectiveUsage",
          "description": "Directive applied to a schema element",
          "fields": [
            {
              "name": "args",
              "description": "Values of directive arguments",
              "args": [],
              "type": {
                "kind": "NON_NULL",
                "name": null,
                "ofType": {
                  "kind": "LIST",
                  "name": null,
                  "ofType": {
                    "kind": "NON_NULL",
                    "name": null,
                    "ofType": {
                      "kind": "OBJECT",
                      "name": "__DirectiveArgument",
                      "ofType": null
                    }
                  }
                }
              },
              "isDeprecated": false,
              "deprecationReason": null,
              "directives": []
            },
            {
              "name": "name",
              "description": "Directive name",
              "args": [],
              "type": {
                "kind": "NON_NULL",
                "name": null,
                "ofType": {
                  "kind": "SCALAR",
                  "name": "String",
                  "ofType": null
                }
              },
              "isDeprecated": false,
              "deprecationReason": null,
              "directives": []
            }
          ],
          "inputFields": null,
          "interfaces": [],
          "enumValues": null,
          "possibleTypes": null
        },
        {
          "kind": "ENUM",
          "name": "__TypeKind",
          "description": "An enum describing what kind of type a given __Type is.",
          "fields": null,
          "inputFields": null,
          "interfaces": null,
          "enumValues": [
            {
              "name": "SCALAR",
              "description": "Indicates this type is a scalar.",
              "isDeprecated": false,
              "deprecationReason": null
            },
            {
              "name": "OBJECT",
              "description": "Indicates this type is an object. `fields` and `possibleTypes` are valid fields.",
              "isDeprecated": false,
              "deprecationReason": null
            },
            {
              "name": "INTERFACE",
              "description": "Indicates this type is an interface. `fields` and `possibleTypes` are valid fields.",
              "isDeprecated": false,
              "deprecationReason": null
            },
            {
              "name": "UNION",
              "description": "Indicates this type is a union. `possibleTypes` is a valid field.",
              "isDeprecated": false,
              "deprecationReason": null
            },
            {
              "name": "ENUM",
              "description": "Indicates this type is an enum. `enumValues` is a valid field.",
              "isDeprecated": false,
              "deprecationReason": null
            },
            {
              "name": "INPUT_OBJECT",
              "description": "Indicates this type is an input object. `inputFields` is a valid field.",
              "isDeprecated": false,
              "deprecationReason": null
            },
            {
              "name": "LIST",
              "description": "Indicates this type is a list. `ofType` is a valid field.",
              "isDeprecated": false,
              "deprecationReason": null
            },
            {
              "name": "NON_NULL",
              "description": "Indicates this type is a non-null. `ofType` is a valid field.",
              "isDeprecated": false,
              "deprecationReason": null
            }
          ],
          "possibleTypes": null
        },
        {
          "kind": "OBJECT",
          "name": "__EnumValue",
          "description": "One possible value for a given Enum. Enum values are unique values, not a placeholder for a string or numeric value. However an Enum value is returned in a JSON response as a string.",
          "fields": [
            {
              "name": "name",
              "description": null,
              "args": [],
              "type": {
                "kind": "NON_NULL",
                "name": null,
                "ofType": {
                  "kind": "SCALAR",
                  "name": "String",
                  "ofType": null
                }
              },
              "isDeprecated": false,
              "deprecationReason": null,
              "directives": []
            },
            {
              "name": "description",
              "description": null,
              "args": [],
              "type": {
                "kind": "SCALAR",
                "name": "String",
                "ofType": null
              },
              "isDeprecated": false,
              "deprecationReason": null,
              "directives": []
            },
            {
              "name": "isDeprecated",
              "description": null,
              "args": [],
              "type": {
                "kind": "NON_NULL",
                "name": null,
                "ofType": {
                  "kind": "SCALAR",
                  "name": "Boolean",
                  "ofType": null
                }
              },
              "isDeprecated": false,
              "deprecationReason": null,
              "directives": []
            },
            {
              "name": "deprecationReason",
              "description": null,
              "args": [],
              "type": {
                "kind": "SCALAR",
                "name": "String",
                "ofType": null
              },
              "isDeprecated": false,
              "deprecationReason": null,
              "directives": []
            }
          ],
          "inputFields": null,
          "interfaces": [],
          "enumValues": null,
          "possibleTypes": null
        },
        {
          "kind": "SCALAR",
          "name": "Boolean",
          "description": null,
          "fields": null,
          "inputFields": null,
          "interfaces": null,
          "enumValues": null,
          "possibleTypes": null
        },
        {
          "kind": "OBJECT",
          "name": "__Directive",
          "description": "A Directive provides a way to describe alternate runtime execution and type validation behavior in a GraphQL document.\r\n\r\nIn some cases, you need to provide options to alter GraphQL's execution behavior in ways field arguments will not suffice, such as conditionally including or skipping a field. Directives provide this by describing additional information to the executor.",
          "fields": [
            {
              "name": "name",
              "description": null,
              "args": [],
              "type": {
                "kind": "NON_NULL",
                "name": null,
                "ofType": {
                  "kind": "SCALAR",
                  "name": "String",
                  "ofType": null
                }
              },
              "isDeprecated": false,
              "deprecationReason": null,
              "directives": []
            },
            {
              "name": "description",
              "description": null,
              "args": [],
              "type": {
                "kind": "SCALAR",
                "name": "String",
                "ofType": null
              },
              "isDeprecated": false,
              "deprecationReason": null,
              "directives": []
            },
            {
              "name": "locations",
              "description": null,
              "args": [],
              "type": {
                "kind": "NON_NULL",
                "name": null,
                "ofType": {
                  "kind": "LIST",
                  "name": null,
                  "ofType": {
                    "kind": "NON_NULL",
                    "name": null,
                    "ofType": {
                      "kind": "ENUM",
                      "name": "__DirectiveLocation",
                      "ofType": null
                    }
                  }
                }
              },
              "isDeprecated": false,
              "deprecationReason": null,
              "directives": []
            },
            {
              "name": "args",
              "description": null,
              "args": [],
              "type": {
                "kind": "NON_NULL",
                "name": null,
                "ofType": {
                  "kind": "LIST",
                  "name": null,
                  "ofType": {
                    "kind": "NON_NULL",
                    "name": null,
                    "ofType": {
                      "kind": "OBJECT",
                      "name": "__InputValue",
                      "ofType": null
                    }
                  }
                }
              },
              "isDeprecated": false,
              "deprecationReason": null,
              "directives": []
            },
            {
              "name": "onOperation",
              "description": null,
              "args": [],
              "type": {
                "kind": "NON_NULL",
                "name": null,
                "ofType": {
                  "kind": "SCALAR",
                  "name": "Boolean",
                  "ofType": null
                }
              },
              "isDeprecated": true,
              "deprecationReason": "Use 'locations'.",
              "directives": []
            },
            {
              "name": "onFragment",
              "description": null,
              "args": [],
              "type": {
                "kind": "NON_NULL",
                "name": null,
                "ofType": {
                  "kind": "SCALAR",
                  "name": "Boolean",
                  "ofType": null
                }
              },
              "isDeprecated": true,
              "deprecationReason": "Use 'locations'.",
              "directives": []
            },
            {
              "name": "onField",
              "description": null,
              "args": [],
              "type": {
                "kind": "NON_NULL",
                "name": null,
                "ofType": {
                  "kind": "SCALAR",
                  "name": "Boolean",
                  "ofType": null
                }
              },
              "isDeprecated": true,
              "deprecationReason": "Use 'locations'.",
              "directives": []
            }
          ],
          "inputFields": null,
          "interfaces": [],
          "enumValues": null,
          "possibleTypes": null
        },
        {
          "kind": "OBJECT",
          "name": "__InputValue",
          "description": "Arguments provided to Fields or Directives and the input fields of an InputObject are represented as Input Values which describe their type and optionally a default value.",
          "fields": [
            {
              "name": "name",
              "description": null,
              "args": [],
              "type": {
                "kind": "NON_NULL",
                "name": null,
                "ofType": {
                  "kind": "SCALAR",
                  "name": "String",
                  "ofType": null
                }
              },
              "isDeprecated": false,
              "deprecationReason": null,
              "directives": []
            },
            {
              "name": "description",
              "description": null,
              "args": [],
              "type": {
                "kind": "SCALAR",
                "name": "String",
                "ofType": null
              },
              "isDeprecated": false,
              "deprecationReason": null,
              "directives": []
            },
            {
              "name": "type",
              "description": null,
              "args": [],
              "type": {
                "kind": "NON_NULL",
                "name": null,
                "ofType": {
                  "kind": "OBJECT",
                  "name": "__Type",
                  "ofType": null
                }
              },
              "isDeprecated": false,
              "deprecationReason": null,
              "directives": []
            },
            {
              "name": "defaultValue",
              "description": "A GraphQL-formatted string representing the default value for this input value.",
              "args": [],
              "type": {
                "kind": "SCALAR",
                "name": "String",
                "ofType": null
              },
              "isDeprecated": false,
              "deprecationReason": null,
              "directives": []
            }
          ],
          "inputFields": null,
          "interfaces": [],
          "enumValues": null,
          "possibleTypes": null
        },
        {
          "kind": "OBJECT",
          "name": "__Type",
          "description": "The fundamental unit of any GraphQL Schema is the type. There are many kinds of types in GraphQL as represented by the `__TypeKind` enum.\r\n\r\nDepending on the kind of a type, certain fields describe information about that type. Scalar types provide no information beyond a name and description, while Enum types provide their values. Object and Interface types provide the fields they describe. Abstract types, Union and Interface, provide the Object types possible at runtime. List and NonNull types compose other types.",
          "fields": [
            {
              "name": "kind",
              "description": null,
              "args": [],
              "type": {
                "kind": "NON_NULL",
                "name": null,
                "ofType": {
                  "kind": "ENUM",
                  "name": "__TypeKind",
                  "ofType": null
                }
              },
              "isDeprecated": false,
              "deprecationReason": null
            },
            {
              "name": "name",
              "description": null,
              "args": [],
              "type": {
                "kind": "SCALAR",
                "name": "String",
                "ofType": null
              },
              "isDeprecated": false,
              "deprecationReason": null,
              "directives": []
            },
            {
              "name": "description",
              "description": null,
              "args": [],
              "type": {
                "kind": "SCALAR",
                "name": "String",
                "ofType": null
              },
              "isDeprecated": false,
              "deprecationReason": null,
              "directives": []
            },
            {
              "name": "fields",
              "description": null,
              "args": [
                {
                  "name": "includeDeprecated",
                  "description": null,
                  "type": {
                    "kind": "SCALAR",
                    "name": "Boolean",
                    "ofType": null
                  },
                  "defaultValue": "false"
                }
              ],
              "type": {
                "kind": "LIST",
                "name": null,
                "ofType": {
                  "kind": "NON_NULL",
                  "name": null,
                  "ofType": {
                    "kind": "OBJECT",
                    "name": "__Field",
                    "ofType": null
                  }
                }
              },
              "isDeprecated": false,
              "deprecationReason": null,
              "directives": []
            },
            {
              "name": "interfaces",
              "description": null,
              "args": [],
              "type": {
                "kind": "LIST",
                "name": null,
                "ofType": {
                  "kind": "NON_NULL",
                  "name": null,
                  "ofType": {
                    "kind": "OBJECT",
                    "name": "__Type",
                    "ofType": null
                  }
                }
              },
              "isDeprecated": false,
              "deprecationReason": null,
              "directives": []
            },
            {
              "name": "possibleTypes",
              "description": null,
              "args": [],
              "type": {
                "kind": "LIST",
                "name": null,
                "ofType": {
                  "kind": "NON_NULL",
                  "name": null,
                  "ofType": {
                    "kind": "OBJECT",
                    "name": "__Type",
                    "ofType": null
                  }
                }
              },
              "isDeprecated": false,
              "deprecationReason": null,
              "directives": []
            },
            {
              "name": "enumValues",
              "description": null,
              "args": [
                {
                  "name": "includeDeprecated",
                  "description": null,
                  "type": {
                    "kind": "SCALAR",
                    "name": "Boolean",
                    "ofType": null
                  },
                  "defaultValue": "false"
                }
              ],
              "type": {
                "kind": "LIST",
                "name": null,
                "ofType": {
                  "kind": "NON_NULL",
                  "name": null,
                  "ofType": {
                    "kind": "OBJECT",
                    "name": "__EnumValue",
                    "ofType": null
                  }
                }
              },
              "isDeprecated": false,
              "deprecationReason": null,
              "directives": []
            },
            {
              "name": "inputFields",
              "description": null,
              "args": [],
              "type": {
                "kind": "LIST",
                "name": null,
                "ofType": {
                  "kind": "NON_NULL",
                  "name": null,
                  "ofType": {
                    "kind": "OBJECT",
                    "name": "__InputValue",
                    "ofType": null
                  }
                }
              },
              "isDeprecated": false,
              "deprecationReason": null,
              "directives": []
            },
            {
              "name": "ofType",
              "description": null,
              "args": [],
              "type": {
                "kind": "OBJECT",
                "name": "__Type",
                "ofType": null
              },
              "isDeprecated": false,
<<<<<<< HEAD
              "deprecationReason": null,
              "directives": []
            },
            {
              "name": "possibleTypes",
              "description": null,
              "args": [],
              "type": {
                "kind": "LIST",
                "name": null,
                "ofType": {
                  "kind": "NON_NULL",
                  "name": null,
                  "ofType": {
                    "kind": "OBJECT",
                    "name": "__Type",
                    "ofType": null
                  }
                }
              },
              "isDeprecated": false,
              "deprecationReason": null,
              "directives": []
=======
              "deprecationReason": null
>>>>>>> 70ac9e9b
            }
          ],
          "inputFields": null,
          "interfaces": [],
          "enumValues": null,
          "possibleTypes": null
        },
        {
          "kind": "OBJECT",
          "name": "__Field",
          "description": "Object and Interface types are described by a list of Fields, each of which has a name, potentially a list of arguments, and a return type.",
          "fields": [
            {
              "name": "name",
              "description": null,
              "args": [],
              "type": {
                "kind": "NON_NULL",
                "name": null,
                "ofType": {
                  "kind": "SCALAR",
                  "name": "String",
                  "ofType": null
                }
              },
              "isDeprecated": false,
              "deprecationReason": null,
              "directives": []
            },
            {
              "name": "description",
              "description": null,
              "args": [],
              "type": {
                "kind": "SCALAR",
                "name": "String",
                "ofType": null
              },
              "isDeprecated": false,
              "deprecationReason": null,
              "directives": []
            },
            {
              "name": "args",
              "description": null,
              "args": [],
              "type": {
                "kind": "NON_NULL",
                "name": null,
                "ofType": {
                  "kind": "LIST",
                  "name": null,
                  "ofType": {
                    "kind": "NON_NULL",
                    "name": null,
                    "ofType": {
                      "kind": "OBJECT",
                      "name": "__InputValue",
                      "ofType": null
                    }
                  }
                }
              },
              "isDeprecated": false,
              "deprecationReason": null,
              "directives": []
            },
            {
              "name": "directives",
              "description": "Directives applied to the field",
              "args": [],
              "type": {
                "kind": "NON_NULL",
                "name": null,
                "ofType": {
                  "kind": "LIST",
                  "name": null,
                  "ofType": {
                    "kind": "NON_NULL",
                    "name": null,
                    "ofType": {
                      "kind": "OBJECT",
                      "name": "__DirectiveUsage",
                      "ofType": null
                    }
                  }
                }
              },
              "isDeprecated": false,
              "deprecationReason": null,
              "directives": []
            },
            {
              "name": "type",
              "description": null,
              "args": [],
              "type": {
                "kind": "NON_NULL",
                "name": null,
                "ofType": {
                  "kind": "OBJECT",
                  "name": "__Type",
                  "ofType": null
                }
              },
              "isDeprecated": false,
              "deprecationReason": null,
              "directives": []
            },
            {
              "name": "isDeprecated",
              "description": null,
              "args": [],
              "type": {
                "kind": "NON_NULL",
                "name": null,
                "ofType": {
                  "kind": "SCALAR",
                  "name": "Boolean",
                  "ofType": null
                }
              },
              "isDeprecated": false,
              "deprecationReason": null,
              "directives": []
            },
            {
              "name": "deprecationReason",
              "description": null,
              "args": [],
              "type": {
                "kind": "SCALAR",
                "name": "String",
                "ofType": null
              },
              "isDeprecated": false,
              "deprecationReason": null,
              "directives": []
            }
          ],
          "inputFields": null,
          "interfaces": [],
          "enumValues": null,
          "possibleTypes": null
        },
        {
          "kind": "OBJECT",
          "name": "__Schema",
          "description": "A GraphQL Schema defines the capabilities of a GraphQL server. It exposes all available types and directives on the server, as well as the entry points for query, mutation, and subscription operations.",
          "fields": [
            {
              "name": "description",
              "description": null,
              "args": [],
              "type": {
                "kind": "SCALAR",
                "name": "String",
                "ofType": null
              },
              "isDeprecated": false,
              "deprecationReason": null,
              "directives": []
            },
            {
              "name": "types",
              "description": "A list of all types supported by this server.",
              "args": [],
              "type": {
                "kind": "NON_NULL",
                "name": null,
                "ofType": {
                  "kind": "LIST",
                  "name": null,
                  "ofType": {
                    "kind": "NON_NULL",
                    "name": null,
                    "ofType": {
                      "kind": "OBJECT",
                      "name": "__Type",
                      "ofType": null
                    }
                  }
                }
              },
              "isDeprecated": false,
              "deprecationReason": null,
              "directives": []
            },
            {
<<<<<<< HEAD
              "name": "mutationType",
              "description": "If this server supports mutation, the type that mutation operations will be rooted at.",
              "args": [],
              "type": {
                "kind": "OBJECT",
                "name": "__Type",
                "ofType": null
              },
              "isDeprecated": false,
              "deprecationReason": null,
              "directives": []
            },
            {
=======
>>>>>>> 70ac9e9b
              "name": "queryType",
              "description": "The type that query operations will be rooted at.",
              "args": [],
              "type": {
                "kind": "NON_NULL",
                "name": null,
                "ofType": {
                  "kind": "OBJECT",
                  "name": "__Type",
                  "ofType": null
                }
              },
              "isDeprecated": false,
              "deprecationReason": null,
              "directives": []
            },
            {
              "name": "mutationType",
              "description": "If this server supports mutation, the type that mutation operations will be rooted at.",
              "args": [],
              "type": {
                "kind": "OBJECT",
                "name": "__Type",
                "ofType": null
              },
              "isDeprecated": false,
              "deprecationReason": null
            },
            {
              "name": "subscriptionType",
              "description": "If this server supports subscription, the type that subscription operations will be rooted at.",
              "args": [],
              "type": {
                "kind": "OBJECT",
                "name": "__Type",
                "ofType": null
              },
              "isDeprecated": false,
              "deprecationReason": null,
              "directives": []
            },
            {
              "name": "directives",
              "description": "A list of all directives supported by this server.",
              "args": [],
              "type": {
                "kind": "NON_NULL",
                "name": null,
                "ofType": {
                  "kind": "LIST",
                  "name": null,
                  "ofType": {
                    "kind": "NON_NULL",
                    "name": null,
                    "ofType": {
                      "kind": "OBJECT",
                      "name": "__Directive",
                      "ofType": null
                    }
                  }
                }
              },
              "isDeprecated": false,
              "deprecationReason": null,
              "directives": []
            }
          ],
          "inputFields": null,
          "interfaces": [],
          "enumValues": null,
          "possibleTypes": null
        },
        {
          "kind": "OBJECT",
          "name": "TestQuery",
          "description": null,
          "fields": [],
          "inputFields": null,
          "interfaces": [],
          "enumValues": null,
          "possibleTypes": null
        }
      ],
      "directives": [
        {
          "name": "include",
          "description": "Directs the executor to include this field or fragment only when the 'if' argument is true.",
          "locations": [
            "FIELD",
            "FRAGMENT_SPREAD",
            "INLINE_FRAGMENT"
          ],
          "args": [
            {
              "name": "if",
              "description": "Included when true.",
              "type": {
                "kind": "NON_NULL",
                "name": null,
                "ofType": {
                  "kind": "SCALAR",
                  "name": "Boolean",
                  "ofType": null
                }
              },
              "defaultValue": null
            }
          ]
        },
        {
          "name": "skip",
          "description": "Directs the executor to skip this field or fragment when the 'if' argument is true.",
          "locations": [
            "FIELD",
            "FRAGMENT_SPREAD",
            "INLINE_FRAGMENT"
          ],
          "args": [
            {
              "name": "if",
              "description": "Skipped when true.",
              "type": {
                "kind": "NON_NULL",
                "name": null,
                "ofType": {
                  "kind": "SCALAR",
                  "name": "Boolean",
                  "ofType": null
                }
              },
              "defaultValue": null
            }
          ]
        },
        {
          "name": "deprecated",
          "description": "Marks an element of a GraphQL schema as no longer supported.",
          "locations": [
            "FIELD_DEFINITION",
            "ENUM_VALUE"
          ],
          "args": [
            {
              "name": "reason",
              "description": "Explains why this element was deprecated, usually also including a suggestion for how to access supported similar data. Formatted in [Markdown](https://daringfireball.net/projects/markdown/).",
              "type": {
                "kind": "SCALAR",
                "name": "String",
                "ofType": null
              },
              "defaultValue": "\"No longer supported\""
            }
          ]
        }
      ]
    }
  }
}<|MERGE_RESOLUTION|>--- conflicted
+++ resolved
@@ -183,6 +183,23 @@
           "name": "__DirectiveUsage",
           "description": "Directive applied to a schema element",
           "fields": [
+            {
+              "name": "name",
+              "description": "Directive name",
+              "args": [],
+              "type": {
+                "kind": "NON_NULL",
+                "name": null,
+                "ofType": {
+                  "kind": "SCALAR",
+                  "name": "String",
+                  "ofType": null
+                }
+              },
+              "isDeprecated": false,
+              "deprecationReason": null,
+              "directives": []
+            },
             {
               "name": "args",
               "description": "Values of directive arguments",
@@ -207,23 +224,6 @@
               "isDeprecated": false,
               "deprecationReason": null,
               "directives": []
-            },
-            {
-              "name": "name",
-              "description": "Directive name",
-              "args": [],
-              "type": {
-                "kind": "NON_NULL",
-                "name": null,
-                "ofType": {
-                  "kind": "SCALAR",
-                  "name": "String",
-                  "ofType": null
-                }
-              },
-              "isDeprecated": false,
-              "deprecationReason": null,
-              "directives": []
             }
           ],
           "inputFields": null,
@@ -603,7 +603,8 @@
                 }
               },
               "isDeprecated": false,
-              "deprecationReason": null
+              "deprecationReason": null,
+              "directives": []
             },
             {
               "name": "name",
@@ -768,33 +769,8 @@
                 "ofType": null
               },
               "isDeprecated": false,
-<<<<<<< HEAD
-              "deprecationReason": null,
-              "directives": []
-            },
-            {
-              "name": "possibleTypes",
-              "description": null,
-              "args": [],
-              "type": {
-                "kind": "LIST",
-                "name": null,
-                "ofType": {
-                  "kind": "NON_NULL",
-                  "name": null,
-                  "ofType": {
-                    "kind": "OBJECT",
-                    "name": "__Type",
-                    "ofType": null
-                  }
-                }
-              },
-              "isDeprecated": false,
-              "deprecationReason": null,
-              "directives": []
-=======
-              "deprecationReason": null
->>>>>>> 70ac9e9b
+              "deprecationReason": null,
+              "directives": []
             }
           ],
           "inputFields": null,
@@ -863,6 +839,53 @@
               "directives": []
             },
             {
+              "name": "type",
+              "description": null,
+              "args": [],
+              "type": {
+                "kind": "NON_NULL",
+                "name": null,
+                "ofType": {
+                  "kind": "OBJECT",
+                  "name": "__Type",
+                  "ofType": null
+                }
+              },
+              "isDeprecated": false,
+              "deprecationReason": null,
+              "directives": []
+            },
+            {
+              "name": "isDeprecated",
+              "description": null,
+              "args": [],
+              "type": {
+                "kind": "NON_NULL",
+                "name": null,
+                "ofType": {
+                  "kind": "SCALAR",
+                  "name": "Boolean",
+                  "ofType": null
+                }
+              },
+              "isDeprecated": false,
+              "deprecationReason": null,
+              "directives": []
+            },
+            {
+              "name": "deprecationReason",
+              "description": null,
+              "args": [],
+              "type": {
+                "kind": "SCALAR",
+                "name": "String",
+                "ofType": null
+              },
+              "isDeprecated": false,
+              "deprecationReason": null,
+              "directives": []
+            },
+            {
               "name": "directives",
               "description": "Directives applied to the field",
               "args": [],
@@ -886,53 +909,6 @@
               "isDeprecated": false,
               "deprecationReason": null,
               "directives": []
-            },
-            {
-              "name": "type",
-              "description": null,
-              "args": [],
-              "type": {
-                "kind": "NON_NULL",
-                "name": null,
-                "ofType": {
-                  "kind": "OBJECT",
-                  "name": "__Type",
-                  "ofType": null
-                }
-              },
-              "isDeprecated": false,
-              "deprecationReason": null,
-              "directives": []
-            },
-            {
-              "name": "isDeprecated",
-              "description": null,
-              "args": [],
-              "type": {
-                "kind": "NON_NULL",
-                "name": null,
-                "ofType": {
-                  "kind": "SCALAR",
-                  "name": "Boolean",
-                  "ofType": null
-                }
-              },
-              "isDeprecated": false,
-              "deprecationReason": null,
-              "directives": []
-            },
-            {
-              "name": "deprecationReason",
-              "description": null,
-              "args": [],
-              "type": {
-                "kind": "SCALAR",
-                "name": "String",
-                "ofType": null
-              },
-              "isDeprecated": false,
-              "deprecationReason": null,
-              "directives": []
             }
           ],
           "inputFields": null,
@@ -984,7 +960,23 @@
               "directives": []
             },
             {
-<<<<<<< HEAD
+              "name": "queryType",
+              "description": "The type that query operations will be rooted at.",
+              "args": [],
+              "type": {
+                "kind": "NON_NULL",
+                "name": null,
+                "ofType": {
+                  "kind": "OBJECT",
+                  "name": "__Type",
+                  "ofType": null
+                }
+              },
+              "isDeprecated": false,
+              "deprecationReason": null,
+              "directives": []
+            },
+            {
               "name": "mutationType",
               "description": "If this server supports mutation, the type that mutation operations will be rooted at.",
               "args": [],
@@ -996,37 +988,6 @@
               "isDeprecated": false,
               "deprecationReason": null,
               "directives": []
-            },
-            {
-=======
->>>>>>> 70ac9e9b
-              "name": "queryType",
-              "description": "The type that query operations will be rooted at.",
-              "args": [],
-              "type": {
-                "kind": "NON_NULL",
-                "name": null,
-                "ofType": {
-                  "kind": "OBJECT",
-                  "name": "__Type",
-                  "ofType": null
-                }
-              },
-              "isDeprecated": false,
-              "deprecationReason": null,
-              "directives": []
-            },
-            {
-              "name": "mutationType",
-              "description": "If this server supports mutation, the type that mutation operations will be rooted at.",
-              "args": [],
-              "type": {
-                "kind": "OBJECT",
-                "name": "__Type",
-                "ofType": null
-              },
-              "isDeprecated": false,
-              "deprecationReason": null
             },
             {
               "name": "subscriptionType",
