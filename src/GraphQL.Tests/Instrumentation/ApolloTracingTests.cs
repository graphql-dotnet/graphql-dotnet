--- conflicted
+++ resolved
@@ -1,6 +1,7 @@
 using System;
 using System.Collections.Generic;
 using System.Linq;
+using System.Threading.Tasks;
 using GraphQL.Instrumentation;
 using GraphQL.Tests.StarWars;
 using Shouldly;
@@ -65,14 +66,9 @@
             new HashSet<List<object>>(paths).ShouldBe(expectedPaths);
         }
 
-<<<<<<< HEAD
-        [Fact]
-        public void serialization_should_have_correct_case()
-=======
         [Theory]
-        [ClassData(typeof(DocumentWritersTestData))]
-        public async Task serialization_should_have_correct_case(IDocumentWriter writer)
->>>>>>> e0470b2f
+        [ClassData(typeof(GraphQLSerializersTestData))]
+        public async Task serialization_should_have_correct_case(IGraphQLTextSerializer writer)
         {
             var trace = new ApolloTrace(new DateTime(2019, 12, 05, 15, 38, 00, DateTimeKind.Utc), 102.5);
             var expected = @"{
@@ -93,11 +89,7 @@
   }
 }";
 
-<<<<<<< HEAD
-            var result = Writer.Serialize(trace);
-=======
-            var result = await writer.WriteToStringAsync(trace);
->>>>>>> e0470b2f
+            var result = writer.Serialize(trace);
 
             result.ShouldBeCrossPlat(expected);
         }
