--- conflicted
+++ resolved
@@ -187,11 +187,7 @@
             );
 
             schema.Description.ShouldBe("Animals - cats and dogs");
-<<<<<<< HEAD
             schema.AllTypes.Count().ShouldBe(18);
-=======
-            schema.AllTypes.Count.ShouldBe(16);
->>>>>>> 70ac9e9b
 
             var cat = schema.AllTypes.OfType<IComplexGraphType>().First(t => t.Name == "Cat");
             cat.Description.ShouldBe(" A cat");
