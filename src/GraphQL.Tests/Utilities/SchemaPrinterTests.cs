using System;
using System.Collections.Generic;
using System.Linq;
using GraphQL.Language.AST;
using GraphQL.Types;
using GraphQL.Utilities;
using Shouldly;
using Xunit;

namespace GraphQL.Tests.Utilities
{
    public class SchemaPrinterTests
    {
        private static readonly Dictionary<string, string> built_in_scalars = new Dictionary<string, string>
        {
            {
                "Date",
@"# The `Date` scalar type represents a year, month and day in accordance with the
# [ISO-8601](https://en.wikipedia.org/wiki/ISO_8601) standard.
scalar Date"
            },
            {
                "DateTime",
@"# The `DateTime` scalar type represents a date and time. `DateTime` expects
# timestamps to be formatted in accordance with the
# [ISO-8601](https://en.wikipedia.org/wiki/ISO_8601) standard.
scalar DateTime"
            },
            {
                "DateTimeOffset",
@"# The `DateTimeOffset` scalar type represents a date, time and offset from UTC.
# `DateTimeOffset` expects timestamps to be formatted in accordance with the
# [ISO-8601](https://en.wikipedia.org/wiki/ISO_8601) standard.
scalar DateTimeOffset"
            },
            {
                "Decimal",
@"scalar Decimal"
            },
            {
                "Milliseconds",
@"# The `Milliseconds` scalar type represents a period of time represented as the total number of milliseconds.
scalar Milliseconds"
            },
            {
                "Seconds",
@"# The `Seconds` scalar type represents a period of time represented as the total number of seconds.
scalar Seconds"
            },
            {
<<<<<<< HEAD
                "Guid",
                @"scalar Guid"
            },
            {
                "Short",
                @"scalar Short"
            },
            {
                "UShort",
                @"scalar UShort"
            },
            {
                "UInt",
                @"scalar UInt"
            },
            {
                "ULong",
                @"scalar ULong"
            }
=======
                "Uri",
                "scalar Uri"
            },
>>>>>>> aeb8eb32
        };

        private string printSingleFieldSchema<T>(
            IEnumerable<QueryArgument> arguments = null)
            where T : GraphType
        {
            var args = arguments != null ? new QueryArguments(arguments) : null;

            var root = new ObjectGraphType();
            root.Name = "Query";
            root.Field<T>(
                "singleField",
                arguments: args);

            var schema = new Schema
            {
                Query = root
            };

            var result = print(schema);

            // ensure schema isn't disposed before test finishes
            if (schema.Query.Name == "")
            {
            }

            return result;
        }

        private string print(ISchema schema, SchemaPrinterOptions options = null)
        {
            var printer = new SchemaPrinter(schema, options);
            return Environment.NewLine + printer.Print();
        }

        private void AssertEqual(string result, string expectedName, string expected, bool excludeScalars = false)
        {
            AssertEqual(
                result,
                new Dictionary<string, string> { { expectedName, expected } },
                excludeScalars);
        }

        private void AssertEqual(string result, Dictionary<string, string> expected, bool excludeScalars = false)
        {
            string exp;
            if (excludeScalars)
            {
                exp = string.Join($"{Environment.NewLine}{Environment.NewLine}", expected
                    .OrderBy(x => x.Key)
                    .Select(x => x.Value));
            }
            else
            {
                var orderedScalars = built_in_scalars
                    .ToDictionary(x => x.Key, x => x.Value)
                    .Union(expected)
                    .OrderBy(x => x.Key)
                    .Select(x => x.Value);
                exp = Environment.NewLine + string.Join($"{Environment.NewLine}{Environment.NewLine}", orderedScalars) + Environment.NewLine;
            }

            result.Replace("\r", "").ShouldBe(exp.Replace("\r", ""));
        }

        [Fact]
        public void prints_directive()
        {
            var printer = new SchemaPrinter(null);
            var arg = DirectiveGraphType.Skip.Arguments.First();
            arg.ResolvedType = arg.Type.BuildNamedType();

            var result = printer.PrintDirective(DirectiveGraphType.Skip);
            const string expected = @"# Directs the executor to skip this field or fragment when the 'if' argument is true.
directive @skip(
  if: Boolean!
) on FIELD | FRAGMENT_SPREAD | INLINE_FRAGMENT";

            AssertEqual(result, "directive", expected, excludeScalars: true);
        }

        [Fact]
        public void prints_string_field()
        {
            var result = printSingleFieldSchema<StringGraphType>();
            const string expected =
@"type Query {
  singleField: String
}";
            AssertEqual(result, "Query", expected);
        }

        [Fact]
        public void prints_string_list_field()
        {
            var result = printSingleFieldSchema<ListGraphType<StringGraphType>>();
            const string expected =
@"type Query {
  singleField: [String]
}";
            AssertEqual(result, "Query", expected);
        }

        [Fact]
        public void prints_non_null_string_field()
        {
            var result = printSingleFieldSchema<NonNullGraphType<StringGraphType>>();
            const string expected =
@"type Query {
  singleField: String!
}";
            AssertEqual(result, "Query", expected);
        }

        [Fact]
        public void prints_non_null_list_of_string_field()
        {
            var result = printSingleFieldSchema<NonNullGraphType<ListGraphType<StringGraphType>>>();
            const string expected =
@"type Query {
  singleField: [String]!
}";
            AssertEqual(result, "Query", expected);
        }

        [Fact]
        public void prints_non_null_list_of_non_null_string_field()
        {
            var result = printSingleFieldSchema<NonNullGraphType<ListGraphType<NonNullGraphType<StringGraphType>>>>();
            const string expected =
@"type Query {
  singleField: [String!]!
}";
            AssertEqual(result, "Query", expected);
        }

        [Fact]
        public void prints_object_field()
        {
            var root = new ObjectGraphType {Name = "Query"};
            root.Field<FooType>("foo");

            var schema = new Schema {Query = root};

            var expected = new Dictionary<string, string>
            {
                {
                    "Foo",
@"# This is a Foo object type
type Foo {
  str: String
  int: Int
}"
                },
                {
                    "Query",
@"type Query {
  foo: Foo
}"
                },
            };
            AssertEqual(print(schema), expected);
        }

        [Fact]
        public void prints_object_field_with_field_descriptions()
        {
            var root = new ObjectGraphType {Name = "Query"};
            root.Field<FooType>("foo");

            var schema = new Schema {Query = root};

            var options = new SchemaPrinterOptions()
            {
                IncludeDescriptions = true
            };

            var expected = new Dictionary<string, string>
            {
                {
                    "Foo",
@"# This is a Foo object type
type Foo {
  # This is of type String
  str: String
  # This is of type Integer
  int: Int
}"
                },
                {
                    "Query",
@"type Query {
  foo: Foo
}"
                },
            };
            AssertEqual(print(schema, options), expected);
        }

        [Fact]
        public void prints_object_field_with_field_descriptions_and_deprecation_reasons()
        {
            var root = new ObjectGraphType {Name = "Query"};
            root.Field<FooType>("foo");

            var schema = new Schema {Query = root};

            var options = new SchemaPrinterOptions()
            {
                IncludeDescriptions = true,
                IncludeDeprecationReasons = true
            };

            var expected = new Dictionary<string, string>
            {
                {
                    "Foo",
@"# This is a Foo object type
type Foo {
  # This is of type String
  str: String
  # This is of type Integer
  int: Int
}".Replace("int: Int", "int: Int @deprecated(reason: \"This field is now deprecated\")")
                },
                {
                    "Query",
@"type Query {
  foo: Foo
}"
                },
            };
            var result = print(schema, options);
            AssertEqual(result, expected);
        }

        [Fact]
        public void prints_string_field_with_int_arg()
        {
            var result = printSingleFieldSchema<StringGraphType>(
                new[]
                {
                    new QueryArgument<IntGraphType> {Name = "argOne"}
                });

            const string expected =
@"type Query {
  singleField(argOne: Int): String
}";
            AssertEqual(result, "Query", expected);
        }

        [Fact]
        public void prints_string_field_with_int_arg_with_default()
        {
            var result = printSingleFieldSchema<StringGraphType>(
                new[]
                {
                    new QueryArgument<IntGraphType> {Name = "argOne", DefaultValue = 2}
                });

            const string expected =
@"type Query {
  singleField(argOne: Int = 2): String
}";
            AssertEqual(result, "Query", expected);
        }

        [Fact]
        public void prints_string_field_with_non_null_int_arg()
        {
            var result = printSingleFieldSchema<StringGraphType>(
                new[]
                {
                    new QueryArgument<NonNullGraphType<IntGraphType>> {Name = "argOne"}
                });

            const string expected =
@"type Query {
  singleField(argOne: Int!): String
}";
            AssertEqual(result, "Query", expected);
        }

        [Fact]
        public void prints_string_field_with_multiple_args()
        {
            var result = printSingleFieldSchema<StringGraphType>(
                new QueryArgument[]
                {
                    new QueryArgument<IntGraphType> {Name = "argOne"},
                    new QueryArgument<StringGraphType> {Name = "argTwo"}
                });

            const string expected =
@"type Query {
  singleField(argOne: Int, argTwo: String): String
}";
            AssertEqual(result, "Query", expected);
        }

        [Fact]
        public void prints_string_field_with_multiple_args_first_has_default()
        {
            var result = printSingleFieldSchema<StringGraphType>(
                new QueryArgument[]
                {
                    new QueryArgument<IntGraphType> {Name = "argOne", DefaultValue = 1},
                    new QueryArgument<StringGraphType> {Name = "argTwo"},
                    new QueryArgument<BooleanGraphType> {Name = "argThree"}
                });

            const string expected =
@"type Query {
  singleField(argOne: Int = 1, argTwo: String, argThree: Boolean): String
}";
            AssertEqual(result, "Query", expected);
        }

        [Fact]
        public void prints_string_field_with_multiple_args_second_has_default()
        {
            var result = printSingleFieldSchema<StringGraphType>(
                new QueryArgument[]
                {
                    new QueryArgument<IntGraphType> {Name = "argOne"},
                    new QueryArgument<StringGraphType> {Name = "argTwo", DefaultValue = "foo"},
                    new QueryArgument<BooleanGraphType> {Name = "argThree"}
                });

            const string expected =
@"type Query {
  singleField(argOne: Int, argTwo: String = ""foo"", argThree: Boolean): String
}";
            AssertEqual(result, "Query", expected);
        }

        [Fact]
        public void prints_string_field_with_multiple_args_third_has_default()
        {
            var result = printSingleFieldSchema<StringGraphType>(
                new QueryArgument[]
                {
                    new QueryArgument<IntGraphType> {Name = "argOne"},
                    new QueryArgument<StringGraphType> {Name = "argTwo"},
                    new QueryArgument<BooleanGraphType> {Name = "argThree", DefaultValue = false}
                });

            const string expected =
@"type Query {
  singleField(argOne: Int, argTwo: String, argThree: Boolean = false): String
}";
            AssertEqual(result, "Query", expected);
        }

        [Fact]
        public void prints_interface()
        {
            var root = new ObjectGraphType { Name = "Root" };
            root.Field<BarType>("bar");

            var schema = new Schema { Query = root };

            AssertEqual(print(schema), "", @"
schema {
  query: Root
}

type Bar implements Foo {
  str: String
}

# The `Date` scalar type represents a year, month and day in accordance with the
# [ISO-8601](https://en.wikipedia.org/wiki/ISO_8601) standard.
scalar Date

# The `DateTime` scalar type represents a date and time. `DateTime` expects
# timestamps to be formatted in accordance with the
# [ISO-8601](https://en.wikipedia.org/wiki/ISO_8601) standard.
scalar DateTime

# The `DateTimeOffset` scalar type represents a date, time and offset from UTC.
# `DateTimeOffset` expects timestamps to be formatted in accordance with the
# [ISO-8601](https://en.wikipedia.org/wiki/ISO_8601) standard.
scalar DateTimeOffset

scalar Decimal

# This is a Foo interface type
interface Foo {
  str: String
}

scalar Guid

# The `Milliseconds` scalar type represents a period of time represented as the total number of milliseconds.
scalar Milliseconds

type Root {
  bar: Bar
}

# The `Seconds` scalar type represents a period of time represented as the total number of seconds.
scalar Seconds

<<<<<<< HEAD
scalar Short

scalar UInt

scalar ULong

scalar UShort
=======
scalar Uri
>>>>>>> aeb8eb32
", excludeScalars: true);
        }

        [Fact]
        public void prints_multiple_interfaces()
        {
            var root = new ObjectGraphType { Name = "Query" };
            root.Field<BarMultipleType>("bar");

            var schema = new Schema { Query = root };

            var result = print(schema);

            AssertEqual(result, "", @"
interface Baaz {
  int: Int
}

type Bar implements Foo & Baaz {
  str: String
}

# The `Date` scalar type represents a year, month and day in accordance with the
# [ISO-8601](https://en.wikipedia.org/wiki/ISO_8601) standard.
scalar Date

# The `DateTime` scalar type represents a date and time. `DateTime` expects
# timestamps to be formatted in accordance with the
# [ISO-8601](https://en.wikipedia.org/wiki/ISO_8601) standard.
scalar DateTime

# The `DateTimeOffset` scalar type represents a date, time and offset from UTC.
# `DateTimeOffset` expects timestamps to be formatted in accordance with the
# [ISO-8601](https://en.wikipedia.org/wiki/ISO_8601) standard.
scalar DateTimeOffset

scalar Decimal

# This is a Foo interface type
interface Foo {
  str: String
}

# The `Milliseconds` scalar type represents a period of time represented as the total number of milliseconds.
scalar Milliseconds

type Query {
  bar: Bar
}

# The `Seconds` scalar type represents a period of time represented as the total number of seconds.
scalar Seconds

scalar Uri
", excludeScalars: true);
        }

        [Fact]
        public void prints_multiple_interfaces_with_old_implements_syntax()
        {
            var root = new ObjectGraphType { Name = "Query" };
            root.Field<BarMultipleType>("bar");

            var schema = new Schema { Query = root };

            var options = new SchemaPrinterOptions()
            {
                OldImplementsSyntax = true
            };

            AssertEqual(print(schema, options), "", @"
interface Baaz {
  int: Int
}

type Bar implements Foo, Baaz {
  str: String
}

# The `Date` scalar type represents a year, month and day in accordance with the
# [ISO-8601](https://en.wikipedia.org/wiki/ISO_8601) standard.
scalar Date

# The `DateTime` scalar type represents a date and time. `DateTime` expects
# timestamps to be formatted in accordance with the
# [ISO-8601](https://en.wikipedia.org/wiki/ISO_8601) standard.
scalar DateTime

# The `DateTimeOffset` scalar type represents a date, time and offset from UTC.
# `DateTimeOffset` expects timestamps to be formatted in accordance with the
# [ISO-8601](https://en.wikipedia.org/wiki/ISO_8601) standard.
scalar DateTimeOffset

scalar Decimal

# This is a Foo interface type
interface Foo {
  str: String
}

# The `Milliseconds` scalar type represents a period of time represented as the total number of milliseconds.
scalar Milliseconds

type Query {
  bar: Bar
}

# The `Seconds` scalar type represents a period of time represented as the total number of seconds.
scalar Seconds

scalar Uri
", excludeScalars: true);
        }

        [Fact]
        public void prints_multiple_interfaces_with_field_descriptions()
        {
            var root = new ObjectGraphType { Name = "Query" };
            root.Field<BarMultipleType>("bar");

            var schema = new Schema { Query = root };

            var options = new SchemaPrinterOptions()
            {
                IncludeDescriptions = true
            };

            var result = print(schema, options);

            AssertEqual(result, "", @"
interface Baaz {
  # This is of type Integer
  int: Int
}

type Bar implements Foo & Baaz {
  # This is of type String
  str: String
}

# The `Date` scalar type represents a year, month and day in accordance with the
# [ISO-8601](https://en.wikipedia.org/wiki/ISO_8601) standard.
scalar Date

# The `DateTime` scalar type represents a date and time. `DateTime` expects
# timestamps to be formatted in accordance with the
# [ISO-8601](https://en.wikipedia.org/wiki/ISO_8601) standard.
scalar DateTime

# The `DateTimeOffset` scalar type represents a date, time and offset from UTC.
# `DateTimeOffset` expects timestamps to be formatted in accordance with the
# [ISO-8601](https://en.wikipedia.org/wiki/ISO_8601) standard.
scalar DateTimeOffset

scalar Decimal

# This is a Foo interface type
interface Foo {
  # This is of type String
  str: String
}

scalar Guid

# The `Milliseconds` scalar type represents a period of time represented as the total number of milliseconds.
scalar Milliseconds

type Query {
  bar: Bar
}

# The `Seconds` scalar type represents a period of time represented as the total number of seconds.
scalar Seconds

<<<<<<< HEAD
scalar Short

scalar UInt

scalar ULong

scalar UShort
=======
scalar Uri
>>>>>>> aeb8eb32
", excludeScalars: true);
        }

        [Fact]
        public void prints_unions()
        {
            var root = new ObjectGraphType { Name = "Query" };
            root.Field<SingleUnion>("single");
            root.Field<MultipleUnion>("multiple");

            var schema = new Schema { Query = root };

            AssertEqual(print(schema), "", @"
type Bar implements Foo {
  str: String
}

# The `Date` scalar type represents a year, month and day in accordance with the
# [ISO-8601](https://en.wikipedia.org/wiki/ISO_8601) standard.
scalar Date

# The `DateTime` scalar type represents a date and time. `DateTime` expects
# timestamps to be formatted in accordance with the
# [ISO-8601](https://en.wikipedia.org/wiki/ISO_8601) standard.
scalar DateTime

# The `DateTimeOffset` scalar type represents a date, time and offset from UTC.
# `DateTimeOffset` expects timestamps to be formatted in accordance with the
# [ISO-8601](https://en.wikipedia.org/wiki/ISO_8601) standard.
scalar DateTimeOffset

scalar Decimal

# This is a Foo interface type
interface Foo {
  str: String
}

scalar Guid

# The `Milliseconds` scalar type represents a period of time represented as the total number of milliseconds.
scalar Milliseconds

union MultipleUnion = Foo | Bar

type Query {
  single: SingleUnion
  multiple: MultipleUnion
}

# The `Seconds` scalar type represents a period of time represented as the total number of seconds.
scalar Seconds

scalar Short

union SingleUnion = Foo

<<<<<<< HEAD
scalar UInt

scalar ULong

scalar UShort
=======
scalar Uri
>>>>>>> aeb8eb32
", excludeScalars: true);
        }

        [Fact]
        public void prints_input_type()
        {
            var root = new ObjectGraphType { Name = "Query" };
            root.Field<NonNullGraphType<StringGraphType>>(
                "str",
                arguments: new QueryArguments(new QueryArgument<InputType> {Name = "argOne"}));

            var schema = new Schema { Query = root };

            var expected = new Dictionary<string, string>
            {
                {
                    "InputType",
@"input InputType {
  int: Int
}"
                },
                                {
                    "Query",
@"type Query {
  str(argOne: InputType): String!
}"
                },
            };
            AssertEqual(print(schema), expected);
        }

        [Fact]
        public void prints_custom_scalar()
        {
            var root = new ObjectGraphType { Name = "Query" };
            root.Field<OddType>("odd");

            var schema = new Schema { Query = root };

            var expected = new Dictionary<string, string>
            {
                { "Odd", @"scalar Odd" },
                {
                    "Query",
@"type Query {
  odd: Odd
}"
                },
            };
            AssertEqual(print(schema), expected);
        }

        [Fact]
        public void prints_enum()
        {
            var root = new ObjectGraphType { Name = "Query" };
            root.Field<RgbEnum>("rgb");

            var schema = new Schema { Query = root };

            var expected = new Dictionary<string, string>
            {
                {
                    "Query",
@"type Query {
  rgb: RGB
}"
                },
                {
                    "RGB",
@"enum RGB {
  RED
  GREEN
  BLUE
}"
                },
            };
        }

        [Fact]
        public void prints_introspection_schema()
        {
            var schema = new Schema
            {
                Query = new ObjectGraphType
                {
                    Name = "Root"
                }
            };
            var printer = new SchemaPrinter(schema);
            var result = Environment.NewLine + printer.PrintIntrospectionSchema();

            const string expected = @"
schema {
  query: Root
}

# Directs the executor to include this field or fragment only when the 'if' argument is true.
directive @include(
  if: Boolean!
) on FIELD | FRAGMENT_SPREAD | INLINE_FRAGMENT

# Directs the executor to skip this field or fragment when the 'if' argument is true.
directive @skip(
  if: Boolean!
) on FIELD | FRAGMENT_SPREAD | INLINE_FRAGMENT

# Marks an element of a GraphQL schema as no longer supported.
directive @deprecated(
  reason: String = ""No longer supported""
) on FIELD_DEFINITION | ENUM_VALUE

# A Directive provides a way to describe alternate runtime execution and type validation behavior in a GraphQL document.
#
# In some cases, you need to provide options to alter GraphQL's execution behavior
# in ways field arguments will not suffice, such as conditionally including or
# skipping a field. Directives provide this by describing additional information
# to the executor.
type __Directive {
  name: String!
  description: String
  locations: [__DirectiveLocation!]!
  args: [__InputValue!]!
  onOperation: Boolean!
  onFragment: Boolean!
  onField: Boolean!
}

# A Directive can be adjacent to many parts of the GraphQL language, a
# __DirectiveLocation describes one such possible adjacencies.
enum __DirectiveLocation {
  QUERY
  MUTATION
  SUBSCRIPTION
  FIELD
  FRAGMENT_DEFINITION
  FRAGMENT_SPREAD
  INLINE_FRAGMENT
  SCHEMA
  SCALAR
  OBJECT
  FIELD_DEFINITION
  ARGUMENT_DEFINITION
  INTERFACE
  UNION
  ENUM
  ENUM_VALUE
  INPUT_OBJECT
  INPUT_FIELD_DEFINITION
}

# One possible value for a given Enum. Enum values are unique values, not a
# placeholder for a string or numeric value. However an Enum value is returned in
# a JSON response as a string.
type __EnumValue {
  name: String!
  description: String
  isDeprecated: String!
  deprecationReason: String
}

# Object and Interface types are described by a list of Fields, each of which has
# a name, potentially a list of arguments, and a return type.
type __Field {
  name: String!
  description: String
  args: [__InputValue!]!
  type: __Type!
  isDeprecated: Boolean!
  deprecationReason: String
}

# Arguments provided to Fields or Directives and the input fields of an
# InputObject are represented as Input Values which describe their type and
# optionally a default value.
type __InputValue {
  name: String!
  description: String
  type: __Type!
  defaultValue: String
}

# A GraphQL Schema defines the capabilities of a GraphQL server. It exposes all
# available types and directives on the server, as well as the entry points for
# query, mutation, and subscription operations.
type __Schema {
  types: [__Type!]!
  queryType: __Type!
  mutationType: __Type
  subscriptionType: __Type
  directives: [__Directive!]!
}

# The fundamental unit of any GraphQL Schema is the type. There are many kinds of
# types in GraphQL as represented by the `__TypeKind` enum.
#
# Depending on the kind of a type, certain fields describe information about that
# type. Scalar types provide no information beyond a name and description, while
# Enum types provide their values. Object and Interface types provide the fields
# they describe. Abstract types, Union and Interface, provide the Object types
# possible at runtime. List and NonNull types compose other types.
type __Type {
  kind: __TypeKind!
  name: String
  description: String
  fields(includeDeprecated: Boolean = false): [__Field!]
  interfaces: [__Type!]
  possibleTypes: [__Type!]
  enumValues(includeDeprecated: Boolean = false): [__EnumValue!]
  inputFields: [__InputValue!]
  ofType: __Type
}

# An enum describing what kind of type a given __Type is.
enum __TypeKind {
  SCALAR
  OBJECT
  INTERFACE
  UNION
  ENUM
  INPUT_OBJECT
  LIST
  NON_NULL
}
";

            AssertEqual(result, "", expected, excludeScalars: true);
        }

        public class FooType : ObjectGraphType
        {
            public FooType()
            {
                Name = "Foo";
                Description = "This is a Foo object type";
                Field<StringGraphType>(
                    name: "str",
                    description: "This is of type String");
                Field<IntGraphType>(
                    name: "int",
                    description: "This is of type Integer",
                    deprecationReason: "This field is now deprecated");
            }
        }

        public class FooInterfaceType : InterfaceGraphType
        {
            public FooInterfaceType()
            {
                Name = "Foo";
                Description = "This is a Foo interface type";
                ResolveType = obj => null;
                Field<StringGraphType>(
                    name: "str",
                    description: "This is of type String");
            }
        }

        public class BaazInterfaceType : InterfaceGraphType
        {
            public BaazInterfaceType()
            {
                Name = "Baaz";
                ResolveType = obj => null;
                Field<IntGraphType>(
                    name: "int",
                    description: "This is of type Integer");
            }
        }

        public class BarType : ObjectGraphType
        {
            public BarType()
            {
                Name = "Bar";
                Field<StringGraphType>(
                    name: "str",
                    description: "This is of type String");
                Interface<FooInterfaceType>();
            }
        }

        public class BarMultipleType : ObjectGraphType
        {
            public BarMultipleType()
            {
                Name = "Bar";
                Field<StringGraphType>(
                    name: "str",
                    description: "This is of type String");
                Interface<FooInterfaceType>();
                Interface<BaazInterfaceType>();
            }
        }

        public class SingleUnion : UnionGraphType
        {
            public SingleUnion()
            {
                Name = "SingleUnion";
                ResolveType = obj => null;
                Type<FooType>();
            }
        }

        public class MultipleUnion : UnionGraphType
        {
            public MultipleUnion()
            {
                Name = "MultipleUnion";
                ResolveType = obj => null;
                Type<FooType>();
                Type<BarType>();
            }
        }

        public class InputType : InputObjectGraphType
        {
            public InputType()
            {
                Name = "InputType";
                Field<IntGraphType>("int");
            }
        }

        public class OddType : ScalarGraphType
        {
            public OddType()
            {
                Name = "Odd";
            }

            public override object Serialize(object value)
            {
                return null;
            }

            public override object ParseValue(object value)
            {
                return null;
            }

            public override object ParseLiteral(IValue value)
            {
                return null;
            }
        }

        public class RgbEnum : EnumerationGraphType
        {
            public RgbEnum()
            {
                Name = "RGB";
                AddValue("RED", "", 0);
                AddValue("GREEN", "", 1);
                AddValue("BLUE", "", 2);
            }
        }
    }
}<|MERGE_RESOLUTION|>--- conflicted
+++ resolved
@@ -38,6 +38,10 @@
 @"scalar Decimal"
             },
             {
+                "Uri",
+                "scalar Uri"
+            },
+            {
                 "Milliseconds",
 @"# The `Milliseconds` scalar type represents a period of time represented as the total number of milliseconds.
 scalar Milliseconds"
@@ -48,7 +52,6 @@
 scalar Seconds"
             },
             {
-<<<<<<< HEAD
                 "Guid",
                 @"scalar Guid"
             },
@@ -68,11 +71,6 @@
                 "ULong",
                 @"scalar ULong"
             }
-=======
-                "Uri",
-                "scalar Uri"
-            },
->>>>>>> aeb8eb32
         };
 
         private string printSingleFieldSchema<T>(
@@ -478,7 +476,8 @@
 # The `Seconds` scalar type represents a period of time represented as the total number of seconds.
 scalar Seconds
 
-<<<<<<< HEAD
+scalar Uri
+
 scalar Short
 
 scalar UInt
@@ -486,9 +485,6 @@
 scalar ULong
 
 scalar UShort
-=======
-scalar Uri
->>>>>>> aeb8eb32
 ", excludeScalars: true);
         }
 
@@ -663,7 +659,8 @@
 # The `Seconds` scalar type represents a period of time represented as the total number of seconds.
 scalar Seconds
 
-<<<<<<< HEAD
+scalar Uri
+
 scalar Short
 
 scalar UInt
@@ -671,9 +668,6 @@
 scalar ULong
 
 scalar UShort
-=======
-scalar Uri
->>>>>>> aeb8eb32
 ", excludeScalars: true);
         }
 
@@ -731,15 +725,13 @@
 
 union SingleUnion = Foo
 
-<<<<<<< HEAD
+scalar Uri
+
 scalar UInt
 
 scalar ULong
 
 scalar UShort
-=======
-scalar Uri
->>>>>>> aeb8eb32
 ", excludeScalars: true);
         }
 
