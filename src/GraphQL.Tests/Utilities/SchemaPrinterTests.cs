--- conflicted
+++ resolved
@@ -133,19 +133,12 @@
             Repeatable = true,
             Arguments = new QueryArguments(new QueryArgument(new IntGraphType()) { Name = "max" })
         };
-<<<<<<< HEAD
-        string result = new SchemaPrinter(null).PrintDirective(d);
-        result.ShouldBeCrossPlat(@"directive @my(
-  max: Int
-) repeatable on FIELD | QUERY");
-=======
         string result = new SchemaPrinter(null!).PrintDirective(d);
         result.ShouldBe("""
             directive @my(
               max: Int
             ) repeatable on FIELD | QUERY
             """);
->>>>>>> b196e355
     }
 
     [Fact]
