using System.Text.Json;
using GraphQL.DataLoader;
using GraphQL.Utilities.Federation;
using GraphQL.Validation;

namespace GraphQL.Tests.Utilities;

public class FederatedSchemaBuilderTests : FederatedSchemaBuilderTestBase
{
    public class User
    {
        public string Id { get; set; }
        public string Username { get; set; }
    }

    [Fact]
    public void returns_sdl()
    {
        const string definitions = """
            extend type Query {
              me: User
            }

            type User @key(fields: "id") {
              id: ID! @external
              username: String!
            }
            """;

        const string query = "{ _service { sdl } }";

        const string sdl = """
            extend type Query {
              me: User
            }

            type User @key(fields: "id") {
              id: ID! @external
              username: String!
            }
            """;
        string expected = $$"""{ "_service": { "sdl" : "{{JsonEncodedText.Encode(sdl)}}" } }""";

        AssertQuery(_ =>
        {
            _.Definitions = definitions;
            _.Query = query;
            _.ExpectedResult = expected;
        });
    }

    [Fact]
    public void entity_query()
    {
        const string definitions = """
            extend type Query {
              me: User
            }

            type User @key(fields: "id") {
              id: ID!
              username: String!
            }
            """;

        Builder.Types.For("User").ResolveReferenceAsync(ctx => Task.FromResult<User?>(new User { Id = "123", Username = "Quinn" }));

        const string query = """
                query ($_representations: [_Any!]!) {
                    _entities(representations: $_representations) {
                        __typename
                        ... on User {
                            id
                            username
                        }
                    }
                }
                """;

        const string variables = """{ "_representations": [{ "__typename": "User", "id": "123" }] }""";
        const string expected = """{ "_entities": [{ "__typename": "User", "id" : "123", "username": "Quinn" }] }""";

        AssertQuery(_ =>
        {
            _.Definitions = definitions;
            _.Query = query;
            _.Variables = variables;
            _.ExpectedResult = expected;
        });
    }

    [Theory]
<<<<<<< HEAD
    [InlineData("__typename ...on User { id }", false)]
    [InlineData("...on User { __typename id }", false)]
    [InlineData("...on User { ...TypeAndId }", true)]
    public void result_includes_typename(string selectionSet, bool includeFragment)
=======
    [InlineData("...on User { id }", false, true)]
    [InlineData("__typename ...on User { id }", false, false)]
    [InlineData("...on User { __typename id }", false, false)]
    [InlineData("...on User { ...TypeAndId }", true, false)]
    public void result_includes_typename(string selectionSet, bool includeFragment, bool addTypenameRule)
>>>>>>> 555a74aa
    {
        const string definitions = """
            extend type Query {
              me: User
            }

            type User @key(fields: "id") {
              id: ID!
              username: String!
            }
            """;

        Builder.Types.For("User").ResolveReferenceAsync(ctx => Task.FromResult<User?>(new User { Id = "123", Username = "Quinn" }));

        string query = $$"""
                query ($_representations: [_Any!]!) {
                  _entities(representations: $_representations) {
                    {{selectionSet}}
                  }
                }
                """;
        if (includeFragment)
        {
            query += """

                fragment TypeAndId on User {
                    __typename
                    id
                }

                """;
        }

        const string variables = """{ "_representations": [{ "__typename": "User", "id": "123" }] }""";
        const string expected = """{ "_entities": [{ "__typename": "User", "id" : "123"}] }""";

        AssertQuery(_ =>
        {
            _.Schema = Builder.Build(definitions);
            _.Query = query;
            _.Variables = variables.ToInputs();
            if (addTypenameRule)
                _.ValidationRules = DocumentValidator.CoreRules.Append(new GraphQL.Federation.InjectTypenameValidationRule());
        }, CreateQueryResult(expected));
    }

    [Fact]
    public async Task input_types_and_types_without_key_directive_are_not_added_to_entities_union()
    {
        const string definitions = """
            input UserInput {
              limit: Int!
              offset: Int
            }

            type Comment {
              id: ID!
            }

            type User @key(fields: "id") {
              id: ID! @external
            }
            """;

        const string query = "{ __schema { types { name kind possibleTypes { name } } } }";

        var executionResult = await Executer.ExecuteAsync(_ =>
        {
            _.Schema = Builder.Build(definitions);
            _.Query = query;
        });

        var data = executionResult.Data!.ToDict();
        var schema = data["__schema"].ToDict();
        var types = (IEnumerable<object>)schema["types"]!;
        var entityType = types.Single(t => (string)t.ToDict()["name"]! == "_Entity").ToDict();
        var possibleTypes = (IEnumerable<object>)entityType["possibleTypes"]!;
        var possibleType = possibleTypes.First().ToDict();
        string name = (string)possibleType["name"]!;

        Assert.Equal("User", name);
    }

    [Fact]
    public void resolve_reference_is_not_trying_to_await_for_each_field_individialy_and_plays_well_with_dataloader_issue_1565()
    {
        const string definitions = """
            extend type Query {
              user(id: ID!): User
            }
            type User @key(fields: "id") {
              id: ID!
              username: String!
            }
            """;

        var users = new List<User> {
            new User { Id = "1", Username = "One" },
            new User { Id = "2", Username = "Two" },
        };

        var accessor = new DataLoaderContextAccessor
        {
            Context = new DataLoaderContext()
        };
        var listener = new DataLoaderDocumentListener(accessor);

        Builder.Types.For("User").ResolveReferenceAsync(ctx =>
        {
            string id = ctx.Arguments["id"]!.ToString()!;
            // return Task.FromResult(users.FirstOrDefault(user => user.Id == id));
            var loader = accessor.Context.GetOrAddBatchLoader<string, User>("GetAccountByIdAsync", ids =>
            {
                var results = users.Where(user => ids.Contains(user.Id));
                return Task.FromResult((IDictionary<string, User>)results.ToDictionary(c => c.Id));
            });
            return Task.FromResult<IDataLoaderResult<User>?>(loader.LoadAsync(id));
        });

        const string query = """
            {
                _entities(representations: [{__typename: "User", id: "1" }, {__typename: "User", id: "2" }]) {
                    __typename
                    ... on User {
                        id
                        username
                    }
                }
            }
            """;

        const string expected = """{ "_entities": [{ "__typename": "User", "id" : "1", "username": "One" }, { "__typename": "User", "id" : "2", "username": "Two" }] }""";

        AssertQuery(_ =>
        {
            _.Definitions = definitions;
            _.Query = query;
            _.ExpectedResult = expected;
            _.Listeners.Add(listener);
        });
    }
}<|MERGE_RESOLUTION|>--- conflicted
+++ resolved
@@ -90,18 +90,11 @@
     }
 
     [Theory]
-<<<<<<< HEAD
-    [InlineData("__typename ...on User { id }", false)]
-    [InlineData("...on User { __typename id }", false)]
-    [InlineData("...on User { ...TypeAndId }", true)]
-    public void result_includes_typename(string selectionSet, bool includeFragment)
-=======
     [InlineData("...on User { id }", false, true)]
     [InlineData("__typename ...on User { id }", false, false)]
     [InlineData("...on User { __typename id }", false, false)]
     [InlineData("...on User { ...TypeAndId }", true, false)]
     public void result_includes_typename(string selectionSet, bool includeFragment, bool addTypenameRule)
->>>>>>> 555a74aa
     {
         const string definitions = """
             extend type Query {
