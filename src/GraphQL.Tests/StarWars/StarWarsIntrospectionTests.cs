--- conflicted
+++ resolved
@@ -239,11 +239,6 @@
                         ""kind"": ""OBJECT""
                     },
                     {
-<<<<<<< HEAD
-                        ""name"": ""__InputValue"",
-                        ""kind"": ""OBJECT""
-                    },
-                    {
                         ""name"": ""__DirectiveUsage"",
                         ""kind"": ""OBJECT""
                     },
@@ -252,14 +247,7 @@
                         ""kind"": ""OBJECT""
                     },
                     {
-                        ""name"": ""__EnumValue"",
-                        ""kind"": ""OBJECT""
-                    },
-                    {
-                        ""name"": ""__Directive"",
-=======
                         ""name"": ""__Schema"",
->>>>>>> 38bc6a4c
                         ""kind"": ""OBJECT""
                     },
                     {
