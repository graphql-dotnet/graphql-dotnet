--- conflicted
+++ resolved
@@ -200,123 +200,6 @@
             }
             ";
             var expected = @"{
-<<<<<<< HEAD
-            '__schema': {
-              'types': [
-                {
-                  'name': 'String',
-                  'kind': 'SCALAR'
-                },
-                {
-                  'name': 'Boolean',
-                  'kind': 'SCALAR'
-                },
-                {
-                  'name': 'Int',
-                  'kind': 'SCALAR'
-                },
-                {
-                  'name': '__Schema',
-                  'kind': 'OBJECT'
-                },
-                {
-                  'name': '__Type',
-                  'kind': 'OBJECT'
-                },
-                {
-                  'name': '__TypeKind',
-                  'kind': 'ENUM'
-                },
-                {
-                  'name': '__Field',
-                  'kind': 'OBJECT'
-                },
-                {
-                  'name': '__InputValue',
-                  'kind': 'OBJECT'
-                },
-                {
-                  'name': '__EnumValue',
-                  'kind': 'OBJECT'
-                },
-                {
-                  'name': '__Directive',
-                  'kind': 'OBJECT'
-                },
-                {
-                  'name': '__DirectiveLocation',
-                  'kind': 'ENUM'
-                },
-                {
-                  'name': 'Query',
-                  'kind': 'OBJECT'
-                },
-                {
-                  'name': 'Character',
-                  'kind': 'INTERFACE'
-                },
-                {
-                  'name': 'CharacterInterfaceConnection',
-                  'kind': 'OBJECT'
-                },
-                {
-                  'name': 'PageInfo',
-                  'kind': 'OBJECT'
-                },
-                {
-                  'name': 'CharacterInterfaceEdge',
-                  'kind': 'OBJECT'
-                },
-                {
-                  'name': 'Episode',
-                  'kind': 'ENUM'
-                },
-                {
-                  'name': 'Human',
-                  'kind': 'OBJECT'
-                },
-                {
-                  'name': 'Droid',
-                  'kind': 'OBJECT'
-                },
-                {
-                  'name': 'Mutation',
-                  'kind': 'OBJECT'
-                },
-                {
-                  'name': 'HumanInput',
-                  'kind': 'INPUT_OBJECT'
-                }
-              ],
-              'queryType': {
-                'name': 'Query',
-                'kind': 'OBJECT'
-              },
-              'mutationType': {
-                'name': 'Mutation'
-              },
-              'directives': [
-                {
-                  'name': 'include',
-                  'description': 'Directs the executor to include this field or fragment only when the \'if\' argument is true.',
-                  'onOperation': false,
-                  'onFragment': true,
-                  'onField': true
-                },
-                {
-                  'name': 'skip',
-                  'description': 'Directs the executor to skip this field or fragment when the \'if\' argument is true.',
-                  'onOperation': false,
-                  'onFragment': true,
-                  'onField': true
-                },
-                {
-                  'name': 'deprecated',
-                  'description': 'Marks an element of a GraphQL schema as no longer supported.',
-                  'onOperation': false,
-                  'onFragment': false,
-                  'onField': false
-=======
                 ""__schema"": {
                     ""types"": [
                     {
@@ -434,7 +317,6 @@
                         ""onField"": false
                     }
                     ]
->>>>>>> e64c3f9d
                 }
             }";
 
