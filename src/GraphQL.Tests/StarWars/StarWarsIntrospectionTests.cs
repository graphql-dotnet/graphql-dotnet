--- conflicted
+++ resolved
@@ -200,203 +200,6 @@
             }
             ";
             var expected = @"{
-<<<<<<< HEAD
-            '__schema': {
-              'types': [
-                {
-                  'name': 'String',
-                  'kind': 'SCALAR'
-                },
-                {
-                  'name': 'Boolean',
-                  'kind': 'SCALAR'
-                },
-                {
-                  'name': 'Float',
-                  'kind': 'SCALAR'
-                },
-                {
-                  'name': 'Int',
-                  'kind': 'SCALAR'
-                },
-                {
-                  'name': 'ID',
-                  'kind': 'SCALAR'
-                },
-                {
-                  'name': 'Date',
-                  'kind': 'SCALAR'
-                },
-                {
-                  'name': 'DateTime',
-                  'kind': 'SCALAR'
-                },
-                {
-                  'name': 'DateTimeOffset',
-                  'kind': 'SCALAR'
-                },
-                {
-                  'name': 'Seconds',
-                  'kind': 'SCALAR'
-                },
-                {
-                  'name': 'Milliseconds',
-                  'kind': 'SCALAR'
-                },
-                {
-                  'name': 'Decimal',
-                  'kind': 'SCALAR'
-                },
-                {
-                  'name': 'Uri',
-                  'kind': 'SCALAR'
-                },
-                {
-                  'name': 'Guid',
-                  'kind': 'SCALAR',
-                },
-                {
-                  'name': 'Short',
-                  'kind': 'SCALAR',
-                },
-                {
-                  'name': 'UShort',
-                  'kind': 'SCALAR',
-                },
-                {
-                  'name': 'UInt',
-                  'kind': 'SCALAR',
-                },
-                {
-                  'name': 'Long',
-                  'kind': 'SCALAR',
-                },
-                {
-                  'name': 'BigInt',
-                  'kind': 'SCALAR',
-                },
-                {
-                  'name': 'ULong',
-                  'kind': 'SCALAR',
-                },
-                {
-                  'name': 'Byte',
-                  'kind': 'SCALAR'
-                },
-                {
-                  'name': 'SByte',
-                  'kind': 'SCALAR'
-                },
-                {
-                  'name': '__Schema',
-                  'kind': 'OBJECT'
-                },
-                {
-                  'name': '__Type',
-                  'kind': 'OBJECT'
-                },
-                {
-                  'name': '__TypeKind',
-                  'kind': 'ENUM'
-                },
-                {
-                  'name': '__Field',
-                  'kind': 'OBJECT'
-                },
-                {
-                  'name': '__InputValue',
-                  'kind': 'OBJECT'
-                },
-                {
-                  'name': '__DirectiveUsage',
-                  'kind': 'OBJECT',
-                },
-                {
-                  'name': '__DirectiveArgument',
-                  'kind': 'OBJECT'
-                },
-                {
-                  'name': '__EnumValue',
-                  'kind': 'OBJECT'
-                },
-                {
-                  'name': '__Directive',
-                  'kind': 'OBJECT'
-                },
-                {
-                  'name': '__DirectiveLocation',
-                  'kind': 'ENUM'
-                },
-                {
-                  'name': 'Query',
-                  'kind': 'OBJECT'
-                },
-                {
-                  'name': 'Character',
-                  'kind': 'INTERFACE'
-                },
-                {
-                  'name': 'CharacterInterfaceConnection',
-                  'kind': 'OBJECT'
-                },
-                {
-                  'name': 'PageInfo',
-                  'kind': 'OBJECT'
-                },
-                {
-                  'name': 'CharacterInterfaceEdge',
-                  'kind': 'OBJECT'
-                },
-                {
-                  'name': 'Episode',
-                  'kind': 'ENUM'
-                },
-                {
-                  'name': 'Human',
-                  'kind': 'OBJECT'
-                },
-                {
-                  'name': 'Droid',
-                  'kind': 'OBJECT'
-                },
-                {
-                  'name': 'Mutation',
-                  'kind': 'OBJECT'
-                },
-                {
-                  'name': 'HumanInput',
-                  'kind': 'INPUT_OBJECT'
-                }
-              ],
-              'queryType': {
-                'name': 'Query',
-                'kind': 'OBJECT'
-              },
-              'mutationType': {
-                'name': 'Mutation'
-              },
-              'directives': [
-                {
-                  'name': 'include',
-                  'description': 'Directs the executor to include this field or fragment only when the \'if\' argument is true.',
-                  'onOperation': false,
-                  'onFragment': true,
-                  'onField': true
-                },
-                {
-                  'name': 'skip',
-                  'description': 'Directs the executor to skip this field or fragment when the \'if\' argument is true.',
-                  'onOperation': false,
-                  'onFragment': true,
-                  'onField': true
-                },
-                {
-                  'name': 'deprecated',
-                  'description': 'Marks an element of a GraphQL schema as no longer supported.',
-                  'onOperation': false,
-                  'onFragment': false,
-                  'onField': false
-=======
                 ""__schema"": {
                     ""types"": [
                     {
@@ -501,6 +304,14 @@
                     },
                     {
                         ""name"": ""__InputValue"",
+                        ""kind"": ""OBJECT""
+                    },
+                    {
+                        ""name"": ""__DirectiveUsage"",
+                        ""kind"": ""OBJECT""
+                    },
+                    {
+                        ""name"": ""__DirectiveArgument"",
                         ""kind"": ""OBJECT""
                     },
                     {
@@ -586,7 +397,6 @@
                         ""onField"": false
                     }
                     ]
->>>>>>> a6edefb1
                 }
             }";
 
