using GraphQL.Caching;
using GraphQL.DI;
using GraphQL.Execution;
using GraphQL.Instrumentation;
using GraphQL.NewtonsoftJson;
using GraphQL.SystemTextJson;
using GraphQL.Types;
using GraphQL.Types.Collections;
using GraphQL.Types.Relay;
using GraphQL.Validation;
using GraphQL.Validation.Complexity;
using GraphQL.Validation.Rules.Custom;
using GraphQLParser.AST;
using Moq;

namespace GraphQL.Tests.DI;

public class GraphQLBuilderExtensionTests
{
    public interface IGraphQLBuilderAndServiceRegister : IGraphQLBuilder, IServiceRegister
    {
    }

    private readonly Mock<IGraphQLBuilderAndServiceRegister> _builderMock = new Mock<IGraphQLBuilderAndServiceRegister>(MockBehavior.Strict);
    private IGraphQLBuilderAndServiceRegister _builder => _builderMock.Object;

    public GraphQLBuilderExtensionTests()
    {
        _builderMock.Setup(b => b.Services).Returns(_builder).Verifiable();
    }

    private void Verify()
    {
        _builderMock.Verify();
        _builderMock.VerifyNoOtherCalls();
    }

    private void MockSetupRegister<TService, TImplementation>(ServiceLifetime serviceLifetime = ServiceLifetime.Singleton, bool replace = false)
    {
        _builderMock.Setup(b => b.Register(typeof(TService), typeof(TImplementation), serviceLifetime, replace)).Returns(_builder).Verifiable();
    }

    private void MockSetupRegister<TService>(TService instance, bool replace = false)
        where TService : class
    {
        _builderMock.Setup(b => b.Register(typeof(TService), instance, replace)).Returns(_builder).Verifiable();
    }

    private Func<IServiceProvider, TService> MockSetupRegister<TService>(ServiceLifetime serviceLifetime = ServiceLifetime.Singleton, bool replace = false)
        where TService : class
    {
        Func<IServiceProvider, TService> factory = _ => null;
        _builderMock.Setup(b => b.Register(typeof(TService), factory, serviceLifetime, replace)).Returns(_builder).Verifiable();
        return factory;
    }

    private Action<TOptions> MockSetupConfigure1<TOptions>()
        where TOptions : class, new()
    {
        int ran = 0;
        Action<TOptions> action = options => ran++;
        _builderMock.Setup(b => b.Configure(It.IsAny<Action<TOptions, IServiceProvider>>())).Returns<Action<TOptions, IServiceProvider>>(action2 =>
        {
            ran.ShouldBe(0);
            action2(null, null);
            ran.ShouldBe(1);
            return _builder;
        }).Verifiable();
        return action;
    }

    private Action<TOptions, IServiceProvider> MockSetupConfigure2<TOptions>()
        where TOptions : class, new()
    {
        Action<TOptions, IServiceProvider> action = (opts, _) => { };
        _builderMock.Setup(b => b.Configure(action)).Returns(_builder).Verifiable();
        return action;
    }

    private void MockSetupConfigureNull<TOptions>()
        where TOptions : class, new()
    {
        _builderMock.Setup(b => b.Configure((Action<TOptions, IServiceProvider>)null)).Returns(_builder).Verifiable();
    }

    private Func<ExecutionOptions> MockSetupConfigureExecution(IServiceProvider serviceProvider = null)
    {
        Action<ExecutionOptions> actions = _ => { };
        _builderMock.Setup(b => b.Register(typeof(IConfigureExecution), It.IsAny<object>(), false))
            .Returns<Type, IConfigureExecution, bool>((_, action, _) =>
            {
                var actions2 = actions;
                actions = opts =>
                {
                    actions2(opts);
                    action.ExecuteAsync(opts, _ => Task.FromResult<ExecutionResult>(null!)).Wait();
                };
                return _builder;
            }).Verifiable();
        return () =>
        {
            var opts = new ExecutionOptions()
            {
                RequestServices = serviceProvider,
            };
            actions(opts);
            return opts;
        };
    }

    private Action MockSetupConfigureSchema(ISchema schema, IServiceProvider serviceProvider = null)
    {
        Action<ISchema, IServiceProvider> actions = (_, _) => { };
        _builderMock.Setup(b => b.Register(typeof(IConfigureSchema), It.IsAny<object>(), false))
            .Returns<Type, IConfigureSchema, bool>((_, action, _) =>
            {
                var actions2 = actions;
                actions = (opts, services) =>
                {
                    actions2(opts, services);
                    action.Configure(opts, services);
                };
                return _builder;
            }).Verifiable();
        return () => actions(schema, serviceProvider);
    }

    #region - Overloads for Register, TryRegister, ConfigureDefaults and Configure -
    [Theory]
    [InlineData(false)]
    [InlineData(true)]
    public void Register(bool replace)
    {
        _builderMock.Setup(x => x.Services.Register(typeof(Class1), typeof(Class1), ServiceLifetime.Transient, replace)).Returns((IGraphQLBuilderAndServiceRegister)null).Verifiable();
        _builder.Services.Register<Class1>(ServiceLifetime.Transient, replace);
        Verify();
    }

    [Theory]
    [InlineData(false)]
    [InlineData(true)]
    public void Register_Implementation(bool replace)
    {
        _builderMock.Setup(x => x.Services.Register(typeof(Interface1), typeof(Class1), ServiceLifetime.Transient, replace)).Returns((IGraphQLBuilderAndServiceRegister)null).Verifiable();
        _builder.Services.Register<Interface1, Class1>(ServiceLifetime.Transient, replace);
        Verify();
    }

    [Theory]
    [InlineData(false)]
    [InlineData(true)]
    public void Register_Instance(bool replace)
    {
        var instance = new Class1();
        _builderMock.Setup(x => x.Services.Register(typeof(Interface1), instance, replace)).Returns(_builder).Verifiable();
        _builder.Services.Register<Interface1>(instance, replace);
        Verify();
    }

    [Theory]
    [InlineData(false)]
    [InlineData(true)]
    public void Register_Factory(bool replace)
    {
        var factory = MockSetupRegister<Class1>(ServiceLifetime.Transient, replace);
        _builder.Services.Register(factory, ServiceLifetime.Transient, replace);
        Verify();
    }

    [Fact]
    public void Register_Null()
    {
        Should.Throw<ArgumentNullException>(() => _builder.Services.Register<Class1>(implementationInstance: null));
        Should.Throw<ArgumentNullException>(() => _builder.Services.Register<Class1>(implementationFactory: null, ServiceLifetime.Singleton));
    }

    [Fact]
    public void TryRegister()
    {
        _builderMock.Setup(x => x.Services.TryRegister(typeof(Class1), typeof(Class1), ServiceLifetime.Transient, RegistrationCompareMode.ServiceType)).Returns((IGraphQLBuilderAndServiceRegister)null).Verifiable();
        _builder.Services.TryRegister<Class1>(ServiceLifetime.Transient);
        Verify();
    }

    [Fact]
    public void TryRegisterImplementation()
    {
        _builderMock.Setup(x => x.Services.TryRegister(typeof(Interface1), typeof(Class1), ServiceLifetime.Transient, RegistrationCompareMode.ServiceType)).Returns((IGraphQLBuilderAndServiceRegister)null).Verifiable();
        _builder.Services.TryRegister<Interface1, Class1>(ServiceLifetime.Transient);
        Verify();
    }

    [Fact]
    public void TryRegister_Instance()
    {
        var instance = new Class1();
        _builderMock.Setup(x => x.Services.TryRegister(typeof(Interface1), instance, RegistrationCompareMode.ServiceType)).Returns(_builder).Verifiable();
        _builder.Services.TryRegister<Interface1>(instance);
        Verify();
    }

    [Fact]
    public void TryRegister_Factory()
    {
        Func<IServiceProvider, Class1> factory = _ => null;
        _builderMock.Setup(b => b.Services.TryRegister(typeof(Class1), factory, ServiceLifetime.Transient, RegistrationCompareMode.ServiceType)).Returns(_builder).Verifiable();
        _builder.Services.TryRegister(factory, ServiceLifetime.Transient);
        Verify();
    }

    [Fact]
    public void TryRegister_Null()
    {
        Should.Throw<ArgumentNullException>(() => _builder.Services.TryRegister<Class1>(implementationInstance: null));
        Should.Throw<ArgumentNullException>(() => _builder.Services.TryRegister<Class1>(implementationFactory: null, ServiceLifetime.Singleton));
    }

    [Fact]
    public void Configure()
    {
        _builderMock.Setup(x => x.Services.Configure(It.IsAny<Action<Class1, IServiceProvider>>())).Returns<Action<Class1, IServiceProvider>>(a =>
        {
            var c = new Class1();
            a(c, null);
            c.Value.ShouldBe(1);
            return null;
        }).Verifiable();
        _builder.Services.Configure<Class1>(x => x.Value = 1);
        Verify();
    }

    [Fact]
    public void ConfigureNull()
    {
        _builderMock.Setup(x => x.Services.Configure<Class1>(null)).Returns((IGraphQLBuilderAndServiceRegister)null).Verifiable();
        Action<Class1> arg = null;
        _builder.Services.Configure(arg);
        Verify();
    }
    #endregion

    #region - AddSchema -
    [Fact]
    public void AddSchema()
    {
        _builderMock.Setup(b => b.Register(typeof(TestSchema), typeof(TestSchema), ServiceLifetime.Singleton, false)).Returns(_builder).Verifiable();
        _builderMock.Setup(b => b.TryRegister(typeof(ISchema), typeof(TestSchema), ServiceLifetime.Singleton, RegistrationCompareMode.ServiceType)).Returns(_builder).Verifiable();
        _builder.AddSchema<TestSchema>();
        Verify();
    }

    [Fact]
    public void AddSchema_Transient()
    {
        Should.Throw<InvalidOperationException>(() => _builder.AddSchema<TestSchema>(ServiceLifetime.Transient));
        Should.Throw<InvalidOperationException>(() => _builder.AddSchema<TestSchema>(_ => null, ServiceLifetime.Transient));
    }

    [Fact]
    public void AddSchema_Scoped()
    {
        _builderMock.Setup(b => b.Register(typeof(TestSchema), typeof(TestSchema), ServiceLifetime.Scoped, false)).Returns(_builder).Verifiable();
        _builderMock.Setup(b => b.TryRegister(typeof(ISchema), typeof(TestSchema), ServiceLifetime.Scoped, RegistrationCompareMode.ServiceType)).Returns(_builder).Verifiable();
        _builder.AddSchema<TestSchema>(ServiceLifetime.Scoped);
        Verify();
    }

    [Fact]
    public void AddSchema_Factory()
    {
        Func<IServiceProvider, TestSchema> factory = _ => null;
        _builderMock.Setup(b => b.Register(typeof(TestSchema), factory, ServiceLifetime.Singleton, false)).Returns(_builder).Verifiable();
        _builderMock.Setup(b => b.TryRegister(typeof(ISchema), factory, ServiceLifetime.Singleton, RegistrationCompareMode.ServiceType)).Returns(_builder).Verifiable();
        _builder.AddSchema(factory);
        Verify();
    }

    [Fact]
    public void AddSchema_Instance()
    {
        var schema = new TestSchema();
        _builderMock.Setup(b => b.Register(typeof(TestSchema), schema, false)).Returns(_builder).Verifiable();
        _builderMock.Setup(b => b.TryRegister(typeof(ISchema), schema, RegistrationCompareMode.ServiceType)).Returns(_builder).Verifiable();
        _builder.AddSchema(schema);
        Verify();
    }

    [Fact]
    public void AddSchema_InstanceNull()
    {
        Should.Throw<ArgumentNullException>(() => _builder.AddSchema((TestSchema)null));
    }

    [Fact]
    public void AddSchema_FactoryNull()
    {
        Should.Throw<ArgumentNullException>(() => _builder.AddSchema((Func<IServiceProvider, TestSchema>)null));
    }
    #endregion

    #region - AddDocumentExecuter -
    [Fact]
    public void AddDocumentExecuter()
    {
        MockSetupRegister<IDocumentExecuter, TestDocumentExecuter>();
        _builder.AddDocumentExecuter<TestDocumentExecuter>();
        Verify();
    }

    [Fact]
    public void AddDocumentExecuter_Instance()
    {
        var instance = new TestDocumentExecuter();
        MockSetupRegister<IDocumentExecuter>(instance);
        _builder.AddDocumentExecuter(instance);
        Verify();
    }

    [Fact]
    public void AddDocumentExecuter_Factory()
    {
        var factory = MockSetupRegister<IDocumentExecuter>();
        _builder.AddDocumentExecuter(factory);
        Verify();
    }

    [Fact]
    public void AddDocumentExecuter_Null()
    {
        Should.Throw<ArgumentNullException>(() => _builder.AddDocumentExecuter((TestDocumentExecuter)null));
        Should.Throw<ArgumentNullException>(() => _builder.AddDocumentExecuter((Func<IServiceProvider, TestDocumentExecuter>)null));
    }
    #endregion

    #region - AddComplexityAnalyzer -
    [Theory]
    [InlineData(false, false, false, false, false)]
    [InlineData(false, false, false, true, false)]
    [InlineData(false, false, false, false, true)]
    [InlineData(true, false, false, false, false)]
    [InlineData(true, false, false, true, false)]
    [InlineData(true, false, false, false, true)]
    [InlineData(true, true, false, false, false)]
    [InlineData(true, true, false, true, false)]
    [InlineData(true, true, false, false, true)]
    [InlineData(true, false, true, false, false)]
    [InlineData(true, false, true, true, false)]
    [InlineData(true, false, true, false, true)]
    public void AddComplexityAnalyzer(bool typed, bool withFactory, bool withInstance, bool withAction, bool withAction2)
    {
        var ruleInstance = new ComplexityValidationRule(new ComplexityConfiguration());
        MockSetupRegister<ComplexityValidationRule, ComplexityValidationRule>();
        MockSetupRegister<IValidationRule, ComplexityValidationRule>();
        var mockServiceProvider = new Mock<IServiceProvider>(MockBehavior.Strict);
        mockServiceProvider.Setup(s => s.GetService(typeof(ComplexityValidationRule))).Returns(ruleInstance).Verifiable();
        var getOpts = MockSetupConfigureExecution(mockServiceProvider.Object);
        Func<IServiceProvider, IComplexityAnalyzer> factory = null;
        MyComplexityAnalyzer instance = null;
        if (typed)
        {
<<<<<<< HEAD
            cc.ShouldNotBeNull();
            cc.ShouldBe(opts.ComplexityConfiguration);
            ran = true;
        };
        _builderMock.Setup(x => x.Register(typeof(IConfigureExecution), It.IsAny<object>(), false))
            .Returns<Type, IConfigureExecution, bool>((_, action, _) =>
            {
                //test with no complexity configuration
                ran = false;
                opts = new ExecutionOptions();
                action.ExecuteAsync(opts, _ => Task.FromResult<ExecutionResult>(null!)).Wait();
                ran.ShouldBeTrue();

                //test with existing complexity configuration
                ran = false;
                var cc2 = new ComplexityConfiguration();
                opts = new ExecutionOptions()
                {
                    ComplexityConfiguration = cc2,
                };
                action.ExecuteAsync(opts, _ => Task.FromResult<ExecutionResult>(null!)).Wait();
                ran.ShouldBeTrue();
                opts.ComplexityConfiguration.ShouldBe(cc2);

                return _builder;
            }).Verifiable();

        return configureAction;
    }

    private Action<ComplexityConfiguration, IServiceProvider> MockSetupComplexityConfiguration2()
    {
        bool ran = false;
        ExecutionOptions opts = null;
        Action<ComplexityConfiguration, IServiceProvider> configureAction = (cc, sp) =>
        {
            sp.ShouldBe(opts.RequestServices);
            cc.ShouldNotBeNull();
            cc.ShouldBe(opts.ComplexityConfiguration);
            ran = true;
        };
        _builderMock.Setup(x => x.Register(typeof(IConfigureExecution), It.IsAny<object>(), false))
            .Returns<Type, IConfigureExecution, bool>((_, action, _) =>
            {
                //test with no complexity configuration
                ran = false;
                opts = new ExecutionOptions()
                {
                    RequestServices = new Mock<IServiceProvider>(MockBehavior.Strict).Object,
                };
                action.ExecuteAsync(opts, _ => Task.FromResult<ExecutionResult>(null!)).Wait();
                ran.ShouldBeTrue();

                //test with existing complexity configuration
                ran = false;
                var cc2 = new ComplexityConfiguration();
                opts = new ExecutionOptions()
                {
                    RequestServices = new Mock<IServiceProvider>(MockBehavior.Strict).Object,
                    ComplexityConfiguration = cc2,
                };
                action.ExecuteAsync(opts, _ => Task.FromResult<ExecutionResult>(null!)).Wait();
                ran.ShouldBeTrue();
                opts.ComplexityConfiguration.ShouldBe(cc2);

                return _builder;
            }).Verifiable();

        return configureAction;
    }

    private void MockSetupComplexityConfigurationNull()
    {
        ExecutionOptions opts = null;
        _builderMock.Setup(x => x.Register(typeof(IConfigureExecution), It.IsAny<object>(), false))
            .Returns<Type, IConfigureExecution, bool>((_, action, _) =>
            {
                //test with no complexity configuration
                opts = new ExecutionOptions();
                opts.ComplexityConfiguration.ShouldBeNull();
                action.ExecuteAsync(opts, _ => Task.FromResult<ExecutionResult>(null!)).Wait();
                opts.ComplexityConfiguration.ShouldNotBeNull();

                //test with existing complexity configuration
                var cc2 = new ComplexityConfiguration();
                opts = new ExecutionOptions()
                {
                    ComplexityConfiguration = cc2,
                };
                action.ExecuteAsync(opts, _ => Task.FromResult<ExecutionResult>(null!)).Wait();
                opts.ComplexityConfiguration.ShouldBe(cc2);

                return _builder;
            }).Verifiable();
    }

    [Fact]
    public void AddComplexityAnalyzer()
    {
        var action = MockSetupComplexityConfiguration1();
        _builder.AddComplexityAnalyzer(action);
        Verify();
    }

    [Fact]
    public void AddComplexityAnalyzer2()
    {
        var action = MockSetupComplexityConfiguration2();
        _builder.AddComplexityAnalyzer(action);
        Verify();
    }

    [Fact]
    public void AddComplexityAnalyzer_Null1()
    {
        MockSetupComplexityConfigurationNull();
        _builder.AddComplexityAnalyzer();
        Verify();
    }

    [Fact]
    public void AddComplexityAnalyzer_Null2()
    {
        MockSetupComplexityConfigurationNull();
        _builder.AddComplexityAnalyzer((Action<ComplexityConfiguration, IServiceProvider>)null);
        Verify();
    }

    [Fact]
    public void AddComplexityAnalyzer_Typed1()
    {
        MockSetupRegister<IComplexityAnalyzer, TestComplexityAnalyzer>();
        var action = MockSetupComplexityConfiguration1();
        _builder.AddComplexityAnalyzer<TestComplexityAnalyzer>(action);
        Verify();
    }

    [Fact]
    public void AddComplexityAnalyzer_Typed2()
    {
        MockSetupRegister<IComplexityAnalyzer, TestComplexityAnalyzer>();
        var action = MockSetupComplexityConfiguration2();
        _builder.AddComplexityAnalyzer<TestComplexityAnalyzer>(action);
        Verify();
    }

    [Fact]
    public void AddComplexityAnalyzer_Typed1_Null()
    {
        MockSetupRegister<IComplexityAnalyzer, TestComplexityAnalyzer>();
        MockSetupComplexityConfigurationNull();
        _builder.AddComplexityAnalyzer<TestComplexityAnalyzer>();
        Verify();
    }

    [Fact]
    public void AddComplexityAnalyzer_Typed2_Null()
    {
        MockSetupRegister<IComplexityAnalyzer, TestComplexityAnalyzer>();
        MockSetupComplexityConfigurationNull();
        _builder.AddComplexityAnalyzer<TestComplexityAnalyzer>((Action<ComplexityConfiguration, IServiceProvider>)null);
        Verify();
    }

    [Fact]
    public void AddComplexityAnalyzer_Instance1()
    {
        var instance = new TestComplexityAnalyzer();
        MockSetupRegister<IComplexityAnalyzer>(instance);
        var action = MockSetupComplexityConfiguration1();
        _builder.AddComplexityAnalyzer(instance, action);
        Verify();
    }

    [Fact]
    public void AddComplexityAnalyzer_Instance2()
    {
        var instance = new TestComplexityAnalyzer();
        MockSetupRegister<IComplexityAnalyzer>(instance);
        var action = MockSetupComplexityConfiguration2();
        _builder.AddComplexityAnalyzer(instance, action);
        Verify();
    }

    [Fact]
    public void AddComplexityAnalyzer_Instance1_Null()
    {
        var instance = new TestComplexityAnalyzer();
        MockSetupRegister<IComplexityAnalyzer>(instance);
        MockSetupComplexityConfigurationNull();
        _builder.AddComplexityAnalyzer(instance);
        Verify();
    }

    [Fact]
    public void AddComplexityAnalyzer_Instance2_Null()
    {
        var instance = new TestComplexityAnalyzer();
        MockSetupRegister<IComplexityAnalyzer>(instance);
        MockSetupComplexityConfigurationNull();
        _builder.AddComplexityAnalyzer(instance, (Action<ComplexityConfiguration, IServiceProvider>)null);
=======
            if (withFactory)
            {
                factory = MockSetupRegister<IComplexityAnalyzer>();
            }
            else if (withInstance)
            {
                instance = new MyComplexityAnalyzer();
                MockSetupRegister<IComplexityAnalyzer>(instance);
            }
            else
            {
                MockSetupRegister<IComplexityAnalyzer, MyComplexityAnalyzer>();
            }
        }
        if (withAction)
        {
            var action = MockSetupConfigure1<ComplexityConfiguration>();
            if (typed)
            {
                if (withFactory)
                    _builder.AddComplexityAnalyzer(factory, action);
                else if (withInstance)
                    _builder.AddComplexityAnalyzer(instance, action);
                else
                    _builder.AddComplexityAnalyzer<MyComplexityAnalyzer>(action);
            }
            else
            {
                _builder.AddComplexityAnalyzer(action);
            }
        }
        else
        {
            var action = withAction2 ? MockSetupConfigure2<ComplexityConfiguration>() : null;
            if (!withAction2)
                MockSetupConfigureNull<ComplexityConfiguration>();
            if (typed)
            {
                if (withFactory)
                    _builder.AddComplexityAnalyzer(factory, action);
                else if (withInstance)
                    _builder.AddComplexityAnalyzer(instance, action);
                else
                    _builder.AddComplexityAnalyzer<MyComplexityAnalyzer>(action);
            }
            else
            {
                _builder.AddComplexityAnalyzer(action);
            }
        }
        var opts = getOpts();
        opts.ValidationRules.ShouldNotBeNull();
        opts.ValidationRules.ShouldContain(ruleInstance);
        opts.CachedDocumentValidationRules?.ShouldBeEmpty();
        mockServiceProvider.Verify();
>>>>>>> 5fd375f3
        Verify();
    }

    [Fact]
    public void AddComplexityAnalyzer_Null()
    {
        Should.Throw<ArgumentNullException>(() => _builder.AddComplexityAnalyzer((IComplexityAnalyzer)null));
        Should.Throw<ArgumentNullException>(() => _builder.AddComplexityAnalyzer((Func<IServiceProvider, IComplexityAnalyzer>)null));
    }

    private class MyComplexityAnalyzer : ComplexityAnalyzer { }
    #endregion

    #region - AddErrorInfoProvider -
    [Fact]
    public void AddErrorInfoProvider_Default1()
    {
        var action = MockSetupConfigure1<ErrorInfoProviderOptions>();
        MockSetupRegister<IErrorInfoProvider, ErrorInfoProvider>();
        _builder.AddErrorInfoProvider(action);
        Verify();
    }

    [Fact]
    public void AddErrorInfoProvider_Default2()
    {
        var action = MockSetupConfigure2<ErrorInfoProviderOptions>();
        MockSetupRegister<IErrorInfoProvider, ErrorInfoProvider>();
        _builder.AddErrorInfoProvider(action);
        Verify();
    }

    [Fact]
    public void AddErrorInfoProvider_DefaultNull()
    {
        MockSetupConfigureNull<ErrorInfoProviderOptions>();
        MockSetupRegister<IErrorInfoProvider, ErrorInfoProvider>();
        _builder.AddErrorInfoProvider();
        _builder.AddErrorInfoProvider((Action<ErrorInfoProviderOptions, IServiceProvider>)null);
        Verify();
    }

    [Fact]
    public void AddErrorInfoProvider_Typed()
    {
        MockSetupRegister<IErrorInfoProvider, TestErrorInfoProvider>();
        _builder.AddErrorInfoProvider<TestErrorInfoProvider>();
        Verify();
    }

    [Fact]
    public void AddErrorInfoProvider_Instance()
    {
        var instance = new TestErrorInfoProvider();
        MockSetupRegister<IErrorInfoProvider>(instance);
        _builder.AddErrorInfoProvider(instance);
        Verify();
    }

    [Fact]
    public void AddErrorInfoProvider_Factory()
    {
        var factory = MockSetupRegister<IErrorInfoProvider>();
        _builder.AddErrorInfoProvider(factory);
        Verify();
    }

    [Fact]
    public void AddErrorInfoProvider_Null()
    {
        Should.Throw<ArgumentNullException>(() => _builder.AddErrorInfoProvider((IErrorInfoProvider)null));
        Should.Throw<ArgumentNullException>(() => _builder.AddErrorInfoProvider((Func<IServiceProvider, IErrorInfoProvider>)null));
    }
    #endregion

    #region - AddGraphTypes -
    [Fact]
    public void AddGraphTypes()
    {
        var typeList = new Type[] {
            typeof(MyGraphNotRegistered),
            typeof(MyGraph),
            typeof(MyScalar),
            typeof(IGraphType),
            typeof(Class1),
        };
        var mockAssembly = new Mock<MockableAssembly>(MockBehavior.Strict);
        mockAssembly.Setup(x => x.GetTypes()).Returns(typeList).Verifiable();
        var assembly = mockAssembly.Object;

        _builderMock.Setup(b => b.TryRegister(typeof(EnumerationGraphType<>), typeof(EnumerationGraphType<>), ServiceLifetime.Transient, RegistrationCompareMode.ServiceType)).Returns(_builder).Verifiable();
        _builderMock.Setup(b => b.TryRegister(typeof(ConnectionType<>), typeof(ConnectionType<>), ServiceLifetime.Transient, RegistrationCompareMode.ServiceType)).Returns(_builder).Verifiable();
        _builderMock.Setup(b => b.TryRegister(typeof(ConnectionType<,>), typeof(ConnectionType<,>), ServiceLifetime.Transient, RegistrationCompareMode.ServiceType)).Returns(_builder).Verifiable();
        _builderMock.Setup(b => b.TryRegister(typeof(EdgeType<>), typeof(EdgeType<>), ServiceLifetime.Transient, RegistrationCompareMode.ServiceType)).Returns(_builder).Verifiable();
        _builderMock.Setup(b => b.TryRegister(typeof(PageInfoType), typeof(PageInfoType), ServiceLifetime.Transient, RegistrationCompareMode.ServiceType)).Returns(_builder).Verifiable();
        _builderMock.Setup(b => b.TryRegister(typeof(InputObjectGraphType<>), typeof(InputObjectGraphType<>), ServiceLifetime.Transient, RegistrationCompareMode.ServiceType)).Returns(_builder).Verifiable();
        _builderMock.Setup(b => b.TryRegister(typeof(AutoRegisteringInputObjectGraphType<>), typeof(AutoRegisteringInputObjectGraphType<>), ServiceLifetime.Transient, RegistrationCompareMode.ServiceType)).Returns(_builder).Verifiable();
        _builderMock.Setup(b => b.TryRegister(typeof(AutoRegisteringObjectGraphType<>), typeof(AutoRegisteringObjectGraphType<>), ServiceLifetime.Transient, RegistrationCompareMode.ServiceType)).Returns(_builder).Verifiable();

        _builderMock.Setup(b => b.TryRegister(typeof(MyGraph), typeof(MyGraph), ServiceLifetime.Transient, RegistrationCompareMode.ServiceType)).Returns(_builder).Verifiable();
        _builderMock.Setup(b => b.TryRegister(typeof(MyScalar), typeof(MyScalar), ServiceLifetime.Transient, RegistrationCompareMode.ServiceType)).Returns(_builder).Verifiable();

        _builder.AddGraphTypes(assembly);
        Verify();
    }

    [Fact]
    public void AddGraphTypes_StarWars()
    {
        _builderMock.Setup(b => b.TryRegister(typeof(EnumerationGraphType<>), typeof(EnumerationGraphType<>), ServiceLifetime.Transient, RegistrationCompareMode.ServiceType)).Returns(_builder).Verifiable();
        _builderMock.Setup(b => b.TryRegister(typeof(ConnectionType<>), typeof(ConnectionType<>), ServiceLifetime.Transient, RegistrationCompareMode.ServiceType)).Returns(_builder).Verifiable();
        _builderMock.Setup(b => b.TryRegister(typeof(ConnectionType<,>), typeof(ConnectionType<,>), ServiceLifetime.Transient, RegistrationCompareMode.ServiceType)).Returns(_builder).Verifiable();
        _builderMock.Setup(b => b.TryRegister(typeof(EdgeType<>), typeof(EdgeType<>), ServiceLifetime.Transient, RegistrationCompareMode.ServiceType)).Returns(_builder).Verifiable();
        _builderMock.Setup(b => b.TryRegister(typeof(PageInfoType), typeof(PageInfoType), ServiceLifetime.Transient, RegistrationCompareMode.ServiceType)).Returns(_builder).Verifiable();
        _builderMock.Setup(b => b.TryRegister(typeof(InputObjectGraphType<>), typeof(InputObjectGraphType<>), ServiceLifetime.Transient, RegistrationCompareMode.ServiceType)).Returns(_builder).Verifiable();
        _builderMock.Setup(b => b.TryRegister(typeof(AutoRegisteringInputObjectGraphType<>), typeof(AutoRegisteringInputObjectGraphType<>), ServiceLifetime.Transient, RegistrationCompareMode.ServiceType)).Returns(_builder).Verifiable();
        _builderMock.Setup(b => b.TryRegister(typeof(AutoRegisteringObjectGraphType<>), typeof(AutoRegisteringObjectGraphType<>), ServiceLifetime.Transient, RegistrationCompareMode.ServiceType)).Returns(_builder).Verifiable();

        _builderMock.Setup(b => b.TryRegister(typeof(GraphQL.StarWars.Types.CharacterInterface), typeof(GraphQL.StarWars.Types.CharacterInterface), ServiceLifetime.Transient, RegistrationCompareMode.ServiceType)).Returns(_builder).Verifiable();
        _builderMock.Setup(b => b.TryRegister(typeof(GraphQL.StarWars.Types.DroidType), typeof(GraphQL.StarWars.Types.DroidType), ServiceLifetime.Transient, RegistrationCompareMode.ServiceType)).Returns(_builder).Verifiable();
        _builderMock.Setup(b => b.TryRegister(typeof(GraphQL.StarWars.Types.HumanInputType), typeof(GraphQL.StarWars.Types.HumanInputType), ServiceLifetime.Transient, RegistrationCompareMode.ServiceType)).Returns(_builder).Verifiable();
        _builderMock.Setup(b => b.TryRegister(typeof(GraphQL.StarWars.Types.HumanType), typeof(GraphQL.StarWars.Types.HumanType), ServiceLifetime.Transient, RegistrationCompareMode.ServiceType)).Returns(_builder).Verifiable();
        _builderMock.Setup(b => b.TryRegister(typeof(GraphQL.StarWars.Types.EpisodeEnum), typeof(GraphQL.StarWars.Types.EpisodeEnum), ServiceLifetime.Transient, RegistrationCompareMode.ServiceType)).Returns(_builder).Verifiable();
        _builderMock.Setup(b => b.TryRegister(typeof(GraphQL.StarWars.StarWarsQuery), typeof(GraphQL.StarWars.StarWarsQuery), ServiceLifetime.Transient, RegistrationCompareMode.ServiceType)).Returns(_builder).Verifiable();
        _builderMock.Setup(b => b.TryRegister(typeof(GraphQL.StarWars.StarWarsMutation), typeof(GraphQL.StarWars.StarWarsMutation), ServiceLifetime.Transient, RegistrationCompareMode.ServiceType)).Returns(_builder).Verifiable();

        _builder.AddGraphTypes(typeof(GraphQL.StarWars.Types.Droid).Assembly);
        Verify();
    }

    [Fact]
    public void AddGraphTypes_CallingAssembly()
    {
        var builderMock = new Mock<IGraphQLBuilderAndServiceRegister>(MockBehavior.Loose);
        builderMock.Setup(b => b.Services.TryRegister(typeof(MyGraph), typeof(MyGraph), ServiceLifetime.Transient, RegistrationCompareMode.ServiceType)).Returns(builderMock.Object).Verifiable();
        builderMock.Object.AddGraphTypes();
        builderMock.Verify();
    }

    [Fact]
    public void AddGraphTypes_Null()
    {
        Should.Throw<ArgumentNullException>(() => _builder.AddGraphTypes(null));
    }
    #endregion

    #region - AddClrTypeMappings -
    [Fact]
    public void AddClrTypeMappings()
    {
        var validation = AddClrTypeMappings_Setup();
        _builder.AddClrTypeMappings();
        Verify();
        validation();
    }

    [Fact]
    public void AddClrTypeMappings_Assembly()
    {
        var validation = AddClrTypeMappings_Setup();
        _builder.AddClrTypeMappings(System.Reflection.Assembly.GetExecutingAssembly());
        Verify();
        validation();
    }

    private Action AddClrTypeMappings_Setup()
    {
        //note: this does not test the functionality of AssemblyExtensions.GetClrTypeMappings
        var typeMappings = System.Reflection.Assembly.GetExecutingAssembly().GetClrTypeMappings();
        typeMappings.Count.ShouldBeGreaterThan(0); //ensure we are testing SOMETHING

        var registeredResolvers = new List<ManualGraphTypeMappingProvider>();
        _builderMock.Setup(b => b.Register(typeof(IGraphTypeMappingProvider), It.IsAny<ManualGraphTypeMappingProvider>(), false))
            .Returns<Type, ManualGraphTypeMappingProvider, bool>((_, resolver, _) =>
            {
                registeredResolvers.Add(resolver);
                return _builder;
            })
            .Verifiable();

        return () =>
        {
            foreach (var mapping in typeMappings)
            {
                registeredResolvers
                    .Any(r => r.GetGraphTypeFromClrType(mapping.ClrType, mapping.GraphType.IsInputType(), null) == mapping.GraphType)
                    .ShouldBeTrue($"The type mapping for '{mapping.ClrType.Name}' was not matched to '{mapping.GraphType.Name}'.");
            }
        };
    }

    [Fact]
    public void AddClrTypeMappings_Null()
    {
        Should.Throw<ArgumentNullException>(() => _builder.AddClrTypeMappings(null));
    }
    #endregion

    #region - AddDocumentListener -
    [Theory]
    [InlineData(ServiceLifetime.Singleton)]
    [InlineData(ServiceLifetime.Scoped)]
    [InlineData(ServiceLifetime.Transient)]
    public void AddDocumentListener(ServiceLifetime serviceLifetime)
    {
        MockSetupRegister<MyDocumentListener, MyDocumentListener>(serviceLifetime);
        MockSetupRegister<IDocumentExecutionListener, MyDocumentListener>(serviceLifetime);
        var mockServiceProvider = new Mock<IServiceProvider>(MockBehavior.Strict);
        mockServiceProvider.Setup(sp => sp.GetService(typeof(MyDocumentListener))).Returns(new MyDocumentListener()).Verifiable();
        var getOpts = MockSetupConfigureExecution(mockServiceProvider.Object);
        if (serviceLifetime == ServiceLifetime.Singleton)
        {
            //verify default service lifetime
            _builder.AddDocumentListener<MyDocumentListener>();
        }
        else
        {
            _builder.AddDocumentListener<MyDocumentListener>(serviceLifetime);
        }
        var opts = getOpts();
        opts.Listeners.Count.ShouldBe(1);
        opts.Listeners[0].ShouldBeOfType<MyDocumentListener>();
        mockServiceProvider.Verify();
        mockServiceProvider.VerifyNoOtherCalls();
        Verify();
    }

    [Fact]
    public void AddDocumentListener_Instance()
    {
        var instance = new MyDocumentListener();
        MockSetupRegister<IDocumentExecutionListener>(instance);
        MockSetupRegister(instance);
        var getOpts = MockSetupConfigureExecution();
        _builder.AddDocumentListener(instance);
        var opts = getOpts();
        opts.Listeners.Count.ShouldBe(1);
        opts.Listeners[0].ShouldBe(instance);
        Verify();
    }

    [Fact]
    public void AddDocumentListener_Factory()
    {
        var instance = new MyDocumentListener();
        Func<IServiceProvider, MyDocumentListener> factory = services => instance;
        _builderMock.Setup(b => b.Register(typeof(IDocumentExecutionListener), factory, ServiceLifetime.Singleton, false)).Returns(_builder).Verifiable();
        _builderMock.Setup(b => b.Register(typeof(MyDocumentListener), factory, ServiceLifetime.Singleton, false)).Returns(_builder).Verifiable();
        var mockServiceProvider = new Mock<IServiceProvider>(MockBehavior.Strict);
        mockServiceProvider.Setup(sp => sp.GetService(typeof(MyDocumentListener))).Returns(instance).Verifiable();
        var getOpts = MockSetupConfigureExecution(mockServiceProvider.Object);
        _builder.AddDocumentListener(factory);
        var opts = getOpts();
        opts.Listeners.Count.ShouldBe(1);
        opts.Listeners[0].ShouldBe(instance);
        mockServiceProvider.Verify();
        mockServiceProvider.VerifyNoOtherCalls();
        Verify();
    }

    [Fact]
    public void AddDocumentListener_Null()
    {
        Should.Throw<ArgumentNullException>(() => _builder.AddDocumentListener((MyDocumentListener)null));
        Should.Throw<ArgumentNullException>(() => _builder.AddDocumentListener((Func<IServiceProvider, MyDocumentListener>)null));
    }
    #endregion

    #region - AddMiddleware -
    [Theory]
    [InlineData(false, false, ServiceLifetime.Transient)]
    [InlineData(false, false, ServiceLifetime.Singleton)]
    [InlineData(true, false, ServiceLifetime.Transient)]
    [InlineData(true, false, ServiceLifetime.Singleton)]
    [InlineData(false, true, ServiceLifetime.Transient)]
    [InlineData(false, true, ServiceLifetime.Singleton)]
    [InlineData(true, true, ServiceLifetime.Transient)]
    [InlineData(true, true, ServiceLifetime.Singleton)]
    public void AddMiddleware(bool install, bool usePredicate, ServiceLifetime serviceLifetime)
    {
        var instance = new MyMiddleware();
        MockSetupRegister<IFieldMiddleware, MyMiddleware>(serviceLifetime);
        MockSetupRegister<MyMiddleware, MyMiddleware>(serviceLifetime);
        var mockServiceProvider = new Mock<IServiceProvider>(MockBehavior.Strict);
        var schema = new TestSchema();
        Action runSchemaConfigs = null;
        if (install || usePredicate)
        {
            runSchemaConfigs = MockSetupConfigureSchema(schema, mockServiceProvider.Object);
        }
        if (install)
        {
            mockServiceProvider.Setup(sp => sp.GetService(typeof(MyMiddleware))).Returns(instance).Verifiable();
        }
        if (install == true && usePredicate == false && serviceLifetime == ServiceLifetime.Transient)
        {
            //verify that defaults parameters are configured appropriately
            _builder.AddMiddleware<MyMiddleware>();
        }
        else if (usePredicate)
        {
            _builder.AddMiddleware<MyMiddleware>((services, schema) => install, serviceLifetime);
        }
        else
        {
            _builder.AddMiddleware<MyMiddleware>(install, serviceLifetime);
        }
        runSchemaConfigs?.Invoke();
        FieldMiddlewareDelegate fieldResolver = _ => default;
        var middlewareTransform = schema.FieldMiddleware.Build();
        if (middlewareTransform != null)
        {
            fieldResolver = middlewareTransform(fieldResolver);
        }
        fieldResolver(null);
        instance.RanMiddleware.ShouldBe(install);
        mockServiceProvider.Verify();
        Verify();
    }

    [Theory]
    [InlineData(false, false)]
    [InlineData(true, false)]
    [InlineData(false, true)]
    [InlineData(true, true)]
    public void AddMiddleware_Instance(bool install, bool usePredicate)
    {
        var instance = new MyMiddleware();
        MockSetupRegister<IFieldMiddleware>(instance);
        MockSetupRegister(instance);
        var mockServiceProvider = new Mock<IServiceProvider>(MockBehavior.Strict);
        var schema = new TestSchema();
        Action runSchemaConfigs = null;
        if (install || usePredicate)
        {
            runSchemaConfigs = MockSetupConfigureSchema(schema, mockServiceProvider.Object);
        }
        if (install == true && usePredicate == false)
        {
            //verify that defaults parameters are configured appropriately
            _builder.AddMiddleware(instance);
        }
        else if (usePredicate)
        {
            _builder.AddMiddleware(instance, (services, schema) => install);
        }
        else
        {
            _builder.AddMiddleware(instance, install);
        }
        runSchemaConfigs?.Invoke();
        FieldMiddlewareDelegate fieldResolver = _ => default;
        var middlewareTransform = schema.FieldMiddleware.Build();
        if (middlewareTransform != null)
        {
            fieldResolver = middlewareTransform(fieldResolver);
        }
        fieldResolver(null);
        instance.RanMiddleware.ShouldBe(install);
        mockServiceProvider.Verify();
        Verify();
    }

    [Fact]
    public void AddMiddleware_Scoped()
    {
        Should.Throw<ArgumentOutOfRangeException>(() => _builder.AddMiddleware<MyMiddleware>(serviceLifetime: ServiceLifetime.Scoped));
        Should.Throw<ArgumentOutOfRangeException>(() => _builder.AddMiddleware<MyMiddleware>((_, _) => false, ServiceLifetime.Scoped));
    }

    [Fact]
    public void AddMiddleware_Null()
    {
        Should.Throw<ArgumentNullException>(() => _builder.AddMiddleware<MyMiddleware>(installPredicate: null));
        Should.Throw<ArgumentNullException>(() => _builder.AddMiddleware((MyMiddleware)null));
        Should.Throw<ArgumentNullException>(() => _builder.AddMiddleware(new MyMiddleware(), installPredicate: null));
        Should.Throw<ArgumentNullException>(() => _builder.AddMiddleware((MyMiddleware)null, (_, _) => true));
    }
    #endregion

    #region - AddDocumentCache -
    [Fact]
    public void AddDocumentCache()
    {
        MockSetupRegister<IDocumentCache, TestDocumentCache>();
        _builder.AddDocumentCache<TestDocumentCache>();
        Verify();
    }

    [Fact]
    public void AddDocumentCache_Instance()
    {
        var instance = new TestDocumentCache();
        MockSetupRegister<IDocumentCache>(instance);
        _builder.AddDocumentCache(instance);
        Verify();
    }

    [Fact]
    public void AddDocumentCache_Factory()
    {
        var factory = MockSetupRegister<IDocumentCache>();
        _builder.AddDocumentCache(factory);
        Verify();
    }

    [Fact]
    public void AddDocumentCache_Null()
    {
        Should.Throw<ArgumentNullException>(() => _builder.AddDocumentCache((TestDocumentCache)null));
        Should.Throw<ArgumentNullException>(() => _builder.AddDocumentCache((Func<IServiceProvider, TestDocumentCache>)null));
    }
    #endregion

    #region - AddSerializer -
    [Fact]
    public void AddSerializer()
    {
        MockSetupRegister<IGraphQLSerializer, SystemTextJson.GraphQLSerializer>(ServiceLifetime.Singleton, true);
        MockSetupRegister<IGraphQLTextSerializer, SystemTextJson.GraphQLSerializer>(ServiceLifetime.Singleton, true);
        _builder.AddSerializer<SystemTextJson.GraphQLSerializer>();
        Verify();
    }

    [Fact]
    public void AddSerializer_Instance()
    {
        var instance = new SystemTextJson.GraphQLSerializer();
        MockSetupRegister<IGraphQLSerializer>(instance, true);
        MockSetupRegister<IGraphQLTextSerializer>(instance, true);
        _builder.AddSerializer(instance);
        Verify();
    }

    [Fact]
    public void AddSerializer_Factory()
    {
        var factory = MockSetupRegister<IGraphQLTextSerializer>(ServiceLifetime.Singleton, true);
        _builderMock.Setup(b => b.Register(typeof(IGraphQLSerializer), factory, ServiceLifetime.Singleton, true)).Returns(_builder).Verifiable();
        _builder.AddSerializer(factory);
        Verify();
    }

    [Fact]
    public void AddSerializer_Null()
    {
        Should.Throw<ArgumentNullException>(() => _builder.AddSerializer((SystemTextJson.GraphQLSerializer)null));
        Should.Throw<ArgumentNullException>(() => _builder.AddSerializer((Func<IServiceProvider, SystemTextJson.GraphQLSerializer>)null));
    }
    #endregion

    #region - ConfigureSchema and ConfigureExecutionOptions -
    [Fact]
    public void ConfigureSchema()
    {
        bool ran = false;
        var schema = new TestSchema();
        var execute = MockSetupConfigureSchema(schema);
        _builder.ConfigureSchema(schema2 =>
        {
            schema2.ShouldBe(schema);
            ran = true;
        });
        execute();
        ran.ShouldBeTrue();
        Verify();
    }

    [Fact]
    public void ConfigureSchema2()
    {
        bool ran = false;
        var schema = new TestSchema();
        var execute = MockSetupConfigureSchema(schema);
        _builder.ConfigureSchema((schema2, services) =>
        {
            schema2.ShouldBe(schema);
            ran = true;
        });
        execute();
        ran.ShouldBeTrue();
        Verify();
    }

    [Fact]
    public void ConfigureExecutionOptions()
    {
        bool ran = false;
        var execute = MockSetupConfigureExecution();
        _builder.ConfigureExecutionOptions(opts =>
        {
            opts.EnableMetrics.ShouldBeFalse();
            opts.EnableMetrics = true;
            ran = true;
        });
        var opts = execute();
        ran.ShouldBeTrue();
        opts.EnableMetrics.ShouldBeTrue();
        Verify();
    }

    [Fact]
    public void ConfigureSchema_Null()
    {
        Should.Throw<ArgumentNullException>(() => _builder.ConfigureSchema((Action<ISchema>)null));
        Should.Throw<ArgumentNullException>(() => _builder.ConfigureSchema((Action<ISchema, IServiceProvider>)null));
    }

    [Fact]
    public void ConfigureExecution_Null()
    {
        Should.Throw<ArgumentNullException>(() => _builder.ConfigureExecutionOptions(null));
    }
    #endregion

    #region - AddValidationRule -
    [Theory]
    [InlineData(true)]
    [InlineData(false)]
    public void AddValidationRule(bool useForCachedDocuments)
    {
        var instance = new MyValidationRule();
        MockSetupRegister<MyValidationRule, MyValidationRule>();
        MockSetupRegister<IValidationRule, MyValidationRule>();
        var mockServiceProvider = new Mock<IServiceProvider>(MockBehavior.Strict);
        mockServiceProvider.Setup(s => s.GetService(typeof(MyValidationRule))).Returns(instance).Verifiable();
        var getOpts = MockSetupConfigureExecution(mockServiceProvider.Object);
        if (useForCachedDocuments)
        {
            //verify default argument value
            _builder.AddValidationRule<MyValidationRule>(true);
        }
        else
        {
            _builder.AddValidationRule<MyValidationRule>();
        }
        var opts = getOpts();
        opts.ValidationRules.ShouldNotBeNull();
        opts.ValidationRules.ShouldContain(instance);
        if (useForCachedDocuments)
        {
            opts.CachedDocumentValidationRules.ShouldNotBeNull();
            opts.CachedDocumentValidationRules.ShouldContain(instance);
        }
        else
        {
            if (opts.CachedDocumentValidationRules != null)
                opts.CachedDocumentValidationRules.ShouldBeEmpty();
        }
        mockServiceProvider.Verify();
        Verify();
    }

    [Theory]
    [InlineData(true)]
    [InlineData(false)]
    public void AddValidationRule_Instance(bool useForCachedDocuments)
    {
        var instance = new MyValidationRule();
        MockSetupRegister<IValidationRule>(instance);
        MockSetupRegister(instance);
        var mockServiceProvider = new Mock<IServiceProvider>(MockBehavior.Strict);
        var getOpts = MockSetupConfigureExecution(mockServiceProvider.Object);
        if (useForCachedDocuments)
        {
            //verify default argument value
            _builder.AddValidationRule(instance, true);
        }
        else
        {
            _builder.AddValidationRule(instance);
        }
        var opts = getOpts();
        opts.ValidationRules.ShouldNotBeNull();
        opts.ValidationRules.ShouldContain(instance);
        if (useForCachedDocuments)
        {
            opts.CachedDocumentValidationRules.ShouldNotBeNull();
            opts.CachedDocumentValidationRules.ShouldContain(instance);
        }
        else
        {
            opts.CachedDocumentValidationRules.ShouldBeNull();
        }
        mockServiceProvider.Verify();
        Verify();
    }

    [Theory]
    [InlineData(true)]
    [InlineData(false)]
    public void AddValidationRule_Factory(bool useForCachedDocuments)
    {
        var instance = new MyValidationRule();
        Func<IServiceProvider, MyValidationRule> factory = _ => instance;
        _builderMock.Setup(b => b.Register(typeof(IValidationRule), factory, ServiceLifetime.Singleton, false)).Returns(_builder).Verifiable();
        _builderMock.Setup(b => b.Register(typeof(MyValidationRule), factory, ServiceLifetime.Singleton, false)).Returns(_builder).Verifiable();
        var mockServiceProvider = new Mock<IServiceProvider>(MockBehavior.Strict);
        mockServiceProvider.Setup(s => s.GetService(typeof(MyValidationRule))).Returns(instance).Verifiable();
        var getOpts = MockSetupConfigureExecution(mockServiceProvider.Object);
        if (useForCachedDocuments)
        {
            //verify default argument value
            _builder.AddValidationRule(factory, true);
        }
        else
        {
            _builder.AddValidationRule(factory);
        }
        var opts = getOpts();
        opts.ValidationRules.ShouldNotBeNull();
        opts.ValidationRules.ShouldContain(instance);
        if (useForCachedDocuments)
        {
            opts.CachedDocumentValidationRules.ShouldNotBeNull();
            opts.CachedDocumentValidationRules.ShouldContain(instance);
        }
        else
        {
            opts.CachedDocumentValidationRules.ShouldBeNull();
        }
        mockServiceProvider.Verify();
        Verify();
    }

    [Fact]
    public void AddValidationRule_Null()
    {
        Should.Throw<ArgumentNullException>(() => _builder.AddValidationRule((MyValidationRule)null));
        Should.Throw<ArgumentNullException>(() => _builder.AddValidationRule((Func<IServiceProvider, MyValidationRule>)null));
    }
    #endregion

    #region - AddExecutionStrategySelector -
    [Fact]
    public void AddExecutionStrategySelector()
    {
        MockSetupRegister<IExecutionStrategySelector, TestExecutionStrategySelector>();
        _builder.AddExecutionStrategySelector<TestExecutionStrategySelector>();
        Verify();
    }

    [Fact]
    public void AddExecutionStrategySelector_Instance()
    {
        var instance = new TestExecutionStrategySelector();
        MockSetupRegister<IExecutionStrategySelector>(instance);
        _builder.AddExecutionStrategySelector(instance);
        Verify();
    }

    [Fact]
    public void AddExecutionStrategySelector_Factory()
    {
        var factory = MockSetupRegister<IExecutionStrategySelector>();
        _builder.AddExecutionStrategySelector(factory);
        Verify();
    }

    [Fact]
    public void AddExecutionStrategySelector_Null()
    {
        Should.Throw<ArgumentNullException>(() => _builder.AddExecutionStrategySelector((TestExecutionStrategySelector)null));
        Should.Throw<ArgumentNullException>(() => _builder.AddExecutionStrategySelector((Func<IServiceProvider, TestExecutionStrategySelector>)null));
    }
    #endregion

    #region - AddExecutionStrategy -
    [Fact]
    public void AddExecutionStrategy()
    {
        MockSetupRegister<TestExecutionStrategy, TestExecutionStrategy>();
        _builderMock.Setup(x => x.Register(typeof(ExecutionStrategyRegistration), It.IsAny<Func<IServiceProvider, object>>(), ServiceLifetime.Singleton, false))
            .Returns<Type, Func<IServiceProvider, object>, ServiceLifetime, bool>((_, factory, _, _) =>
            {
                var instance = new TestExecutionStrategy();
                var providerMock = new Mock<IServiceProvider>(MockBehavior.Strict);
                providerMock.Setup(x => x.GetService(typeof(TestExecutionStrategy))).Returns(instance);
                var reg = factory(providerMock.Object).ShouldBeOfType<ExecutionStrategyRegistration>();
                reg.Strategy.ShouldBe(instance);
                reg.Operation.ShouldBe(OperationType.Mutation);
                return _builderMock.Object;
            }).Verifiable();
        _builder.AddExecutionStrategy<TestExecutionStrategy>(OperationType.Mutation);
        Verify();
    }

    [Fact]
    public void AddExecutionStrategy_Instance()
    {
        var instance = new TestExecutionStrategy();
        _builderMock.Setup(x => x.Register(typeof(ExecutionStrategyRegistration), It.IsAny<ExecutionStrategyRegistration>(), false))
            .Returns<Type, ExecutionStrategyRegistration, bool>((_, reg, _) =>
            {
                reg.Strategy.ShouldBe(instance);
                reg.Operation.ShouldBe(OperationType.Mutation);
                return _builderMock.Object;
            }).Verifiable();
        _builder.AddExecutionStrategy(instance, OperationType.Mutation);
        Verify();
    }

    [Fact]
    public void AddExecutionStrategy_Factory()
    {
        var instance = new TestExecutionStrategy();
        Func<IServiceProvider, IExecutionStrategy> func = (provider) => instance;
        _builderMock.Setup(x => x.Register(typeof(ExecutionStrategyRegistration), It.IsAny<Func<IServiceProvider, object>>(), ServiceLifetime.Singleton, false))
            .Returns<Type, Func<IServiceProvider, object>, ServiceLifetime, bool>((_, factory, _, _) =>
            {
                var providerMock = new Mock<IServiceProvider>(MockBehavior.Strict);
                var reg = factory(providerMock.Object).ShouldBeOfType<ExecutionStrategyRegistration>();
                reg.Strategy.ShouldBe(instance);
                reg.Operation.ShouldBe(OperationType.Mutation);
                return _builderMock.Object;
            }).Verifiable();
        _builder.AddExecutionStrategy(func, OperationType.Mutation);
        Verify();
    }

    [Fact]
    public void AddExecutionStrategy_Null()
    {
        Should.Throw<ArgumentNullException>(() => _builder.AddExecutionStrategy((TestExecutionStrategy)null, OperationType.Mutation));
        Should.Throw<ArgumentNullException>(() => _builder.AddExecutionStrategy((Func<IServiceProvider, TestExecutionStrategy>)null, OperationType.Mutation));
    }
    #endregion

    #region - GraphQL.MemoryCache: AddMemoryCache -
    [Fact]
    public void AddMemoryCache()
    {
        MockSetupRegister<IDocumentCache, MemoryDocumentCache>();
        MockSetupConfigureNull<MemoryDocumentCacheOptions>();
        _builder.AddMemoryCache();
        Verify();
    }

    [Fact]
    public void AddMemoryCache_Options1()
    {
        MockSetupRegister<IDocumentCache, MemoryDocumentCache>();
        var options = MockSetupConfigure1<MemoryDocumentCacheOptions>();
        _builder.AddMemoryCache(options);
        Verify();
    }

    [Fact]
    public void AddMemoryCache_Options2()
    {
        MockSetupRegister<IDocumentCache, MemoryDocumentCache>();
        var options = MockSetupConfigure2<MemoryDocumentCacheOptions>();
        _builder.AddMemoryCache(options);
        Verify();
    }
    #endregion

    #region - GraphQL.SystemTextJson: AddSystemTextJson -
    [Fact]
    public void AddSystemTextJson()
    {
        MockSetupRegister<IGraphQLSerializer, SystemTextJson.GraphQLSerializer>(ServiceLifetime.Singleton, true);
        MockSetupRegister<IGraphQLTextSerializer, SystemTextJson.GraphQLSerializer>(ServiceLifetime.Singleton, true);
        MockSetupConfigureNull<System.Text.Json.JsonSerializerOptions>();
        _builder.AddSystemTextJson();
        Verify();
    }

    [Fact]
    public void AddSystemTextJson_Options1()
    {
        MockSetupRegister<IGraphQLSerializer, SystemTextJson.GraphQLSerializer>(ServiceLifetime.Singleton, true);
        MockSetupRegister<IGraphQLTextSerializer, SystemTextJson.GraphQLSerializer>(ServiceLifetime.Singleton, true);
        var options = MockSetupConfigure1<System.Text.Json.JsonSerializerOptions>();
        _builder.AddSystemTextJson(options);
        Verify();
    }

    [Fact]
    public void AddSystemTextJson_Options2()
    {
        MockSetupRegister<IGraphQLSerializer, SystemTextJson.GraphQLSerializer>(ServiceLifetime.Singleton, true);
        MockSetupRegister<IGraphQLTextSerializer, SystemTextJson.GraphQLSerializer>(ServiceLifetime.Singleton, true);
        var options = MockSetupConfigure2<System.Text.Json.JsonSerializerOptions>();
        _builder.AddSystemTextJson(options);
        Verify();
    }
    #endregion

    #region - GraphQL.NewtonsoftJson: AddNewtonsoftJson -
    [Fact]
    public void AddNewtonsoftJson()
    {
        MockSetupRegister<IGraphQLSerializer, NewtonsoftJson.GraphQLSerializer>(ServiceLifetime.Singleton, true);
        MockSetupRegister<IGraphQLTextSerializer, NewtonsoftJson.GraphQLSerializer>(ServiceLifetime.Singleton, true);
        MockSetupConfigureNull<JsonSerializerSettings>();
        _builder.AddNewtonsoftJson();
        Verify();
    }

    [Fact]
    public void AddNewtonsoftJson_Options1()
    {
        MockSetupRegister<IGraphQLSerializer, NewtonsoftJson.GraphQLSerializer>(ServiceLifetime.Singleton, true);
        MockSetupRegister<IGraphQLTextSerializer, NewtonsoftJson.GraphQLSerializer>(ServiceLifetime.Singleton, true);
        var options = MockSetupConfigure1<JsonSerializerSettings>();
        _builder.AddNewtonsoftJson(options);
        Verify();
    }

    [Fact]
    public void AddNewtonsoftJson_Options2()
    {
        MockSetupRegister<IGraphQLSerializer, NewtonsoftJson.GraphQLSerializer>(ServiceLifetime.Singleton, true);
        MockSetupRegister<IGraphQLTextSerializer, NewtonsoftJson.GraphQLSerializer>(ServiceLifetime.Singleton, true);
        var options = MockSetupConfigure2<JsonSerializerSettings>();
        _builder.AddNewtonsoftJson(options);
        Verify();
    }
    #endregion

    private class Class1 : Interface1
    {
        public int Value { get; set; }
    }

    private interface Interface1
    {
    }

    public class MockableAssembly : System.Reflection.Assembly
    {
    }

    private class TestSchema : Schema
    {
    }

    private class TestExecutionStrategySelector : DefaultExecutionStrategySelector
    {
    }

    private class TestExecutionStrategy : ParallelExecutionStrategy
    {
    }

    private class TestDocumentExecuter : DocumentExecuter
    {
    }

    private class TestComplexityAnalyzer : ComplexityAnalyzer
    {
    }

    private class TestErrorInfoProvider : ErrorInfoProvider
    {
    }

    private class MyGraph : ObjectGraphType
    {
    }

    [DoNotRegister]
    private class MyGraphNotRegistered : ObjectGraphType
    {
    }

    private class MyScalar : IntGraphType
    {
    }

    private class MyDocumentListener : DocumentExecutionListenerBase
    {
    }

    private class MyMiddleware : IFieldMiddleware
    {
        public bool RanMiddleware { get; set; } = false;
        public ValueTask<object> ResolveAsync(IResolveFieldContext context, FieldMiddlewareDelegate next)
        {
            RanMiddleware = true;
            return next(context);
        }
    }

    private class TestDocumentCache : MemoryDocumentCache
    {
    }

    private class MyValidationRule : IValidationRule
    {
        public ValueTask<INodeVisitor> ValidateAsync(ValidationContext context) => throw new NotImplementedException();
    }
}<|MERGE_RESOLUTION|>--- conflicted
+++ resolved
@@ -358,209 +358,6 @@
         MyComplexityAnalyzer instance = null;
         if (typed)
         {
-<<<<<<< HEAD
-            cc.ShouldNotBeNull();
-            cc.ShouldBe(opts.ComplexityConfiguration);
-            ran = true;
-        };
-        _builderMock.Setup(x => x.Register(typeof(IConfigureExecution), It.IsAny<object>(), false))
-            .Returns<Type, IConfigureExecution, bool>((_, action, _) =>
-            {
-                //test with no complexity configuration
-                ran = false;
-                opts = new ExecutionOptions();
-                action.ExecuteAsync(opts, _ => Task.FromResult<ExecutionResult>(null!)).Wait();
-                ran.ShouldBeTrue();
-
-                //test with existing complexity configuration
-                ran = false;
-                var cc2 = new ComplexityConfiguration();
-                opts = new ExecutionOptions()
-                {
-                    ComplexityConfiguration = cc2,
-                };
-                action.ExecuteAsync(opts, _ => Task.FromResult<ExecutionResult>(null!)).Wait();
-                ran.ShouldBeTrue();
-                opts.ComplexityConfiguration.ShouldBe(cc2);
-
-                return _builder;
-            }).Verifiable();
-
-        return configureAction;
-    }
-
-    private Action<ComplexityConfiguration, IServiceProvider> MockSetupComplexityConfiguration2()
-    {
-        bool ran = false;
-        ExecutionOptions opts = null;
-        Action<ComplexityConfiguration, IServiceProvider> configureAction = (cc, sp) =>
-        {
-            sp.ShouldBe(opts.RequestServices);
-            cc.ShouldNotBeNull();
-            cc.ShouldBe(opts.ComplexityConfiguration);
-            ran = true;
-        };
-        _builderMock.Setup(x => x.Register(typeof(IConfigureExecution), It.IsAny<object>(), false))
-            .Returns<Type, IConfigureExecution, bool>((_, action, _) =>
-            {
-                //test with no complexity configuration
-                ran = false;
-                opts = new ExecutionOptions()
-                {
-                    RequestServices = new Mock<IServiceProvider>(MockBehavior.Strict).Object,
-                };
-                action.ExecuteAsync(opts, _ => Task.FromResult<ExecutionResult>(null!)).Wait();
-                ran.ShouldBeTrue();
-
-                //test with existing complexity configuration
-                ran = false;
-                var cc2 = new ComplexityConfiguration();
-                opts = new ExecutionOptions()
-                {
-                    RequestServices = new Mock<IServiceProvider>(MockBehavior.Strict).Object,
-                    ComplexityConfiguration = cc2,
-                };
-                action.ExecuteAsync(opts, _ => Task.FromResult<ExecutionResult>(null!)).Wait();
-                ran.ShouldBeTrue();
-                opts.ComplexityConfiguration.ShouldBe(cc2);
-
-                return _builder;
-            }).Verifiable();
-
-        return configureAction;
-    }
-
-    private void MockSetupComplexityConfigurationNull()
-    {
-        ExecutionOptions opts = null;
-        _builderMock.Setup(x => x.Register(typeof(IConfigureExecution), It.IsAny<object>(), false))
-            .Returns<Type, IConfigureExecution, bool>((_, action, _) =>
-            {
-                //test with no complexity configuration
-                opts = new ExecutionOptions();
-                opts.ComplexityConfiguration.ShouldBeNull();
-                action.ExecuteAsync(opts, _ => Task.FromResult<ExecutionResult>(null!)).Wait();
-                opts.ComplexityConfiguration.ShouldNotBeNull();
-
-                //test with existing complexity configuration
-                var cc2 = new ComplexityConfiguration();
-                opts = new ExecutionOptions()
-                {
-                    ComplexityConfiguration = cc2,
-                };
-                action.ExecuteAsync(opts, _ => Task.FromResult<ExecutionResult>(null!)).Wait();
-                opts.ComplexityConfiguration.ShouldBe(cc2);
-
-                return _builder;
-            }).Verifiable();
-    }
-
-    [Fact]
-    public void AddComplexityAnalyzer()
-    {
-        var action = MockSetupComplexityConfiguration1();
-        _builder.AddComplexityAnalyzer(action);
-        Verify();
-    }
-
-    [Fact]
-    public void AddComplexityAnalyzer2()
-    {
-        var action = MockSetupComplexityConfiguration2();
-        _builder.AddComplexityAnalyzer(action);
-        Verify();
-    }
-
-    [Fact]
-    public void AddComplexityAnalyzer_Null1()
-    {
-        MockSetupComplexityConfigurationNull();
-        _builder.AddComplexityAnalyzer();
-        Verify();
-    }
-
-    [Fact]
-    public void AddComplexityAnalyzer_Null2()
-    {
-        MockSetupComplexityConfigurationNull();
-        _builder.AddComplexityAnalyzer((Action<ComplexityConfiguration, IServiceProvider>)null);
-        Verify();
-    }
-
-    [Fact]
-    public void AddComplexityAnalyzer_Typed1()
-    {
-        MockSetupRegister<IComplexityAnalyzer, TestComplexityAnalyzer>();
-        var action = MockSetupComplexityConfiguration1();
-        _builder.AddComplexityAnalyzer<TestComplexityAnalyzer>(action);
-        Verify();
-    }
-
-    [Fact]
-    public void AddComplexityAnalyzer_Typed2()
-    {
-        MockSetupRegister<IComplexityAnalyzer, TestComplexityAnalyzer>();
-        var action = MockSetupComplexityConfiguration2();
-        _builder.AddComplexityAnalyzer<TestComplexityAnalyzer>(action);
-        Verify();
-    }
-
-    [Fact]
-    public void AddComplexityAnalyzer_Typed1_Null()
-    {
-        MockSetupRegister<IComplexityAnalyzer, TestComplexityAnalyzer>();
-        MockSetupComplexityConfigurationNull();
-        _builder.AddComplexityAnalyzer<TestComplexityAnalyzer>();
-        Verify();
-    }
-
-    [Fact]
-    public void AddComplexityAnalyzer_Typed2_Null()
-    {
-        MockSetupRegister<IComplexityAnalyzer, TestComplexityAnalyzer>();
-        MockSetupComplexityConfigurationNull();
-        _builder.AddComplexityAnalyzer<TestComplexityAnalyzer>((Action<ComplexityConfiguration, IServiceProvider>)null);
-        Verify();
-    }
-
-    [Fact]
-    public void AddComplexityAnalyzer_Instance1()
-    {
-        var instance = new TestComplexityAnalyzer();
-        MockSetupRegister<IComplexityAnalyzer>(instance);
-        var action = MockSetupComplexityConfiguration1();
-        _builder.AddComplexityAnalyzer(instance, action);
-        Verify();
-    }
-
-    [Fact]
-    public void AddComplexityAnalyzer_Instance2()
-    {
-        var instance = new TestComplexityAnalyzer();
-        MockSetupRegister<IComplexityAnalyzer>(instance);
-        var action = MockSetupComplexityConfiguration2();
-        _builder.AddComplexityAnalyzer(instance, action);
-        Verify();
-    }
-
-    [Fact]
-    public void AddComplexityAnalyzer_Instance1_Null()
-    {
-        var instance = new TestComplexityAnalyzer();
-        MockSetupRegister<IComplexityAnalyzer>(instance);
-        MockSetupComplexityConfigurationNull();
-        _builder.AddComplexityAnalyzer(instance);
-        Verify();
-    }
-
-    [Fact]
-    public void AddComplexityAnalyzer_Instance2_Null()
-    {
-        var instance = new TestComplexityAnalyzer();
-        MockSetupRegister<IComplexityAnalyzer>(instance);
-        MockSetupComplexityConfigurationNull();
-        _builder.AddComplexityAnalyzer(instance, (Action<ComplexityConfiguration, IServiceProvider>)null);
-=======
             if (withFactory)
             {
                 factory = MockSetupRegister<IComplexityAnalyzer>();
@@ -616,7 +413,6 @@
         opts.ValidationRules.ShouldContain(ruleInstance);
         opts.CachedDocumentValidationRules?.ShouldBeEmpty();
         mockServiceProvider.Verify();
->>>>>>> 5fd375f3
         Verify();
     }
 
