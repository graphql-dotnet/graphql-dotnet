--- conflicted
+++ resolved
@@ -53,11 +53,7 @@
     {
         public ValueTask<INodeVisitor?> ValidateAsync(ValidationContext context)
         {
-<<<<<<< HEAD
-            var num = context.RequestServices!.GetRequiredService<Class1>().GetNum;
-=======
-            int num = context.RequestServices.GetRequiredService<Class1>().GetNum;
->>>>>>> 6e19c006
+            int num = context.RequestServices!.GetRequiredService<Class1>().GetNum;
             context.ReportError(new ValidationError($"Num is {num}"));
             return default;
         }
