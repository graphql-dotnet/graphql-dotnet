--- conflicted
+++ resolved
@@ -1,9 +1,4 @@
-<<<<<<< HEAD
-using System;
-using System.IO;
 using GraphQL.Introspection;
-=======
->>>>>>> bfbaeb0e
 using GraphQL.Types;
 using GraphQL.Utilities;
 
@@ -23,7 +18,7 @@
                     Comparer = new AlphabeticalSchemaComparer()
                 });
                 var writer = new StringWriter();
-                printer.PrintAsync(new Bug2194Schema(), writer).GetAwaiter().GetResult();
+                printer.PrintSchemaAsync(new Bug2194Schema(), writer).GetAwaiter().GetResult();
                 writer.ToString().ShouldBe("Bug2194".ReadSDL());
             });
         }
