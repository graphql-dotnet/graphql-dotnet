--- conflicted
+++ resolved
@@ -27,16 +27,6 @@
             cache.GetString("mykey").ShouldBeNull();
             cache.SetString("mykey", "myvalue");
             cache.GetString("mykey").ShouldBe("myvalue");
-<<<<<<< HEAD
-=======
-
-            var executer = provider.GetRequiredService<IDocumentExecuter>();
-            var result = executer.ExecuteAsync(options =>
-            {
-                options.Schema = provider.GetRequiredService<ISchema>();
-                options.Query = "{ get_cached }";
-            }).GetAwaiter().GetResult();
->>>>>>> 3001587a
 
             var executer = provider.GetRequiredService<IDocumentExecuter>();
             var result = executer.ExecuteAsync(options =>
@@ -45,18 +35,18 @@
                 options.Query = "{ get_cached }";
             }).GetAwaiter().GetResult();
 
-<<<<<<< HEAD
-            result.Errors.ShouldBeNull();
-            var data = (Dictionary<string, object>)result.Data;
-            data.Count.ShouldBe(1);
-            data["get_cached"].ShouldBe("myvalue");
-=======
+                var executer = provider.GetRequiredService<IDocumentExecuter>();
+                var result = executer.ExecuteAsync(options =>
+                {
+                    options.Schema = provider.GetRequiredService<ISchema>();
+                    options.Query = "{ get_cached }";
+                }).GetAwaiter().GetResult();
+
                 result.Errors.ShouldBeNull();
                 var data = result.Data.ToDict();
                 data.Count.ShouldBe(1);
                 data["get_cached"].ShouldBe("myvalue");
             }
->>>>>>> 3001587a
         }
     }
 
