--- conflicted
+++ resolved
@@ -14,13 +14,8 @@
   </PropertyGroup>
 
   <ItemGroup>
-<<<<<<< HEAD
-    <PackageReference Include="Bogus" Version="32.1.1" />
-    <PackageReference Include="Microsoft.Extensions.DependencyInjection" Version="3.1.11" />
-=======
     <PackageReference Include="Bogus" Version="33.0.1" />
     <PackageReference Include="Microsoft.Extensions.DependencyInjection" Version="3.1.12" />
->>>>>>> 3378e3f3
     <PackageReference Include="Moq" Version="4.16.0" />
     <PackageReference Include="Nito.AsyncEx.Context" Version="5.1.0" />
   </ItemGroup>
