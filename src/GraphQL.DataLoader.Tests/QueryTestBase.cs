--- conflicted
+++ resolved
@@ -20,10 +20,6 @@
     public abstract class QueryTestBase : DataLoaderTestBase
     {
         private readonly IDocumentExecuter executer = new SubscriptionDocumentExecuter();
-<<<<<<< HEAD
-        private readonly IGraphQLTextSerializer writer = new GraphQLSerializer(indent: true);
-=======
->>>>>>> e0470b2f
 
         protected IServiceProvider Services { get; }
 
@@ -90,15 +86,10 @@
                 opts.Schema = schema;
             }));
 
-<<<<<<< HEAD
-            var writtenResult = writer.Serialize(runResult);
-            var expectedResult = writer.Serialize(expectedExecutionResult);
-=======
-            foreach (var writer in DocumentWritersTestData.AllWriters)
+            foreach (var writer in GraphQLSerializersTestData.AllWriters)
             {
-                var writtenResult = AsyncContext.Run(() => writer.WriteToStringAsync(runResult));
-                var expectedResult = AsyncContext.Run(() => writer.WriteToStringAsync(expectedExecutionResult));
->>>>>>> e0470b2f
+                var writtenResult = writer.Serialize(runResult);
+                var expectedResult = writer.Serialize(expectedExecutionResult);
 
                 string additionalInfo = null;
 
