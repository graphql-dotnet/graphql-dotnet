<Project>

  <PropertyGroup>
    <VersionPrefix>7.3.0-preview</VersionPrefix>
    <NextVersion>8.0.0</NextVersion>
    <LangVersion>latest</LangVersion>
    <PackageLicenseExpression>MIT</PackageLicenseExpression>
    <PackageIcon>logo.64x64.png</PackageIcon>
    <GenerateDocumentationFile>true</GenerateDocumentationFile>
    <RepositoryType>git</RepositoryType>
    <PublishRepositoryUrl>true</PublishRepositoryUrl>
    <Deterministic>true</Deterministic>
    <!-- https://help.github.com/en/actions/configuring-and-managing-workflows/using-environment-variables -->
    <!-- https://github.com/clairernovotny/DeterministicBuilds -->
    <ContinuousIntegrationBuild Condition="'$(GITHUB_ACTIONS)' == 'true'">True</ContinuousIntegrationBuild>
    <DebugType>embedded</DebugType>
    <ImplicitUsings>enable</ImplicitUsings>
    <EmbedUntrackedSources>true</EmbedUntrackedSources>
    <EnableNETAnalyzers>true</EnableNETAnalyzers>
    <IsPackable>true</IsPackable>
    <TreatWarningsAsErrors>true</TreatWarningsAsErrors>
    <CheckEolTargetFramework>false</CheckEolTargetFramework>
    <SignAssembly>true</SignAssembly>
    <_FriendAssembliesPublicKey>PublicKey=0024000004800000940000000602000000240000525341310004000001000100352162dbf27be78fc45136884b8f324aa9f1dfc928c96c24704bf1df1a8779b2f26c760ed8321eca5b95ea6bd9bb60cd025b300f73bd1f4ae1ee6e281f85c527fa013ab5cb2c3fc7a1cbef7f9bf0c9014152e6a21f6e0ac6a371f8b45c6d7139c9119df9eeecf1cf59063545bb7c07437b1bc12be2c57d108d72d6c27176fbb8</_FriendAssembliesPublicKey>
    <PolySharpIncludeRuntimeSupportedAttributes>true</PolySharpIncludeRuntimeSupportedAttributes>
  </PropertyGroup>

  <ItemGroup>
<<<<<<< HEAD
    <PackageReference Include="PolySharp" Version="1.11.0">
=======
    <PackageReference Include="PolySharp" Version="1.12.1">
>>>>>>> dc7f5ace
      <PrivateAssets>all</PrivateAssets>
      <IncludeAssets>runtime; build; native; contentfiles; analyzers; buildtransitive</IncludeAssets>
    </PackageReference>
    <PackageReference Include="Roslynator.Analyzers" Version="4.2.0">
      <PrivateAssets>all</PrivateAssets>
      <IncludeAssets>runtime; build; native; contentfiles; analyzers; buildtransitive</IncludeAssets>
    </PackageReference>
    <PackageReference Include="Roslynator.Formatting.Analyzers" Version="4.2.0">
      <PrivateAssets>all</PrivateAssets>
      <IncludeAssets>runtime; build; native; contentfiles; analyzers; buildtransitive</IncludeAssets>
    </PackageReference>
  </ItemGroup>

  <ItemGroup>
    <Using Include="System.Diagnostics.CodeAnalysis"/>
  </ItemGroup>

</Project><|MERGE_RESOLUTION|>--- conflicted
+++ resolved
@@ -26,11 +26,7 @@
   </PropertyGroup>
 
   <ItemGroup>
-<<<<<<< HEAD
-    <PackageReference Include="PolySharp" Version="1.11.0">
-=======
     <PackageReference Include="PolySharp" Version="1.12.1">
->>>>>>> dc7f5ace
       <PrivateAssets>all</PrivateAssets>
       <IncludeAssets>runtime; build; native; contentfiles; analyzers; buildtransitive</IncludeAssets>
     </PackageReference>
